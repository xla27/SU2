#!/usr/bin/env python

## \file serial_regression.py
#  \brief Python script for automated regression testing of SU2 examples
#  \author A. Aranake, A. Campos, T. Economon, T. Lukaczyk, S. Padron
#  \version 6.2.0 "Falcon"
#
# The current SU2 release has been coordinated by the
# SU2 International Developers Society <www.su2devsociety.org>
# with selected contributions from the open-source community.
#
# The main research teams contributing to the current release are:
#  - Prof. Juan J. Alonso's group at Stanford University.
#  - Prof. Piero Colonna's group at Delft University of Technology.
#  - Prof. Nicolas R. Gauger's group at Kaiserslautern University of Technology.
#  - Prof. Alberto Guardone's group at Polytechnic University of Milan.
#  - Prof. Rafael Palacios' group at Imperial College London.
#  - Prof. Vincent Terrapon's group at the University of Liege.
#  - Prof. Edwin van der Weide's group at the University of Twente.
#  - Lab. of New Concepts in Aeronautics at Tech. Institute of Aeronautics.
#
# Copyright 2012-2019, Francisco D. Palacios, Thomas D. Economon,
#                      Tim Albring, and the SU2 contributors.
#
# SU2 is free software; you can redistribute it and/or
# modify it under the terms of the GNU Lesser General Public
# License as published by the Free Software Foundation; either
# version 2.1 of the License, or (at your option) any later version.
#
# SU2 is distributed in the hope that it will be useful,
# but WITHOUT ANY WARRANTY; without even the implied warranty of
# MERCHANTABILITY or FITNESS FOR A PARTICULAR PURPOSE. See the GNU
# Lesser General Public License for more details.
#
# You should have received a copy of the GNU Lesser General Public
# License along with SU2. If not, see <http://www.gnu.org/licenses/>.

# make print(*args) function available in PY2.6+, does'nt work on PY < 2.6
from __future__ import print_function

import sys
from TestCase import TestCase

def main():
    '''This program runs SU2 and ensures that the output matches specified values. 
       This will be used to do checks when code is pushed to github 
       to make sure nothing is broken. '''

    test_list = []

    #####################################
    ### Disc. adj. compressible Euler ###
    #####################################

    # Inviscid NACA0012
    discadj_naca0012           = TestCase('discadj_naca0012')
    discadj_naca0012.cfg_dir   = "cont_adj_euler/naca0012"
    discadj_naca0012.cfg_file  = "inv_NACA0012_discadj.cfg"
    discadj_naca0012.test_iter = 100
    discadj_naca0012.test_vals = [-3.606839, -9.035212, -0.000000, 0.005688] #last 4 columns
    discadj_naca0012.su2_exec  = "SU2_CFD_AD"
    discadj_naca0012.timeout   = 1600
    discadj_naca0012.tol       = 0.00001
    test_list.append(discadj_naca0012)

    # Inviscid Cylinder 3D (multiple markers)
    discadj_cylinder3D           = TestCase('discadj_cylinder3D')
    discadj_cylinder3D.cfg_dir   = "disc_adj_euler/cylinder3D"
    discadj_cylinder3D.cfg_file  = "inv_cylinder3D.cfg"
    discadj_cylinder3D.test_iter = 5
    discadj_cylinder3D.test_vals = [-3.724711, -4.052467, -0.000000, 0.000000] #last 4 columns
    discadj_cylinder3D.su2_exec  = "SU2_CFD_AD"
    discadj_cylinder3D.timeout   = 1600
    discadj_cylinder3D.tol       = 0.00001
    test_list.append(discadj_cylinder3D)

    # Arina nozzle 2D  
    discadj_arina2k              = TestCase('discadj_arina2k')
    discadj_arina2k.cfg_dir      = "disc_adj_euler/arina2k"
    discadj_arina2k.cfg_file     = "Arina2KRS.cfg"
    discadj_arina2k.test_iter    = 20
<<<<<<< HEAD
    discadj_arina2k.test_vals    = [-0.776047, -0.795108, 3.1979e+02, 0.0000e+00] #last 4 columns
=======
    discadj_arina2k.test_vals    = [2.206814, 1.674391, 4.7250e+04, 0.0000e+00]#last 4 columns
>>>>>>> 9977c3e7
    discadj_arina2k.su2_exec     = "SU2_CFD_AD"
    discadj_arina2k.timeout      = 8400
    discadj_arina2k.tol          = 0.00001
    test_list.append(discadj_arina2k)

    #######################################################
    ### Disc. adj. compressible RANS                    ###
    #######################################################
    
    # Adjoint turbulent NACA0012 SA
    discadj_rans_naca0012_sa           = TestCase('discadj_rans_naca0012_sa')
    discadj_rans_naca0012_sa.cfg_dir   = "disc_adj_rans/naca0012"
    discadj_rans_naca0012_sa.cfg_file  = "turb_NACA0012_sa.cfg"
    discadj_rans_naca0012_sa.test_iter = 10
    discadj_rans_naca0012_sa.test_vals = [-1.751962, 0.485751, 0.182121, -0.000018] #last 4 columns
    discadj_rans_naca0012_sa.su2_exec  = "SU2_CFD_AD"
    discadj_rans_naca0012_sa.timeout   = 1600
    discadj_rans_naca0012_sa.tol       = 0.00001
    test_list.append(discadj_rans_naca0012_sa)

    # Adjoint turbulent NACA0012 SST
    discadj_rans_naca0012_sst           = TestCase('discadj_rans_naca0012_sst')
    discadj_rans_naca0012_sst.cfg_dir   = "disc_adj_rans/naca0012"
    discadj_rans_naca0012_sst.cfg_file  = "turb_NACA0012_sst.cfg"
    discadj_rans_naca0012_sst.test_iter = 10
    discadj_rans_naca0012_sst.test_vals = [-1.654903, -0.491485, 0.109160, 0.000011] #last 4 columns
    discadj_rans_naca0012_sst.su2_exec  = "SU2_CFD_AD"
    discadj_rans_naca0012_sst.timeout   = 1600
    discadj_rans_naca0012_sst.tol       = 0.00001
    test_list.append(discadj_rans_naca0012_sst)

    #######################################
    ### Disc. adj. incompressible Euler ###
    #######################################

    # Adjoint Incompressible Inviscid NACA0012
    discadj_incomp_NACA0012           = TestCase('discadj_incomp_NACA0012')
    discadj_incomp_NACA0012.cfg_dir   = "disc_adj_incomp_euler/naca0012"
    discadj_incomp_NACA0012.cfg_file  = "incomp_NACA0012_disc.cfg"
    discadj_incomp_NACA0012.test_iter = 20
    discadj_incomp_NACA0012.test_vals = [20.000000, -3.633197, -2.544956, 0.000000] #last 4 columns
    discadj_incomp_NACA0012.su2_exec  = "SU2_CFD_AD"
    discadj_incomp_NACA0012.timeout   = 1600
    discadj_incomp_NACA0012.tol       = 0.00001
    test_list.append(discadj_incomp_NACA0012)

    #####################################
    ### Disc. adj. incompressible N-S ###
    #####################################

    # Adjoint Incompressible Viscous Cylinder (Heated)
    discadj_incomp_cylinder           = TestCase('discadj_incomp_cylinder')
    discadj_incomp_cylinder.cfg_dir   = "disc_adj_incomp_navierstokes/cylinder"
    discadj_incomp_cylinder.cfg_file  = "heated_cylinder.cfg"
    discadj_incomp_cylinder.test_iter = 20
    discadj_incomp_cylinder.test_vals = [20.000000, -2.374306, -2.371564, 0.000000] #last 4 columns
    discadj_incomp_cylinder.su2_exec  = "SU2_CFD_AD"
    discadj_incomp_cylinder.timeout   = 1600
    discadj_incomp_cylinder.tol       = 0.00001
    test_list.append(discadj_incomp_cylinder)

    ######################################
    ### Disc. adj. incompressible RANS ###
    ######################################

    # Adjoint Incompressible Turbulent NACA 0012 SA
    discadj_incomp_turb_NACA0012_sa           = TestCase('discadj_incomp_turb_NACA0012_sa')
    discadj_incomp_turb_NACA0012_sa.cfg_dir   = "disc_adj_incomp_rans/naca0012"
    discadj_incomp_turb_NACA0012_sa.cfg_file  = "turb_naca0012_sa.cfg"
    discadj_incomp_turb_NACA0012_sa.test_iter = 10
    discadj_incomp_turb_NACA0012_sa.test_vals = [10.000000, -3.845979, -1.031095, 0.000000] #last 4 columns
    discadj_incomp_turb_NACA0012_sa.su2_exec  = "SU2_CFD_AD"
    discadj_incomp_turb_NACA0012_sa.timeout   = 1600
    discadj_incomp_turb_NACA0012_sa.tol       = 0.00001
    test_list.append(discadj_incomp_turb_NACA0012_sa)

    # Adjoint Incompressible Turbulent NACA 0012 SST
    discadj_incomp_turb_NACA0012_sst           = TestCase('discadj_incomp_turb_NACA0012_sst')
    discadj_incomp_turb_NACA0012_sst.cfg_dir   = "disc_adj_incomp_rans/naca0012"
    discadj_incomp_turb_NACA0012_sst.cfg_file  = "turb_naca0012_sst.cfg"
    discadj_incomp_turb_NACA0012_sst.test_iter = 10
    discadj_incomp_turb_NACA0012_sst.test_vals = [-3.845759, -2.416670, -8.430657, 0.000000] #last 4 columns
    discadj_incomp_turb_NACA0012_sst.su2_exec  = "SU2_CFD_AD"
    discadj_incomp_turb_NACA0012_sst.timeout   = 1600
    discadj_incomp_turb_NACA0012_sst.tol       = 0.00001
    test_list.append(discadj_incomp_turb_NACA0012_sst)

    #######################################################
    ### Unsteady Disc. adj. compressible RANS           ###
    #######################################################
   
    # Turbulent Cylinder
    discadj_cylinder           = TestCase('unsteady_cylinder')
    discadj_cylinder.cfg_dir   = "disc_adj_rans/cylinder"
    discadj_cylinder.cfg_file  = "cylinder.cfg" 
    discadj_cylinder.test_iter = 9
    discadj_cylinder.test_vals = [3.746904, -1.544886, -0.008345, 0.000014] #last 4 columns
    discadj_cylinder.su2_exec  = "SU2_CFD_AD"
    discadj_cylinder.timeout   = 1600
    discadj_cylinder.tol       = 0.00001
    discadj_cylinder.unsteady  = True
    test_list.append(discadj_cylinder)
    
    ##########################################################################
    ### Unsteady Disc. adj. compressible RANS DualTimeStepping 1st order   ###
    ##########################################################################

    # Turbulent Cylinder
    discadj_DT_1ST_cylinder           = TestCase('unsteady_cylinder_DT_1ST')
    discadj_DT_1ST_cylinder.cfg_dir   = "disc_adj_rans/cylinder_DT_1ST"
    discadj_DT_1ST_cylinder.cfg_file  = "cylinder.cfg"
    discadj_DT_1ST_cylinder.test_iter = 9
    discadj_DT_1ST_cylinder.test_vals = [3.698165, -1.607052, -2.2500e-03, 2.7211e-05] #last 4 columns
    discadj_DT_1ST_cylinder.su2_exec  = "SU2_CFD_AD"
    discadj_DT_1ST_cylinder.timeout   = 1600
    discadj_DT_1ST_cylinder.tol       = 0.00001
    discadj_DT_1ST_cylinder.unsteady  = True
    test_list.append(discadj_DT_1ST_cylinder)

    ###################################
    ### Structural Adjoint          ###
    ###################################
   
    # Structural model
    discadj_fea           = TestCase('discadj_fea')
    discadj_fea.cfg_dir   = "disc_adj_fea"
    discadj_fea.cfg_file  = "configAD_fem.cfg" 
    discadj_fea.test_iter = 9
    discadj_fea.test_vals = [-6.319841, -6.375512, -0.000364, -8.708681] #last 4 columns
    discadj_fea.su2_exec  = "SU2_CFD_AD"
    discadj_fea.timeout   = 1600
    discadj_fea.tol       = 0.00001
    test_list.append(discadj_fea)    

    ###################################
    ### Disc. adj. heat             ###
    ###################################

    # Discrete adjoint for heated cylinder
    discadj_heat           = TestCase('discadj_heat')
    discadj_heat.cfg_dir   = "disc_adj_heat"
    discadj_heat.cfg_file  = "disc_adj_heat.cfg"
    discadj_heat.test_iter = 10
    discadj_heat.test_vals = [3.139355, 1.144919, -1040.600000, -2464.900000] #last 4 columns
    discadj_heat.su2_exec  = "SU2_CFD_AD"
    discadj_heat.timeout   = 1600
    discadj_heat.tol       = 0.00001
    test_list.append(discadj_heat)

    ###################################
    ### Coupled FSI Adjoint         ###
    ###################################
   
    # Structural model
#    discadj_fsi           = TestCase('discadj_fsi')
#    discadj_fsi.cfg_dir   = "disc_adj_fsi"
#    discadj_fsi.cfg_file  = "configAD_fsi.cfg" 
#    discadj_fsi.test_iter = 3000
#    discadj_fsi.test_vals = [0.958848,-0.157183,0.658415,1.302076] #last 4 columns
#    discadj_fsi.su2_exec  = "SU2_CFD_AD"
#    discadj_fsi.timeout   = 1600
#    discadj_fsi.tol       = 0.00001
#    test_list.append(discadj_fsi)      

    ######################################
    ### RUN TESTS                      ###
    ######################################  

    pass_list = [ test.run_test() for test in test_list ]
    
    ######################################
    ### RUN PYTHON TESTS               ###
    ######################################
    
    # test discrete_adjoint.py
    discadj_euler_py = TestCase('discadj_euler_py')
    discadj_euler_py.cfg_dir = "cont_adj_euler/naca0012"
    discadj_euler_py.cfg_file  = "inv_NACA0012.cfg"
    discadj_euler_py.test_iter = 10
    discadj_euler_py.su2_exec  = "discrete_adjoint.py"
    discadj_euler_py.timeout   = 1600
    discadj_euler_py.reference_file = "of_grad_cd_disc.dat.ref"
    discadj_euler_py.test_file = "of_grad_cd.dat"
    pass_list.append(discadj_euler_py.run_filediff())
    test_list.append(discadj_euler_py)
    
    # test discrete_adjoint with multiple ffd boxes
    discadj_multiple_ffd_py = TestCase('discadj_multiple_ffd_py')
    discadj_multiple_ffd_py.cfg_dir = "multiple_ffd/naca0012"
    discadj_multiple_ffd_py.cfg_file  = "inv_NACA0012_ffd.cfg"
    discadj_multiple_ffd_py.test_iter = 9
    discadj_multiple_ffd_py.su2_exec  = "discrete_adjoint.py"
    discadj_multiple_ffd_py.timeout   = 1600
    discadj_multiple_ffd_py.reference_file = "of_grad_cd.dat.ref"
    discadj_multiple_ffd_py.test_file = "of_grad_cd.dat"
    pass_list.append(discadj_multiple_ffd_py.run_filediff())
    test_list.append(discadj_multiple_ffd_py)

    # test direct_differentiation.py
    directdiff_euler_py = TestCase('directdiff_euler_py')
    directdiff_euler_py.cfg_dir = "cont_adj_euler/naca0012"
    directdiff_euler_py.cfg_file  = "inv_NACA0012_FD.cfg"
    directdiff_euler_py.test_iter = 10
    directdiff_euler_py.su2_exec  = "direct_differentiation.py"
    directdiff_euler_py.timeout   = 1600
    directdiff_euler_py.reference_file = "of_grad_directdiff.dat.ref"
    directdiff_euler_py.test_file = "DIRECTDIFF/of_grad_directdiff.dat"
    pass_list.append(directdiff_euler_py.run_filediff())
    test_list.append(directdiff_euler_py)

    # test direct_differentiation.py with multiple ffd boxes
    directdiff_multiple_ffd_py = TestCase('directdiff_multiple_ffd_py')
    directdiff_multiple_ffd_py.cfg_dir = "multiple_ffd/naca0012"
    directdiff_multiple_ffd_py.cfg_file  = "inv_NACA0012_ffd.cfg"
    directdiff_multiple_ffd_py.test_iter = 9
    directdiff_multiple_ffd_py.su2_exec  = "direct_differentiation.py"
    directdiff_multiple_ffd_py.timeout   = 1600
    directdiff_multiple_ffd_py.reference_file = "of_grad_directdiff.dat.ref"
    directdiff_multiple_ffd_py.test_file = "DIRECTDIFF/of_grad_directdiff.dat"
    pass_list.append(directdiff_multiple_ffd_py.run_filediff())
    test_list.append(directdiff_multiple_ffd_py)

    # test continuous_adjoint.py, with multiple objectives
#    discadj_multi_py            = TestCase('discadj_multi_py')
#    discadj_multi_py.cfg_dir    = "cont_adj_euler/wedge"
#    discadj_multi_py.cfg_file   = "inv_wedge_ROE_multiobj.cfg"
#    discadj_multi_py.test_iter  = 10
#    discadj_multi_py.su2_exec   = "discrete_adjoint.py"
#    discadj_multi_py.timeout    = 1600
#    discadj_multi_py.reference_file = "of_grad_combo.dat.refdiscrete"
#    discadj_multi_py.test_file  = "of_grad_combo.dat"
#    pass_list.append(discadj_multi_py.run_filediff())
#    test_list.append(discadj_multi_py)

    # FEA AD Flow Load Sensitivity
    pywrapper_FEA_AD_FlowLoad               = TestCase('pywrapper_FEA_AD_FlowLoad')
    pywrapper_FEA_AD_FlowLoad.cfg_dir       = "py_wrapper/disc_adj_fea/flow_load_sens"
    pywrapper_FEA_AD_FlowLoad.cfg_file      = "configAD_fem.cfg"
    pywrapper_FEA_AD_FlowLoad.test_iter     = 100
    pywrapper_FEA_AD_FlowLoad.test_vals     = [-0.13945587401579657, -0.585985886606256, -0.00036377840086080753, -0.0031005670174756375] #last 4 columns
    pywrapper_FEA_AD_FlowLoad.su2_exec      = "python run_adjoint.py -f"
    pywrapper_FEA_AD_FlowLoad.timeout       = 1600
    pywrapper_FEA_AD_FlowLoad.tol           = 0.000001
    pywrapper_FEA_AD_FlowLoad.new_output    = False
    test_list.append(pywrapper_FEA_AD_FlowLoad)
    pass_list.append(pywrapper_FEA_AD_FlowLoad.run_test())

    # Flow AD Mesh Displacement Sensitivity
    pywrapper_FEA_AD_FlowLoad               = TestCase('pywrapper_CFD_AD_MeshDisp')
    pywrapper_FEA_AD_FlowLoad.cfg_dir       = "py_wrapper/disc_adj_flow/mesh_disp_sens"
    pywrapper_FEA_AD_FlowLoad.cfg_file      = "configAD_flow.cfg"
    pywrapper_FEA_AD_FlowLoad.test_iter     = 1000
    pywrapper_FEA_AD_FlowLoad.test_vals     = [30, -2.4701936842091294, 1.4366255094753457, 0.0] #last 4 columns
    pywrapper_FEA_AD_FlowLoad.su2_exec      = "python run_adjoint.py -f"
    pywrapper_FEA_AD_FlowLoad.timeout       = 1600
    pywrapper_FEA_AD_FlowLoad.tol           = 0.000001
    pywrapper_FEA_AD_FlowLoad.new_output    = False
    test_list.append(pywrapper_FEA_AD_FlowLoad)
    pass_list.append(pywrapper_FEA_AD_FlowLoad.run_test())

    # Tests summary
    print('==================================================================')
    print('Summary of the serial tests')
    print('python version:', sys.version)
    for i, test in enumerate(test_list):
        if (pass_list[i]):
            print('  passed - %s'%test.tag)
        else:
            print('* FAILED - %s'%test.tag)
    
    if all(pass_list):
        sys.exit(0)
    else:
        sys.exit(1)
    # done

if __name__ == '__main__':
    main()<|MERGE_RESOLUTION|>--- conflicted
+++ resolved
@@ -79,11 +79,7 @@
     discadj_arina2k.cfg_dir      = "disc_adj_euler/arina2k"
     discadj_arina2k.cfg_file     = "Arina2KRS.cfg"
     discadj_arina2k.test_iter    = 20
-<<<<<<< HEAD
-    discadj_arina2k.test_vals    = [-0.776047, -0.795108, 3.1979e+02, 0.0000e+00] #last 4 columns
-=======
     discadj_arina2k.test_vals    = [2.206814, 1.674391, 4.7250e+04, 0.0000e+00]#last 4 columns
->>>>>>> 9977c3e7
     discadj_arina2k.su2_exec     = "SU2_CFD_AD"
     discadj_arina2k.timeout      = 8400
     discadj_arina2k.tol          = 0.00001
