--- conflicted
+++ resolved
@@ -1605,11 +1605,7 @@
     pywrapper_custom_inlet.cfg_dir = "py_wrapper/custom_inlet"
     pywrapper_custom_inlet.cfg_file = "lam_flatplate.cfg"
     pywrapper_custom_inlet.test_iter = 20
-<<<<<<< HEAD
     pywrapper_custom_inlet.test_vals = [-4.124228, -1.544435, -3.806720, 1.338337, -0.752645, 0.162022, -0.012134, 0.516870, -0.529000]
-=======
-    pywrapper_custom_inlet.test_vals = [-4.120494, -1.540195, -3.566114, 1.342509, -0.748827, 0.161349, -0.013214, 0.516000, -0.529220]
->>>>>>> 476acd33
     pywrapper_custom_inlet.command = TestCase.Command(exec = "python", param = "run.py")
     pywrapper_custom_inlet.timeout = 1600
     pywrapper_custom_inlet.tol = 0.0001
