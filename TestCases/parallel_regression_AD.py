--- conflicted
+++ resolved
@@ -524,11 +524,7 @@
     pywrapper_wavy_wall_steady.cfg_dir = "py_wrapper/wavy_wall"
     pywrapper_wavy_wall_steady.cfg_file = "run_steady.py"
     pywrapper_wavy_wall_steady.test_iter = 100
-<<<<<<< HEAD
     pywrapper_wavy_wall_steady.test_vals = [-1.359409, 2.580816, -2.892697]
-=======
-    pywrapper_wavy_wall_steady.test_vals = [-1.353293, 2.579229, -2.898115]
->>>>>>> a3a90e08
     pywrapper_wavy_wall_steady.command = TestCase.Command("mpirun -n 2", "python", "run_steady.py")
     pywrapper_wavy_wall_steady.timeout = 1600
     pywrapper_wavy_wall_steady.tol = 0.00001
