################################################################################
#
# \file Makefile.am
# \brief Makefile for the SU2 common library
# \author M. Colonno, T. Economon, F. Palacios
# \version 6.1.0 "Falcon"
#
# The current SU2 release has been coordinated by the
# SU2 International Developers Society <www.su2devsociety.org>
# with selected contributions from the open-source community.
#
# Copyright 2012-2018, Francisco D. Palacios, Thomas D. Economon,
#                      Tim Albring, and the SU2 contributors.
#
# SU2 is free software; you can redistribute it and/or
# modify it under the terms of the GNU Lesser General Public
# License as published by the Free Software Foundation; either
# version 2.1 of the License, or (at your option) any later version.
#
# SU2 is distributed in the hope that it will be useful,
# but WITHOUT ANY WARRANTY; without even the implied warranty of
# MERCHANTABILITY or FITNESS FOR A PARTICULAR PURPOSE. See the GNU
# Lesser General Public License for more details.
#
# You should have received a copy of the GNU Lesser General Public
# License along with SU2. If not, see <http://www.gnu.org/licenses/>.
#
################################################################################

AUTOMAKE_OPTIONS = subdir-objects
ACLOCAL_AMFLAGS = ${ACLOCAL_FLAGS}

noinst_LIBRARIES =

if BUILD_NORMAL
noinst_LIBRARIES += libSU2.a
endif

if BUILD_DIRECTDIFF
noinst_LIBRARIES += libSU2_DIRECTDIFF.a
endif

if BUILD_REVERSE
noinst_LIBRARIES += libSU2_AD.a
endif

lib_sources = \
  ../include/datatypes/primitive_structure.hpp \
  ../include/datatypes/primitive_structure.inl \
  ../include/datatypes/complex_structure.hpp \
  ../include/datatypes/complex_structure.inl \
  ../include/ad_structure.hpp \
  ../include/ad_structure.inl \
  ../include/fem_cgns_elements.hpp \
  ../include/config_structure.hpp \
  ../include/config_structure.hpp \
  ../include/config_structure.inl \
  ../include/blas_structure.hpp \
  ../include/dual_grid_structure.hpp \
  ../include/dual_grid_structure.inl \
  ../include/fem_geometry_structure.hpp \
  ../include/fem_geometry_structure.inl \
  ../include/fem_standard_element.hpp \
  ../include/fem_standard_element.inl \
  ../include/geometry_structure.hpp \
  ../include/geometry_structure.inl \
  ../include/graph_coloring_structure.hpp \
  ../include/grid_adaptation_structure.hpp \
  ../include/grid_adaptation_structure.inl \
  ../include/grid_movement_structure.hpp \
  ../include/grid_movement_structure.inl \
  ../include/linear_solvers_structure.hpp \
  ../include/linear_solvers_structure.inl \
  ../include/linear_solvers_structure_b.hpp \
  ../include/option_structure.hpp \
  ../include/primal_grid_structure.hpp \
  ../include/primal_grid_structure.inl \
  ../include/vector_structure.hpp \
  ../include/vector_structure.inl \
  ../include/matrix_structure.hpp \
  ../include/matrix_structure.inl \
  ../include/mpi_structure.hpp \
  ../include/mpi_structure.inl \
  ../include/datatype_structure.hpp \
  ../include/datatype_structure.inl \
  ../include/interpolation_structure.hpp \
  ../include/fem_gauss_jacobi_quadrature.hpp \
  ../include/fem_gauss_jacobi_quadrature.inl \
  ../include/gauss_structure.hpp \
  ../include/gauss_structure.inl \
  ../include/element_structure.hpp \
  ../include/element_structure.inl \
  ../include/adt_structure.hpp \
  ../include/adt_structure.inl \
<<<<<<< HEAD
  ../include/tools.hpp \
=======
  ../include/wall_model.hpp \
  ../include/wall_model.inl \
  ../src/fem_cgns_elements.cpp \
>>>>>>> 0811066f
  ../src/config_structure.cpp \
  ../src/blas_structure.cpp \
  ../src/dual_grid_structure.cpp \
  ../src/fem_geometry_structure.cpp \
  ../src/fem_integration_rules.cpp \
  ../src/fem_standard_element.cpp \
  ../src/fem_wall_distance.cpp \
  ../src/fem_work_estimate_metis.cpp \
  ../src/geometry_structure.cpp \
  ../src/geometry_structure_fem_part.cpp \
  ../src/graph_coloring_structure.cpp \
  ../src/grid_adaptation_structure.cpp \
  ../src/grid_movement_structure.cpp \
  ../src/linear_solvers_structure.cpp \
  ../src/primal_grid_structure.cpp \
  ../src/vector_structure.cpp \
  ../src/matrix_structure.cpp \
  ../src/mpi_structure.cpp \
  ../src/linear_solvers_structure_b.cpp \
  ../src/ad_structure.cpp \
  ../src/fem_gauss_jacobi_quadrature.cpp \
  ../src/gauss_structure.cpp \
  ../src/element_structure.cpp \
  ../src/element_linear.cpp \
  ../src/interpolation_structure.cpp \
  ../src/adt_structure.cpp \
<<<<<<< HEAD
  ../src/toolboxes/printing_toolbox.cpp \
  ../src/toolboxes/signal_processing_toolbox.cpp
=======
  ../src/wall_model.cpp
>>>>>>> 0811066f

lib_cxxflags = -fPIC
lib_ldadd =

# always link to built dependencies from ./externals
lib_cxxflags += @su2_externals_INCLUDES@
lib_ldadd += @su2_externals_LIBS@

# if BUILD_MUTATIONPP
lib_cxxflags += @MUTATIONPP_CXX@
lib_ldadd += @MUTATIONPP_LD@
# endif

if BUILD_NORMAL
libSU2_a_SOURCES = $(lib_sources)
libSU2_a_CXXFLAGS = ${lib_cxxflags}
libSU2_a_LIBADD = ${lib_ldadd}
endif

if BUILD_DIRECTDIFF
libSU2_DIRECTDIFF_a_SOURCES = $(lib_sources)
libSU2_DIRECTDIFF_a_CXXFLAGS = @DIRECTDIFF_CXX@ ${lib_cxxflags}
libSU2_DIRECTDIFF_a_LIBADD =  ${lib_ldadd}
endif

if BUILD_REVERSE
libSU2_AD_a_SOURCES = $(lib_sources)
libSU2_AD_a_CXXFLAGS = @REVERSE_CXX@ ${lib_cxxflags}
libSU2_AD_a_LIBADD =  ${lib_ldadd}
endif
<|MERGE_RESOLUTION|>--- conflicted
+++ resolved
@@ -92,13 +92,9 @@
   ../include/element_structure.inl \
   ../include/adt_structure.hpp \
   ../include/adt_structure.inl \
-<<<<<<< HEAD
-  ../include/tools.hpp \
-=======
   ../include/wall_model.hpp \
   ../include/wall_model.inl \
   ../src/fem_cgns_elements.cpp \
->>>>>>> 0811066f
   ../src/config_structure.cpp \
   ../src/blas_structure.cpp \
   ../src/dual_grid_structure.cpp \
@@ -125,12 +121,9 @@
   ../src/element_linear.cpp \
   ../src/interpolation_structure.cpp \
   ../src/adt_structure.cpp \
-<<<<<<< HEAD
+  ../src/wall_model.cpp \
   ../src/toolboxes/printing_toolbox.cpp \
   ../src/toolboxes/signal_processing_toolbox.cpp
-=======
-  ../src/wall_model.cpp
->>>>>>> 0811066f
 
 lib_cxxflags = -fPIC
 lib_ldadd =
