/*!
 * \file config_structure.hpp
 * \brief All the information about the definition of the physical problem.
 *        The subroutines and functions are in the <i>config_structure.cpp</i> file.
 * \author F. Palacios, T. Economon, B. Tracey
 * \version 4.1.2 "Cardinal"
 *
 * SU2 Lead Developers: Dr. Francisco Palacios (Francisco.D.Palacios@boeing.com).
 *                      Dr. Thomas D. Economon (economon@stanford.edu).
 *
 * SU2 Developers: Prof. Juan J. Alonso's group at Stanford University.
 *                 Prof. Piero Colonna's group at Delft University of Technology.
 *                 Prof. Nicolas R. Gauger's group at Kaiserslautern University of Technology.
 *                 Prof. Alberto Guardone's group at Polytechnic University of Milan.
 *                 Prof. Rafael Palacios' group at Imperial College London.
 *
 * Copyright (C) 2012-2016 SU2, the open-source CFD code.
 *
 * SU2 is free software; you can redistribute it and/or
 * modify it under the terms of the GNU Lesser General Public
 * License as published by the Free Software Foundation; either
 * version 2.1 of the License, or (at your option) any later version.
 *
 * SU2 is distributed in the hope that it will be useful,
 * but WITHOUT ANY WARRANTY; without even the implied warranty of
 * MERCHANTABILITY or FITNESS FOR A PARTICULAR PURPOSE. See the GNU
 * Lesser General Public License for more details.
 *
 * You should have received a copy of the GNU Lesser General Public
 * License along with SU2. If not, see <http://www.gnu.org/licenses/>.
 */

#pragma once

#include "./mpi_structure.hpp"

#include <iostream>
#include <cstdlib>
#include <fstream>
#include <sstream>
#include <string>
#include <vector>
#include <stdlib.h>
#include <cmath>
#include <map>
#include <assert.h>

#include "./option_structure.hpp"
#include "./datatype_structure.hpp"

using namespace std;

/*!
 * \class CConfig
 * \brief Main class for defining the problem; basically this class reads the configuration file, and
 *        stores all the information.
 * \author F. Palacios
 * \version 4.1.2 "Cardinal"
 */

class CConfig {
private:
	unsigned short Kind_SU2; /*!< \brief Kind of SU2 software component.*/
  unsigned short Ref_NonDim; /*!< \brief Kind of non dimensionalization.*/
  unsigned short Kind_MixingProcess; /*!< \brief Kind of mixing process.*/
  unsigned short *Kind_TurboPerformance; /*!< \brief Kind of Turbomachinery performance calculation.*/
  unsigned short iZone, nZone; /*!< \brief Number of zones in the mesh. */
	su2double OrderMagResidual; /*!< \brief Order of magnitude reduction. */
	su2double MinLogResidual; /*!< \brief Minimum value of the log residual. */
	su2double OrderMagResidualFSI; /*!< \brief Order of magnitude reduction. */
	su2double MinLogResidualFSI; /*!< \brief Minimum value of the log residual. */
	su2double Res_FEM_UTOL; 		/*!< \brief UTOL criteria for structural FEM. */
	su2double Res_FEM_RTOL; 		/*!< \brief RTOL criteria for structural FEM. */
	su2double Res_FEM_ETOL; 		/*!< \brief ETOL criteria for structural FEM. */
	su2double EA_ScaleFactor; /*!< \brief Equivalent Area scaling factor */
	su2double* EA_IntLimit; /*!< \brief Integration limits of the Equivalent Area computation */
  su2double AdjointLimit; /*!< \brief Adjoint variable limit */
  su2double* Obj_ChainRuleCoeff; /*!< \brief Array defining objective function for adjoint problem based on chain rule in terms of gradient w.r.t. density, velocity, pressure */
  bool MG_AdjointFlow; /*!< \brief MG with the adjoint flow problem */
  su2double* Subsonic_Engine_Box; /*!< \brief Coordinates of the box subsonic region */
  su2double* Hold_GridFixed_Coord; /*!< \brief Coordinates of the box to hold fixed the nbumerical grid */
  unsigned short ConvCriteria;	/*!< \brief Kind of convergence criteria. */
  unsigned short nFFD_Iter; 	/*!< \brief Iteration for the point inversion problem. */
  su2double FFD_Tol;  	/*!< \brief Tolerance in the point inversion problem. */
  bool Viscous_Limiter_Flow, Viscous_Limiter_Turb;			/*!< \brief Viscous limiters. */
  bool Write_Conv_FSI;			/*!< \brief Write convergence file for FSI problems. */
  bool ContinuousAdjoint,			/*!< \brief Flag to know if the code is solving an adjoint problem. */
  Viscous,                /*!< \brief Flag to know if the code is solving a viscous problem. */
  EquivArea,				/*!< \brief Flag to know if the code is going to compute and plot the equivalent area. */
  InvDesign_Cp,				/*!< \brief Flag to know if the code is going to compute and plot the inverse design. */
  InvDesign_HeatFlux,				/*!< \brief Flag to know if the code is going to compute and plot the inverse design. */
  Grid_Movement,			/*!< \brief Flag to know if there is grid movement. */
  Wind_Gust,              /*!< \brief Flag to know if there is a wind gust. */
  Aeroelastic_Simulation, /*!< \brief Flag to know if there is an aeroelastic simulation. */
  Rotating_Frame,			/*!< \brief Flag to know if there is a rotating frame. */
	PoissonSolver,			/*!< \brief Flag to know if we are solving  poisson forces  in plasma solver. */
	Low_Mach_Precon,		/*!< \brief Flag to know if we are using a low Mach number preconditioner. */
	Low_Mach_Corr,			/*!< \brief Flag to know if we are using a low Mach number correction. */
	GravityForce,			/*!< \brief Flag to know if the gravity force is incuded in the formulation. */
	SmoothNumGrid,			/*!< \brief Smooth the numerical grid. */
	AdaptBoundary,			/*!< \brief Adapt the elements on the boundary. */
	Engine_Intake,			/*!< \brief Engine intake subsonic region. */
	Frozen_Visc,			/*!< \brief Flag for adjoint problem with/without frozen viscosity. */
	Sens_Remove_Sharp,			/*!< \brief Flag for removing or not the sharp edges from the sensitivity computation. */
	Hold_GridFixed,	/*!< \brief Flag hold fixed some part of the mesh during the deformation. */
	Axisymmetric, /*!< \brief Flag for axisymmetric calculations */
	DebugMode, /*!< \brief Flag for debug mode */
  ionization;  /*!< \brief Flag for determining if free electron gas is in the mixture */
  su2double Damp_Engine_Inflow;	/*!< \brief Damping factor for the engine inlet. */
  su2double Damp_Engine_Bleed;	/*!< \brief Damping factor for the engine bleed. */
  su2double Damp_Engine_Exhaust;	/*!< \brief Damping factor for the engine exhaust. */
  su2double Damp_Res_Restric,	/*!< \brief Damping factor for the residual restriction. */
	Damp_Correc_Prolong; /*!< \brief Damping factor for the correction prolongation. */
	su2double Position_Plane; /*!< \brief Position of the Near-Field (y coordinate 2D, and z coordinate 3D). */
	su2double WeightCd; /*!< \brief Weight of the drag coefficient. */
	unsigned short Unsteady_Simulation;	/*!< \brief Steady or unsteady (time stepping or dual time stepping) computation. */
	unsigned short Dynamic_Analysis;	/*!< \brief Static or dynamic structural analysis. */
	unsigned short nStartUpIter;	/*!< \brief Start up iterations using the fine grid. */
  su2double FixAzimuthalLine; /*!< \brief Fix an azimuthal line due to misalignments of the nearfield. */
  su2double **DV_Value;		/*!< \brief Previous value of the design variable. */
	su2double LimiterCoeff;				/*!< \brief Limiter coefficient */
  unsigned long LimiterIter;	/*!< \brief Freeze the value of the limiter after a number of iterations */
	su2double SharpEdgesCoeff;				/*!< \brief Coefficient to identify the limit of a sharp edge. */
  unsigned short SystemMeasurements; /*!< \brief System of measurements. */
  unsigned short Kind_Regime;  /*!< \brief Kind of adjoint function. */
  unsigned short Kind_ObjFunc;  /*!< \brief Kind of objective function. */
  unsigned short Kind_SensSmooth; /*!< \brief Kind of sensitivity smoothing technique. */
  unsigned short Continuous_Eqns; /*!< \brief Which equations to treat continuously (Hybrid adjoint)*/
  unsigned short Discrete_Eqns; /*!< \brief Which equations to treat discretely (Hybrid adjoint). */
	unsigned short *Design_Variable; /*!< \brief Kind of design variable. */
	su2double RatioDensity,				/*!< \brief Ratio of density for a free surface problem. */
	RatioViscosity,				/*!< \brief Ratio of viscosity for a free surface problem. */
	FreeSurface_Thickness,  /*!< \brief Thickness of the interfase for a free surface problem. */
	FreeSurface_Outlet,  /*!< \brief Outlet of the interfase for a free surface problem. */
	FreeSurface_Damping_Coeff,  /*!< \brief Damping coefficient of the free surface for a free surface problem. */
	FreeSurface_Damping_Length;  /*!< \brief Damping length of the free surface for a free surface problem. */
	unsigned short Kind_Adaptation;	/*!< \brief Kind of numerical grid adaptation. */
    unsigned short SpectralMethod_Type; /*!< \brief Type of Spectral method, TimeSpectral or HarmonicBalance. */
	unsigned short nTimeInstances;  /*!< \brief Number of periodic time instances for Time Spectral integration. */
	su2double SpectralMethod_Period;		/*!< \brief Period of oscillation to be used with time-spectral computations. */
	su2double New_Elem_Adapt;			/*!< \brief Elements to adapt in the numerical grid adaptation process. */
	su2double Delta_UnstTime,			/*!< \brief Time step for unsteady computations. */
	Delta_UnstTimeND;						/*!< \brief Time step for unsteady computations (non dimensional). */
  su2double Delta_DynTime,		/*!< \brief Time step for dynamic structural computations. */
	Total_DynTime,				/*!< \brief Total time for dynamic structural computations. */
	Current_DynTime;			/*!< \brief Global time of the dynamic structural computations. */
	su2double Total_UnstTime,						/*!< \brief Total time for unsteady computations. */
	Total_UnstTimeND;								/*!< \brief Total time for unsteady computations (non dimensional). */
	su2double Current_UnstTime,									/*!< \brief Global time of the unsteady simulation. */
	Current_UnstTimeND;									/*!< \brief Global time of the unsteady simulation. */
	unsigned short nMarker_Euler,	/*!< \brief Number of Euler wall markers. */
	nMarker_FarField,				/*!< \brief Number of far-field markers. */
	nMarker_Custom,
	nMarker_SymWall,				/*!< \brief Number of symmetry wall markers. */
  nMarker_Pressure,				/*!< \brief Number of pressure wall markers. */
	nMarker_PerBound,				/*!< \brief Number of periodic boundary markers. */
	nMarker_MixBound,				/*!< \brief Number of mixing boundary markers. */
	nMarker_TurboPerf,				/*!< \brief Number of mixing boundary markers. */
	nMarker_NearFieldBound,				/*!< \brief Number of near field boundary markers. */
  nMarker_ActDisk_Inlet, nMarker_ActDisk_Outlet,
	nMarker_InterfaceBound,				/*!< \brief Number of interface boundary markers. */
	nMarker_Dirichlet,				/*!< \brief Number of interface boundary markers. */
	nMarker_Inlet,					/*!< \brief Number of inlet flow markers. */
	nMarker_Riemann,					/*!< \brief Number of Riemann flow markers. */
	nMarker_NRBC,					/*!< \brief Number of NRBC flow markers. */
	nMarker_Supersonic_Inlet,					/*!< \brief Number of supersonic inlet flow markers. */
  nMarker_Supersonic_Outlet,					/*!< \brief Number of supersonic outlet flow markers. */
  nMarker_Outlet,					/*!< \brief Number of outlet flow markers. */
	nMarker_Out_1D,         /*!< \brief Number of outlet flow markers over which to calculate 1D outputs */
	nMarker_Isothermal,     /*!< \brief Number of isothermal wall boundaries. */
	nMarker_HeatFlux,       /*!< \brief Number of constant heat flux wall boundaries. */
	nMarker_EngineExhaust,					/*!< \brief Number of nacelle exhaust flow markers. */
	nMarker_EngineInflow,					/*!< \brief Number of nacelle inflow flow markers. */
  nMarker_EngineBleed,					/*!< \brief Number of nacelle inflow flow markers. */
  nMarker_Clamped,						/*!< \brief Number of clamped markers in the FEM. */
  nMarker_Displacement,					/*!< \brief Number of displacement surface markers. */
	nMarker_Load,					/*!< \brief Number of load surface markers. */
	nMarker_Load_Dir,					/*!< \brief Number of load surface markers defined by magnitude and direction. */
	nMarker_Load_Sine,					/*!< \brief Number of load surface markers defined by magnitude and direction. */
	nMarker_FlowLoad,					/*!< \brief Number of load surface markers. */
	nMarker_Neumann,				/*!< \brief Number of Neumann flow markers. */
	nMarker_All,					/*!< \brief Total number of markers using the grid information. */
  nMarker_Max,					/*!< \brief Max number of number of markers using the grid information. */
  nMarker_CfgFile;					/*!< \brief Total number of markers using the config file
									(note that using parallel computation this number can be different
									from nMarker_All). */
	string *Marker_Euler,			/*!< \brief Euler wall markers. */
	*Marker_FarField,				/*!< \brief Far field markers. */
	*Marker_Custom,
	*Marker_SymWall,				/*!< \brief Symmetry wall markers. */
  *Marker_Pressure,				/*!< \brief Pressure boundary markers. */
	*Marker_PerBound,				/*!< \brief Periodic boundary markers. */
	*Marker_PerDonor,				/*!< \brief Rotationally periodic boundary donor markers. */
	*Marker_MixBound,				/*!< \brief MixingPlane boundary markers. */
	*Marker_MixDonor,				/*!< \brief MixingPlane boundary donor markers. */
	*Marker_TurboBoundIn,				/*!< \brief Turbomachinery performance boundary markers. */
	*Marker_TurboBoundOut,				/*!< \brief Turbomachinery performance boundary donor markers. */
	*Marker_NearFieldBound,				/*!< \brief Near Field boundaries markers. */
	*Marker_InterfaceBound,				/*!< \brief Interface boundaries markers. */
  *Marker_ActDisk_Inlet,
  *Marker_ActDisk_Outlet,
	*Marker_Dirichlet,				/*!< \brief Interface boundaries markers. */
	*Marker_Inlet,					/*!< \brief Inlet flow markers. */
	*Marker_Riemann,					/*!< \brief Riemann markers. */
	*Marker_NRBC,					/*!< \brief NRBC markers. */
	*Marker_Supersonic_Inlet,					/*!< \brief Supersonic inlet flow markers. */
  *Marker_Supersonic_Outlet,					/*!< \brief Supersonic outlet flow markers. */
  *Marker_Outlet,					/*!< \brief Outlet flow markers. */
	*Marker_Out_1D,         /*!< \brief Outlet flow markers over which to calculate 1D output. */
	*Marker_Isothermal,     /*!< \brief Isothermal wall markers. */
	*Marker_HeatFlux,       /*!< \brief Constant heat flux wall markers. */
	*Marker_EngineInflow,					/*!< \brief Engine Inflow flow markers. */
  *Marker_EngineBleed,					/*!< \brief Engine Inflow flow markers. */
  *Marker_EngineExhaust,					/*!< \brief Engine Exhaust flow markers. */
	*Marker_Clamped,						/*!< \brief Clamped markers. */
	*Marker_Displacement,					/*!< \brief Displacement markers. */
	*Marker_Load,					/*!< \brief Load markers. */
	*Marker_Load_Dir,					/*!< \brief Load markers defined in cartesian coordinates. */
	*Marker_Load_Sine,					/*!< \brief Sine-wave loaded markers defined in cartesian coordinates. */
	*Marker_FlowLoad,					/*!< \brief Flow Load markers. */
	*Marker_Neumann,					/*!< \brief Neumann flow markers. */
	*Marker_All_TagBound;				/*!< \brief Global index for markers using grid information. */
	su2double *Dirichlet_Value;    /*!< \brief Specified Dirichlet value at the boundaries. */
	su2double *Exhaust_Temperature_Target;    /*!< \brief Specified total temperatures for nacelle boundaries. */
	su2double *Exhaust_Pressure_Target;    /*!< \brief Specified total pressures for nacelle boundaries. */
	su2double *Inlet_Ttotal;    /*!< \brief Specified total temperatures for inlet boundaries. */
	su2double *Riemann_Var1, *Riemann_Var2;    /*!< \brief Specified values for Riemann boundary. */
	su2double **Riemann_FlowDir;  /*!< \brief Specified flow direction vector (unit vector) for Riemann boundaries. */
	su2double *NRBC_Var1, *NRBC_Var2;    /*!< \brief Specified values for NRBC boundary. */
	su2double **NRBC_FlowDir;  /*!< \brief Specified flow direction vector (unit vector) for NRBC boundaries. */
	su2double *Inlet_Ptotal;    /*!< \brief Specified total pressures for inlet boundaries. */
	su2double **Inlet_FlowDir;  /*!< \brief Specified flow direction vector (unit vector) for inlet boundaries. */
	su2double *Inlet_Temperature;    /*!< \brief Specified temperatures for a supersonic inlet boundaries. */
	su2double *Inlet_Pressure;    /*!< \brief Specified static pressures for supersonic inlet boundaries. */
	su2double **Inlet_Velocity;  /*!< \brief Specified flow velocity vectors for supersonic inlet boundaries. */
	su2double *Inflow_Mach_Target;    /*!< \brief Specified fan face mach for nacelle boundaries. */
	su2double *Inflow_Mach;    /*!< \brief Specified fan face mach for nacelle boundaries. */
	su2double *Inflow_Pressure;    /*!< \brief Specified fan face mach for nacelle boundaries. */
  su2double *Bleed_MassFlow_Target;    /*!< \brief Specified fan face mach for nacelle boundaries. */
  su2double *Bleed_MassFlow;    /*!< \brief Specified fan face mach for nacelle boundaries. */
  su2double *Bleed_Temperature_Target;    /*!< \brief Specified fan face mach for nacelle boundaries. */
  su2double *Bleed_Temperature;    /*!< \brief Specified fan face mach for nacelle boundaries. */
  su2double *Bleed_Pressure;    /*!< \brief Specified fan face mach for nacelle boundaries. */
  su2double *Exhaust_Pressure;    /*!< \brief Specified fan face mach for nacelle boundaries. */
  su2double *Exhaust_Temperature;    /*!< \brief Specified fan face mach for nacelle boundaries. */
  su2double *Outlet_Pressure;    /*!< \brief Specified back pressures (static) for outlet boundaries. */
	su2double *Isothermal_Temperature; /*!< \brief Specified isothermal wall temperatures (static). */
	su2double *Heat_Flux;  /*!< \brief Specified wall heat fluxes. */
	su2double *Displ_Value;    /*!< \brief Specified displacement for displacement boundaries. */
	su2double *Load_Value;    /*!< \brief Specified force for load boundaries. */
  su2double *Load_Dir_Value;    /*!< \brief Specified force for load boundaries defined in cartesian coordinates. */
	su2double *Load_Dir_Multiplier;    /*!< \brief Specified multiplier for load boundaries defined in cartesian coordinates. */
	su2double **Load_Dir;  /*!< \brief Specified flow direction vector (unit vector) for inlet boundaries. */
	su2double *Load_Sine_Amplitude;    /*!< \brief Specified amplitude for a sine-wave load. */
	su2double *Load_Sine_Frequency;    /*!< \brief Specified multiplier for load boundaries defined in cartesian coordinates. */
	su2double **Load_Sine_Dir;  /*!< \brief Specified flow direction vector (unit vector) for inlet boundaries. */
	su2double *FlowLoad_Value;    /*!< \brief Specified force for flow load boundaries. */
  su2double **ActDisk_Origin;
  su2double *ActDisk_RootRadius;
  su2double *ActDisk_TipRadius;
  su2double *ActDisk_PressJump;
  su2double *ActDisk_TempJump;
  su2double *ActDisk_Omega;
  unsigned short *ActDisk_Distribution;
  su2double **Periodic_RotCenter;  /*!< \brief Rotational center for each periodic boundary. */
	su2double **Periodic_RotAngles;      /*!< \brief Rotation angles for each periodic boundary. */
	su2double **Periodic_Translation;      /*!< \brief Translation vector for each periodic boundary. */
	unsigned short nPeriodic_Index;     /*!< \brief Number of SEND_RECEIVE periodic transformations. */
	su2double **Periodic_Center;         /*!< \brief Rotational center for each SEND_RECEIVE boundary. */
	su2double **Periodic_Rotation;      /*!< \brief Rotation angles for each SEND_RECEIVE boundary. */
	su2double **Periodic_Translate;      /*!< \brief Translation vector for each SEND_RECEIVE boundary. */
	string *Marker_CfgFile_TagBound;			/*!< \brief Global index for markers using config file. */
	unsigned short *Marker_All_KindBC,			/*!< \brief Global index for boundaries using grid information. */
	*Marker_CfgFile_KindBC;		/*!< \brief Global index for boundaries using config file. */
	short *Marker_All_SendRecv;		/*!< \brief Information about if the boundary is sended (+), received (-). */
	short *Marker_All_PerBound;	/*!< \brief Global index for periodic bc using the grid information. */
	unsigned long nExtIter;			/*!< \brief Number of external iterations. */
	unsigned long ExtIter;			/*!< \brief Current external iteration number. */
	unsigned long IntIter;			/*!< \brief Current internal iteration number. */
	unsigned long FSIIter;			/*!< \brief Current Fluid Structure Interaction sub-iteration number. */
	unsigned long Unst_nIntIter;			/*!< \brief Number of internal iterations (Dual time Method). */
	unsigned long Dyn_nIntIter;			/*!< \brief Number of internal iterations (Newton-Raphson Method for nonlinear structural analysis). */
  long Unst_RestartIter;			/*!< \brief Iteration number to restart an unsteady simulation (Dual time Method). */
  long Unst_AdjointIter;			/*!< \brief Iteration number to begin the reverse time integration in the direct solver for the unsteady adjoint. */
  long Dyn_RestartIter;			/*!< \brief Iteration number to restart a dynamic structural analysis. */
  unsigned short nRKStep;			/*!< \brief Number of steps of the explicit Runge-Kutta method. */
	su2double *RK_Alpha_Step;			/*!< \brief Runge-Kutta beta coefficients. */
	unsigned short nMGLevels;		/*!< \brief Number of multigrid levels (coarse levels). */
	unsigned short nCFL;			/*!< \brief Number of CFL, one for each multigrid level. */
	su2double
	CFLRedCoeff_Turb,		/*!< \brief CFL reduction coefficient on the LevelSet problem. */
	CFLRedCoeff_AdjFlow,	/*!< \brief CFL reduction coefficient for the adjoint problem. */
	CFLRedCoeff_AdjTurb,	/*!< \brief CFL reduction coefficient for the adjoint problem. */
	CFLFineGrid,		/*!< \brief CFL of the finest grid. */
  Max_DeltaTime,  		/*!< \brief Max delta time. */
	Unst_CFL;		/*!< \brief Unsteady CFL number. */
	bool AddIndNeighbor;			/*!< \brief Include indirect neighbor in the agglomeration process. */
	unsigned short nDV;		/*!< \brief Number of design variables. */
  unsigned short* nDV_Value;		/*!< \brief Number of values for each design variable (might be different than 1 if we allow arbitrary movement). */
  unsigned short nFFDBox;		/*!< \brief Number of ffd boxes. */
  unsigned short nGridMovement;		/*!< \brief Number of grid movement types specified. */
	unsigned short nParamDV;		/*!< \brief Number of parameters of the design variable. */
	su2double **ParamDV;				/*!< \brief Parameters of the design variable. */
  su2double **CoordFFDBox;				/*!< \brief Coordinates of the FFD boxes. */
  unsigned short **DegreeFFDBox;	/*!< \brief Degree of the FFD boxes. */
  string *FFDTag;				/*!< \brief Parameters of the design variable. */
  string *TagFFDBox;				/*!< \brief Tag of the FFD box. */
	unsigned short GeometryMode;			/*!< \brief Gemoetry mode (analysis or gradient computation). */
	unsigned short MGCycle;			/*!< \brief Kind of multigrid cycle. */
	unsigned short FinestMesh;		/*!< \brief Finest mesh for the full multigrid approach. */
	unsigned short nMG_PreSmooth,                 /*!< \brief Number of MG pre-smooth parameters found in config file. */
	nMG_PostSmooth,                             /*!< \brief Number of MG post-smooth parameters found in config file. */
	nMG_CorrecSmooth;                           /*!< \brief Number of MG correct-smooth parameters found in config file. */
	unsigned short *MG_PreSmooth,	/*!< \brief Multigrid Pre smoothing. */
	*MG_PostSmooth,					/*!< \brief Multigrid Post smoothing. */
	*MG_CorrecSmooth;					/*!< \brief Multigrid Jacobi implicit smoothing of the correction. */
	unsigned short Kind_Solver,	/*!< \brief Kind of solver Euler, NS, Continuous adjoint, etc.  */
	Kind_FluidModel,			/*!< \brief Kind of the Fluid Model: Ideal or Van der Walls, ... . */
	Kind_ViscosityModel,			/*!< \brief Kind of the Viscosity Model*/
	Kind_ConductivityModel,			/*!< \brief Kind of the Thermal Conductivity Model*/
	Kind_FreeStreamOption,			/*!< \brief Kind of free stream option to choose if initializing with density or temperature  */
	Kind_InitOption,			/*!< \brief Kind of Init option to choose if initializing with Reynolds number or with thermodynamic conditions   */
	Kind_GasModel,				/*!< \brief Kind of the Gas Model. */
	*Kind_GridMovement,    /*!< \brief Kind of the unsteady mesh movement. */
	Kind_Gradient_Method,		/*!< \brief Numerical method for computation of spatial gradients. */
	Kind_Linear_Solver,		/*!< \brief Numerical solver for the implicit scheme. */
	Kind_Linear_Solver_FSI_Struc,	 /*!< \brief Numerical solver for the structural part in FSI problems. */
	Kind_Linear_Solver_Prec,		/*!< \brief Preconditioner of the linear solver. */
	Kind_Linear_Solver_Prec_FSI_Struc,		/*!< \brief Preconditioner of the linear solver for the structural part in FSI problems. */
	Kind_AdjTurb_Linear_Solver,		/*!< \brief Numerical solver for the turbulent adjoint implicit scheme. */
	Kind_AdjTurb_Linear_Prec,		/*!< \brief Preconditioner of the turbulent adjoint linear solver. */
  Kind_DiscAdj_Linear_Solver, /*!< \brief Linear solver for the discrete adjoint system. */
  Kind_DiscAdj_Linear_Prec,  /*!< \brief Preconditioner of the discrete adjoint linear solver. */
	Kind_SlopeLimit,				/*!< \brief Global slope limiter. */
	Kind_SlopeLimit_Flow,		/*!< \brief Slope limiter for flow equations.*/
	Kind_SlopeLimit_Turb,		/*!< \brief Slope limiter for the turbulence equation.*/
	Kind_SlopeLimit_AdjLevelSet,		/*!< \brief Slope limiter for the adjoint level set equation.*/
	Kind_SlopeLimit_AdjTurb,	/*!< \brief Slope limiter for the adjoint turbulent equation.*/
	Kind_SlopeLimit_AdjFlow,	/*!< \brief Slope limiter for the adjoint equation.*/
	Kind_TimeNumScheme,			/*!< \brief Global explicit or implicit time integration. */
	Kind_TimeIntScheme_Flow,	/*!< \brief Time integration for the flow equations. */
	Kind_TimeIntScheme_AdjFlow,		/*!< \brief Time integration for the adjoint flow equations. */
	Kind_TimeIntScheme_Turb,	/*!< \brief Time integration for the turbulence model. */
	Kind_TimeIntScheme_AdjLevelSet,	/*!< \brief Time integration for the adjoint level set model. */
	Kind_TimeIntScheme_AdjTurb,	/*!< \brief Time integration for the adjoint turbulence model. */
	Kind_TimeIntScheme_Wave,	/*!< \brief Time integration for the wave equations. */
	Kind_TimeIntScheme_Heat,	/*!< \brief Time integration for the wave equations. */
	Kind_TimeIntScheme_Poisson,	/*!< \brief Time integration for the wave equations. */
	Kind_TimeIntScheme_FEA,	/*!< \brief Time integration for the FEA equations. */
	Kind_SpaceIteScheme_FEA,	/*!< \brief Iterative scheme for nonlinear structural analysis. */
	Kind_ConvNumScheme,			/*!< \brief Global definition of the convective term. */
	Kind_ConvNumScheme_Flow,	/*!< \brief Centered or upwind scheme for the flow equations. */
	Kind_ConvNumScheme_Heat,	/*!< \brief Centered or upwind scheme for the flow equations. */
	Kind_ConvNumScheme_AdjFlow,		/*!< \brief Centered or upwind scheme for the adjoint flow equations. */
	Kind_ConvNumScheme_Turb,	/*!< \brief Centered or upwind scheme for the turbulence model. */
	Kind_ConvNumScheme_AdjTurb,	/*!< \brief Centered or upwind scheme for the adjoint turbulence model. */
	Kind_ConvNumScheme_AdjLevelSet,	/*!< \brief Centered or upwind scheme for the adjoint level set equation. */
	Kind_ConvNumScheme_Template,	/*!< \brief Centered or upwind scheme for the level set equation. */
	Kind_Centered,				/*!< \brief Centered scheme. */
	Kind_Centered_Flow,			/*!< \brief Centered scheme for the flow equations. */
	Kind_Centered_AdjLevelSet,			/*!< \brief Centered scheme for the level set equation. */
	Kind_Centered_AdjFlow,			/*!< \brief Centered scheme for the adjoint flow equations. */
	Kind_Centered_Turb,			/*!< \brief Centered scheme for the turbulence model. */
	Kind_Centered_AdjTurb,		/*!< \brief Centered scheme for the adjoint turbulence model. */
	Kind_Centered_Template,		/*!< \brief Centered scheme for the template model. */
	Kind_Upwind,				/*!< \brief Upwind scheme. */
	Kind_Upwind_Flow,			/*!< \brief Upwind scheme for the flow equations. */
	Kind_Upwind_AdjLevelSet,			/*!< \brief Upwind scheme for the level set equations. */
	Kind_Upwind_AdjFlow,			/*!< \brief Upwind scheme for the adjoint flow equations. */
	Kind_Upwind_Turb,			/*!< \brief Upwind scheme for the turbulence model. */
	Kind_Upwind_AdjTurb,		/*!< \brief Upwind scheme for the adjoint turbulence model. */
	Kind_Upwind_Template,			/*!< \brief Upwind scheme for the template model. */
  Kind_Solver_Fluid_FSI,		/*!< \brief Kind of solver for the fluid in FSI applications. */
	Kind_Solver_Struc_FSI,		/*!< \brief Kind of solver for the structure in FSI applications. */
  Kind_BGS_RelaxMethod,				/*!< \brief Kind of relaxation method for Block Gauss Seidel method in FSI problems. */
  Kind_TransferMethod,	/*!< \brief Iterative scheme for nonlinear structural analysis. */
  SpatialOrder,		/*!< \brief Order of the spatial numerical integration.*/
  SpatialOrder_Flow,		/*!< \brief Order of the spatial numerical integration.*/
	SpatialOrder_Turb,		/*!< \brief Order of the spatial numerical integration.*/
  SpatialOrder_AdjFlow,		/*!< \brief Order of the spatial numerical integration.*/
	SpatialOrder_AdjTurb,		/*!< \brief Order of the spatial numerical integration.*/
  SpatialOrder_AdjLevelSet;		/*!< \brief Order of the spatial numerical integration.*/
  bool FSI_Problem;			/*!< \brief Boolean to determine whether the simulation is FSI or not. */
  bool AD_Mode;         /*!< \brief Algorithmic Differentiation support. */
  unsigned short Kind_Material_Compress,	/*!< \brief Determines if the material is compressible or incompressible (structural analysis). */
  Kind_Material,			/*!< \brief Determines the material model to be used (structural analysis). */
  Kind_Struct_Solver;		/*!< \brief Determines the geometric condition (small or large deformations) for structural analysis. */
  unsigned short Kind_Turb_Model;			/*!< \brief Turbulent model definition. */
  unsigned short Kind_Trans_Model,			/*!< \brief Transition model definition. */
	Kind_Inlet, *Kind_Data_Riemann, *Kind_Data_NRBC;           /*!< \brief Kind of inlet boundary treatment. */
	su2double Linear_Solver_Error;		/*!< \brief Min error of the linear solver for the implicit formulation. */
	su2double Linear_Solver_Error_FSI_Struc;		/*!< \brief Min error of the linear solver for the implicit formulation in the structural side for FSI problems . */
	unsigned long Linear_Solver_Iter;		/*!< \brief Max iterations of the linear solver for the implicit formulation. */
	unsigned long Linear_Solver_Iter_FSI_Struc;		/*!< \brief Max iterations of the linear solver for FSI applications and structural solver. */
	unsigned long Linear_Solver_Restart_Frequency;   /*!< \brief Restart frequency of the linear solver for the implicit formulation. */
  su2double Roe_Kappa;		/*!< \brief Relaxation of the Roe scheme. */
  su2double Relaxation_Factor_Flow;		/*!< \brief Relaxation coefficient of the linear solver mean flow. */
  su2double Relaxation_Factor_Turb;		/*!< \brief Relaxation coefficient of the linear solver turbulence. */
  su2double Relaxation_Factor_AdjFlow;		/*!< \brief Relaxation coefficient of the linear solver adjoint mean flow. */
	su2double AdjTurb_Linear_Error;		/*!< \brief Min error of the turbulent adjoint linear solver for the implicit formulation. */
  su2double EntropyFix_Coeff;              /*!< \brief Entropy fix coefficient. */
	unsigned short AdjTurb_Linear_Iter;		/*!< \brief Min error of the turbulent adjoint linear solver for the implicit formulation. */
	su2double *Section_Location;                  /*!< \brief Airfoil section limit. */
  unsigned short nSections,      /*!< \brief Number of section cuts to make when calculating internal volume. */
  nVolSections;               /*!< \brief Number of sections. */
	su2double* Kappa_Flow,           /*!< \brief Numerical dissipation coefficients for the flow equations. */
	*Kappa_AdjFlow;                  /*!< \brief Numerical dissipation coefficients for the linearized equations. */
	su2double Kappa_1st_AdjFlow,	/*!< \brief JST 1st order dissipation coefficient for adjoint flow equations (coarse multigrid levels). */
	Kappa_2nd_AdjFlow,			/*!< \brief JST 2nd order dissipation coefficient for adjoint flow equations. */
	Kappa_4th_AdjFlow,			/*!< \brief JST 4th order dissipation coefficient for adjoint flow equations. */
	Kappa_1st_Flow,			/*!< \brief JST 1st order dissipation coefficient for flow equations (coarse multigrid levels). */
	Kappa_2nd_Flow,			/*!< \brief JST 2nd order dissipation coefficient for flow equations. */
	Kappa_4th_Flow;			/*!< \brief JST 4th order dissipation coefficient for flow equations. */

	su2double Min_Beta_RoeTurkel,		/*!< \brief Minimum value of Beta for the Roe-Turkel low Mach preconditioner. */
	Max_Beta_RoeTurkel;		/*!< \brief Maximum value of Beta for the Roe-Turkel low Mach preconditioner. */
  unsigned long GridDef_Nonlinear_Iter, /*!< \brief Number of nonlinear increments for grid deformation. */
  GridDef_Linear_Iter; /*!< \brief Number of linear smoothing iterations for grid deformation. */
  unsigned short Deform_Stiffness_Type; /*!< \brief Type of element stiffness imposed for FEA mesh deformation. */
  bool Deform_Output;  /*!< \brief Print the residuals during mesh deformation to the console. */
  su2double Deform_Tol_Factor; /*!< Factor to multiply smallest volume for deform tolerance (0.001 default) */
  unsigned short Deform_Linear_Solver; /*!< Numerical method to deform the grid */
  unsigned short FFD_Continuity; /*!< Surface continuity at the intersection with the FFD */
  su2double Deform_ElasticityMod, Deform_PoissonRatio; /*!< young's modulus and poisson ratio for volume deformation stiffness model */
  bool Visualize_Deformation;	/*!< \brief Flag to visualize the deformation in MDC. */
	su2double Mach;		/*!< \brief Mach number. */
	su2double Reynolds;	/*!< \brief Reynolds number. */
	su2double Froude;	/*!< \brief Froude number. */
	su2double Length_Reynolds;	/*!< \brief Reynolds length (dimensional). */
	su2double AoA,			/*!< \brief Angle of attack (just external flow). */
	AoS;				/*!< \brief Angle of sideSlip (just external flow). */
  bool Fixed_CL_Mode;			/*!< \brief Activate fixed CL mode (external flow only). */
  su2double Target_CL;			/*!< \brief Specify a target CL instead of AoA (external flow only). */
  su2double dCl_dAlpha;			/*!< \brief Lift curve slope for fixed CL mode (1/deg, external flow only). */
  unsigned long Iter_Fixed_CL;			/*!< \brief Iterations to re-evaluate the angle of attack (external flow only). */
  bool Update_AoA;			/*!< \brief Boolean flag for whether to update the AoA for fixed lift mode on a given iteration. */
	su2double ChargeCoeff;		/*!< \brief Charge coefficient (just for poisson problems). */
	unsigned short Cauchy_Func_Flow,	/*!< \brief Function where to apply the convergence criteria in the flow problem. */
	Cauchy_Func_AdjFlow,				/*!< \brief Function where to apply the convergence criteria in the adjoint problem. */
	Cauchy_Elems;						/*!< \brief Number of elements to evaluate. */
	unsigned short Residual_Func_Flow;	/*!< \brief Equation to apply residual convergence to. */
	unsigned long StartConv_Iter;	/*!< \brief Start convergence criteria at iteration. */
  su2double Cauchy_Eps;	/*!< \brief Epsilon used for the convergence. */
	unsigned long Wrt_Sol_Freq,	/*!< \brief Writing solution frequency. */
	Wrt_Sol_Freq_DualTime,	/*!< \brief Writing solution frequency for Dual Time. */
	Wrt_Con_Freq,				/*!< \brief Writing convergence history frequency. */
	Wrt_Con_Freq_DualTime;				/*!< \brief Writing convergence history frequency. */
	bool Wrt_Unsteady;  /*!< \brief Write unsteady data adding header and prefix. */
  bool Wrt_Dynamic;  		/*!< \brief Write dynamic data adding header and prefix. */
	bool LowFidelitySim;  /*!< \brief Compute a low fidelity simulation. */
	bool Restart,	/*!< \brief Restart solution (for direct, adjoint, and linearized problems).*/
	Restart_Flow;	/*!< \brief Restart flow solution for adjoint and linearized problems. */
	unsigned short nMarker_Monitoring,	/*!< \brief Number of markers to monitor. */
	nMarker_Designing,					/*!< \brief Number of markers for the objective function. */
	nMarker_GeoEval,					/*!< \brief Number of markers for the objective function. */
	nMarker_Plotting,					/*!< \brief Number of markers to plot. */
	nMarker_FSIinterface,					/*!< \brief Number of markers in the FSI interface. */
  nMarker_Moving,               /*!< \brief Number of markers in motion (DEFORMING, MOVING_WALL, or FLUID_STRUCTURE). */
	nMarker_DV;               /*!< \brief Number of markers affected by the design variables. */
  string *Marker_Monitoring,     /*!< \brief Markers to monitor. */
  *Marker_Designing,         /*!< \brief Markers to plot. */
  *Marker_GeoEval,         /*!< \brief Markers to plot. */
  *Marker_Plotting,          /*!< \brief Markers to plot. */
  *Marker_FSIinterface,          /*!< \brief Markers in the FSI interface. */
  *Marker_Moving,            /*!< \brief Markers in motion (DEFORMING, MOVING_WALL, or FLUID_STRUCTURE). */
  *Marker_DV;            /*!< \brief Markers affected by the design variables. */
  unsigned short  *Marker_All_Monitoring,        /*!< \brief Global index for monitoring using the grid information. */
  *Marker_All_GeoEval,       /*!< \brief Global index for geometrical evaluation. */
  *Marker_All_Plotting,        /*!< \brief Global index for plotting using the grid information. */
  *Marker_All_FSIinterface,        /*!< \brief Global index for FSI interface markers using the grid information. */
  *Marker_All_DV,          /*!< \brief Global index for design variable markers using the grid information. */
  *Marker_All_Moving,          /*!< \brief Global index for moving surfaces using the grid information. */
  *Marker_All_Designing,         /*!< \brief Global index for moving using the grid information. */
  *Marker_All_Out_1D,      /*!< \brief Global index for moving using 1D integrated output. */
  *Marker_CfgFile_Monitoring,     /*!< \brief Global index for monitoring using the config information. */
  *Marker_CfgFile_Designing,      /*!< \brief Global index for monitoring using the config information. */
  *Marker_CfgFile_GeoEval,      /*!< \brief Global index for monitoring using the config information. */
  *Marker_CfgFile_Plotting,     /*!< \brief Global index for plotting using the config information. */
  *Marker_CfgFile_FSIinterface,     /*!< \brief Global index for FSI interface using the config information. */
  *Marker_CfgFile_Out_1D,      /*!< \brief Global index for plotting using the config information. */
  *Marker_CfgFile_Moving,       /*!< \brief Global index for moving surfaces using the config information. */
  *Marker_CfgFile_DV,       /*!< \brief Global index for design variable markers using the config information. */
  *Marker_CfgFile_PerBound;     /*!< \brief Global index for periodic boundaries using the config information. */
  string *PlaneTag;      /*!< \brief Global index for the plane adaptation (upper, lower). */
	su2double DualVol_Power;			/*!< \brief Power for the dual volume in the grid adaptation sensor. */
	unsigned short Analytical_Surface;	/*!< \brief Information about the analytical definition of the surface for grid adaptation. */
	unsigned short Axis_Orientation;	/*!< \brief Axis orientation. */
	unsigned short Mesh_FileFormat;	/*!< \brief Mesh input format. */
	unsigned short Output_FileFormat;	/*!< \brief Format of the output files. */
  bool CFL_Adapt;      /*!< \brief Adaptive CFL number. */
	su2double RefAreaCoeff,		/*!< \brief Reference area for coefficient computation. */
	RefElemLength,				/*!< \brief Reference element length for computing the slope limiting epsilon. */
	RefSharpEdges,				/*!< \brief Reference coefficient for detecting sharp edges. */
	RefLengthMoment,			/*!< \brief Reference length for moment computation. */
  *RefOriginMoment,           /*!< \brief Origin for moment computation. */
  *RefOriginMoment_X,      /*!< \brief X Origin for moment computation. */
  *RefOriginMoment_Y,      /*!< \brief Y Origin for moment computation. */
  *RefOriginMoment_Z,      /*!< \brief Z Origin for moment computation. */
  *CFL_AdaptParam,      /*!< \brief Information about the CFL ramp. */
  *CFL,
	DomainVolume;		/*!< \brief Volume of the computational grid. */
  unsigned short nRefOriginMoment_X,    /*!< \brief Number of X-coordinate moment computation origins. */
	nRefOriginMoment_Y,           /*!< \brief Number of Y-coordinate moment computation origins. */
	nRefOriginMoment_Z;           /*!< \brief Number of Z-coordinate moment computation origins. */
	string Mesh_FileName,			/*!< \brief Mesh input file. */
	Mesh_Out_FileName,				/*!< \brief Mesh output file. */
	Solution_FlowFileName,			/*!< \brief Flow solution input file. */
	Solution_LinFileName,			/*!< \brief Linearized flow solution input file. */
	Solution_AdjFileName,			/*!< \brief Adjoint solution input file for drag functional. */
	Solution_FEMFileName,			/*!< \brief Adjoint solution input file for drag functional. */
	Flow_FileName,					/*!< \brief Flow variables output file. */
	Structure_FileName,					/*!< \brief Structure variables output file. */
	SurfStructure_FileName,					/*!< \brief Surface structure variables output file. */
  SurfWave_FileName,					/*!< \brief Surface structure variables output file. */
	SurfHeat_FileName,					/*!< \brief Surface structure variables output file. */
	Wave_FileName,					/*!< \brief Wave variables output file. */
	Heat_FileName,					/*!< \brief Heat variables output file. */
	AdjWave_FileName,					/*!< \brief Adjoint wave variables output file. */
	Residual_FileName,				/*!< \brief Residual variables output file. */
	Conv_FileName,					/*!< \brief Convergence history output file. */
  Breakdown_FileName,			    /*!< \brief Breakdown output file. */
  Conv_FileName_FSI,					/*!< \brief Convergence history output file. */
  Restart_FlowFileName,			/*!< \brief Restart file for flow variables. */
	Restart_WaveFileName,			/*!< \brief Restart file for wave variables. */
	Restart_HeatFileName,			/*!< \brief Restart file for heat variables. */
	Restart_AdjFileName,			/*!< \brief Restart file for adjoint variables, drag functional. */
	Restart_FEMFileName,			/*!< \brief Restart file for FEM elasticity. */
	Adj_FileName,					/*!< \brief Output file with the adjoint variables. */
	ObjFunc_Grad_FileName,			/*!< \brief Gradient of the objective function. */
	ObjFunc_Value_FileName,			/*!< \brief Objective function. */
	SurfFlowCoeff_FileName,			/*!< \brief Output file with the flow variables on the surface. */
	SurfAdjCoeff_FileName,			/*!< \brief Output file with the adjoint variables on the surface. */
	New_SU2_FileName;        		/*!< \brief Output SU2 mesh file converted from CGNS format. */
	bool Low_MemoryOutput,      /*!< \brief Write a volume solution file */
  Wrt_Vol_Sol,                /*!< \brief Write a volume solution file */
	Wrt_Srf_Sol,                /*!< \brief Write a surface solution file */
	Wrt_Csv_Sol,                /*!< \brief Write a surface comma-separated values solution file */
	Wrt_Residuals,              /*!< \brief Write residuals to solution file */
  Wrt_Limiters,              /*!< \brief Write residuals to solution file */
	Wrt_SharpEdges,              /*!< \brief Write residuals to solution file */
  Wrt_Halo,                   /*!< \brief Write rind layers in solution files */
  Plot_Section_Forces,       /*!< \brief Write sectional forces for specified markers. */
	Wrt_1D_Output;                /*!< \brief Write average stagnation pressure specified markers. */
  unsigned short Console_Output_Verb;  /*!< \brief Level of verbosity for console output */
	su2double Gamma,			/*!< \brief Ratio of specific heats of the gas. */
	Bulk_Modulus,			/*!< \brief Value of the bulk modulus for incompressible flows. */
	ArtComp_Factor,			/*!< \brief Value of the artificial compresibility factor for incompressible flows. */
	Gas_Constant,     /*!< \brief Specific gas constant. */
	Gas_ConstantND,     /*!< \brief Non-dimensional specific gas constant. */
	Gas_Constant_Ref, /*!< \brief Reference specific gas constant. */
	Temperature_Critical,   /*!< \brief Critical Temperature for real fluid model.  */
	Pressure_Critical,   /*!< \brief Critical Pressure for real fluid model.  */
	Density_Critical,   /*!< \brief Critical Density for real fluid model.  */
	Acentric_Factor,   /*!< \brief Acentric Factor for real fluid model.  */
	Mu_ConstantND,   /*!< \brief Constant Viscosity for ConstantViscosity model.  */
	Kt_ConstantND,   /*!< \brief Constant Thermal Conductivity for ConstantConductivity model.  */
	Mu_RefND,   /*!< \brief reference viscosity for Sutherland model.  */
	Mu_Temperature_RefND,   /*!< \brief reference Temperature for Sutherland model.  */
	Mu_SND,   /*!< \brief reference S for Sutherland model.  */
	FreeSurface_Zero,	/*!< \brief Coordinate of the level set zero. */
	FreeSurface_Depth,	/*!< \brief Coordinate of the level set zero. */
	*Velocity_FreeStream,     /*!< \brief Total velocity of the fluid.  */
	Energy_FreeStream,     /*!< \brief Total energy of the fluid.  */
	ModVel_FreeStream,     /*!< \brief Total density of the fluid.  */
	ModVel_FreeStreamND,     /*!< \brief Total density of the fluid.  */
	Density_FreeStream,     /*!< \brief Total density of the fluid. */
	Viscosity_FreeStream,     /*!< \brief Total density of the fluid.  */
	Tke_FreeStream,     /*!< \brief Total turbulent kinetic energy of the fluid.  */
	Intermittency_FreeStream,     /*!< \brief Freestream intermittency (for sagt transition model) of the fluid.  */
	TurbulenceIntensity_FreeStream,     /*!< \brief Freestream turbulent intensity (for sagt transition model) of the fluid.  */
	Turb2LamViscRatio_FreeStream,          /*!< \brief Ratio of turbulent to laminar viscosity. */
	NuFactor_FreeStream,  /*!< \brief Ratio of turbulent to laminar viscosity. */
  NuFactor_Engine,  /*!< \brief Ratio of turbulent to laminar viscosity at the engine. */
  Pressure_FreeStream,     /*!< \brief Total pressure of the fluid. */
	Temperature_FreeStream,  /*!< \brief Total temperature of the fluid.  */
  Temperature_ve_FreeStream,  /*!< \brief Total vibrational-electronic temperature of the fluid.  */
  *MassFrac_FreeStream, /*!< \brief Mixture mass fractions of the fluid. */
	Prandtl_Lam,      /*!< \brief Laminar Prandtl number for the gas.  */
	Prandtl_Turb,     /*!< \brief Turbulent Prandtl number for the gas.  */
	Length_Ref,       /*!< \brief Reference length for non-dimensionalization. */
	Pressure_Ref,     /*!< \brief Reference pressure for non-dimensionalization.  */
	Temperature_Ref,  /*!< \brief Reference temperature for non-dimensionalization.*/
	Density_Ref,      /*!< \brief Reference density for non-dimensionalization.*/
	Velocity_Ref,     /*!< \brief Reference velocity for non-dimensionalization.*/
	Time_Ref,         /*!< \brief Reference time for non-dimensionalization. */
	Viscosity_Ref,    /*!< \brief Reference viscosity for non-dimensionalization. */
	Conductivity_Ref,    /*!< \brief Reference conductivity for non-dimensionalization. */
	Energy_Ref,    /*!< \brief Reference viscosity for non-dimensionalization. */
	Wall_Temperature,    /*!< \brief Temperature at an isotropic wall in Kelvin. */
	Omega_Ref,        /*!< \brief Reference angular velocity for non-dimensionalization. */
	Force_Ref,        /*!< \brief Reference body force for non-dimensionalization. */
	Pressure_FreeStreamND,     /*!< \brief Farfield pressure value (external flow). */
	Temperature_FreeStreamND,  /*!< \brief Farfield temperature value (external flow). */
	Density_FreeStreamND,      /*!< \brief Farfield density value (external flow). */
  Velocity_FreeStreamND[3],    /*!< \brief Farfield velocity values (external flow). */
	Energy_FreeStreamND,       /*!< \brief Farfield energy value (external flow). */
	Viscosity_FreeStreamND,    /*!< \brief Farfield viscosity value (external flow). */
	Tke_FreeStreamND,    /*!< \brief Farfield kinetic energy (external flow). */
  Omega_FreeStreamND, /*!< \brief Specific dissipation (external flow). */
  Omega_FreeStream; /*!< \brief Specific dissipation (external flow). */
	su2double ElasticyMod,			/*!< \brief Young's modulus of elasticity. */
	PoissonRatio,						/*!< \brief Poisson's ratio. */
	MaterialDensity,								/*!< \brief Material density. */
	Bulk_Modulus_Struct;				/*!< \brief Bulk modulus (on the structural side). */
	unsigned short Kind_2DElasForm;			/*!< \brief Kind of bidimensional elasticity solver. */
	unsigned short nIterFSI;	/*!< \brief Number of maximum number of subiterations in a FSI problem. */
	su2double AitkenStatRelax;			/*!< \brief Aitken's relaxation factor (if set as static) */
	su2double AitkenDynMaxInit;			/*!< \brief Aitken's maximum dynamic relaxation factor for the first iteration */
	su2double AitkenDynMinInit;			/*!< \brief Aitken's minimum dynamic relaxation factor for the first iteration */
	su2double Wave_Speed;			/*!< \brief Wave speed used in the wave solver. */
	su2double Thermal_Diffusivity;			/*!< \brief Thermal diffusivity used in the heat solver. */
	su2double Cyclic_Pitch,          /*!< \brief Cyclic pitch for rotorcraft simulations. */
	Collective_Pitch;             /*!< \brief Collective pitch for rotorcraft simulations. */
	string Motion_Filename;				/*!< \brief Arbitrary mesh motion input base filename. */
	su2double Mach_Motion;			/*!< \brief Mach number based on mesh velocity and freestream quantities. */
  su2double *Motion_Origin_X,    /*!< \brief X-coordinate of the mesh motion origin. */
  *Motion_Origin_Y,           /*!< \brief Y-coordinate of the mesh motion origin. */
  *Motion_Origin_Z,           /*!< \brief Z-coordinate of the mesh motion origin. */
  *Translation_Rate_X,           /*!< \brief Translational velocity of the mesh in the x-direction. */
  *Translation_Rate_Y,           /*!< \brief Translational velocity of the mesh in the y-direction. */
  *Translation_Rate_Z,           /*!< \brief Translational velocity of the mesh in the z-direction. */
  *Rotation_Rate_X,           /*!< \brief Angular velocity of the mesh about the x-axis. */
  *Rotation_Rate_Y,           /*!< \brief Angular velocity of the mesh about the y-axis. */
  *Rotation_Rate_Z,           /*!< \brief Angular velocity of the mesh about the z-axis. */
  *Pitching_Omega_X,           /*!< \brief Angular frequency of the mesh pitching about the x-axis. */
  *Pitching_Omega_Y,           /*!< \brief Angular frequency of the mesh pitching about the y-axis. */
  *Pitching_Omega_Z,           /*!< \brief Angular frequency of the mesh pitching about the z-axis. */
  *Pitching_Ampl_X,           /*!< \brief Pitching amplitude about the x-axis. */
  *Pitching_Ampl_Y,           /*!< \brief Pitching amplitude about the y-axis. */
  *Pitching_Ampl_Z,           /*!< \brief Pitching amplitude about the z-axis. */
  *Pitching_Phase_X,           /*!< \brief Pitching phase offset about the x-axis. */
  *Pitching_Phase_Y,           /*!< \brief Pitching phase offset about the y-axis. */
  *Pitching_Phase_Z,           /*!< \brief Pitching phase offset about the z-axis. */
  *Plunging_Omega_X,           /*!< \brief Angular frequency of the mesh plunging in the x-direction. */
  *Plunging_Omega_Y,           /*!< \brief Angular frequency of the mesh plunging in the y-direction. */
  *Plunging_Omega_Z,           /*!< \brief Angular frequency of the mesh plunging in the z-direction. */
  *Plunging_Ampl_X,           /*!< \brief Plunging amplitude in the x-direction. */
  *Plunging_Ampl_Y,           /*!< \brief Plunging amplitude in the y-direction. */
  *Plunging_Ampl_Z,           /*!< \brief Plunging amplitude in the z-direction. */
  *Omega_HB;                  /*!< \brief Frequency for Harmonic Balance Operator (in rad/s). */
  unsigned short nMotion_Origin_X,    /*!< \brief Number of X-coordinate mesh motion origins. */
	nMotion_Origin_Y,           /*!< \brief Number of Y-coordinate mesh motion origins. */
	nMotion_Origin_Z,           /*!< \brief Number of Z-coordinate mesh motion origins. */
	nTranslation_Rate_X,           /*!< \brief Number of Translational x-velocities for mesh motion. */
	nTranslation_Rate_Y,           /*!< \brief Number of Translational y-velocities for mesh motion. */
	nTranslation_Rate_Z,           /*!< \brief Number of Translational z-velocities for mesh motion. */
	nRotation_Rate_X,           /*!< \brief Number of Angular velocities about the x-axis for mesh motion. */
	nRotation_Rate_Y,           /*!< \brief Number of Angular velocities about the y-axis for mesh motion. */
	nRotation_Rate_Z,           /*!< \brief Number of Angular velocities about the z-axis for mesh motion. */
	nPitching_Omega_X,           /*!< \brief Number of Angular frequencies about the x-axis for pitching. */
	nPitching_Omega_Y,           /*!< \brief Number of Angular frequencies about the y-axis for pitching. */
	nPitching_Omega_Z,           /*!< \brief Number of Angular frequencies about the z-axis for pitching. */
	nPitching_Ampl_X,           /*!< \brief Number of Pitching amplitudes about the x-axis. */
	nPitching_Ampl_Y,           /*!< \brief Number of Pitching amplitudes about the y-axis. */
	nPitching_Ampl_Z,           /*!< \brief Number of Pitching amplitudes about the z-axis. */
	nPitching_Phase_X,           /*!< \brief Number of Pitching phase offsets about the x-axis. */
	nPitching_Phase_Y,           /*!< \brief Number of Pitching phase offsets about the y-axis. */
	nPitching_Phase_Z,           /*!< \brief Number of Pitching phase offsets about the z-axis. */
	nPlunging_Omega_X,           /*!< \brief Number of Angular frequencies in the x-direction for plunging. */
	nPlunging_Omega_Y,           /*!< \brief Number of Angular frequencies in the y-direction for plunging. */
	nPlunging_Omega_Z,           /*!< \brief Number of Angular frequencies in the z-direction for plunging. */
	nPlunging_Ampl_X,           /*!< \brief Number of Plunging amplitudes in the x-direction. */
	nPlunging_Ampl_Y,           /*!< \brief Number of Plunging amplitudes in the y-direction. */
	nPlunging_Ampl_Z,           /*!< \brief Number of Plunging amplitudes in the z-direction. */
    nOmega_HB,                  /*!< \brief Number of frequencies in Harmonic Balance Operator. */
  nMoveMotion_Origin,         /*!< \brief Number of motion origins. */
  *MoveMotion_Origin;         /*!< \brief Keeps track if we should move moment origin. */
  vector<vector<vector<su2double> > > Aeroelastic_np1, /*!< \brief Aeroelastic solution at time level n+1. */
  Aeroelastic_n, /*!< \brief Aeroelastic solution at time level n. */
	Aeroelastic_n1; /*!< \brief Aeroelastic solution at time level n-1. */
  su2double FlutterSpeedIndex, /*!< \brief The flutter speed index. */
  PlungeNaturalFrequency, /*!< \brief Plunging natural frequency for Aeroelastic. */
  PitchNaturalFrequency, /*!< \brief Pitch natural frequency for Aeroelastic. */
  AirfoilMassRatio, /*!< \brief The airfoil mass ratio for Aeroelastic. */
  CG_Location, /*!< \brief Center of gravity location for Aeroelastic. */
  RadiusGyrationSquared; /*!< \brief The radius of gyration squared for Aeroelastic. */
  su2double *Aeroelastic_plunge, /*!< \brief Value of plunging coordinate at the end of an external iteration. */
	*Aeroelastic_pitch; /*!< \brief Value of pitching coordinate at the end of an external iteration. */
  unsigned short AeroelasticIter; /*!< \brief Solve the aeroelastic equations every given number of internal iterations. */
  unsigned short Gust_Type,	/*!< \brief Type of Gust. */
  Gust_Dir;   /*!< \brief Direction of the gust */
  su2double Gust_WaveLength,     /*!< \brief The gust wavelength. */
  Gust_Periods,              /*!< \brief Number of gust periods. */
  Gust_Ampl,                  /*!< \brief Gust amplitude. */
  Gust_Begin_Time,            /*!< \brief Time at which to begin the gust. */
  Gust_Begin_Loc;             /*!< \brief Location at which the gust begins. */
  long Visualize_CV; /*!< \brief Node number for the CV to be visualized */
  bool ExtraOutput;
  bool DeadLoad; 		/*!< Application of dead loads to the FE analysis */
  bool MatchingMesh; 	/*!< Matching mesh (while implementing interpolation procedures). */
  bool SteadyRestart; 	/*!< Restart from a steady state for FSI problems. */
  su2double Newmark_alpha,			/*!< \brief Parameter alpha for Newmark method. */
  Newmark_delta;				/*!< \brief Parameter delta for Newmark method. */
  unsigned short nIntCoeffs;	/*!< \brief Number of integration coeffs for structural calculations. */
  su2double *Int_Coeffs;		/*!< \brief Time integration coefficients for structural method. */
  bool Sigmoid_Load,		/*!< \brief Apply the load using a sigmoid. */
  Ramp_Load;				/*!< \brief Apply the load with linear increases. */
  bool IncrementalLoad;		/*!< \brief Apply the load in increments (for nonlinear structural analysis). */
  unsigned long IncLoad_Nincrements; /*!< \brief Number of increments. */
  su2double *IncLoad_Criteria;	/*!< \brief Criteria for the application of incremental loading. */
  su2double Ramp_Time;			/*!< \brief Time until the maximum load is applied. */
  su2double Sigmoid_Time;			/*!< \brief Time until the maximum load is applied, using a sigmoid. */
  su2double Sigmoid_K;			/*!< \brief Sigmoid parameter determining its steepness. */
  su2double Static_Time;			/*!< \brief Time while the structure is not loaded in FSI applications. */
  unsigned short Pred_Order;  /*!< \brief Order of the predictor for FSI applications. */
  unsigned short Kind_Interpolation; /*!\brief type of interpolation to use for FSI applications. */
  unsigned long Nonphys_Points, /*!< \brief Current number of non-physical points in the solution. */
  Nonphys_Reconstr;      /*!< \brief Current number of non-physical reconstructions for 2nd-order upwinding. */
  bool ParMETIS;      /*!< \brief Boolean for activating ParMETIS mode (while testing). */
  unsigned short DirectDiff; /*!< \brief Direct Differentation mode. */
  bool DiscreteAdjoint; /*!< \brief AD-based discrete adjoint mode. */

  
  /*--- all_options is a map containing all of the options. This is used during config file parsing
  to track the options which have not been set (so the default values can be used). Without this map
   there would be no list of all the config file options. ---*/
  
  map<string, bool> all_options;

  /*--- brief param is a map from the option name (config file string) to its decoder (the specific child
   class of COptionBase that turns the string into a value) ---*/
  
  map<string, COptionBase*> option_map;


  // All of the addXxxOptions take in the name of the option, and a refernce to the field of that option
  // in the option structure. Depending on the specific type, it may take in a default value, and may
  // take in extra options. The addXxxOptions mostly follow the same pattern, so please see addDoubleOption
  // for detailed comments.
  //
  // List options are those that can be an unknown number of elements, and also take in a reference to
  // an integer. This integer will be populated with the number of elements of that type unmarshaled.
  //
  // Array options are those with a fixed number of elements.
  //
  // List and Array options should also be able to be specified with the string "NONE" indicating that there
  // are no elements. This allows the option to be present in a config file but left blank.

  /*!<\brief addDoubleOption creates a config file parser for an option with the given name whose
   value can be represented by a su2double.*/
  
  void addDoubleOption(const string name, su2double & option_field, su2double default_value) {
    // Check if the key is already in the map. If this fails, it is coder error
    // and not user error, so throw.
    assert(option_map.find(name) == option_map.end());

    // Add this option to the list of all the options
    all_options.insert(pair<string, bool>(name, true));

    // Create the parser for a su2double option with a reference to the option_field and the desired
    // default value. This will take the string in the config file, convert it to a su2double, and
    // place that su2double in the memory location specified by the reference.
    COptionBase* val = new COptionDouble(name, option_field, default_value);

    // Create an association between the option name ("CFL") and the parser generated above.
    // During configuration, the parsing script will get the option name, and use this map
    // to find how to parse that option.
    option_map.insert(pair<string, COptionBase *>(name, val));
  }

  void addStringOption(const string name, string & option_field, string default_value) {
    assert(option_map.find(name) == option_map.end());
    all_options.insert(pair<string, bool>(name, true));
    COptionBase* val = new COptionString(name, option_field, default_value);
    option_map.insert(pair<string, COptionBase *>(name, val));
  }

  void addIntegerOption(const string name, int & option_field, int default_value) {
    assert(option_map.find(name) == option_map.end());
    all_options.insert(pair<string, bool>(name, true));
    COptionBase* val = new COptionInt(name, option_field, default_value);
    option_map.insert(pair<string, COptionBase *>(name, val));
  }

  void addUnsignedLongOption(const string name, unsigned long & option_field, unsigned long default_value) {
    assert(option_map.find(name) == option_map.end());
    all_options.insert(pair<string, bool>(name, true));
    COptionBase* val = new COptionULong(name, option_field, default_value);
    option_map.insert(pair<string, COptionBase *>(name, val));
  }

  void addUnsignedShortOption(const string name, unsigned short & option_field, unsigned short default_value) {
    assert(option_map.find(name) == option_map.end());
    all_options.insert(pair<string, bool>(name, true));
    COptionBase* val = new COptionUShort(name, option_field, default_value);
    option_map.insert(pair<string, COptionBase *>(name, val));
  }

  void addLongOption(const string name, long & option_field, long default_value) {
    assert(option_map.find(name) == option_map.end());
    all_options.insert(pair<string, bool>(name, true));
    COptionBase* val = new COptionLong(name, option_field, default_value);
    option_map.insert(pair<string, COptionBase *>(name, val));
  }

  void addBoolOption(const string name, bool & option_field, bool default_value) {
    assert(option_map.find(name) == option_map.end());
    all_options.insert(pair<string, bool>(name, true));
    COptionBase* val = new COptionBool(name, option_field, default_value);
    option_map.insert(pair<string, COptionBase *>(name, val));
  }

  // enum types work differently than all of the others because there are a small number of valid
  // string entries for the type. One must also provide a list of all the valid strings of that type.
  template <class Tenum>
  void addEnumOption(const string name, unsigned short & option_field, const map<string, Tenum> & enum_map, Tenum default_value) {
    assert(option_map.find(name) == option_map.end());
    all_options.insert(pair<string, bool>(name, true));
    COptionBase* val = new COptionEnum<Tenum>(name, enum_map, option_field, default_value);
    option_map.insert(pair<string, COptionBase *>(name, val));
    return;
  }


  // input_size is the number of options read in from the config file
  template <class Tenum>
	void addEnumListOption(const string name, unsigned short & input_size, unsigned short * & option_field, const map<string, Tenum> & enum_map) {
    input_size = 0;
    assert(option_map.find(name) == option_map.end());
    all_options.insert(pair<string, bool>(name, true));
		COptionBase* val = new COptionEnumList<Tenum>(name, enum_map, option_field, input_size);
    option_map.insert( pair<string, COptionBase*>(name, val) );
	}

  void addDoubleArrayOption(const string name, const int size, su2double * & option_field, su2double * default_value) {

    su2double * def = new su2double [size];
    for (int i = 0; i < size; i++) {
      def[i] = default_value[i];
    }
    assert(option_map.find(name) == option_map.end());
    all_options.insert(pair<string, bool>(name, true));
    COptionBase* val = new COptionDoubleArray(name, size, option_field, def);
    option_map.insert(pair<string, COptionBase *>(name, val));
  }

  void addDoubleListOption(const string name, unsigned short & size, su2double * & option_field) {
    assert(option_map.find(name) == option_map.end());
    all_options.insert(pair<string, bool>(name, true));
    COptionBase* val = new COptionDoubleList(name, size, option_field);
    option_map.insert(pair<string, COptionBase *>(name, val));
  }

  void addUShortListOption(const string name, unsigned short & size, unsigned short * & option_field) {
    assert(option_map.find(name) == option_map.end());
    all_options.insert(pair<string, bool>(name, true));
    COptionBase* val = new COptionUShortList(name, size, option_field);
    option_map.insert(pair<string, COptionBase *>(name, val));
  }

  void addStringListOption(const string name, unsigned short & num_marker, string* & option_field) {
    assert(option_map.find(name) == option_map.end());
    all_options.insert(pair<string, bool>(name, true));
    COptionBase* val = new COptionStringList(name, num_marker, option_field);
    option_map.insert(pair<string, COptionBase *>(name, val));
  }

  void addConvectOption(const string name, unsigned short & space_field, unsigned short & centered_field, unsigned short & upwind_field) {
    assert(option_map.find(name) == option_map.end());
    all_options.insert(pair<string, bool>(name, true));
    COptionBase* val = new COptionConvect(name, space_field, centered_field, upwind_field);
    option_map.insert(pair<string, COptionBase *>(name, val));
  }

  void addMathProblemOption(const string name, bool & ContinuousAdjoint, const bool & ContinuousAdjoint_default,
                            bool & DiscreteAdjoint, const bool & DiscreteAdjoint_default,
                            bool & Restart_Flow, const bool & Restart_Flow_default) {
    assert(option_map.find(name) == option_map.end());
    all_options.insert(pair<string, bool>(name, true));
    COptionBase* val = new COptionMathProblem(name, ContinuousAdjoint, ContinuousAdjoint_default, DiscreteAdjoint, DiscreteAdjoint_default, Restart_Flow, Restart_Flow_default);
    option_map.insert(pair<string, COptionBase *>(name, val));
  }

  void addDVParamOption(const string name, unsigned short & nDV_field, su2double** & paramDV, string* & FFDTag,
                        unsigned short* & design_variable) {
    assert(option_map.find(name) == option_map.end());
    all_options.insert(pair<string, bool>(name, true));
    COptionBase* val = new COptionDVParam(name, nDV_field, paramDV, FFDTag, design_variable);
    option_map.insert(pair<string, COptionBase *>(name, val));
  }
  
  void addDVValueOption(const string name, unsigned short* & nDVValue_field, su2double** & valueDV, unsigned short & nDV_field,  su2double** & paramDV,
                        unsigned short* & design_variable) {
    assert(option_map.find(name) == option_map.end());
    all_options.insert(pair<string, bool>(name, true));
    COptionBase* val = new COptionDVValue(name, nDVValue_field, valueDV, nDV_field, paramDV, design_variable);
    option_map.insert(pair<string, COptionBase *>(name, val));
  }

  void addFFDDefOption(const string name, unsigned short & nFFD_field, su2double** & coordFFD, string* & FFDTag) {
    assert(option_map.find(name) == option_map.end());
    all_options.insert(pair<string, bool>(name, true));
    COptionBase* val = new COptionFFDDef(name, nFFD_field, coordFFD, FFDTag);
    option_map.insert(pair<string, COptionBase *>(name, val));
  }
  
  void addFFDDegreeOption(const string name, unsigned short & nFFD_field, unsigned short** & degreeFFD) {
    assert(option_map.find(name) == option_map.end());
    all_options.insert(pair<string, bool>(name, true));
    COptionBase* val = new COptionFFDDegree(name, nFFD_field, degreeFFD);
    option_map.insert(pair<string, COptionBase *>(name, val));
  }

  void addStringDoubleListOption(const string name, unsigned short & list_size, string * & string_field,
                        su2double* & double_field) {
    assert(option_map.find(name) == option_map.end());
    all_options.insert(pair<string, bool>(name, true));
    COptionBase* val = new COptionStringDoubleList(name, list_size, string_field, double_field);
    option_map.insert(pair<string, COptionBase *>(name, val));
  }

  void addInletOption(const string name, unsigned short & nMarker_Inlet, string * & Marker_Inlet,
                                 su2double* & Ttotal, su2double* & Ptotal, su2double** & FlowDir) {
    assert(option_map.find(name) == option_map.end());
    all_options.insert(pair<string, bool>(name, true));
    COptionBase* val = new COptionInlet(name, nMarker_Inlet, Marker_Inlet, Ttotal, Ptotal, FlowDir);
    option_map.insert(pair<string, COptionBase *>(name, val));
  }
  template <class Tenum>
  
  void addRiemannOption(const string name, unsigned short & nMarker_Riemann, string * & Marker_Riemann, unsigned short* & option_field, const map<string, Tenum> & enum_map,
                                 su2double* & var1, su2double* & var2, su2double** & FlowDir) {
    assert(option_map.find(name) == option_map.end());
    all_options.insert(pair<string, bool>(name, true));
    COptionBase* val = new COptionRiemann<Tenum>(name, nMarker_Riemann, Marker_Riemann, option_field, enum_map, var1, var2, FlowDir);
    option_map.insert(pair<string, COptionBase *>(name, val));
  }
  template <class Tenum>
  void addNRBCOption(const string name, unsigned short & nMarker_NRBC, string * & Marker_NRBC, unsigned short* & option_field, const map<string, Tenum> & enum_map,
                                 su2double* & var1, su2double* & var2, su2double** & FlowDir) {
    assert(option_map.find(name) == option_map.end());
    all_options.insert(pair<string, bool>(name, true));
    COptionBase* val = new COptionNRBC<Tenum>(name, nMarker_NRBC, Marker_NRBC, option_field, enum_map, var1, var2, FlowDir);
    option_map.insert(pair<string, COptionBase *>(name, val));
  }

  void addExhaustOption(const string name, unsigned short & nMarker_Exhaust, string * & Marker_Exhaust,
                      su2double* & Ttotal, su2double* & Ptotal) {
    assert(option_map.find(name) == option_map.end());
    all_options.insert(pair<string, bool>(name, true));
    COptionBase* val = new COptionExhaust(name, nMarker_Exhaust, Marker_Exhaust, Ttotal, Ptotal);
    option_map.insert(pair<string, COptionBase *>(name, val));
  }
  
  void addBleedOption(const string name, unsigned short & nMarker_Bleed, string * & Marker_Bleed,
                        su2double* & MassFlow_Target, su2double* & Temp_Target) {
    assert(option_map.find(name) == option_map.end());
    all_options.insert(pair<string, bool>(name, true));
    COptionBase* val = new COptionBleed(name, nMarker_Bleed, Marker_Bleed, MassFlow_Target, Temp_Target);
    option_map.insert(pair<string, COptionBase *>(name, val));
  }

  void addPeriodicOption(const string & name, unsigned short & nMarker_PerBound,
                    string* & Marker_PerBound, string* & Marker_PerDonor,
                         su2double** & RotCenter, su2double** & RotAngles, su2double** & Translation) {
    assert(option_map.find(name) == option_map.end());
    all_options.insert(pair<string, bool>(name, true));
    COptionBase* val = new COptionPeriodic(name, nMarker_PerBound, Marker_PerBound, Marker_PerDonor, RotCenter, RotAngles, Translation);
    option_map.insert(pair<string, COptionBase *>(name, val));
  }

  void addMixingPlaneOption(const string & name, unsigned short & nMarker_MixBound,
                    string* & Marker_MixBound, string* & Marker_MixDonor){
    assert(option_map.find(name) == option_map.end());
    all_options.insert(pair<string, bool>(name, true));
    COptionBase* val = new COptionMixingPlane(name, nMarker_MixBound, Marker_MixBound, Marker_MixDonor);
    option_map.insert(pair<string, COptionBase *>(name, val));
  }
  template <class Tenum>
  void addTurboPerfOption(const string & name, unsigned short & nMarker_TurboPerf,
                    string* & Marker_TurboBoundIn, string* & Marker_TurboBoundOut,  unsigned short* & Kind_TurboPerformance, const map<string, Tenum> & TurboPerformance_Map){
    assert(option_map.find(name) == option_map.end());
    all_options.insert(pair<string, bool>(name, true));
    COptionBase* val = new COptionTurboPerformance<Tenum>(name, nMarker_TurboPerf, Marker_TurboBoundIn, Marker_TurboBoundOut, Kind_TurboPerformance, TurboPerformance_Map );
    option_map.insert(pair<string, COptionBase *>(name, val));
  }

  void addActuatorDiskOption(const string & name, unsigned short & nMarker_ActDisk_Inlet, unsigned short & nMarker_ActDisk_Outlet,
                             string* & Marker_ActDisk_Inlet, string* & Marker_ActDisk_Outlet,
                             su2double** & ActDisk_Origin, su2double* & ActDisk_RootRadius, su2double* & ActDisk_TipRadius,
                             su2double* & ActDisk_PressJump, su2double* & ActDisk_TempJump, su2double* & ActDisk_Omega,
                             unsigned short* & ActDisk_Distribution) {
    assert(option_map.find(name) == option_map.end());
    all_options.insert(pair<string, bool>(name, true));
    COptionBase* val = new COptionActuatorDisk(name, nMarker_ActDisk_Inlet, nMarker_ActDisk_Outlet, Marker_ActDisk_Inlet, Marker_ActDisk_Outlet, ActDisk_Origin, ActDisk_RootRadius, ActDisk_TipRadius, ActDisk_PressJump, ActDisk_TempJump, ActDisk_Omega, ActDisk_Distribution);
    option_map.insert(pair<string, COptionBase *>(name, val));
  }

  void addPythonOption(const string name) {
    assert(option_map.find(name) == option_map.end());
    all_options.insert(pair<string, bool>(name, true));
    COptionBase* val = new COptionPython(name);
    option_map.insert(pair<string, COptionBase *>(name, val));
  }

public:

	vector<string> fields; /*!< \brief Tags for the different fields in a restart file. */

	/*!
	 * \brief Constructor of the class which reads the input file.
	 */
	CConfig(char case_filename[MAX_STRING_SIZE], unsigned short val_software, unsigned short val_iZone, unsigned short val_nZone, unsigned short val_nDim, unsigned short verb_level);

	/*!
	 * \brief Constructor of the class which reads the input file.
	 */
	CConfig(char case_filename[MAX_STRING_SIZE], unsigned short val_software);
  
  /*!
   * \brief Constructor of the class which reads the input file.
   */
  CConfig(char case_filename[MAX_STRING_SIZE], CConfig *config);

	/*!
	 * \brief Destructor of the class.
	 */
	~CConfig(void);

  /*!
   * \brief Initializes pointers to null
   */
	void SetPointersNull(void);

	/*!
	 * \brief breaks an input line from the config file into a set of tokens
	 * \param[in] str - the input line string
	 * \param[out] option_name - the name of the option found at the beginning of the line
	 * \param[out] option_value - the tokens found after the "=" sign on the line
	 * \returns false if the line is empty or a commment, true otherwise
	 */
	bool TokenizeString(string & str, string & option_name,
			vector<string> & option_value);

	/*!
	 * \brief Get reference origin for moment computation.
     * \param[in] val_marker - the marker we are monitoring.
	 * \return Reference origin (in cartesians coordinates) for moment computation.
	 */
	su2double *GetRefOriginMoment(unsigned short val_marker);

  /*!
	 * \brief Get reference origin x-coordinate for moment computation.
   * \param[in] val_marker - the marker we are monitoring.
	 * \return Reference origin x-coordinate (in cartesians coordinates) for moment computation.
	 */
	su2double GetRefOriginMoment_X(unsigned short val_marker);

  /*!
	 * \brief Get reference origin y-coordinate for moment computation.
   * \param[in] val_marker - the marker we are monitoring.
	 * \return Reference origin y-coordinate (in cartesians coordinates) for moment computation.
	 */
	su2double GetRefOriginMoment_Y(unsigned short val_marker);

  /*!
	 * \brief Get reference origin z-coordinate for moment computation.
   * \param[in] val_marker - the marker we are monitoring.
	 * \return Reference origin z-coordinate (in cartesians coordinates) for moment computation.
	 */
	su2double GetRefOriginMoment_Z(unsigned short val_marker);

  /*!
	 * \brief Set reference origin x-coordinate for moment computation.
   * \param[in] val_marker - the marker we are monitoring.
	 * \param[in] val_origin - New x-coordinate of the mesh motion origin.
	 */
	void SetRefOriginMoment_X(unsigned short val_marker, su2double val_origin);

  /*!
	 * \brief Set reference origin y-coordinate for moment computation.
   * \param[in] val_marker - the marker we are monitoring.
	 * \param[in] val_origin - New y-coordinate of the mesh motion origin.
	 */
	void SetRefOriginMoment_Y(unsigned short val_marker, su2double val_origin);

  /*!
	 * \brief Set reference origin z-coordinate for moment computation.
   * \param[in] val_marker - the marker we are monitoring.
	 * \param[in] val_origin - New z-coordinate of the mesh motion origin.
	 */
	void SetRefOriginMoment_Z(unsigned short val_marker, su2double val_origin);

	/*!
	 * \brief Get index of the upper and lower horizontal plane.
	 * \param[in] index - 0 means upper surface, and 1 means lower surface.
	 * \return Index of the upper and lower surface.
	 */
	string GetPlaneTag(unsigned short index);

	/*!
	 * \brief Get the integration limits for the equivalent area computation.
	 * \param[in] index - 0 means x_min, and 1 means x_max.
	 * \return Integration limits for the equivalent area computation.
	 */
	su2double GetEA_IntLimit(unsigned short index);
  
  /*!
	 * \brief Get the integration limits for the equivalent area computation.
	 * \param[in] index - 0 means x_min, and 1 means x_max.
	 * \return Integration limits for the equivalent area computation.
	 */
	su2double GetEA_ScaleFactor(void);

  /*!
	 * \brief Get the limit value for the adjoint variables.
	 * \return Limit value for the adjoint variables.
	 */
	su2double GetAdjointLimit(void);

	/*!
	 * \brief Get the the coordinates where of the box where the grid is going to be deformed.
	 * \return Coordinates where of the box where the grid is going to be deformed.
	 */
	su2double *GetHold_GridFixed_Coord(void);

  /*!
   * \brief Get the the coordinates where of the box where a subsonic region is imposed.
   * \return Coordinates where of the box where the grid is going to be a subsonic region.
   */
  su2double *GetSubsonic_Engine_Box(void);
  
	/*!
	 * \brief Get the power of the dual volume in the grid adaptation sensor.
	 * \return Power of the dual volume in the grid adaptation sensor.
	 */
	su2double GetDualVol_Power(void);

	/*!
	 * \brief Get Information about if there is an analytical definition of the surface for doing the
	 *        grid adaptation.
	 * \return Definition of the surfaces. NONE implies that there isn't any analytical definition
	 *         and it will use and interpolation.
	 */
	unsigned short GetAnalytical_Surface(void);

  /*!
	 * \brief Get Information about if there is an analytical definition of the surface for doing the
	 *        grid adaptation.
	 * \return Definition of the surfaces. NONE implies that there isn't any analytical definition
	 *         and it will use and interpolation.
	 */
	unsigned short GetAxis_Orientation(void);

	/*!
	 * \brief Get the ratio of density for a free surface problem.
	 * \return Ratio of density for a free surface problem.
	 */
	su2double GetRatioDensity(void);

	/*!
	 * \brief Get the ratio of viscosity for a free surface problem.
	 * \return Ratio of viscosity for a free surface problem.
	 */
	su2double GetRatioViscosity(void);

	/*!
	 * \brief Get the thickness of the interfase for a free surface problem.
	 * \return Thickness of the interfase for a free surface problem.
	 */
	su2double GetFreeSurface_Thickness(void);

	/*!
	 * \brief Get the damping of the free surface for a free surface problem.
	 * \return Damping of the interfase for a free surface problem.
	 */
	su2double GetFreeSurface_Damping_Coeff(void);

	/*!
	 * \brief Get the damping of the free surface for a free surface problem.
	 * \return Damping of the interfase for a free surface problem.
	 */
	su2double GetFreeSurface_Damping_Length(void);

	/*!
	 * \brief Get the outlet position of the free surface for a free surface problem.
	 * \return Outlet position of the interfase for a free surface problem.
	 */
	su2double GetFreeSurface_Outlet(void);

  /*!
	 * \brief Creates a tecplot file to visualize the partition made by the DDC software.
	 * \return <code>TRUE</code> if the partition is going to be plotted; otherwise <code>FALSE</code>.
	 */
  bool GetExtraOutput(void);

	/*!
	 * \brief Get the value of the Mach number (velocity divided by speed of sound).
	 * \return Value of the Mach number.
	 */
	su2double GetMach(void);

	/*!
	 * \brief Get the value of the Gamma of fluid (ratio of specific heats).
	 * \return Value of the constant: Gamma
	 */
	su2double GetGamma(void);
  
  /*!
   * \brief Get the values of the CFL adapation.
   * \return Value of CFL adapation
   */
  su2double GetCFL_AdaptParam(unsigned short val_index);
  
  /*!
   * \brief Get the values of the CFL adapation.
   * \return Value of CFL adapation
   */
  bool GetCFL_Adapt(void);
  
  /*!
	 * \brief Get the value of the limits for the sections.
	 * \return Value of the limits for the sections.
	 */
	su2double GetSection_Location(unsigned short val_var);

	/*!
	 * \brief Get the array that maps chemical consituents to each chemical reaction.
	 * \return Memory location of the triple pointer to the 3-D reaction map array.
	 */
	int ***GetReaction_Map(void);

	/*!
	 * \brief Get the array containing the curve fit coefficients for the Omega(0,0) collision integrals.
	 * \return Memory location of the triple pointer to the 3-D collision integral array.
	 */
	su2double ***GetCollisionIntegral00(void);

	/*!
	 * \brief Get the array containing the curve fit coefficients for the Omega(1,1) collision integrals.
	 * \return Memory location of the triple pointer to the 3-D collision integral array.
	 */
	su2double ***GetCollisionIntegral11(void);

	/*!
	 * \brief Get the value of the bulk modulus.
	 * \return Value of the bulk modulus.
	 */
	su2double GetBulk_Modulus(void);

	/*!
	 * \brief Get the artificial compresibility factor.
	 * \return Value of the artificial compresibility factor.
	 */
	su2double GetArtComp_Factor(void);

	/*!
	 * \brief Get the Level set zero for free surface .
	 * \return Value of the level set zero coordinate
	 */
	su2double GetFreeSurface_Zero(void);

	/*!
	 * \brief Get the Level set zero for free surface .
	 * \return Value of the level set zero coordinate
	 */
	su2double GetFreeSurface_Depth(void);

	/*!
	 * \brief Get the value of specific gas constant.
	 * \return Value of the constant: Gamma
	 */
	su2double GetGas_Constant(void);

  /*!
	 * \brief Get the value of specific gas constant.
	 * \return Value of the constant: Gamma
	 */
	su2double GetGas_ConstantND(void);

	/*!
	 * \brief Get the coefficients of the Blottner viscosity model
	 * \param[in] val_Species - Index of the species
	 * \param[in] val_Coeff - Index of the coefficient (As, Bs, Cs)
	 * \return Value of the Blottner coefficient
	 */
	su2double GetBlottnerCoeff(unsigned short val_Species, unsigned short val_Coeff);

  /*!
	 * \brief Get the p-norm for heat-flux objective functions (adjoint problem).
	 * \return Value of the heat flux p-norm
	 */
	su2double GetPnormHeat(void);

	/*!
	 * \brief Get the value of wall temperature.
	 * \return Value of the constant: Temperature
	 */
	su2double GetWallTemperature(void);

	/*!
	 * \brief Get the reference value for the specific gas constant.
	 * \return Reference value for the specific gas constant.
	 */
	su2double GetGas_Constant_Ref(void);

	/*!
	 * \brief Get the value of the frestream temperature.
	 * \return Freestream temperature.
	 */
	su2double GetTemperature_FreeStream(void);

  /*!
	 * \brief Get the value of the frestream temperature.
	 * \return Freestream temperature.
	 */
	su2double GetEnergy_FreeStream(void);

  /*!
	 * \brief Get the value of the frestream temperature.
	 * \return Freestream temperature.
	 */
	su2double GetViscosity_FreeStream(void);

  /*!
	 * \brief Get the value of the frestream temperature.
	 * \return Freestream temperature.
	 */
	su2double GetDensity_FreeStream(void);

  /*!
	 * \brief Get the value of the frestream temperature.
	 * \return Freestream temperature.
	 */
	su2double GetModVel_FreeStream(void);

  /*!
	 * \brief Get the value of the frestream temperature.
	 * \return Freestream temperature.
	 */
	su2double GetModVel_FreeStreamND(void);

  /*!
	 * \brief Get the value of the frestream vibrational-electronic temperature.
	 * \return Freestream temperature.
	 */
	su2double GetTemperature_ve_FreeStream(void);

	/*!
	 * \brief Get the value of the laminar Prandtl number.
	 * \return Laminar Prandtl number.
	 */
	su2double GetPrandtl_Lam(void);

	/*!
	 * \brief Get the value of the turbulent Prandtl number.
	 * \return Turbulent Prandtl number.
	 */
	su2double GetPrandtl_Turb(void);

	/*!
	 * \brief Get the value of the reference length for non-dimensionalization.
	 *        This value should always be 1 internally, and is not user-specified.
	 * \return Reference length for non-dimensionalization.
	 */
	su2double GetLength_Ref(void);

	/*!
	 * \brief Get the value of the reference pressure for non-dimensionalization.
	 * \return Reference pressure for non-dimensionalization.
	 */
	su2double GetPressure_Ref(void);

  /*!
	 * \brief Get the value of the reference pressure for non-dimensionalization.
	 * \return Reference pressure for non-dimensionalization.
	 */
	su2double GetEnergy_Ref(void);

	/*!
	 * \brief Get the value of the reference temperature for non-dimensionalization.
	 * \return Reference temperature for non-dimensionalization.
	 */
	su2double GetTemperature_Ref(void);

	/*!
	 * \brief Get the value of the reference density for non-dimensionalization.
	 * \return Reference density for non-dimensionalization.
	 */
	su2double GetDensity_Ref(void);

	/*!
	 * \brief Get the value of the reference velocity for non-dimensionalization.
	 * \return Reference velocity for non-dimensionalization.
	 */
	su2double GetVelocity_Ref(void);

	/*!
	 * \brief Get the value of the reference time for non-dimensionalization.
	 * \return Reference time for non-dimensionalization.
	 */
	su2double GetTime_Ref(void);

	/*!
	 * \brief Get the value of the reference viscosity for non-dimensionalization.
	 * \return Reference viscosity for non-dimensionalization.
	 */
	su2double GetViscosity_Ref(void);

	/*!
	 * \brief Get the value of the reference conductivity for non-dimensionalization.
	 * \return Reference conductivity for non-dimensionalization.
	 */
	su2double GetConductivity_Ref(void);

	/*!
	 * \brief Get the value of the reference angular velocity for non-dimensionalization.
	 * \return Reference angular velocity for non-dimensionalization.
	 */
	su2double GetOmega_Ref(void);

	/*!
	 * \brief Get the value of the reference force for non-dimensionalization.
	 * \return Reference force for non-dimensionalization.
	 */
	su2double GetForce_Ref(void);

  /*!
	 * \brief Get the value of the non-dimensionalized freestream pressure.
	 * \return Non-dimensionalized freestream pressure.
	 */
	su2double GetPressure_FreeStream(void);

	/*!
	 * \brief Get the value of the non-dimensionalized freestream pressure.
	 * \return Non-dimensionalized freestream pressure.
	 */
	su2double GetPressure_FreeStreamND(void);

	/*!
	 * \brief Get the vector of the dimensionalized freestream velocity.
	 * \return Dimensionalized freestream velocity vector.
	 */
	su2double* GetVelocity_FreeStream(void);

	/*!
	 * \brief Get the value of the non-dimensionalized freestream temperature.
	 * \return Non-dimensionalized freestream temperature.
	 */
	su2double GetTemperature_FreeStreamND(void);

	/*!
	 * \brief Get the value of the non-dimensionalized freestream density.
	 * \return Non-dimensionalized freestream density.
	 */
	su2double GetDensity_FreeStreamND(void);

	/*!
	 * \brief Get the vector of the non-dimensionalized freestream velocity.
	 * \return Non-dimensionalized freestream velocity vector.
	 */
	su2double* GetVelocity_FreeStreamND(void);

	/*!
	 * \brief Get the value of the non-dimensionalized freestream energy.
	 * \return Non-dimensionalized freestream energy.
	 */
	su2double GetEnergy_FreeStreamND(void);

	/*!
	 * \brief Get the value of the non-dimensionalized freestream viscosity.
	 * \return Non-dimensionalized freestream viscosity.
	 */
	su2double GetViscosity_FreeStreamND(void);

  /*!
	 * \brief Get the value of the non-dimensionalized freestream viscosity.
	 * \return Non-dimensionalized freestream viscosity.
	 */
	su2double GetTke_FreeStreamND(void);

  /*!
	 * \brief Get the value of the non-dimensionalized freestream viscosity.
	 * \return Non-dimensionalized freestream viscosity.
	 */
	su2double GetOmega_FreeStreamND(void);

  /*!
	 * \brief Get the value of the non-dimensionalized freestream viscosity.
	 * \return Non-dimensionalized freestream viscosity.
	 */
	su2double GetTke_FreeStream(void);

  /*!
	 * \brief Get the value of the non-dimensionalized freestream viscosity.
	 * \return Non-dimensionalized freestream viscosity.
	 */
	su2double GetOmega_FreeStream(void);

	/*!
	 * \brief Get the value of the non-dimensionalized freestream intermittency.
	 * \return Non-dimensionalized freestream intermittency.
	 */
	su2double GetIntermittency_FreeStream(void);

	/*!
	 * \brief Get the value of the non-dimensionalized freestream turbulence intensity.
	 * \return Non-dimensionalized freestream intensity.
	 */
	su2double GetTurbulenceIntensity_FreeStream(void);

	/*!
	 * \brief Get the value of the non-dimensionalized freestream turbulence intensity.
	 * \return Non-dimensionalized freestream intensity.
	 */
	su2double GetNuFactor_FreeStream(void);
  
  /*!
   * \brief Get the value of the non-dimensionalized engine turbulence intensity.
   * \return Non-dimensionalized engine intensity.
   */
  su2double GetNuFactor_Engine(void);

	/*!
	 * \brief Get the value of the turbulent to laminar viscosity ratio.
	 * \return Ratio of turbulent to laminar viscosity ratio.
	 */
	su2double GetTurb2LamViscRatio_FreeStream(void);

  /*!
	 * \brief Get the vector of free stream mass fraction values.
	 * \return Ratio of species mass to mixture mass.
	 */
	su2double* GetMassFrac_FreeStream(void);

	/*!
	 * \brief Get the value of the Reynolds length.
	 * \return Reynolds length.
	 */
	su2double GetLength_Reynolds(void);

	/*!
	 * \brief Get the start up iterations using the fine grid, this works only for multigrid problems.
	 * \return Start up iterations using the fine grid.
	 */
	unsigned short GetnStartUpIter(void);

	/*!
	 * \brief Get the reference area for non dimensional coefficient computation. If the value from the
	 *        is 0 then, the code will compute the reference area using the projection of the shape into
	 *        the z plane (3D) or the x plane (2D).
	 * \return Value of the reference area for coefficient computation.
	 */
	su2double GetRefAreaCoeff(void);

	/*!
	 * \brief Get the wave speed.
	 * \return Value of the wave speed.
	 */
	su2double GetWaveSpeed(void);

	/*!
	 * \brief Get the wave speed.
	 * \return Value of the wave speed.
	 */
	su2double GetThermalDiffusivity(void);

	/*!
	 * \brief Get the Young's modulus of elasticity.
	 * \return Value of the Young's modulus of elasticity.
	 */
	su2double GetElasticyMod(void);

	/*!
	 * \brief Get the value of the bulk modulus on the structural side.
	 * \return Value of the bulk modulus on the structural side.
	 */
	su2double GetBulk_Modulus_Struct(void);

    /*!
	 * \brief Formulation for 2D elasticity (plane stress - strain)
	 * \return Flag to 2D elasticity model.
	 */
	unsigned short GetElas2D_Formulation(void);

	/*!
	 * \brief Get the Poisson's ratio.
	 * \return Value of the Poisson's ratio.
	 */
	su2double GetPoissonRatio(void);

	/*!
	 * \brief Get the Material Density.
	 * \return Value of the Material Density.
	 */
	su2double GetMaterialDensity(void);

    /*!
	 * \brief Compressibility/incompressibility of the solids analysed using the structural solver.
	 * \return Compressible or incompressible.
	 */
	unsigned short GetMaterialCompressibility(void);

    /*!
	 * \brief Compressibility/incompressibility of the solids analysed using the structural solver.
	 * \return Compressible or incompressible.
	 */
	unsigned short GetMaterialModel(void);

    /*!
	 * \brief Geometric conditions for the structural solver.
	 * \return Small or large deformation structural analysis.
	 */
	unsigned short GetGeometricConditions(void);

	/*!
	 * \brief Get the reference length for computing moment (the default value is 1).
	 * \return Reference length for moment computation.
	 */
	su2double GetRefLengthMoment(void);

	/*!
	 * \brief Get the reference element length for computing the slope limiting epsilon.
	 * \return Reference element length for slope limiting epsilon.
	 */
	su2double GetRefElemLength(void);

  /*!
	 * \brief Get the reference coefficient for detecting sharp edges.
	 * \return Reference coefficient for detecting sharp edges.
	 */
	su2double GetRefSharpEdges(void);

	/*!
	 * \brief Get the volume of the whole domain using the fine grid, this value is common for all the grids
	 *        in the multigrid method.
	 * \return Volume of the whole domain.
	 */
	su2double GetDomainVolume(void);

	/*!
	 * \brief In case the <i>RefAreaCoeff</i> is equal to 0 then, it is necessary to compute a reference area,
	 *        with this function we set the value of the reference area.
	 * \param[in] val_area - Value of the reference area for non dimensional coefficient computation.
	 */
	void SetRefAreaCoeff(su2double val_area);

	/*!
	 * \brief Set the value of the domain volume computed on the finest grid.
	 * \note This volume do not include the volume of the body that is being simulated.
	 * \param[in] val_volume - Value of the domain volume computed on the finest grid.
	 */
	void SetDomainVolume(su2double val_volume);

	/*!
	 * \brief Set the finest mesh in a multigrid strategy.
	 * \note If we are using a Full Multigrid Strategy or a start up with finest grid, it is necessary
	 *       to change several times the finest grid.
	 * \param[in] val_finestmesh - Index of the finest grid.
	 */
	void SetFinestMesh(unsigned short val_finestmesh);

	/*!
	 * \brief Set the kind of time integration scheme.
	 * \note If we are solving different equations it will be necessary to change several
	 *       times the kind of time integration, to choose the right scheme.
	 * \param[in] val_kind_timeintscheme - Kind of time integration scheme.
	 */
	void SetKind_TimeIntScheme(unsigned short val_kind_timeintscheme);

	/*!
	 * \brief Set the parameters of the convective numerical scheme.
	 * \note The parameters will change because we are solving different kind of equations.
	 * \param[in] val_kind_convnumscheme - Center or upwind scheme.
	 * \param[in] val_kind_centered - If centered scheme, kind of centered scheme (JST, etc.).
	 * \param[in] val_kind_upwind - If upwind scheme, kind of upwind scheme (Roe, etc.).
	 * \param[in] val_kind_slopelimit - If upwind scheme, kind of slope limit.
	 */
	void SetKind_ConvNumScheme(unsigned short val_kind_convnumscheme, unsigned short val_kind_centered,
			unsigned short val_kind_upwind, unsigned short val_kind_slopelimit, unsigned short val_order_spatial_int);

	/*!
	 * \brief Get the value of limiter coefficient.
	 * \return Value of the limiter coefficient.
	 */
	su2double GetLimiterCoeff(void);
  
  /*!
	 * \brief Freeze the value of the limiter after a number of iterations.
	 * \return Number of iterations.
	 */
	unsigned long GetLimiterIter(void);

  /*!
	 * \brief Get the value of sharp edge limiter.
	 * \return Value of the sharp edge limiter coefficient.
	 */
	su2double GetSharpEdgesCoeff(void);

	/*!
	 * \brief Get the Reynolds number. Dimensionless number that gives a measure of the ratio of inertial forces
	 *        to viscous forces and consequently quantifies the relative importance of these two types of forces
	 *        for given flow condition.
	 * \return Value of the Reynolds number.
	 */
	su2double GetReynolds(void);

	/*!
	 * \brief Get the Froude number for free surface problems.
	 * \return Value of the Froude number.
	 */
	su2double GetFroude(void);

  /*!
	 * \brief Set the Froude number for free surface problems.
	 * \return Value of the Froude number.
	 */
	void SetFroude(su2double val_froude);

  /*!
	 * \brief Set the Froude number for free surface problems.
	 * \return Value of the Froude number.
	 */
	void SetMach(su2double val_mach);

  /*!
	 * \brief Set the Froude number for free surface problems.
	 * \return Value of the Froude number.
	 */
	void SetReynolds(su2double val_reynolds);

  /*!
	 * \brief Set the Froude number for free surface problems.
	 * \return Value of the Froude number.
	 */
	void SetLength_Ref(su2double val_length_ref);

  /*!
	 * \brief Set the Froude number for free surface problems.
	 * \return Value of the Froude number.
	 */
	void SetVelocity_Ref(su2double val_velocity_ref);

  /*!
	 * \brief Set the Froude number for free surface problems.
	 * \return Value of the Froude number.
	 */
	void SetPressure_Ref(su2double val_pressure_ref);

  /*!
	 * \brief Set the Froude number for free surface problems.
	 * \return Value of the Froude number.
	 */
	void SetDensity_Ref(su2double val_density_ref);
  
  /*!
   * \brief Set the reference temperature.
   * \return Value of the Froude number.
   */
  void SetTemperature_Ref(su2double val_temperature_ref);

  /*!
	 * \brief Set the Froude number for free surface problems.
	 * \return Value of the Froude number.
	 */
	void SetTime_Ref(su2double val_time_ref);

  /*!
	 * \brief Set the Froude number for free surface problems.
	 * \return Value of the Froude number.
	 */
	void SetEnergy_Ref(su2double val_energy_ref);

  /*!
	 * \brief Set the Froude number for free surface problems.
	 * \return Value of the Froude number.
	 */
	void SetOmega_Ref(su2double val_omega_ref);

  /*!
	 * \brief Set the Froude number for free surface problems.
	 * \return Value of the Froude number.
	 */
	void SetForce_Ref(su2double val_force_ref);

  /*!
	 * \brief Set the Froude number for free surface problems.
	 * \return Value of the Froude number.
	 */
	void SetGas_Constant_Ref(su2double val_gas_constant_ref);

  /*!
	 * \brief Set the Froude number for free surface problems.
	 * \return Value of the Froude number.
	 */
	void SetGas_Constant(su2double val_gas_constant);

  /*!
	 * \brief Set the Froude number for free surface problems.
	 * \return Value of the Froude number.
	 */
	void SetViscosity_Ref(su2double val_viscosity_ref);

   /*!
    * \brief Set the Froude number for free surface problems.
	* \return Value of the Froude number.
	*/
	void SetConductivity_Ref(su2double val_conductivity_ref);

  /*!
	 * \brief Set the Froude number for free surface problems.
	 * \return Value of the Froude number.
	 */
	void SetPressure_FreeStreamND(su2double val_pressure_freestreamnd);

  /*!
	 * \brief Set the Froude number for free surface problems.
	 * \return Value of the Froude number.
	 */
	void SetPressure_FreeStream(su2double val_pressure_freestream);

  /*!
	 * \brief Set the Froude number for free surface problems.
	 * \return Value of the Froude number.
	 */
	void SetDensity_FreeStreamND(su2double val_density_freestreamnd);

  /*!
	 * \brief Set the Froude number for free surface problems.
	 * \return Value of the Froude number.
	 */
	void SetDensity_FreeStream(su2double val_density_freestream);

  /*!
	 * \brief Set the Froude number for free surface problems.
	 * \return Value of the Froude number.
	 */
	void SetViscosity_FreeStream(su2double val_viscosity_freestream);

  /*!
	 * \brief Set the Froude number for free surface problems.
	 * \return Value of the Froude number.
	 */
	void SetModVel_FreeStream(su2double val_modvel_freestream);

  /*!
	 * \brief Set the Froude number for free surface problems.
	 * \return Value of the Froude number.
	 */
	void SetModVel_FreeStreamND(su2double val_modvel_freestreamnd);

  /*!
	 * \brief Set the Froude number for free surface problems.
	 * \return Value of the Froude number.
	 */
	void SetTemperature_FreeStream(su2double val_temperature_freestream);
  
  /*!
	 * \brief Set the Froude number for free surface problems.
	 * \return Value of the Froude number.
	 */
	void SetTemperature_FreeStreamND(su2double val_temperature_freestreamnd);

  /*!
	 * \brief Set the Froude number for free surface problems.
	 * \return Value of the Froude number.
	 */
	void SetGas_ConstantND(su2double val_gas_constantnd);

  /*!
	 * \brief Set the Froude number for free surface problems.
	 * \return Value of the Froude number.
	 */
	void SetVelocity_FreeStreamND(su2double val_velocity_freestreamnd, unsigned short val_dim);

  /*!
	 * \brief Set the Froude number for free surface problems.
	 * \return Value of the Froude number.
	 */
	void SetViscosity_FreeStreamND(su2double val_viscosity_freestreamnd);

  /*!
	 * \brief Set the Froude number for free surface problems.
	 * \return Value of the Froude number.
	 */
	void SetTke_FreeStreamND(su2double val_tke_freestreamnd);

  /*!
	 * \brief Set the Froude number for free surface problems.
	 * \return Value of the Froude number.
	 */
	void SetOmega_FreeStreamND(su2double val_omega_freestreamnd);

  /*!
	 * \brief Set the Froude number for free surface problems.
	 * \return Value of the Froude number.
	 */
	void SetTke_FreeStream(su2double val_tke_freestream);

  /*!
	 * \brief Set the Froude number for free surface problems.
	 * \return Value of the Froude number.
	 */
	void SetOmega_FreeStream(su2double val_omega_freestream);

  /*!
	 * \brief Set the Froude number for free surface problems.
	 * \return Value of the Froude number.
	 */
	void SetEnergy_FreeStreamND(su2double val_energy_freestreamnd);

  /*!
	 * \brief Set the Froude number for free surface problems.
	 * \return Value of the Froude number.
	 */
	void SetEnergy_FreeStream(su2double val_energy_freestream);

  /*!
	 * \brief Set the Froude number for free surface problems.
	 * \return Value of the Froude number.
	 */
	void SetTotal_UnstTimeND(su2double val_total_unsttimend);

	/*!
	 * \brief Get the angle of attack of the body. This is the angle between a reference line on a lifting body
	 *        (often the chord line of an airfoil) and the vector representing the relative motion between the
	 *        lifting body and the fluid through which it is moving.
	 * \return Value of the angle of attack.
	 */
	su2double GetAoA(void);

	/*!
	 * \brief Set the angle of attack.
	 * \param[in] val_AoA - Value of the angle of attack.
	 */
	void SetAoA(su2double val_AoA);

  /*!
	 * \brief Set the angle of attack.
	 * \param[in] val_AoA - Value of the angle of attack.
	 */
	void SetAoS(su2double val_AoS);

	/*!
	 * \brief Get the angle of sideslip of the body. It relates to the rotation of the aircraft centerline from
	 *        the relative wind.
	 * \return Value of the angle of sideslip.
	 */
	su2double GetAoS(void);

	/*!
	 * \brief Get the charge coefficient that is used in the poissonal potential simulation.
	 * \return Value of the charge coefficient.
	 */
	su2double GetChargeCoeff(void);

	/*!
	 * \brief Get the number of multigrid levels.
	 * \return Number of multigrid levels (without including the original grid).
	 */
	unsigned short GetnMGLevels(void);

	/*!
	 * \brief Set the number of multigrid levels.
	 * \param[in] val_nMGLevels - Index of the mesh were the CFL is applied
	 */
	void SetMGLevels(unsigned short val_nMGLevels);

	/*!
	 * \brief Get the index of the finest grid.
	 * \return Index of the finest grid in a multigrid strategy, this is 0 unless we are
		       performing a Full multigrid.
	 */
	unsigned short GetFinestMesh(void);

	/*!
	 * \brief Get the kind of multigrid (V or W).
	 * \note This variable is used in a recursive way to perform the different kind of cycles
	 * \return 0 or 1 depending of we are dealing with a V or W cycle.
	 */
	unsigned short GetMGCycle(void);

	/*!
	 * \brief Get the king of evaluation in the geometrical module.
	 * \return 0 or 1 depending of we are dealing with a V or W cycle.
	 */
	unsigned short GetGeometryMode(void);

	/*!
	 * \brief Get the Courant Friedrich Levi number for each grid.
	 * \param[in] val_mesh - Index of the mesh were the CFL is applied.
	 * \return CFL number for each grid.
	 */
	su2double GetCFL(unsigned short val_mesh);
  
  /*!
	 * \brief Get the Courant Friedrich Levi number for each grid.
	 * \param[in] val_mesh - Index of the mesh were the CFL is applied.
	 * \return CFL number for each grid.
	 */
	void SetCFL(unsigned short val_mesh, su2double val_cfl);

	/*!
	 * \brief Get the Courant Friedrich Levi number for unsteady simulations.
	 * \return CFL number for unsteady simulations.
	 */
	su2double GetUnst_CFL(void);
  
  /*!
   * \brief Get the Courant Friedrich Levi number for unsteady simulations.
   * \return CFL number for unsteady simulations.
   */
  su2double GetMax_DeltaTime(void);
  
	/*!
	 * \brief Get a parameter of the particular design variable.
	 * \param[in] val_dv - Number of the design variable that we want to read.
	 * \param[in] val_param - Index of the parameter that we want to read.
	 * \return Design variable parameter.
	 */
	su2double GetParamDV(unsigned short val_dv, unsigned short val_param);

  /*!
   * \brief Get a parameter of the particular design variable.
   * \param[in] val_ffd - Number of the ffd that we want to read.
   * \param[in] val_coord - Index of the coordinate that we want to read.
   * \return FFD parameter.
   */
  su2double GetCoordFFDBox(unsigned short val_ffd, unsigned short val_coord);

  /*!
   * \brief Get a parameter of the particular design variable.
   * \param[in] val_ffd - Number of the ffd that we want to read.
   * \param[in] val_coord - Index of the coordinate that we want to read.
   * \return FFD parameter.
   */
  unsigned short GetDegreeFFDBox(unsigned short val_ffd, unsigned short val_degree);

  /*!
	 * \brief Get the FFD Tag of a particular design variable.
	 * \param[in] val_dv - Number of the design variable that we want to read.
	 * \return Design variable parameter.
	 */
	string GetFFDTag(unsigned short val_dv);
  
  /*!
   * \brief Get the FFD Tag of a particular design variable.
   * \param[in] val_dv - Number of the design variable that we want to read.
   * \return Design variable parameter.
   */
  string GetTagFFDBox(unsigned short val_ffd);

	/*!
	 * \brief Get the number of design variables.
	 * \return Number of the design variables.
	 */
	unsigned short GetnDV(void);
  
  /*!
   * \brief Get the number of design variables.
   * \return Number of the design variables.
   */
  unsigned short GetnDV_Value(unsigned short iDV);

  /*!
   * \brief Get the number of design variables.
   * \return Number of the design variables.
   */
  unsigned short GetnFFDBox(void);
  
  /*!
   * \brief Get the required continuity level at the surface intersection with the FFD
   * \return Continuity level at the surface intersection.
   */
  unsigned short GetFFD_Continuity(void);

	/*!
	 * \brief Get the number of Runge-Kutta steps.
	 * \return Number of Runge-Kutta steps.
	 */
	unsigned short GetnRKStep(void);

	/*!
	 * \brief Get the total number of boundary markers.
	 * \return Total number of boundary markers.
	 */
	unsigned short GetnMarker_All(void);
  
  /*!
   * \brief Get the total number of boundary markers.
   * \return Total number of boundary markers.
   */
  unsigned short GetnMarker_Max(void);

    /*!
	 * \brief Get the total number of boundary markers.
	 * \return Total number of boundary markers.
	 */
	unsigned short GetnMarker_EngineInflow(void);
  
  /*!
   * \brief Get the total number of boundary markers.
   * \return Total number of boundary markers.
   */
  unsigned short GetnMarker_EngineBleed(void);

  /*!
	 * \brief Get the total number of boundary markers.
	 * \return Total number of boundary markers.
	 */
	unsigned short GetnMarker_EngineExhaust(void);

    /*!
	 * \brief Get the total number of boundary markers.
	 * \return Total number of boundary markers.
	 */
	unsigned short GetnMarker_NearFieldBound(void);

    /*!
	 * \brief Get the total number of boundary markers.
	 * \return Total number of boundary markers.
	 */
	unsigned short GetnMarker_InterfaceBound(void);

  /*!
	 * \brief Get the total number of boundary markers.
	 * \return Total number of boundary markers.
	 */
	unsigned short GetnMarker_ActDisk_Inlet(void);

  /*!
	 * \brief Get the total number of boundary markers.
	 * \return Total number of boundary markers.
	 */
	unsigned short GetnMarker_ActDisk_Outlet(void);

  /*!
   * \brief Get the total number of 1D output markers.
   * \return Total number of monitoring markers.
   */
  unsigned short GetnMarker_Out_1D(void);


    /*!
	 * \brief Get the total number of monitoring markers.
	 * \return Total number of monitoring markers.
	 */
	unsigned short GetnMarker_Monitoring(void);

  /*!
	 * \brief Get the total number of moving markers.
	 * \return Total number of moving markers.
	 */
	unsigned short GetnMarker_Moving(void);

	/*!
	 * \brief Stores the number of marker in the simulation.
	 * \param[in] val_nmarker - Number of markers of the problem.
	 */
	void SetnMarker_All(unsigned short val_nmarker);

	/*!
	 * \brief Get the number of external iterations.
	 * \return Number of external iterations.
	 */
	unsigned long GetnExtIter(void);

	/*!
	 * \brief Get the number of internal iterations.
	 * \return Number of internal iterations.
	 */
	unsigned long GetUnst_nIntIter(void);

	/*!
	 * \brief Get the number of internal iterations for the Newton-Raphson Method in nonlinear structural applications.
	 * \return Number of internal iterations.
	 */
	unsigned long GetDyn_nIntIter(void);

  /*!
	 * \brief Get the restart iteration number for unsteady simulations.
	 * \return Restart iteration number for unsteady simulations.
	 */
  long GetUnst_RestartIter(void);

  /*!
	 * \brief Get the starting direct iteration number for the unsteady adjoint (reverse time integration).
	 * \return Starting direct iteration number for the unsteady adjoint.
	 */
  long GetUnst_AdjointIter(void);

  /*!
<<<<<<< HEAD
     * \brief Provides information about the type of spectral method
     * \return The kind of spectral method : TimeSpectral or HarmonicBalance
     */
  unsigned short GetSpectralMethod_Type(void);
    
=======
	 * \brief Get the restart iteration number for dynamic structural simulations.
	 * \return Restart iteration number for dynamic structural simulations.
	 */
  long GetDyn_RestartIter(void);

>>>>>>> 4afdaaa5
	/*!
	 * \brief Retrieves the number of periodic time instances for Time Spectral.
	 * \return: Number of periodic time instances for Time Spectral.
	 */
	unsigned short GetnTimeInstances(void);

	/*!
	 * \brief Retrieves the period of oscillations to be used with Time Spectral.
	 * \return: Period for Time Spectral.
	 */
	su2double GetSpectralMethod_Period(void);

	/*!
	 * \brief Set the number of external iterations.
	 * \note This is important in no time depending methods, where only
	 *       one external iteration is needed.
	 * \param[in] val_niter - Set the number of external iterations.
	 */
	void SetnExtIter(unsigned long val_niter);

	/*!
	 * \brief Set the current external iteration number.
	 * \param[in] val_iter - Current external iteration number.
	 */
	void SetExtIter(unsigned long val_iter);

	/*!
	 * \brief Set the current FSI iteration number.
	 * \param[in] val_iter - Current FSI iteration number.
	 */
	void SetFSIIter(unsigned long val_iter);

	/*!
	 * \brief Set the current internal iteration number.
	 * \param[in] val_iter - Current external iteration number.
	 */
	void SetIntIter(unsigned long val_iter);

	/*!
	 * \brief Get the current external iteration number.
	 * \return Current external iteration.
	 */
	unsigned long GetExtIter(void);

	/*!
	 * \brief Get the current FSI iteration number.
	 * \return Current FSI iteration.
	 */
	unsigned long GetFSIIter(void);

	/*!
	 * \brief Get the current internal iteration number.
	 * \return Current internal iteration.
	 */
	unsigned long GetIntIter(void);

	/*!
	 * \brief Get the frequency for writing the solution file.
	 * \return It writes the solution file with this frequency.
	 */
	unsigned long GetWrt_Sol_Freq(void);

	/*!
	 * \brief Get the frequency for writing the solution file in Dual Time.
	 * \return It writes the solution file with this frequency.
	 */
	unsigned long GetWrt_Sol_Freq_DualTime(void);

	/*!
	 * \brief Get the frequency for writing the convergence file.
	 * \return It writes the convergence file with this frequency.
	 */
	unsigned long GetWrt_Con_Freq(void);

	/*!
	 * \brief Get the frequency for writing the convergence file in Dual Time.
	 * \return It writes the convergence file with this frequency.
	 */
	unsigned long GetWrt_Con_Freq_DualTime(void);

	/*!
	 * \brief Get information about writing unsteady headers and file extensions.
	 * \return 	<code>TRUE</code> means that unsteady solution files will be written.
	 */
	bool GetWrt_Unsteady(void);

	/*!
	 * \brief Get information about performing a low fidelity simulation.
	 * \return 	<code>TRUE</code> means that a low fidelity simulation will be performed.
	 */
	bool GetLowFidelitySim(void);

	/*!
	 * \brief Get information about writing a volume solution file.
	 * \return <code>TRUE</code> means that a volume solution file will be written.
	 */
	bool GetWrt_Vol_Sol(void);
  
  /*!
	 * \brief Get information about writing a volume solution file.
	 * \return <code>TRUE</code> means that a volume solution file will be written.
	 */
  bool GetLow_MemoryOutput(void);

	/*!
	 * \brief Get information about writing a surface solution file.
	 * \return <code>TRUE</code> means that a surface solution file will be written.
	 */
	bool GetWrt_Srf_Sol(void);

	/*!
	 * \brief Get information about writing a surface comma-separated values (CSV) solution file.
	 * \return <code>TRUE</code> means that a surface comma-separated values (CSV) solution file will be written.
	 */
	bool GetWrt_Csv_Sol(void);

	/*!
	 * \brief Get information about writing residuals to volume solution file.
	 * \return <code>TRUE</code> means that residuals will be written to the solution file.
	 */
	bool GetWrt_Residuals(void);
  
	/*!
	 * \brief Get information about writing residuals to volume solution file.
	 * \return <code>TRUE</code> means that residuals will be written to the solution file.
	 */
	bool GetWrt_Limiters(void);
  
	/*!
	 * \brief Get information about writing residuals to volume solution file.
	 * \return <code>TRUE</code> means that residuals will be written to the solution file.
	 */
	bool GetWrt_SharpEdges(void);

  /*!
	 * \brief Get information about writing rind layers to the solution files.
	 * \return <code>TRUE</code> means that rind layers will be written to the solution file.
	 */
	bool GetWrt_Halo(void);

  /*!
	 * \brief Get information about writing sectional force files.
	 * \return <code>TRUE</code> means that sectional force files will be written for specified markers.
	 */
	bool GetPlot_Section_Forces(void);

  /*!
   * \brief Get information about writing average stagnation pressure
   * \return <code>TRUE</code> means that the average stagnation pressure will be output for specified markers.
   */
  bool GetWrt_1D_Output(void);

	/*!
	 * \brief Get the alpha (convective) coefficients for the Runge-Kutta integration scheme.
	 * \param[in] val_step - Index of the step.
	 * \return Alpha coefficient for the Runge-Kutta integration scheme.
	 */
	su2double Get_Alpha_RKStep(unsigned short val_step);

	/*!
	 * \brief Get the index of the surface defined in the geometry file.
	 * \param[in] val_marker - Value of the marker in which we are interested.
	 * \return Value of the index that is in the geometry file for the surface that
	 *         has the marker <i>val_marker</i>.
	 */
	string GetMarker_All_TagBound(unsigned short val_marker);

  /*!
   * \brief Get the index of the surface defined in the geometry file.
   * \param[in] val_marker - Value of the marker in which we are interested.
   * \return Value of the index that is in the geometry file for the surface that
   *         has the marker <i>val_marker</i>.
   */
  string GetMarker_ActDisk_Inlet(unsigned short val_marker);

  /*!
   * \brief Get the index of the surface defined in the geometry file.
   * \param[in] val_marker - Value of the marker in which we are interested.
   * \return Value of the index that is in the geometry file for the surface that
   *         has the marker <i>val_marker</i>.
   */
  string GetMarker_ActDisk_Outlet(unsigned short val_marker);
  
	/*!
	 * \brief Get the index of the surface defined in the geometry file.
	 * \param[in] val_marker - Value of the marker in which we are interested.
	 * \return Value of the index that is in the geometry file for the surface that
	 *         has the marker <i>val_marker</i>.
	 */
	string GetMarker_EngineInflow(unsigned short val_marker);
  
  /*!
   * \brief Get the index of the surface defined in the geometry file.
   * \param[in] val_marker - Value of the marker in which we are interested.
   * \return Value of the index that is in the geometry file for the surface that
   *         has the marker <i>val_marker</i>.
   */
  string GetMarker_EngineBleed(unsigned short val_marker);

	/*!
	 * \brief Get the index of the surface defined in the geometry file.
	 * \param[in] val_marker - Value of the marker in which we are interested.
	 * \return Value of the index that is in the geometry file for the surface that
	 *         has the marker <i>val_marker</i>.
	 */
	string GetMarker_EngineExhaust(unsigned short val_marker);

    /*!
	 * \brief Get the name of the surface defined in the geometry file.
	 * \param[in] val_marker - Value of the marker in which we are interested.
	 * \return Name that is in the geometry file for the surface that
	 *         has the marker <i>val_marker</i>.
	 */
	string GetMarker_Monitoring(unsigned short val_marker);

	/*!
	 * \brief Get the tag if the iMarker defined in the geometry file.
	 * \param[in] val_tag - Value of the tag in which we are interested.
	 * \return Value of the marker <i>val_marker</i> that is in the geometry file
	 *         for the surface that has the tag.
	 */
  short GetMarker_All_TagBound(string val_tag);

	/*!
	 * \brief Get the kind of boundary for each marker.
	 * \param[in] val_marker - Index of the marker in which we are interested.
	 * \return Kind of boundary for the marker <i>val_marker</i>.
	 */
	unsigned short GetMarker_All_KindBC(unsigned short val_marker);

  /*!
   * \brief Get the kind of boundary for each marker.
   * \param[in] val_marker - Index of the marker in which we are interested.
   * \return Kind of boundary for the marker <i>val_marker</i>.
   */
  unsigned short GetMarker_All_Out_1D(unsigned short val_marker);

  /*!
   * \brief Set the value of the boundary <i>val_boundary</i> (read from the config file)
   *        for the marker <i>val_marker</i>.
   * \param[in] val_marker - Index of the marker in which we are interested.
   * \param[in] val_boundary - Kind of boundary read from config file.
   */
  void SetMarker_All_Out_1D(unsigned short val_marker, unsigned short val_boundary);


	/*!
	 * \brief Set the value of the boundary <i>val_boundary</i> (read from the config file)
	 *        for the marker <i>val_marker</i>.
	 * \param[in] val_marker - Index of the marker in which we are interested.
	 * \param[in] val_boundary - Kind of boundary read from config file.
	 */
	void SetMarker_All_KindBC(unsigned short val_marker, unsigned short val_boundary);

	/*!
	 * \brief Set the value of the index <i>val_index</i> (read from the geometry file) for
	 *        the marker <i>val_marker</i>.
	 * \param[in] val_marker - Index of the marker in which we are interested.
	 * \param[in] val_index - Index of the surface read from geometry file.
	 */
	void SetMarker_All_TagBound(unsigned short val_marker, string val_index);

	/*!
	 * \brief Set if a marker <i>val_marker</i> is going to be monitored <i>val_monitoring</i>
	 *        (read from the config file).
	 * \note This is important for non dimensional coefficient computation.
	 * \param[in] val_marker - Index of the marker in which we are interested.
	 * \param[in] val_monitoring - 0 or 1 depending if the the marker is going to be monitored.
	 */
	void SetMarker_All_Monitoring(unsigned short val_marker, unsigned short val_monitoring);

  /*!
	 * \brief Set if a marker <i>val_marker</i> is going to be monitored <i>val_monitoring</i>
	 *        (read from the config file).
	 * \note This is important for non dimensional coefficient computation.
	 * \param[in] val_marker - Index of the marker in which we are interested.
	 * \param[in] val_monitoring - 0 or 1 depending if the the marker is going to be monitored.
	 */
	void SetMarker_All_GeoEval(unsigned short val_marker, unsigned short val_geoeval);

  /*!
	 * \brief Set if a marker <i>val_marker</i> is going to be designed <i>val_designing</i>
	 *        (read from the config file).
	 * \note This is important for non dimensional coefficient computation.
	 * \param[in] val_marker - Index of the marker in which we are interested.
	 * \param[in] val_monitoring - 0 or 1 depending if the the marker is going to be designed.
	 */
	void SetMarker_All_Designing(unsigned short val_marker, unsigned short val_designing);

	/*!
	 * \brief Set if a marker <i>val_marker</i> is going to be plot <i>val_plotting</i>
	 *        (read from the config file).
	 * \param[in] val_marker - Index of the marker in which we are interested.
	 * \param[in] val_plotting - 0 or 1 depending if the the marker is going to be plot.
	 */
	void SetMarker_All_Plotting(unsigned short val_marker, unsigned short val_plotting);

	/*!
	 * \brief Set if a marker <i>val_marker</i> is part of the FSI interface <i>val_plotting</i>
	 *        (read from the config file).
	 * \param[in] val_marker - Index of the marker in which we are interested.
	 * \param[in] val_plotting - 0 or 1 depending if the the marker is part of the FSI interface.
	 */
	void SetMarker_All_FSIinterface(unsigned short val_marker, unsigned short val_fsiinterface);

	/*!
	 * \brief Set if a marker <i>val_marker</i> is going to be affected by design variables <i>val_moving</i>
	 *        (read from the config file).
	 * \param[in] val_marker - Index of the marker in which we are interested.
	 * \param[in] val_DV - 0 or 1 depending if the the marker is affected by design variables.
	 */
	void SetMarker_All_DV(unsigned short val_marker, unsigned short val_DV);

  /*!
	 * \brief Set if a marker <i>val_marker</i> is going to be moved <i>val_moving</i>
	 *        (read from the config file).
	 * \param[in] val_marker - Index of the marker in which we are interested.
	 * \param[in] val_moving - 0 or 1 depending if the the marker is going to be moved.
	 */
	void SetMarker_All_Moving(unsigned short val_marker, unsigned short val_moving);

	/*!
	 * \brief Set if a marker <i>val_marker</i> is going to be periodic <i>val_perbound</i>
	 *        (read from the config file).
	 * \param[in] val_marker - Index of the marker in which we are interested.
	 * \param[in] val_perbound - Index of the surface with the periodic boundary.
	 */
	void SetMarker_All_PerBound(unsigned short val_marker, short val_perbound);

	/*!
	 * \brief Set if a marker <i>val_marker</i> is going to be sent or receive <i>val_index</i>
	 *        from another domain.
	 * \param[in] val_marker - 0 or 1 depending if the the marker is going to be moved.
	 * \param[in] val_index - Index of the surface read from geometry file.
	 */
	void SetMarker_All_SendRecv(unsigned short val_marker, short val_index);

	/*!
	 * \brief Get the send-receive information for a marker <i>val_marker</i>.
	 * \param[in] val_marker - 0 or 1 depending if the the marker is going to be moved.
	 * \return If positive, the information is sended to that domain, in case negative
	 *         the information is receive from that domain.
	 */
	short GetMarker_All_SendRecv(unsigned short val_marker);

	/*!
	 * \brief Get an internal index that identify the periodic boundary conditions.
	 * \param[in] val_marker - Value of the marker that correspond with the periodic boundary.
	 * \return The internal index of the periodic boundary condition.
	 */
	short GetMarker_All_PerBound(unsigned short val_marker);

	/*!
	 * \brief Get the monitoring information for a marker <i>val_marker</i>.
	 * \param[in] val_marker - 0 or 1 depending if the the marker is going to be monitored.
	 * \return 0 or 1 depending if the marker is going to be monitored.
	 */
	unsigned short GetMarker_All_Monitoring(unsigned short val_marker);

  /*!
	 * \brief Get the monitoring information for a marker <i>val_marker</i>.
	 * \param[in] val_marker - 0 or 1 depending if the the marker is going to be monitored.
	 * \return 0 or 1 depending if the marker is going to be monitored.
	 */
	unsigned short GetMarker_All_GeoEval(unsigned short val_marker);

  /*!
	 * \brief Get the design information for a marker <i>val_marker</i>.
	 * \param[in] val_marker - 0 or 1 depending if the the marker is going to be monitored.
	 * \return 0 or 1 depending if the marker is going to be monitored.
	 */
	unsigned short GetMarker_All_Designing(unsigned short val_marker);

	/*!
	 * \brief Get the plotting information for a marker <i>val_marker</i>.
	 * \param[in] val_marker - 0 or 1 depending if the the marker is going to be moved.
	 * \return 0 or 1 depending if the marker is going to be plotted.
	 */
	unsigned short GetMarker_All_Plotting(unsigned short val_marker);

	/*!
	 * \brief Get the FSI interface information for a marker <i>val_marker</i>.
	 * \param[in] val_marker - 0 or 1 depending if the the marker is going to be moved.
	 * \return 0 or 1 depending if the marker is part of the FSI interface.
	 */
	unsigned short GetMarker_All_FSIinterface(unsigned short val_marker);


	/*!
	 * \brief Get the number of FSI interface markers <i>val_marker</i>.
	 * \param[in] void.
	 * \return Number of markers belonging to the FSI interface.
	 */
	unsigned short GetMarker_n_FSIinterface(void);

	/*!
	 * \brief Get the DV information for a marker <i>val_marker</i>.
	 * \param[in] val_marker - 0 or 1 depending if the the marker is going to be affected by design variables.
	 * \return 0 or 1 depending if the marker is going to be affected by design variables.
	 */
	unsigned short GetMarker_All_DV(unsigned short val_marker);

  /*!
	 * \brief Get the motion information for a marker <i>val_marker</i>.
	 * \param[in] val_marker - 0 or 1 depending if the the marker is going to be moved.
	 * \return 0 or 1 depending if the marker is going to be moved.
	 */
	unsigned short GetMarker_All_Moving(unsigned short val_marker);

	/*!
	 * \brief Get the number of pre-smoothings in a multigrid strategy.
	 * \param[in] val_mesh - Index of the grid.
	 * \return Number of smoothing iterations.
	 */
	unsigned short GetMG_PreSmooth(unsigned short val_mesh);

	/*!
	 * \brief Get the number of post-smoothings in a multigrid strategy.
	 * \param[in] val_mesh - Index of the grid.
	 * \return Number of smoothing iterations.
	 */
	unsigned short GetMG_PostSmooth(unsigned short val_mesh);

	/*!
	 * \brief Get the number of implicit Jacobi smoothings of the correction in a multigrid strategy.
	 * \param[in] val_mesh - Index of the grid.
	 * \return Number of implicit smoothing iterations.
	 */
	unsigned short GetMG_CorrecSmooth(unsigned short val_mesh);

	/*!
	 * \brief Governing equations of the flow (it can be different from the run time equation).
	 * \param[in] val_zone - Zone where the soler is applied.
	 * \return Governing equation that we are solving.
	 */
	unsigned short GetKind_Solver(void);


	/*!
	 * \brief Governing equations of the flow (it can be different from the run time equation).
	 * \param[in] val_zone - Zone where the soler is applied.
	 * \return Governing equation that we are solving.
	 */
	void SetKind_Solver(unsigned short val_solver);


  /*!
	 * \brief Governing equations of the flow (it can be different from the run time equation).
	 * \param[in] val_zone - Zone where the soler is applied.
	 * \return Governing equation that we are solving.
	 */
	unsigned short GetKind_Regime(void);

  /*!
	 * \brief Governing equations of the flow (it can be different from the run time equation).
	 * \param[in] val_zone - Zone where the soler is applied.
	 * \return Governing equation that we are solving.
	 */
	unsigned short GetSystemMeasurements(void);

	/*!
	 * \brief Gas model that we are using.
	 * \return Gas model that we are using.
	 */
	unsigned short GetKind_GasModel(void);

	/*!
	 * \brief Fluid model that we are using.
	 * \return Fluid model that we are using.
	 */
	unsigned short GetKind_FluidModel(void);

	/*!
	 * \brief free stream option to initialize the solution
	 * \return free stream option
	 */
	unsigned short GetKind_FreeStreamOption(void);

	/*!
	 * \brief free stream option to initialize the solution
	 * \return free stream option
	 */
	unsigned short GetKind_InitOption(void);
	/*!
	 * \brief Get the value of the critical pressure.
	 * \return Critical pressure.
	 */
	su2double GetPressure_Critical(void);

	/*!
	 * \brief Get the value of the critical temperature.
	 * \return Critical temperature.
	 */
	su2double GetTemperature_Critical(void);

	/*!
	 * \brief Get the value of the critical pressure.
	 * \return Critical pressure.
	 */
	su2double GetAcentric_Factor(void);

	/*!
	 * \brief Get the value of the critical temperature.
	 * \return Critical temperature.
	 */
	unsigned short GetKind_ViscosityModel(void);

	/*!
	 * \brief Get the value of the thermal conductivity .
	 * \return Critical temperature.
	 */
	unsigned short GetKind_ConductivityModel(void);

	/*!
	 * \brief Get the value of the critical temperature.
	 * \return Critical temperature.
	 */
	su2double GetMu_ConstantND(void);

	/*!
	 * \brief Get the value of the non-dimensional thermal conductivity.
	 * \return Critical temperature.
	 */
	su2double GetKt_ConstantND(void);

	/*!
	 * \brief Get the value of the critical temperature.
	 * \return Critical temperature.
	 */
	su2double GetMu_RefND(void);

	/*!
	 * \brief Get the value of the critical temperature.
	 * \return Critical temperature.
	 */
	su2double GetMu_Temperature_RefND(void);

	/*!
	 * \brief Get the value of the critical temperature.
	 * \return Critical temperature.
	 */
	su2double GetMu_SND(void);

	/*!
	 * \brief Get the value of the critical temperature.
	 * \return Critical temperature.
	 */
	void SetMu_ConstantND(su2double mu_const);

	/*!
	 * \brief Get the value of the critical temperature.
	 * \return Critical temperature.
	 */
	void SetKt_ConstantND(su2double kt_const);

	/*!
	 * \brief Get the value of the critical temperature.
	 * \return Critical temperature.
	 */
	void SetMu_RefND(su2double mu_ref);

	/*!
	 * \brief Get the value of the critical temperature.
	 * \return Critical temperature.
	 */
	void SetMu_Temperature_RefND(su2double mu_Tref);

	/*!
	 * \brief Get the value of the critical temperature.
	 * \return Critical temperature.
	 */
	void SetMu_SND(su2double mu_s);

	/*!
	 * \brief Get the kind of method for computation of spatial gradients.
	 * \return Numerical method for computation of spatial gradients.
	 */
	unsigned short GetKind_Gradient_Method(void);

	/*!
	 * \brief Get the kind of solver for the implicit solver.
	 * \return Numerical solver for implicit formulation (solving the linear system).
	 */
	unsigned short GetKind_Linear_Solver(void);
  
  /*!
   * \brief Get the kind of solver for the implicit solver.
   * \return Numerical solver for implicit formulation (solving the linear system).
   */
  unsigned short GetDeform_Linear_Solver(void);

	/*!
	 * \brief Get the kind of preconditioner for the implicit solver.
	 * \return Numerical preconditioner for implicit formulation (solving the linear system).
	 */
	unsigned short GetKind_Linear_Solver_Prec(void);

	/*!
	 * \brief Set the kind of preconditioner for the implicit solver.
	 * \return Numerical preconditioner for implicit formulation (solving the linear system).
	 */
	void SetKind_Linear_Solver_Prec(unsigned short val_kind_prec);

	/*!
	 * \brief Get min error of the linear solver for the implicit formulation.
	 * \return Min error of the linear solver for the implicit formulation.
	 */
	su2double GetLinear_Solver_Error(void);

	/*!
	 * \brief Get max number of iterations of the linear solver for the implicit formulation.
	 * \return Max number of iterations of the linear solver for the implicit formulation.
	 */
	unsigned long GetLinear_Solver_Iter(void);

  /*!
   * \brief Get restart frequency of the linear solver for the implicit formulation.
   * \return Restart frequency of the linear solver for the implicit formulation.
   */
  unsigned long GetLinear_Solver_Restart_Frequency(void);

	/*!
	 * \brief Get the relaxation coefficient of the linear solver for the implicit formulation.
	 * \return relaxation coefficient of the linear solver for the implicit formulation.
	 */
	su2double GetRelaxation_Factor_Flow(void);
  
  /*!
   * \brief Get the relaxation coefficient of the linear solver for the implicit formulation.
   * \return relaxation coefficient of the linear solver for the implicit formulation.
   */
  su2double GetRelaxation_Factor_AdjFlow(void);
  
  /*!
   * \brief Get the relaxation coefficient of the linear solver for the implicit formulation.
   * \return relaxation coefficient of the linear solver for the implicit formulation.
   */
  su2double GetRelaxation_Factor_Turb(void);
  
  /*!
   * \brief Get the relaxation coefficient of the linear solver for the implicit formulation.
   * \return relaxation coefficient of the linear solver for the implicit formulation.
   */
  su2double GetRoe_Kappa(void);

	/*!
	 * \brief Get the kind of solver for the implicit solver.
	 * \return Numerical solver for implicit formulation (solving the linear system).
	 */
	unsigned short GetKind_AdjTurb_Linear_Solver(void);

	/*!
	 * \brief Get the kind of preconditioner for the implicit solver.
	 * \return Numerical preconditioner for implicit formulation (solving the linear system).
	 */
	unsigned short GetKind_AdjTurb_Linear_Prec(void);

  /*!
   * \brief Get the kind of solver for the implicit solver.
   * \return Numerical solver for implicit formulation (solving the linear system).
   */
  unsigned short GetKind_DiscAdj_Linear_Solver(void);

  /*!
   * \brief Get the kind of preconditioner for the implicit solver.
   * \return Numerical preconditioner for implicit formulation (solving the linear system).
   */
  unsigned short GetKind_DiscAdj_Linear_Prec(void);

	/*!
	 * \brief Set the kind of preconditioner for the implicit solver.
	 * \return Numerical preconditioner for implicit formulation (solving the linear system).
	 */
	void SetKind_AdjTurb_Linear_Prec(unsigned short val_kind_prec);

	/*!
	 * \brief Get min error of the linear solver for the implicit formulation.
	 * \return Min error of the linear solver for the implicit formulation.
	 */
	su2double GetAdjTurb_Linear_Error(void);
  
  /*!
	 * \brief Get the entropy fix.
	 * \return Vaule of the entropy fix.
	 */
	su2double GetEntropyFix_Coeff(void);

	/*!
	 * \brief Get max number of iterations of the linear solver for the implicit formulation.
	 * \return Max number of iterations of the linear solver for the implicit formulation.
	 */
	unsigned short GetAdjTurb_Linear_Iter(void);

	/*!
	 * \brief Get CFL reduction factor for adjoint turbulence model.
	 * \return CFL reduction factor.
	 */
	su2double GetCFLRedCoeff_AdjTurb(void);

  /*!
	 * \brief Get the number of linear smoothing iterations for mesh deformation.
	 * \return Number of linear smoothing iterations for mesh deformation.
	 */
	unsigned long GetGridDef_Linear_Iter(void);

  /*!
	 * \brief Get the number of nonlinear increments for mesh deformation.
	 * \return Number of nonlinear increments for mesh deformation.
	 */
	unsigned long GetGridDef_Nonlinear_Iter(void);

  /*!
	 * \brief Get information about writing grid deformation residuals to the console.
	 * \return <code>TRUE</code> means that grid deformation residuals will be written to the console.
	 */
	bool GetDeform_Output(void);

  /*!
	 * \brief Get factor to multiply smallest volume for deform tolerance.
	 * \return Factor to multiply smallest volume for deform tolerance.
	 */
	su2double GetDeform_Tol_Factor(void);

  /*!
   * \brief Get Young's modulus for deformation (constant stiffness deformation)
   */
  su2double GetDeform_ElasticityMod(void);

  /*!
   * \brief Get Poisson's ratio for deformation (constant stiffness deformation)
   * \
   */
  su2double GetDeform_PoissonRatio(void);

  /*!
	 * \brief Get the type of stiffness to impose for FEA mesh deformation.
	 * \return type of stiffness to impose for FEA mesh deformation.
	 */
	unsigned short GetDeform_Stiffness_Type(void);

	/*!
	 * \brief Creates a teot file to visualize the deformation made by the MDC software.
	 * \return <code>TRUE</code> if the deformation is going to be plotted; otherwise <code>FALSE</code>.
	 */
	bool GetVisualize_Deformation(void);

	/*!
	 * \brief Get the kind of SU2 software component.
	 * \return Kind of the SU2 software component.
	 */
	unsigned short GetKind_SU2(void);
  
  /*!
   * \brief Get the kind of non-dimensionalization.
   * \return Kind of non-dimensionalization.
   */
  unsigned short GetRef_NonDim(void);
  
  /*!
	 * \brief Get the kind of SU2 software component.
	 * \return Kind of the SU2 software component.
	 */
	void SetKind_SU2(unsigned short val_kind_su2);

	/*!
	 * \brief Get the kind of the turbulence model.
	 * \return Kind of the turbulence model.
	 */
	unsigned short GetKind_Turb_Model(void);

	/*!
	 * \brief Get the kind of the transition model.
	 * \return Kind of the transion model.
	 */
	unsigned short GetKind_Trans_Model(void);

	/*!
	 * \brief Get the kind of adaptation technique.
	 * \return Kind of adaptation technique.
	 */
	unsigned short GetKind_Adaptation(void);

	/*!
	 * \brief Get the number of new elements added in the adaptation process.
	 * \return percentage of new elements that are going to be added in the adaptation.
	 */
	su2double GetNew_Elem_Adapt(void);

	/*!
	 * \brief Get the kind of time integration method.
	 * \note This is the information that the code will use, the method will
	 *       change in runtime depending of the specific equation (direct, adjoint,
	 *       linearized) that is being solved.
	 * \return Kind of time integration method.
	 */
	unsigned short GetKind_TimeIntScheme(void);

	/*!
	 * \brief Get the kind of convective numerical scheme.
	 * \note This is the information that the code will use, the method will
	 *       change in runtime depending of the specific equation (direct, adjoint,
	 *       linearized) that is being solved.
	 * \return Kind of the convective scheme.
	 */
	unsigned short GetKind_ConvNumScheme(void);

	/*!
	 * \brief Get kind of center scheme for the convective terms.
	 * \note This is the information that the code will use, the method will
	 *       change in runtime depending of the specific equation (direct, adjoint,
	 *       linearized) that is being solved.
	 * \return Kind of center scheme for the convective terms.
	 */
	unsigned short GetKind_Centered(void);

	/*!
	 * \brief Get kind of upwind scheme for the convective terms.
	 * \note This is the information that the code will use, the method will
	 *       change in runtime depending of the specific equation (direct, adjoint,
	 *       linearized) that is being solved.
	 * \return Kind of upwind scheme for the convective terms.
	 */
	unsigned short GetKind_Upwind(void);

  /*!
	 * \brief Get the order of the spatial integration.
	 * \note This is the information that the code will use, the method will
	 *       change in runtime depending of the specific equation (direct, adjoint,
	 *       linearized) that is being solved.
	 * \return Kind of upwind scheme for the convective terms.
	 */
	unsigned short GetSpatialOrder(void);

  /*!
	 * \brief Get the order of the spatial integration.
	 * \note This is the information that the code will use, the method will
	 *       change in runtime depending of the specific equation (direct, adjoint,
	 *       linearized) that is being solved.
	 * \return Kind of upwind scheme for the convective terms.
	 */
	unsigned short GetSpatialOrder_Flow(void);

  /*!
	 * \brief Get the order of the spatial integration.
	 * \note This is the information that the code will use, the method will
	 *       change in runtime depending of the specific equation (direct, adjoint,
	 *       linearized) that is being solved.
	 * \return Kind of upwind scheme for the convective terms.
	 */
	unsigned short GetSpatialOrder_Turb(void);

  /*!
	 * \brief Get the order of the spatial integration.
	 * \note This is the information that the code will use, the method will
	 *       change in runtime depending of the specific equation (direct, adjoint,
	 *       linearized) that is being solved.
	 * \return Kind of upwind scheme for the convective terms.
	 */
	unsigned short GetSpatialOrder_AdjLevelSet(void);

  /*!
	 * \brief Get the order of the spatial integration.
	 * \note This is the information that the code will use, the method will
	 *       change in runtime depending of the specific equation (direct, adjoint,
	 *       linearized) that is being solved.
	 * \return Kind of upwind scheme for the convective terms.
	 */
	unsigned short GetSpatialOrder_AdjFlow(void);

	/*!
	 * \brief Get the kind of integration scheme (explicit or implicit)
	 *        for the flow equations.
	 * \note This value is obtained from the config file, and it is constant
	 *       during the computation.
	 * \return Kind of integration scheme for the flow equations.
	 */
	unsigned short GetKind_TimeIntScheme_Flow(void);

	/*!
	 * \brief Get the kind of integration scheme (explicit or implicit)
	 *        for the flow equations.
	 * \note This value is obtained from the config file, and it is constant
	 *       during the computation.
	 * \return Kind of integration scheme for the plasma equations.
	 */
	unsigned short GetKind_TimeIntScheme_Wave(void);

  /*!
	 * \brief Get the kind of integration scheme (explicit or implicit)
	 *        for the flow equations.
	 * \note This value is obtained from the config file, and it is constant
	 *       during the computation.
	 * \return Kind of integration scheme for the plasma equations.
	 */
	unsigned short GetKind_TimeIntScheme_Heat(void);

  /*!
	 * \brief Get the kind of integration scheme (explicit or implicit)
	 *        for the flow equations.
	 * \note This value is obtained from the config file, and it is constant
	 *       during the computation.
	 * \return Kind of integration scheme for the plasma equations.
	 */
	unsigned short GetKind_TimeIntScheme_Poisson(void);

	/*!
	 * \brief Get the kind of integration scheme (explicit or implicit)
	 *        for the flow equations.
	 * \note This value is obtained from the config file, and it is constant
	 *       during the computation.
	 * \return Kind of integration scheme for the plasma equations.
	 */
	unsigned short GetKind_TimeIntScheme_FEA(void);

	/*!
	 * \brief Get the kind of integration scheme (explicit or implicit)
	 *        for the template equations.
	 * \note This value is obtained from the config file, and it is constant
	 *       during the computation.
	 * \return Kind of integration scheme for the plasma equations.
	 */
	unsigned short GetKind_TimeIntScheme_Template(void);

	/*!
	 * \brief Get the kind of integration scheme (explicit or implicit)
	 *        for the flow equations.
	 * \note This value is obtained from the config file, and it is constant
	 *       during the computation.
	 * \return Kind of integration scheme for the plasma equations.
	 */
	unsigned short GetKind_SpaceIteScheme_FEA(void);

	/*!
	 * \brief Get the kind of transfer method we want to use for multiphysics problems
	 * \note This value is obtained from the config file, and it is constant
	 *       during the computation.
	 * \return Kind of transfer method for multiphysics problems
	 */
	unsigned short GetKind_TransferMethod(void);

	/*!
	 * \brief Get the kind of convective numerical scheme for the flow
	 *        equations (centered or upwind).
	 * \note This value is obtained from the config file, and it is constant
	 *       during the computation.
	 * \return Kind of convective numerical scheme for the flow equations.
	 */
	unsigned short GetKind_ConvNumScheme_Flow(void);

	/*!
	 * \brief Get the kind of convective numerical scheme for the template
	 *        equations (centered or upwind).
	 * \note This value is obtained from the config file, and it is constant
	 *       during the computation.
	 * \return Kind of convective numerical scheme for the flow equations.
	 */
	unsigned short GetKind_ConvNumScheme_Template(void);

	/*!
	 * \brief Get the kind of convective numerical scheme for the adjoint level set
	 *        equations (centered or upwind).
	 * \note This value is obtained from the config file, and it is constant
	 *       during the computation.
	 * \return Kind of convective numerical scheme for the level set equation.
	 */
	unsigned short GetKind_ConvNumScheme_AdjLevelSet(void);

	/*!
	 * \brief Get the kind of center convective numerical scheme for the flow equations.
	 * \note This value is obtained from the config file, and it is constant
	 *       during the computation.
	 * \return Kind of center convective numerical scheme for the flow equations.
	 */
	unsigned short GetKind_Centered_Flow(void);

	/*!
	 * \brief Get the kind of center convective numerical scheme for the adjoint level set equations.
	 * \note This value is obtained from the config file, and it is constant
	 *       during the computation.
	 * \return Kind of center convective numerical scheme for the level set equations.
	 */
	unsigned short GetKind_Centered_AdjLevelSet(void);

	/*!
	 * \brief Get the kind of center convective numerical scheme for the plasma equations.
	 * \note This value is obtained from the config file, and it is constant
	 *       during the computation.
	 * \return Kind of center convective numerical scheme for the flow equations.
	 */
	unsigned short GetKind_Centered_Template(void);

	/*!
	 * \brief Get the kind of upwind convective numerical scheme for the flow equations.
	 * \note This value is obtained from the config file, and it is constant
	 *       during the computation.
	 * \return Kind of upwind convective numerical scheme for the flow equations.
	 */
	unsigned short GetKind_Upwind_Flow(void);

	/*!
	 * \brief Get the kind of upwind convective numerical scheme for the adjoint level set equation.
	 * \note This value is obtained from the config file, and it is constant
	 *       during the computation.
	 * \return Kind of upwind convective numerical scheme for the flow equations.
	 */
	unsigned short GetKind_Upwind_AdjLevelSet(void);

	/*!
	 * \brief Get the method for limiting the spatial gradients.
	 * \return Method for limiting the spatial gradients.
	 */
	unsigned short GetKind_SlopeLimit(void);

	/*!
	 * \brief Get the method for limiting the spatial gradients.
	 * \return Method for limiting the spatial gradients solving the flow equations.
	 */
	unsigned short GetKind_SlopeLimit_Flow(void);

  /*!
	 * \brief Get the method for limiting the spatial gradients.
	 * \return Method for limiting the spatial gradients solving the turbulent equation.
	 */
	unsigned short GetKind_SlopeLimit_Turb(void);

	/*!
	 * \brief Get the method for limiting the spatial gradients.
	 * \return Method for limiting the spatial gradients solving the level set equation.
	 */
	unsigned short GetKind_SlopeLimit_AdjLevelSet(void);

	/*!
	 * \brief Get the method for limiting the spatial gradients.
	 * \return Method for limiting the spatial gradients solving the adjoint turbulent equation.
	 */
	unsigned short GetKind_SlopeLimit_AdjTurb(void);

	/*!
	 * \brief Get the method for limiting the spatial gradients.
	 * \return Method for limiting the spatial gradients solving the adjoint flow equation.
	 */
	unsigned short GetKind_SlopeLimit_AdjFlow(void);

	/*!
	 * \brief Value of the calibrated constant for the Lax method (center scheme).
	 * \note This constant is used in coarse levels and with first order methods.
	 * \return Calibrated constant for the Lax method.
	 */
	su2double GetKappa_1st_Flow(void);

	/*!
	 * \brief Value of the calibrated constant for the JST method (center scheme).
	 * \return Calibrated constant for the JST method for the flow equations.
	 */
	su2double GetKappa_2nd_Flow(void);

	/*!
	 * \brief Value of the calibrated constant for the JST method (center scheme).
	 * \return Calibrated constant for the JST method for the flow equations.
	 */
	su2double GetKappa_4th_Flow(void);

	/*!
	 * \brief Get the kind of integration scheme (explicit or implicit)
	 *        for the adjoint flow equations.
	 * \note This value is obtained from the config file, and it is constant
	 *       during the computation.
	 * \return Kind of integration scheme for the adjoint flow equations.
	 */
	unsigned short GetKind_TimeIntScheme_AdjFlow(void);

	/*!
	 * \brief Get the kind of convective numerical scheme for the adjoint flow
	 *        equations (centered or upwind).
	 * \note This value is obtained from the config file, and it is constant
	 *       during the computation.
	 * \return Kind of convective numerical scheme for the adjoint flow equations.
	 */
	unsigned short GetKind_ConvNumScheme_AdjFlow(void);

	/*!
	 * \brief Get the kind of center convective numerical scheme for the adjoint flow equations.
	 * \note This value is obtained from the config file, and it is constant
	 *       during the computation.
	 * \return Kind of center convective numerical scheme for the adjoint flow equations.
	 */
	unsigned short GetKind_Centered_AdjFlow(void);

	/*!
	 * \brief Get the kind of upwind convective numerical scheme for the adjoint flow equations.
	 * \note This value is obtained from the config file, and it is constant
	 *       during the computation.
	 * \return Kind of upwind convective numerical scheme for the adjoint flow equations.
	 */
	unsigned short GetKind_Upwind_AdjFlow(void);

	/*!
	 * \brief Value of the calibrated constant for the high order method (center scheme).
	 * \return Calibrated constant for the high order center method for the adjoint flow equations.
	 */
	su2double GetKappa_2nd_AdjFlow(void);

	/*!
	 * \brief Value of the calibrated constant for the high order method (center scheme).
	 * \return Calibrated constant for the high order center method for the adjoint flow equations.
	 */
	su2double GetKappa_4th_AdjFlow(void);

	/*!
	 * \brief Value of the calibrated constant for the low order method (center scheme).
	 * \return Calibrated constant for the low order center method for the adjoint flow equations.
	 */
	su2double GetKappa_1st_AdjFlow(void);

	/*!
	 * \brief Get the kind of integration scheme (implicit)
	 *        for the turbulence equations.
	 * \note This value is obtained from the config file, and it is constant
	 *       during the computation.
	 * \return Kind of integration scheme for the turbulence equations.
	 */
	unsigned short GetKind_TimeIntScheme_Turb(void);

	/*!
	 * \brief Get the kind of integration scheme (implicit)
	 *        for the level set equations.
	 * \note This value is obtained from the config file, and it is constant
	 *       during the computation.
	 * \return Kind of integration scheme for the level set equations.
	 */
	unsigned short GetKind_TimeIntScheme_AdjLevelSet(void);

	/*!
	 * \brief Get the kind of convective numerical scheme for the turbulence
	 *        equations (upwind).
	 * \note This value is obtained from the config file, and it is constant
	 *       during the computation.
	 * \return Kind of convective numerical scheme for the turbulence equations.
	 */
	unsigned short GetKind_ConvNumScheme_Turb(void);

	/*!
	 * \brief Get the kind of center convective numerical scheme for the turbulence equations.
	 * \note This value is obtained from the config file, and it is constant
	 *       during the computation.
	 * \return Kind of center convective numerical scheme for the turbulence equations.
	 */
	unsigned short GetKind_Centered_Turb(void);

	/*!
	 * \brief Get the kind of upwind convective numerical scheme for the turbulence equations.
	 * \note This value is obtained from the config file, and it is constant
	 *       during the computation.
	 * \return Kind of upwind convective numerical scheme for the turbulence equations.
	 */
	unsigned short GetKind_Upwind_Turb(void);

	/*!
	 * \brief Get the kind of integration scheme (explicit or implicit)
	 *        for the adjoint turbulence equations.
	 * \note This value is obtained from the config file, and it is constant
	 *       during the computation.
	 * \return Kind of integration scheme for the adjoint turbulence equations.
	 */
	unsigned short GetKind_TimeIntScheme_AdjTurb(void);

	/*!
	 * \brief Get the kind of convective numerical scheme for the adjoint turbulence
	 *        equations (centered or upwind).
	 * \note This value is obtained from the config file, and it is constant
	 *       during the computation.
	 * \return Kind of convective numerical scheme for the adjoint turbulence equations.
	 */
	unsigned short GetKind_ConvNumScheme_AdjTurb(void);

	/*!
	 * \brief Get the kind of center convective numerical scheme for the adjoint turbulence equations.
	 * \note This value is obtained from the config file, and it is constant
	 *       during the computation.
	 * \return Kind of center convective numerical scheme for the adjoint turbulence equations.
	 */
	unsigned short GetKind_Centered_AdjTurb(void);

	/*!
	 * \brief Get the kind of upwind convective numerical scheme for the adjoint turbulence equations.
	 * \note This value is obtained from the config file, and it is constant
	 *       during the computation.
	 * \return Kind of upwind convective numerical scheme for the adjoint turbulence equations.
	 */
	unsigned short GetKind_Upwind_AdjTurb(void);

	/*!
	 * \brief Provides information about the way in which the turbulence will be treated by the
	 *        adjoint method.
	 * \return <code>FALSE</code> means that the adjoint turbulence equations will be used.
	 */
	bool GetFrozen_Visc(void);

  /*!
   * \brief Viscous limiter mean flow.
   * \return <code>FALSE</code> means no viscous limiter turb equations.
   */
  bool GetViscous_Limiter_Flow(void);
  
  /*!
   * \brief Viscous limiter turb equations.
   * \return <code>FALSE</code> means no viscous limiter turb equations.
   */
  bool GetViscous_Limiter_Turb(void);
  
  /*!
   * \brief Write convergence file for FSI problems
   * \return <code>FALSE</code> means no file is written.
   */
  bool GetWrite_Conv_FSI(void);

  /*!
	 * \brief Provides information about if the sharp edges are going to be removed from the sensitivity.
	 * \return <code>FALSE</code> means that the sharp edges will be removed from the sensitivity.
	 */
	bool GetSens_Remove_Sharp(void);

	/*!
	 * \brief Get the kind of inlet boundary condition treatment (total conditions or mass flow).
	 * \return Kind of inlet boundary condition.
	 */
	unsigned short GetKind_Inlet(void);


	/*!
	 * \brief Get the kind of mixing process for averaging quantities at the boundaries.
	 * \return Kind of mixing process.
	 */
	unsigned short GetKind_MixingProcess(void);

	/*!
     * \brief Verify if there is mixing plane interface specified from config file.
	 * \return boolean.
	 */
	bool GetBoolMixingPlane(void);

	/*!
	 * \brief number mixing plane interface specified from config file.
	 * \return number of bound.
	 */
    unsigned short Get_nMarkerMixingPlane(void);

    /*!
	 * \brief get bounds name of mixing plane interface.
	 * \return name of the bound.
	 */
    string GetMarker_MixingPlane_Bound(unsigned short index);


    /*!
	 * \brief get bounds name of mixing plane interface.
	 * \return name of the bound.
	 */
    string GetMarker_MixingPlane_Donor(unsigned short index);

    /*!
     * \brief Verify if there is Turbomachinery performance option specified from config file.
	 * \return boolean.
	 */
	bool GetBoolTurboPerf(void);
    /*!
	 * \brief number Turbomachinery performance option specified from config file.
	 * \return number of bound.
	 */
	unsigned short Get_nMarkerTurboPerf(void);

    /*!
	 * \brief get inlet bounds name for Turbomachinery performance calculation.
	 * \return name of the bound.
	 */
	string GetMarker_TurboPerf_BoundIn(unsigned short index);

	/*!
	 * \brief get outlet bounds name for Turbomachinery performance calculation.
	 * \return name of the bound.
	 */
	string GetMarker_TurboPerf_BoundOut(unsigned short index);

	/*!
	 * \brief get marker kind for Turbomachinery performance calculation.
	 * \return kind index.
	 */
	unsigned short GetKind_TurboPerf(unsigned short index);

    /*!
	 * \brief Get the number of sections.
	 * \return Number of sections
	 */
	unsigned short GetnSections(void);

  /*!
	 * \brief Get the number of sections for computing internal volume.
	 * \return Number of sections for computing internal volume.
	 */
	unsigned short GetnVolSections(void);

	/*!
	 * \brief Provides information about the the nodes that are going to be moved on a deformation
	 *        volumetric grid deformation.
	 * \return <code>TRUE</code> means that only the points on the FFD box will be moved.
	 */
	bool GetHold_GridFixed(void);

	/*!
	 * \brief Get the kind of objective function. There are several options: Drag coefficient,
	 *        Lift coefficient, efficiency, etc.
	 * \note The objective function will determine the boundary condition of the adjoint problem.
	 * \return Kind of objective function.
	 */
	unsigned short GetKind_ObjFunc(void);

	/*!
	 * \author H. Kline
	 * \brief Get the coefficients of the objective defined by the chain rule with primitive variables.
   * \note This objective is only applicable to gradient calculations. Objective value must be
   * calculated using the area averaged outlet values of density, velocity, and pressure.
   * Gradients are w.r.t density, velocity[3], and pressure. when 2D gradient w.r.t. 3rd component of velocity set to 0.
	 */
	su2double GetCoeff_ObjChainRule(unsigned short iVar);

	/*!
	 * \brief Get the kind of sensitivity smoothing technique.
	 * \return Kind of sensitivity smoothing technique.
	 */
	unsigned short GetKind_SensSmooth(void);

	/*!
	 * \brief Provides information about the time integration, and change the write in the output
	 *        files information about the iteration.
	 * \return The kind of time integration: Steady state, time stepping method (unsteady) or
	 *         dual time stepping method (unsteady).
	 */
	unsigned short GetUnsteady_Simulation(void);

	/*!
	 * \brief Provides the number of species present in the plasma
	 * \return: The number of species present in the plasma, read from input file
	 */
	unsigned short GetnSpecies(void);

	/*!
	 * \brief Provides the number of chemical reactions in the chemistry model
	 * \return: The number of chemical reactions, read from input file
	 */
	unsigned short GetnReactions(void);

	/*!
	 * \brief Provides the number of chemical reactions in the chemistry model
	 * \return: The number of chemical reactions, read from input file
	 */
	su2double GetArrheniusCoeff(unsigned short iReaction);

	/*!
	 * \brief Provides the number of chemical reactions in the chemistry model
	 * \return: The number of chemical reactions, read from input file
	 */
	su2double GetArrheniusEta(unsigned short iReaction);

	/*!
	 * \brief Provides the number of chemical reactions in the chemistry model
	 * \return: The number of chemical reactions, read from input file
	 */
	su2double GetArrheniusTheta(unsigned short iReaction);

  /*!
	 * \brief Provides the rate controlling temperature exponents for chemistry.
	 * \return: Rate controlling temperature exponents.
	 */
  su2double* GetRxnTcf_a(void);

  /*!
	 * \brief Provides the rate controlling temperature exponents for chemistry.
	 * \return: Rate controlling temperature exponents.
	 */
  su2double* GetRxnTcf_b(void);

  /*!
	 * \brief Provides the rate controlling temperature exponents for chemistry.
	 * \return: Rate controlling temperature exponents.
	 */
  su2double* GetRxnTcb_a(void);

  /*!
	 * \brief Provides the rate controlling temperature exponents for chemistry.
	 * \return: Rate controlling temperature exponents.
	 */
  su2double* GetRxnTcb_b(void);

  /*!
	 * \brief Dissociation potential of species.
	 * \return: Dissociation potential.
	 */
	su2double* GetDissociationPot(void);

	/*!
	 * \brief Provides the number of rotational modes of energy storage
	 * \return: Vector of rotational mode count
	 */
  su2double* GetRotationModes(void);

	/*!
	 * \brief Provides the characteristic vibrational temperature for calculating e_vib
	 * \return: Vector of characteristic vibrational temperatures [K]
	 */
	su2double* GetCharVibTemp(void);

  /*!
	 * \brief Provides the characteristic electronic temperature for calculating e_el
	 * \return: Vector of characteristic vibrational temperatures [K]
	 */
	su2double** GetCharElTemp(void);

  /*!
	 * \brief Provides the degeneracy of electron states for calculating e_el
	 * \return: Vector of characteristic vibrational temperatures [K]
	 */
	su2double** GetElDegeneracy(void);

  /*!
	 * \brief Provides number electron states for calculating e_el
	 * \return: Vector of number of electron states for each species
	 */
	unsigned short* GetnElStates(void);


  /*!
	 * \brief Provides the thermodynamic reference temperatures from the JANAF tables
	 * \return: Vector of reference temperatures [K]
	 */
  su2double* GetRefTemperature(void);

  /*!
	 * \brief Provides the characteristic vibrational temperature for calculating e_vib
	 * \return: The number of chemical reactions, read from input file
	 */
	su2double GetCharVibTemp(unsigned short iSpecies);

	/*!
	 * \brief Provides the molar mass of each species present in multi species fluid
	 * \return: Vector of molar mass of each species in kg/kmol
	 */
	su2double* GetMolar_Mass(void);

  /*!
	 * \brief Provides the molar mass of each species present in multi species fluid
	 * \return: Mass of each species in Kg
	 */
	su2double GetMolar_Mass(unsigned short iSpecies);

	/*!
	 * \brief Retrieves the number of monatomic species in the multicomponent gas.
	 * \return: Number of monatomic species.
	 */
	unsigned short GetnMonatomics(void);

	/*!
	 * \brief Retrieves the number of monatomic species in the multicomponent gas.
	 * \return: Number of monatomic species.
	 */
	unsigned short GetnDiatomics(void);

	/*!
	 * \brief Provides the molar mass of each species present in multi species fluid
	 * \return: Molar mass of the specified gas consituent [kg/kmol]
	 */
	su2double GetInitial_Gas_Composition(unsigned short iSpecies);

  /*!
	 * \brief Provides the formation enthalpy of the specified species at standard conditions
	 * \return: Enthalpy of formation
	 */
	su2double* GetEnthalpy_Formation(void);

	/*!
	 * \brief Provides the formation enthalpy of the specified species at standard conditions
	 * \return: Enthalpy of formation
	 */
	su2double GetEnthalpy_Formation(unsigned short iSpecies);

	/*!
	 * \brief Provides the restart information.
	 * \return Restart information, if <code>TRUE</code> then the code will use the solution as restart.
	 */
	bool GetRestart(void);

	/*!
	 * \brief Provides the number of varaibles.
	 * \return Number of variables.
	 */
	unsigned short GetnVar(void);

  /*!
	 * \brief Provides the number of varaibles.
	 * \return Number of variables.
	 */
	unsigned short GetnZone(void);

  /*!
	 * \brief Provides the number of varaibles.
	 * \return Number of variables.
	 */
	unsigned short GetiZone(void);

	/*!
	 * \brief For some problems like adjoint or the linearized equations it
	 *		  is necessary to restart the flow solution.
	 * \return Flow restart information, if <code>TRUE</code> then the code will restart the flow solution.
	 */

	bool GetRestart_Flow(void);

  /*!
   * \brief Indicates whether electron gas is present in the gas mixture.
   */
  bool GetIonization(void);

	/*!
	 * \brief Information about computing and plotting the equivalent area distribution.
	 * \return <code>TRUE</code> or <code>FALSE</code>  depending if we are computing the equivalent area.
	 */
	bool GetEquivArea(void);

  /*!
	 * \brief Information about computing and plotting the equivalent area distribution.
	 * \return <code>TRUE</code> or <code>FALSE</code>  depending if we are computing the equivalent area.
	 */
	bool GetInvDesign_Cp(void);

	/*!
	 * \brief Information about computing and plotting the equivalent area distribution.
	 * \return <code>TRUE</code> or <code>FALSE</code>  depending if we are computing the equivalent area.
	 */
	bool GetInvDesign_HeatFlux(void);

	/*!
	 * \brief Get name of the input grid.
	 * \return File name of the input grid.
	 */
	string GetMesh_FileName(void);

	/*!
	 * \brief Get name of the output grid, this parameter is important for grid
	 *        adaptation and deformation.
	 * \return File name of the output grid.
	 */
	string GetMesh_Out_FileName(void);

	/*!
	 * \brief Get the name of the file with the solution of the flow problem.
	 * \return Name of the file with the solution of the flow problem.
	 */
	string GetSolution_FlowFileName(void);

	/*!
	 * \brief Get the name of the file with the solution of the adjoint flow problem
	 *		  with drag objective function.
	 * \return Name of the file with the solution of the adjoint flow problem with
	 *         drag objective function.
	 */
	string GetSolution_AdjFileName(void);

	/*!
	 * \brief Get the name of the file with the solution of the structural problem.
	 * \return Name of the file with the solution of the structural problem.
	 */
	string GetSolution_FEMFileName(void);

	/*!
	 * \brief Get the name of the file with the residual of the problem.
	 * \return Name of the file with the residual of the problem.
	 */
	string GetResidual_FileName(void);

	/*!
	 * \brief Get the format of the input/output grid.
	 * \return Format of the input/output grid.
	 */
	unsigned short GetMesh_FileFormat(void);

	/*!
	 * \brief Get the format of the output solution.
	 * \return Format of the output solution.
	 */
	unsigned short GetOutput_FileFormat(void);

	/*!
	 * \brief Get the name of the file with the convergence history of the problem.
	 * \return Name of the file with convergence history of the problem.
	 */
	string GetConv_FileName(void);

	/*!
	 * \brief Get the name of the file with the convergence history of the problem for FSI applications.
	 * \return Name of the file with convergence history of the problem.
	 */
	string GetConv_FileName_FSI(void);
    
  /*!
   * \brief Get the name of the file with the forces breakdown of the problem.
   * \return Name of the file with forces breakdown of the problem.
   */
  string GetBreakdown_FileName(void);

	/*!
	 * \brief Get the name of the file with the flow variables.
	 * \return Name of the file with the primitive variables.
	 */
	string GetFlow_FileName(void);

	/*!
	 * \brief Get the name of the file with the structure variables.
	 * \return Name of the file with the structure variables.
	 */
	string GetStructure_FileName(void);

  /*!
	 * \brief Get the name of the file with the structure variables.
	 * \return Name of the file with the structure variables.
	 */
	string GetSurfStructure_FileName(void);

  /*!
	 * \brief Get the name of the file with the structure variables.
	 * \return Name of the file with the structure variables.
	 */
	string GetSurfWave_FileName(void);

  /*!
	 * \brief Get the name of the file with the structure variables.
	 * \return Name of the file with the structure variables.
	 */
	string GetSurfHeat_FileName(void);

	/*!
	 * \brief Get the name of the file with the wave variables.
	 * \return Name of the file with the wave variables.
	 */
	string GetWave_FileName(void);

  /*!
	 * \brief Get the name of the file with the wave variables.
	 * \return Name of the file with the wave variables.
	 */
	string GetHeat_FileName(void);

	/*!
	 * \brief Get the name of the file with the adjoint wave variables.
	 * \return Name of the file with the adjoint wave variables.
	 */
	string GetAdjWave_FileName(void);

	/*!
	 * \brief Get the name of the restart file for the wave variables.
	 * \return Name of the restart file for the flow variables.
	 */
	string GetRestart_WaveFileName(void);

	/*!
	 * \brief Get the name of the restart file for the heat variables.
	 * \return Name of the restart file for the flow variables.
	 */
	string GetRestart_HeatFileName(void);

	/*!
	 * \brief Append the zone index to the restart or the solution files.
	 * \return Name of the restart file for the flow variables.
	 */
	string GetMultizone_FileName(string val_filename, int val_iZone);
    
    /*!
	 * \brief Get the name of the restart file for the flow variables.
	 * \return Name of the restart file for the flow variables.
	 */
	string GetRestart_FlowFileName(void);

	/*!
	 * \brief Get the name of the restart file for the adjoint variables (drag objective function).
	 * \return Name of the restart file for the adjoint variables (drag objective function).
	 */
	string GetRestart_AdjFileName(void);

	/*!
	 * \brief Get the name of the restart file for the flow variables.
	 * \return Name of the restart file for the flow variables.
	 */
	string GetRestart_FEMFileName(void);

	/*!
	 * \brief Get the name of the file with the adjoint variables.
	 * \return Name of the file with the adjoint variables.
	 */
	string GetAdj_FileName(void);

	/*!
	 * \brief Get the name of the file with the gradient of the objective function.
	 * \return Name of the file with the gradient of the objective function.
	 */
	string GetObjFunc_Grad_FileName(void);

	/*!
	 * \brief Get the name of the file with the gradient of the objective function.
	 * \return Name of the file with the gradient of the objective function.
	 */
	string GetObjFunc_Value_FileName(void);

	/*!
	 * \brief Get the name of the file with the surface information for the flow problem.
	 * \return Name of the file with the surface information for the flow problem.
	 */
	string GetSurfFlowCoeff_FileName(void);

	/*!
	 * \brief Get the name of the file with the surface information for the adjoint problem.
	 * \return Name of the file with the surface information for the adjoint problem.
	 */
	string GetSurfAdjCoeff_FileName(void);

  /*!
	 * \brief Augment the input filename with the iteration number for an unsteady file.
   * \param[in] val_filename - String value of the base filename.
   * \param[in] val_iter - Unsteady iteration number or time spectral instance.
	 * \return Name of the file with the iteration numer for an unsteady solution file.
	 */
  string GetUnsteady_FileName(string val_filename, int val_iter);

  /*!
	 * \brief Append the input filename string with the appropriate objective function extension.
   * \param[in] val_filename - String value of the base filename.
	 * \return Name of the file with the appropriate objective function extension.
	 */
  string GetObjFunc_Extension(string val_filename);
  
        /*!
  	 * \brief Get functional that is going to be used to evaluate the residual flow convergence.
  	 * \return Functional that is going to be used to evaluate the residual flow convergence.
  	 */
  	unsigned short GetResidual_Func_Flow(void);

	/*!
	 * \brief Get functional that is going to be used to evaluate the flow convergence.
	 * \return Functional that is going to be used to evaluate the flow convergence.
	 */
	unsigned short GetCauchy_Func_Flow(void);

	/*!
	 * \brief Get functional that is going to be used to evaluate the adjoint flow convergence.
	 * \return Functional that is going to be used to evaluate the adjoint flow convergence.
	 */
	unsigned short GetCauchy_Func_AdjFlow(void);

	/*!
	 * \brief Get the number of iterations that are considered in the Cauchy convergence criteria.
	 * \return Number of elements in the Cauchy criteria.
	 */
	unsigned short GetCauchy_Elems(void);

	/*!
	 * \brief Get the number of iterations that are not considered in the convergence criteria.
	 * \return Number of iterations before starting with the convergence criteria.
	 */
	unsigned long GetStartConv_Iter(void);

	/*!
	 * \brief Get the value of convergence criteria for the Cauchy method in the direct,
	 *        adjoint or linearized problem.
	 * \return Value of the convergence criteria.
	 */
	su2double GetCauchy_Eps(void);

	/*!
	 * \brief If we are prforming an unsteady simulation, there is only
	 *        one value of the time step for the complete simulation.
	 * \return Value of the time step in an unsteady simulation (non dimensional).
	 */
	su2double GetDelta_UnstTimeND(void);

  /*!
	 * \brief If we are prforming an unsteady simulation, there is only
	 *        one value of the time step for the complete simulation.
	 * \return Value of the time step in an unsteady simulation (non dimensional).
	 */
	su2double GetTotal_UnstTimeND(void);

	/*!
	 * \brief If we are prforming an unsteady simulation, there is only
	 *        one value of the time step for the complete simulation.
	 * \return Value of the time step in an unsteady simulation.
	 */
	su2double GetDelta_UnstTime(void);

	/*!
	 * \brief Set the value of the unsteadty time step using the CFL number.
	 * \param[in] val_delta_unsttimend - Value of the unsteady time step using CFL number.
	 */
	void SetDelta_UnstTimeND(su2double val_delta_unsttimend);

	/*!
	 * \brief If we are performing an unsteady simulation, this is the
	 * 	value of max physical time for which we run the simulation
	 * \return Value of the physical time in an unsteady simulation.
	 */
	su2double GetTotal_UnstTime(void);

	/*!
	 * \brief If we are performing an unsteady simulation, this is the
	 * 	value of current time.
	 * \return Value of the physical time in an unsteady simulation.
	 */
	su2double GetCurrent_UnstTime(void);

  /*!
	 * \brief Divide the rectbles and hexahedron.
	 * \return <code>TRUE</code> if the elements must be divided; otherwise <code>FALSE</code>.
	 */
	bool GetEngine_Intake(void);

	/*!
	 * \brief Value of the design variable step, we use this value in design problems.
	 * \param[in] val_dv - Number of the design variable that we want to read.
   * \param[in] val_value - Value of the design variable that we want to read.
	 * \return Design variable step.
	 */
  su2double GetDV_Value(unsigned short val_dv, unsigned short val_val = 0);

  /*!
   * \brief Set the value of the design variable step, we use this value in design problems.
   * \param[in] val_dv - Number of the design variable that we want to read.
   * \param[in] val    - Value of the design variable.
   */
  void SetDV_Value(unsigned short val_dv, unsigned short val_ind, su2double val);

	/*!
	 * \brief Get information about the grid movement.
	 * \return <code>TRUE</code> if there is a grid movement; otherwise <code>FALSE</code>.
	 */
	bool GetGrid_Movement(void);

	/*!
	 * \brief Get the type of dynamic mesh motion.
	 * \param[in] val_iZone - Number for the current zone in the mesh (each zone has independent motion).
	 * \return Type of dynamic mesh motion.
	 */
	unsigned short GetKind_GridMovement(unsigned short val_iZone);

	/*!
	 * \brief Set the type of dynamic mesh motion.
	 * \param[in] val_iZone - Number for the current zone in the mesh (each zone has independent motion).
	 * \param[in] motion_Type - Specify motion type.
	 */
	void SetKind_GridMovement(unsigned short val_iZone, unsigned short motion_Type);

	/*!
	 * \brief Get the mach number based on the mesh velocity and freestream quantities.
	 * \return Mach number based on the mesh velocity and freestream quantities.
	 */
	su2double GetMach_Motion(void);

	/*!
	 * \brief Get x-coordinate of the mesh motion origin.
	 * \param[in] val_iZone - Number for the current zone in the mesh (each zone has independent motion).
	 * \return X-coordinate of the mesh motion origin.
	 */
	su2double GetMotion_Origin_X(unsigned short val_iZone);

	/*!
	 * \brief Get y-coordinate of the mesh motion origin
	 * \param[in] val_iZone - Number for the current zone in the mesh (each zone has independent motion).
	 * \return Y-coordinate of the mesh motion origin.
	 */
	su2double GetMotion_Origin_Y(unsigned short val_iZone);

	/*!
	 * \brief Get z-coordinate of the mesh motion origin
	 * \param[in] val_iZone - Number for the current zone in the mesh (each zone has independent motion).
	 * \return Z-coordinate of the mesh motion origin.
	 */
	su2double GetMotion_Origin_Z(unsigned short val_iZone);

	/*!
	 * \brief Set x-coordinate of the mesh motion origin.
	 * \param[in] val_iZone - Number for the current zone in the mesh (each zone has independent motion).
	 * \param[in] val_origin - New x-coordinate of the mesh motion origin.
	 */
	void SetMotion_Origin_X(unsigned short val_iZone, su2double val_origin);

	/*!
	 * \brief Set y-coordinate of the mesh motion origin
	 * \param[in] val_iZone - Number for the current zone in the mesh (each zone has independent motion).
	 * \param[in] val_origin - New y-coordinate of the mesh motion origin.
	 */
	void SetMotion_Origin_Y(unsigned short val_iZone, su2double val_origin);

	/*!
	 * \brief Set z-coordinate of the mesh motion origin
	 * \param[in] val_iZone - Number for the current zone in the mesh (each zone has independent motion).
	 * \param[in] val_origin - New y-coordinate of the mesh motion origin.
	 */
	void SetMotion_Origin_Z(unsigned short val_iZone, su2double val_origin);

	/*!
	 * \brief Get the translational velocity of the mesh in the x-direction.
	 * \param[in] val_iZone - Number for the current zone in the mesh (each zone has independent motion).
	 * \return Translational velocity of the mesh in the x-direction.
	 */
	su2double GetTranslation_Rate_X(unsigned short val_iZone);

	/*!
	 * \brief Get the translational velocity of the mesh in the y-direction.
	 * \param[in] val_iZone - Number for the current zone in the mesh (each zone has independent motion).
	 * \return Translational velocity of the mesh in the y-direction.
	 */
	su2double GetTranslation_Rate_Y(unsigned short val_iZone);

	/*!
	 * \brief Get the translational velocity of the mesh in the z-direction.
	 * \param[in] val_iZone - Number for the current zone in the mesh (each zone has independent motion).
	 * \return Translational velocity of the mesh in the z-direction.
	 */
	su2double GetTranslation_Rate_Z(unsigned short val_iZone);

	/*!
	 * \brief Get the angular velocity of the mesh about the x-axis.
	 * \param[in] val_iZone - Number for the current zone in the mesh (each zone has independent motion).
	 * \return Angular velocity of the mesh about the x-axis.
	 */
	su2double GetRotation_Rate_X(unsigned short val_iZone);

	/*!
	 * \brief Get the angular velocity of the mesh about the y-axis.
	 * \param[in] val_iZone - Number for the current zone in the mesh (each zone has independent motion).
	 * \return Angular velocity of the mesh about the y-axis.
	 */
	su2double GetRotation_Rate_Y(unsigned short val_iZone);

	/*!
	 * \brief Get the angular velocity of the mesh about the z-axis.
	 * \param[in] val_iZone - Number for the current zone in the mesh (each zone has independent motion).
	 * \return Angular velocity of the mesh about the z-axis.
	 */
	su2double GetRotation_Rate_Z(unsigned short val_iZone);

	/*!
	 * \brief Get the angular frequency of a mesh pitching about the x-axis.
	 * \param[in] val_iZone - Number for the current zone in the mesh (each zone has independent motion).
	 * \return Angular frequency of a mesh pitching about the x-axis.
	 */
	su2double GetPitching_Omega_X(unsigned short val_iZone);

	/*!
	 * \brief Get the angular frequency of a mesh pitching about the y-axis.
	 * \param[in] val_iZone - Number for the current zone in the mesh (each zone has independent motion).
	 * \return Angular frequency of a mesh pitching about the y-axis.
	 */
	su2double GetPitching_Omega_Y(unsigned short val_iZone);

	/*!
	 * \brief Get the angular frequency of a mesh pitching about the z-axis.
	 * \param[in] val_iZone - Number for the current zone in the mesh (each zone has independent motion).
	 * \return Angular frequency of a mesh pitching about the z-axis.
	 */
	su2double GetPitching_Omega_Z(unsigned short val_iZone);

	/*!
	 * \brief Get the pitching amplitude about the x-axis.
	 * \param[in] val_iZone - Number for the current zone in the mesh (each zone has independent motion).
	 * \return Pitching amplitude about the x-axis.
	 */
	su2double GetPitching_Ampl_X(unsigned short val_iZone);

	/*!
	 * \brief Get the pitching amplitude about the y-axis.
	 * \param[in] val_iZone - Number for the current zone in the mesh (each zone has independent motion).
	 * \return Pitching amplitude about the y-axis.
	 */
	su2double GetPitching_Ampl_Y(unsigned short val_iZone);

	/*!
	 * \brief Get the pitching amplitude about the z-axis.
	 * \param[in] val_iZone - Number for the current zone in the mesh (each zone has independent motion).
	 * \return Pitching amplitude about the z-axis.
	 */
	su2double GetPitching_Ampl_Z(unsigned short val_iZone);

	/*!
	 * \brief Get the pitching phase offset about the x-axis.
	 * \param[in] val_iZone - Number for the current zone in the mesh (each zone has independent motion).
	 * \return Pitching phase offset about the x-axis.
	 */
	su2double GetPitching_Phase_X(unsigned short val_iZone);

	/*!
	 * \brief Get the pitching phase offset about the y-axis.
	 * \param[in] val_iZone - Number for the current zone in the mesh (each zone has independent motion).
	 * \return Pitching phase offset about the y-axis.
	 */
	su2double GetPitching_Phase_Y(unsigned short val_iZone);

	/*!
	 * \brief Get the pitching phase offset about the z-axis.
	 * \param[in] val_iZone - Number for the current zone in the mesh (each zone has independent motion).
	 * \return Pitching phase offset about the z-axis.
	 */
	su2double GetPitching_Phase_Z(unsigned short val_iZone);

	/*!
	 * \brief Get the angular frequency of a mesh plunging in the x-direction.
	 * \param[in] val_iZone - Number for the current zone in the mesh (each zone has independent motion).
	 * \return Angular frequency of a mesh plunging in the x-direction.
	 */
	su2double GetPlunging_Omega_X(unsigned short val_iZone);

	/*!
	 * \brief Get the angular frequency of a mesh plunging in the y-direction.
	 * \param[in] val_iZone - Number for the current zone in the mesh (each zone has independent motion).
	 * \return Angular frequency of a mesh plunging in the y-direction.
	 */
	su2double GetPlunging_Omega_Y(unsigned short val_iZone);

	/*!
	 * \brief Get the angular frequency of a mesh plunging in the z-direction.
	 * \param[in] val_iZone - Number for the current zone in the mesh (each zone has independent motion).
	 * \return Angular frequency of a mesh plunging in the z-direction.
	 */
	su2double GetPlunging_Omega_Z(unsigned short val_iZone);

	/*!
	 * \brief Get the plunging amplitude in the x-direction.
	 * \param[in] val_iZone - Number for the current zone in the mesh (each zone has independent motion).
	 * \return Plunging amplitude in the x-direction.
	 */
	su2double GetPlunging_Ampl_X(unsigned short val_iZone);

	/*!
	 * \brief Get the plunging amplitude in the y-direction.
	 * \param[in] val_iZone - Number for the current zone in the mesh (each zone has independent motion).
	 * \return Plunging amplitude in the y-direction.
	 */
	su2double GetPlunging_Ampl_Y(unsigned short val_iZone);

	/*!
	 * \brief Get the plunging amplitude in the z-direction.
	 * \param[in] val_iZone - Number for the current zone in the mesh (each zone has independent motion).
	 * \return Plunging amplitude in the z-direction.
	 */
	su2double GetPlunging_Ampl_Z(unsigned short val_iZone);
    
    /*!
     * \brief Get the Harmonic Balance frequency pointer.
     * \return Harmonic Balance Frequency pointer.
     */
    su2double* GetOmega_HB(void);

  /*!
	 * \brief Get if we should update the motion origin.
	 * \param[in] val_marker - Value of the marker in which we are interested.
	 * \return yes or no to update motion origin.
	 */
	unsigned short GetMoveMotion_Origin(unsigned short val_marker);

	/*!
	 * \brief Get the minimum value of Beta for Roe-Turkel preconditioner
	 * \return the minimum value of Beta for Roe-Turkel preconditioner
	 */
	su2double GetminTurkelBeta();

	/*!
	 * \brief Get the minimum value of Beta for Roe-Turkel preconditioner
	 * \return the minimum value of Beta for Roe-Turkel preconditioner
	 */
	su2double GetmaxTurkelBeta();

	/*!
	 * \brief Get information about the adibatic wall condition
	 * \return <code>TRUE</code> if it is a adiabatic wall condition; otherwise <code>FALSE</code>.
	 */
	bool GetAdiabaticWall(void);

	/*!
	 * \brief Get information about the isothermal wall condition
	 * \return <code>TRUE</code> if it is a isothermal wall condition; otherwise <code>FALSE</code>.
	 */
	bool GetIsothermalWall(void);

	/*!
	 * \brief Get information about the Low Mach Preconditioning
	 * \return <code>TRUE</code> if we are using low Mach preconditioner; otherwise <code>FALSE</code>.
	 */
	bool Low_Mach_Preconditioning(void);

	/*!
	 * \brief Get information about the Low Mach Correction
	 * \return <code>TRUE</code> if we are using low Mach correction; otherwise <code>FALSE</code>.
	 */
	bool Low_Mach_Correction(void);

	/*!
	 * \brief Get information about the poisson solver condition
	 * \return <code>TRUE</code> if it is a poisson solver condition; otherwise <code>FALSE</code>.
	 */
	bool GetPoissonSolver(void);

	/*!
	 * \brief Get information about the gravity force.
	 * \return <code>TRUE</code> if it uses the gravity force; otherwise <code>FALSE</code>.
	 */
	bool GetGravityForce(void);

	/*!
	 * \brief Get information about the rotational frame.
	 * \return <code>TRUE</code> if there is a rotational frame; otherwise <code>FALSE</code>.
	 */
	bool GetRotating_Frame(void);

	/*!
	 * \brief Get information about the axisymmetric frame.
	 * \return <code>TRUE</code> if there is a rotational frame; otherwise <code>FALSE</code>.
	 */
	bool GetAxisymmetric(void);
  
  /*!
	 * \brief Get information about the axisymmetric frame.
	 * \return <code>TRUE</code> if there is a rotational frame; otherwise <code>FALSE</code>.
	 */
	bool GetDebugMode(void);

	/*!
	 * \brief Get information about there is a smoothing of the grid coordinates.
	 * \return <code>TRUE</code> if there is smoothing of the grid coordinates; otherwise <code>FALSE</code>.
	 */
	bool GetAdaptBoundary(void);

	/*!
	 * \brief Get information about there is a smoothing of the grid coordinates.
	 * \return <code>TRUE</code> if there is smoothing of the grid coordinates; otherwise <code>FALSE</code>.
	 */
	bool GetSmoothNumGrid(void);

	/*!
	 * \brief Set information about there is a smoothing of the grid coordinates.
	 * \param[in] val_smoothnumgrid - <code>TRUE</code> if there is smoothing of the grid coordinates; otherwise <code>FALSE</code>.
	 */
	void SetSmoothNumGrid(bool val_smoothnumgrid);

	/*!
	 * \brief Subtract one to the index of the finest grid (full multigrid strategy).
	 * \return Change the index of the finest grid.
	 */
	void SubtractFinestMesh(void);

	/*!
	 * \brief Obtain the kind of design variable.
	 * \param[in] val_dv - Number of the design variable that we want to read.
	 * \return Design variable identification.
	 */
	unsigned short GetDesign_Variable(unsigned short val_dv);

	/*!
	 * \brief Obtain the kind of convergence criteria to establish the convergence of the CFD code.
	 * \return Kind of convergence criteria.
	 */
	unsigned short GetConvCriteria(void);

	/*!
	 * \brief Get the index in the config information of the marker <i>val_marker</i>.
	 * \note When we read the config file, it stores the markers in a particular vector.
	 * \return Index in the config information of the marker <i>val_marker</i>.
	 */
	unsigned short GetMarker_CfgFile_TagBound(string val_marker);
  
  /*!
   * \brief Get the name in the config information of the marker number <i>val_marker</i>.
   * \note When we read the config file, it stores the markers in a particular vector.
   * \return Name of the marker in the config information of the marker <i>val_marker</i>.
   */
  string GetMarker_CfgFile_TagBound(unsigned short val_marker);

	/*!
	 * \brief Get the boundary information (kind of boundary) in the config information of the marker <i>val_marker</i>.
	 * \return Kind of boundary in the config information of the marker <i>val_marker</i>.
	 */
	unsigned short GetMarker_CfgFile_KindBC(string val_marker);

	/*!
	 * \brief Get the monitoring information from the config definition for the marker <i>val_marker</i>.
	 * \return Monitoring information of the boundary in the config information for the marker <i>val_marker</i>.
	 */
	unsigned short GetMarker_CfgFile_Monitoring(string val_marker);

  /*!
	 * \brief Get the monitoring information from the config definition for the marker <i>val_marker</i>.
	 * \return Monitoring information of the boundary in the config information for the marker <i>val_marker</i>.
	 */
	unsigned short GetMarker_CfgFile_GeoEval(string val_marker);

  /*!
	 * \brief Get the monitoring information from the config definition for the marker <i>val_marker</i>.
	 * \return Monitoring information of the boundary in the config information for the marker <i>val_marker</i>.
	 */
	unsigned short GetMarker_CfgFile_Designing(string val_marker);

	/*!
	 * \brief Get the plotting information from the config definition for the marker <i>val_marker</i>.
	 * \return Plotting information of the boundary in the config information for the marker <i>val_marker</i>.
	 */
	unsigned short GetMarker_CfgFile_Plotting(string val_marker);


	/*!
	 * \brief Get the FSI interface information from the config definition for the marker <i>val_marker</i>.
	 * \return Plotting information of the boundary in the config information for the marker <i>val_marker</i>.
	 */
	unsigned short GetMarker_CfgFile_FSIinterface(string val_marker);

  /*!
   * \brief Get the 1-D output (ie, averaged pressure) information from the config definition for the marker <i>val_marker</i>.
   * \return 1D output information of the boundary in the config information for the marker <i>val_marker</i>.
   */
  unsigned short GetMarker_CfgFile_Out_1D(string val_marker);

	/*!
	 * \brief Get the DV information from the config definition for the marker <i>val_marker</i>.
	 * \return DV information of the boundary in the config information for the marker <i>val_marker</i>.
	 */
	unsigned short GetMarker_CfgFile_DV(string val_marker);

  /*!
	 * \brief Get the motion information from the config definition for the marker <i>val_marker</i>.
	 * \return Motion information of the boundary in the config information for the marker <i>val_marker</i>.
	 */
	unsigned short GetMarker_CfgFile_Moving(string val_marker);

	/*!
	 * \brief Get the periodic information from the config definition of the marker <i>val_marker</i>.
	 * \return Periodic information of the boundary in the config information of the marker <i>val_marker</i>.
	 */
	unsigned short GetMarker_CfgFile_PerBound(string val_marker);

	/*!
	 * \brief Determines if problem is adjoint
	 * \return true if Adjoint
	 */
	bool GetContinuous_Adjoint(void);

    /*!
	 * \brief Determines if problem is viscous
	 * \return true if Viscous
	 */
	bool GetViscous(void);

	/*!
	 * \brief Provides the index of the solution in the container.
	 * \param[in] val_eqsystem - Equation that is being solved.
	 * \return Index on the solution container.
	 */
	unsigned short GetContainerPosition(unsigned short val_eqsystem);

	/*!
	 * \brief Value of the order of magnitude reduction of the residual.
	 * \return Value of the order of magnitude reduction of the residual.
	 */
	su2double GetOrderMagResidual(void);

	/*!
	 * \brief Value of the minimum residual value (log10 scale).
	 * \return Value of the minimum residual value (log10 scale).
	 */
	su2double GetMinLogResidual(void);

	/*!
	 * \brief Value of the order of magnitude reduction of the residual for FSI applications.
	 * \return Value of the order of magnitude reduction of the residual.
	 */
	su2double GetOrderMagResidualFSI(void);

	/*!
	 * \brief Value of the minimum residual value for FSI applications (log10 scale).
	 * \return Value of the minimum residual value (log10 scale).
	 */
	su2double GetMinLogResidualFSI(void);

	/*!
	 * \brief Value of the displacement tolerance UTOL for FEM structural analysis (log10 scale).
	 * \return Value of Res_FEM_UTOL (log10 scale).
	 */
	su2double GetResidual_FEM_UTOL(void);

	/*!
	 * \brief Value of the displacement tolerance UTOL for FEM structural analysis (log10 scale).
	 * \return Value of Res_FEM_UTOL (log10 scale).
	 */
	su2double GetResidual_FEM_RTOL(void);

	/*!
	 * \brief Value of the displacement tolerance UTOL for FEM structural analysis (log10 scale).
	 * \return Value of Res_FEM_UTOL (log10 scale).
	 */
	su2double GetResidual_FEM_ETOL(void);

  /*!
   * \brief Value of the damping factor for the engine inlet bc.
   * \return Value of the damping factor.
   */
  su2double GetDamp_Engine_Inflow(void);
  
  /*!
   * \brief Value of the damping factor for the engine bleed inlet bc.
   * \return Value of the damping factor.
   */
  su2double GetDamp_Engine_Bleed(void);
  
  /*!
   * \brief Value of the damping factor for the engine exhaust inlet bc.
   * \return Value of the damping factor.
   */
  su2double GetDamp_Engine_Exhaust(void);
  
	/*!
	 * \brief Value of the damping factor for the residual restriction.
	 * \return Value of the damping factor.
	 */
	su2double GetDamp_Res_Restric(void);

	/*!
	 * \brief Value of the damping factor for the correction prolongation.
	 * \return Value of the damping factor.
	 */
	su2double GetDamp_Correc_Prolong(void);

	/*!
	 * \brief Value of the position of the Near Field (y coordinate for 2D, and z coordinate for 3D).
	 * \return Value of the Near Field position.
	 */
	su2double GetPosition_Plane(void);

	/*!
	 * \brief Value of the weight of the drag coefficient in the Sonic Boom optimization.
	 * \return Value of the weight of the drag coefficient in the Sonic Boom optimization.
	 */
	su2double GetWeightCd(void);

  /*!
	 * \brief Value of the azimuthal line to fix due to a misalignments of the nearfield.
	 * \return Azimuthal line to fix due to a misalignments of the nearfield.
	 */
	su2double GetFixAzimuthalLine(void);

	/*!
	 * \brief Set the global parameters of each simulation for each runtime system.
	 * \param[in] val_solver - Solver of the simulation.
	 * \param[in] val_system - Runtime system that we are solving.
	 */
	void SetGlobalParam(unsigned short val_solver, unsigned short val_system, unsigned long val_extiter);

	/*!
	 * \brief Center of rotation for a rotational periodic boundary.
	 */
	su2double *GetPeriodicRotCenter(string val_marker);

	/*!
	 * \brief Angles of rotation for a rotational periodic boundary.
	 */
	su2double *GetPeriodicRotAngles(string val_marker);

	/*!
	 * \brief Translation vector for a rotational periodic boundary.
	 */
	su2double *GetPeriodicTranslation(string val_marker);

	/*!
	 * \brief Get the rotationally periodic donor marker for boundary <i>val_marker</i>.
	 * \return Periodic donor marker from the config information for the marker <i>val_marker</i>.
	 */
	unsigned short GetMarker_Periodic_Donor(string val_marker);

  /*!
	 * \brief Get the origin of the actuator disk.
	 */
  su2double* GetActDisk_Origin(string val_marker);

  /*!
	 * \brief Get the root radius of the actuator disk.
	 */
  su2double GetActDisk_RootRadius(string val_marker);

  /*!
	 * \brief Get the tip radius of th actuator disk.
	 */
  su2double GetActDisk_TipRadius(string val_marker);

  /*!
	 * \brief Get the thurst corffient of the actuator disk.
	 */
  su2double GetActDisk_PressJump(string val_marker);
  
  /*!
   * \brief Get the thurst corffient of the actuator disk.
   */
  su2double GetActDisk_TempJump(string val_marker);

  /*!
	 * \brief Get the rev / min of the actuator disk.
	 */
  su2double GetActDisk_Omega(string val_marker);
  
  /*!
   * \brief Get the rev / min of the actuator disk.
   */
  unsigned short GetActDisk_Distribution(string val_marker);
  
  /*!
	 * \brief Get Actuator Disk Outlet for boundary <i>val_marker</i> (actuator disk inlet).
	 * \return Actuator Disk Outlet from the config information for the marker <i>val_marker</i>.
	 */
	unsigned short GetMarker_ActDisk_Outlet(string val_marker);

  /*!
	 * \brief Get the internal index for a moving boundary <i>val_marker</i>.
	 * \return Internal index for a moving boundary <i>val_marker</i>.
	 */
	unsigned short GetMarker_Moving(string val_marker);

  /*!
	 * \brief Get the name of the surface defined in the geometry file.
	 * \param[in] val_marker - Value of the marker in which we are interested.
	 * \return Name that is in the geometry file for the surface that
	 *         has the marker <i>val_marker</i>.
	 */
	string GetMarker_Moving(unsigned short val_marker);

	/*!
	 * \brief Set the total number of SEND_RECEIVE periodic transformations.
	 * \param[in] val_index - Total number of transformations.
	 */
	void SetnPeriodicIndex(unsigned short val_index);

	/*!
	 * \brief Get the total number of SEND_RECEIVE periodic transformations.
	 * \return Total number of transformations.
	 */
	unsigned short GetnPeriodicIndex(void);

	/*!
	 * \brief Set the rotation center for a periodic transformation.
	 * \param[in] val_index - Index corresponding to the periodic transformation.
	 * \param[in] center - Pointer to a vector containing the coordinate of the center.
	 */
	void SetPeriodicCenter(unsigned short val_index, su2double* center);

	/*!
	 * \brief Get the rotation center for a periodic transformation.
	 * \param[in] val_index - Index corresponding to the periodic transformation.
	 * \return A vector containing coordinates of the center point.
	 */
	su2double* GetPeriodicCenter(unsigned short val_index);

	/*!
	 * \brief Set the rotation angles for a periodic transformation.
	 * \param[in] val_index - Index corresponding to the periodic transformation.
	 * \param[in] rotation - Pointer to a vector containing the rotation angles.
	 */
	void SetPeriodicRotation(unsigned short val_index, su2double* rotation);

	/*!
	 * \brief Get the rotation angles for a periodic transformation.
	 * \param[in] val_index - Index corresponding to the periodic transformation.
	 * \return A vector containing the angles of rotation.
	 */
	su2double* GetPeriodicRotation(unsigned short val_index);

	/*!
	 * \brief Set the translation vector for a periodic transformation.
	 * \param[in] val_index - Index corresponding to the periodic transformation.
	 * \param[in] translate - Pointer to a vector containing the coordinate of the center.
	 */
	void SetPeriodicTranslate(unsigned short val_index, su2double* translate);

	/*!
	 * \brief Get the translation vector for a periodic transformation.
	 * \param[in] val_index - Index corresponding to the periodic transformation.
	 * \return The translation vector.
	 */
	su2double* GetPeriodicTranslate(unsigned short val_index);

	/*!
	 * \brief Get the total temperature at a nacelle boundary.
	 * \param[in] val_index - Index corresponding to the inlet boundary.
	 * \return The total temperature.
	 */
	su2double GetExhaust_Temperature_Target(string val_index);

	/*!
	 * \brief Get the total temperature at an inlet boundary.
	 * \param[in] val_index - Index corresponding to the inlet boundary.
	 * \return The total temperature.
	 */
	su2double GetInlet_Ttotal(string val_index);

	/*!
	 * \brief Get the temperature at a supersonic inlet boundary.
	 * \param[in] val_index - Index corresponding to the inlet boundary.
	 * \return The inlet density.
	 */
	su2double GetInlet_Temperature(string val_index);

	/*!
	 * \brief Get the pressure at a supersonic inlet boundary.
	 * \param[in] val_index - Index corresponding to the inlet boundary.
	 * \return The inlet pressure.
	 */
	su2double GetInlet_Pressure(string val_index);

	/*!
	 * \brief Get the velocity vector at a supersonic inlet boundary.
	 * \param[in] val_index - Index corresponding to the inlet boundary.
	 * \return The inlet velocity vector.
	 */
	su2double* GetInlet_Velocity(string val_index);

	/*!
	 * \brief Get the fixed value at the Dirichlet boundary.
	 * \param[in] val_index - Index corresponding to the Dirichlet boundary.
	 * \return The total temperature.
	 */
	su2double GetDirichlet_Value(string val_index);

	/*!
	 * \brief Get whether this is a Dirichlet or a Neumann boundary.
	 * \param[in] val_index - Index corresponding to the Dirichlet boundary.
	 * \return Yes or No.
	 */
	bool GetDirichlet_Boundary(string val_index);

	/*!
	 * \brief Get the total pressure at an inlet boundary.
	 * \param[in] val_index - Index corresponding to the inlet boundary.
	 * \return The total pressure.
	 */
	su2double GetInlet_Ptotal(string val_index);

	/*!
	 * \brief Get the total pressure at an nacelle boundary.
	 * \param[in] val_index - Index corresponding to the inlet boundary.
	 * \return The total pressure.
	 */
	su2double GetExhaust_Pressure_Target(string val_index);

  /*!
	 * \brief Value of the CFL reduction in LevelSet problems.
	 * \return Value of the CFL reduction in LevelSet problems.
	 */
	su2double GetCFLRedCoeff_Turb(void);

	/*!
	 * \brief Get the flow direction unit vector at an inlet boundary.
	 * \param[in] val_index - Index corresponding to the inlet boundary.
	 * \return The flow direction vector.
	 */
	su2double* GetInlet_FlowDir(string val_index);

	/*!
	 * \brief Get the back pressure (static) at an outlet boundary.
	 * \param[in] val_index - Index corresponding to the outlet boundary.
	 * \return The outlet pressure.
	 */
	su2double GetOutlet_Pressure(string val_index);

	/*!
	 * \brief Get the var 1 at Riemann boundary.
	 * \param[in] val_marker - Index corresponding to the Riemann boundary.
	 * \return The var1
	 */
	su2double GetRiemann_Var1(string val_marker);

	/*!
	 * \brief Get the var 2 at Riemann boundary.
	 * \param[in] val_marker - Index corresponding to the Riemann boundary.
	 * \return The var2
	 */

	su2double GetRiemann_Var2(string val_marker);

	/*!
	 * \brief Get the Flowdir at Riemann boundary.
	 * \param[in] val_marker - Index corresponding to the Riemann boundary.
	 * \return The Flowdir
	 */
	su2double* GetRiemann_FlowDir(string val_marker);

	/*!
	 * \brief Get Kind Data of Riemann boundary.
	 * \param[in] val_marker - Index corresponding to the Riemann boundary.
	 * \return Kind data
	 */
	unsigned short GetKind_Data_Riemann(string val_marker);

	/*!
	 * \brief Get the var 1 at NRBC boundary.
	 * \param[in] val_marker - Index corresponding to the NRBC boundary.
	 * \return The var1
	 */
	su2double GetNRBC_Var1(string val_marker);

	/*!
	 * \brief Get the var 2 at NRBC boundary.
	 * \param[in] val_marker - Index corresponding to the NRBC boundary.
	 * \return The var2
	 */

	su2double GetNRBC_Var2(string val_marker);

	/*!
	 * \brief Get the Flowdir at NRBC boundary.
	 * \param[in] val_marker - Index corresponding to the NRBC boundary.
	 * \return The Flowdir
	 */
	su2double* GetNRBC_FlowDir(string val_marker);

	/*!
	 * \brief Get Kind Data of NRBC boundary.
	 * \param[in] val_marker - Index corresponding to the NRBC boundary.
	 * \return Kind data
	 */
	unsigned short GetKind_Data_NRBC(string val_marker);

	/*!
	 * \brief Get the wall temperature (static) at an isothermal boundary.
	 * \param[in] val_index - Index corresponding to the isothermal boundary.
	 * \return The wall temperature.
	 */
	su2double GetIsothermal_Temperature(string val_index);

	/*!
	 * \brief Get the wall heat flux on a constant heat flux boundary.
	 * \param[in] val_index - Index corresponding to the constant heat flux boundary.
	 * \return The heat flux.
	 */
	su2double GetWall_HeatFlux(string val_index);

	/*!
	 * \brief Get the back pressure (static) at an outlet boundary.
	 * \param[in] val_index - Index corresponding to the outlet boundary.
	 * \return The outlet pressure.
	 */
	su2double GetInflow_Mach_Target(string val_marker);

    /*!
	 * \brief Get the back pressure (static) at an outlet boundary.
	 * \param[in] val_index - Index corresponding to the outlet boundary.
	 * \return The outlet pressure.
	 */
	su2double GetInflow_Mach(string val_marker);

    /*!
	 * \brief Get the back pressure (static) at an outlet boundary.
	 * \param[in] val_index - Index corresponding to the outlet boundary.
	 * \return The outlet pressure.
	 */
	void SetInflow_Mach(unsigned short val_imarker, su2double val_fanface_mach);

    /*!
	 * \brief Get the back pressure (static) at an outlet boundary.
	 * \param[in] val_index - Index corresponding to the outlet boundary.
	 * \return The outlet pressure.
	 */
	su2double GetInflow_Pressure(string val_marker);

    /*!
	 * \brief Get the back pressure (static) at an outlet boundary.
	 * \param[in] val_index - Index corresponding to the outlet boundary.
	 * \return The outlet pressure.
	 */
	void SetInflow_Pressure(unsigned short val_imarker, su2double val_fanface_pressure);
  
  /*!
   * \brief Get the back pressure (static) at an outlet boundary.
   * \param[in] val_index - Index corresponding to the outlet boundary.
   * \return The outlet pressure.
   */
  su2double GetBleed_Temperature_Target(string val_marker);
  
  /*!
   * \brief Get the back pressure (static) at an outlet boundary.
   * \param[in] val_index - Index corresponding to the outlet boundary.
   * \return The outlet pressure.
   */
  su2double GetBleed_Temperature(string val_marker);
  
  /*!
   * \brief Get the back pressure (static) at an outlet boundary.
   * \param[in] val_index - Index corresponding to the outlet boundary.
   * \return The outlet pressure.
   */
  void SetBleed_Temperature(unsigned short val_imarker, su2double val_bleed_temp);
  
  /*!
   * \brief Get the back pressure (static) at an outlet boundary.
   * \param[in] val_index - Index corresponding to the outlet boundary.
   * \return The outlet pressure.
   */
  void SetExhaust_Temperature(unsigned short val_imarker, su2double val_exhaust_temp);
  
  /*!
   * \brief Get the back pressure (static) at an outlet boundary.
   * \param[in] val_index - Index corresponding to the outlet boundary.
   * \return The outlet pressure.
   */
  su2double GetExhaust_Temperature(string val_marker);
  
  /*!
   * \brief Get the back pressure (static) at an outlet boundary.
   * \param[in] val_index - Index corresponding to the outlet boundary.
   * \return The outlet pressure.
   */
  su2double GetBleed_MassFlow_Target(string val_marker);
  
  /*!
   * \brief Get the back pressure (static) at an outlet boundary.
   * \param[in] val_index - Index corresponding to the outlet boundary.
   * \return The outlet pressure.
   */
  su2double GetBleed_MassFlow(string val_marker);
  
  /*!
   * \brief Get the back pressure (static) at an outlet boundary.
   * \param[in] val_index - Index corresponding to the outlet boundary.
   * \return The outlet pressure.
   */
  void SetBleed_MassFlow(unsigned short val_imarker, su2double val_bleed_massflow);
  
  /*!
   * \brief Get the back pressure (static) at an outlet boundary.
   * \param[in] val_index - Index corresponding to the outlet boundary.
   * \return The outlet pressure.
   */
  su2double GetBleed_Pressure(string val_marker);

  /*!
   * \brief Get the back pressure (static) at an outlet boundary.
   * \param[in] val_index - Index corresponding to the outlet boundary.
   * \return The outlet pressure.
   */
  su2double GetExhaust_Pressure(string val_marker);

  /*!
   * \brief Get the back pressure (static) at an outlet boundary.
   * \param[in] val_index - Index corresponding to the outlet boundary.
   * \return The outlet pressure.
   */
  void SetBleed_Pressure(unsigned short val_imarker, su2double val_bleed_pressure);
  
  /*!
   * \brief Get the back pressure (static) at an outlet boundary.
   * \param[in] val_index - Index corresponding to the outlet boundary.
   * \return The outlet pressure.
   */
  void SetExhaust_Pressure(unsigned short val_imarker, su2double val_exhaust_pressure);
  
	/*!
	 * \brief Get the displacement value at an displacement boundary.
	 * \param[in] val_index - Index corresponding to the displacement boundary.
	 * \return The displacement value.
	 */
	su2double GetDispl_Value(string val_index);

	/*!
	 * \brief Get the force value at an load boundary.
	 * \param[in] val_index - Index corresponding to the load boundary.
	 * \return The load value.
	 */
	su2double GetLoad_Value(string val_index);

	/*!
	 * \brief Get the force value at a load boundary defined in cartesian coordinates.
	 * \param[in] val_index - Index corresponding to the load boundary.
	 * \return The load value.
	 */
	su2double GetLoad_Dir_Value(string val_index);

	/*!
	 * \brief Get the force multiplier at a load boundary in cartesian coordinates.
	 * \param[in] val_index - Index corresponding to the load boundary.
	 * \return The load multiplier.
	 */
	su2double GetLoad_Dir_Multiplier(string val_index);

	/*!
	 * \brief Get the force direction at a loaded boundary in cartesian coordinates.
	 * \param[in] val_index - Index corresponding to the load boundary.
	 * \return The load direction.
	 */
	su2double* GetLoad_Dir(string val_index);

	/*!
	 * \brief Get the amplitude of the sine-wave at a load boundary defined in cartesian coordinates.
	 * \param[in] val_index - Index corresponding to the load boundary.
	 * \return The load value.
	 */
	su2double GetLoad_Sine_Amplitude(string val_index);

	/*!
	 * \brief Get the frequency of the sine-wave at a load boundary in cartesian coordinates.
	 * \param[in] val_index - Index corresponding to the load boundary.
	 * \return The load frequency.
	 */
	su2double GetLoad_Sine_Frequency(string val_index);

	/*!
	 * \brief Get the force direction at a sine-wave loaded boundary in cartesian coordinates.
	 * \param[in] val_index - Index corresponding to the load boundary.
	 * \return The load direction.
	 */
	su2double* GetLoad_Sine_Dir(string val_index);

	/*!
	 * \brief Get the force value at an load boundary.
	 * \param[in] val_index - Index corresponding to the load boundary.
	 * \return The load value.
	 */
	su2double GetFlowLoad_Value(string val_index);

	/*!
	 * \brief Cyclic pitch amplitude for rotor blades.
	 * \return The specified cyclic pitch amplitude.
	 */
	su2double GetCyclic_Pitch(void);

	/*!
	 * \brief Collective pitch setting for rotor blades.
	 * \return The specified collective pitch setting.
	 */
	su2double GetCollective_Pitch(void);

	/*!
	 * \brief Get name of the arbitrary mesh motion input file.
	 * \return File name of the arbitrary mesh motion input file.
	 */
	string GetMotion_FileName(void);

  /*!
	 * \brief Set the config options.
	 */
	void SetConfig_Options(unsigned short val_iZone, unsigned short val_nZone);

  /*!
   * \brief Set the config options.
   */
  void SetRunTime_Options(void);

  /*!
	 * \brief Set the config file parsing.
	 */
  void SetConfig_Parsing(char case_filename[MAX_STRING_SIZE]);

  /*!
   * \brief Set the config file parsing.
   */
  bool SetRunTime_Parsing(char case_filename[MAX_STRING_SIZE]);
  
	/*!
	 * \brief Config file postprocessing.
	 */
	void SetPostprocessing(unsigned short val_software, unsigned short val_izone, unsigned short val_nDim);

	/*!
	 * \brief Config file markers processing.
	 */
	void SetMarkers(unsigned short val_software);

	/*!
	 * \brief Config file output.
	 */
	void SetOutput(unsigned short val_software, unsigned short val_izone);

	/*!
	 * \brief Value of Aeroelastic solution coordinate at time n+1.
	 */
	vector<vector<su2double> > GetAeroelastic_np1(unsigned short iMarker);

	/*!
	 * \brief Value of Aeroelastic solution coordinate at time n.
	 */
	vector<vector<su2double> > GetAeroelastic_n(unsigned short iMarker);

	/*!
	 * \brief Value of Aeroelastic solution coordinate at time n-1.
	 */
	vector<vector<su2double> > GetAeroelastic_n1(unsigned short iMarker);

	/*!
	 * \brief Value of Aeroelastic solution coordinate at time n+1.
	 */
	void SetAeroelastic_np1(unsigned short iMarker, vector<vector<su2double> > solution);

	/*!
	 * \brief Value of Aeroelastic solution coordinate at time n from time n+1.
	 */
	void SetAeroelastic_n(void);

	/*!
	 * \brief Value of Aeroelastic solution coordinate at time n-1 from time n.
	 */
	void SetAeroelastic_n1(void);

  /*!
   * \brief Aeroelastic Flutter Speed Index.
   */
  su2double GetAeroelastic_Flutter_Speed_Index(void);
  
	/*!
	 * \brief Uncoupled Aeroelastic Frequency Plunge.
	 */
	su2double GetAeroelastic_Frequency_Plunge(void);

	/*!
	 * \brief Uncoupled Aeroelastic Frequency Pitch.
	 */
	su2double GetAeroelastic_Frequency_Pitch(void);

  /*!
   * \brief Aeroelastic Airfoil Mass Ratio.
   */
  su2double GetAeroelastic_Airfoil_Mass_Ratio(void);

  /*!
   * \brief Aeroelastic center of gravity location.
   */
  su2double GetAeroelastic_CG_Location(void);

  /*!
   * \brief Aeroelastic radius of gyration squared.
   */
  su2double GetAeroelastic_Radius_Gyration_Squared(void);

  /*!
   * \brief Aeroelastic solve every x inner iteration.
   */
  unsigned short GetAeroelasticIter(void);
  
	/*!
	 * \brief Value of plunging coordinate.
     * \param[in] val_marker - the marker we are monitoring.
	 * \return Value of plunging coordinate.
	 */
	su2double GetAeroelastic_plunge(unsigned short val_marker);

    /*!
	 * \brief Value of pitching coordinate.
     * \param[in] val_marker - the marker we are monitoring.
	 * \return Value of pitching coordinate.
	 */
	su2double GetAeroelastic_pitch(unsigned short val_marker);

	/*!
	 * \brief Value of plunging coordinate.
     * \param[in] val_marker - the marker we are monitoring.
     * \param[in] val - value of plunging coordinate.
	 */
	void SetAeroelastic_plunge(unsigned short val_marker, su2double val);

	/*!
	 * \brief Value of pitching coordinate.
     * \param[in] val_marker - the marker we are monitoring.
     * \param[in] val - value of pitching coordinate.
	 */
	void SetAeroelastic_pitch(unsigned short val_marker, su2double val);

    /*!
	 * \brief Get information about the aeroelastic simulation.
	 * \return <code>TRUE</code> if it is an aeroelastic case; otherwise <code>FALSE</code>.
	 */
	bool GetAeroelastic_Simulation(void);

    /*!
	 * \brief Get information about the wind gust.
	 * \return <code>TRUE</code> if there is a wind gust; otherwise <code>FALSE</code>.
	 */
	bool GetWind_Gust(void);

    /*!
	 * \brief Get the type of gust to simulate.
	 * \return type of gust to use for the simulation.
	 */
	unsigned short GetGust_Type(void);

    /*!
	 * \brief Get the gust direction.
	 * \return the gust direction.
	 */
    unsigned short GetGust_Dir(void);

    /*!
	 * \brief Value of the gust wavelength.
	 */
	su2double GetGust_WaveLength(void);

    /*!
	 * \brief Value of the number of gust periods.
	 */
	su2double GetGust_Periods(void);

    /*!
	 * \brief Value of the gust amplitude.
	 */
	su2double GetGust_Ampl(void);

    /*!
	 * \brief Value of the time at which to begin the gust.
	 */
	su2double GetGust_Begin_Time(void);

    /*!
	 * \brief Value of the location ath which the gust begins.
	 */
	su2double GetGust_Begin_Loc(void);

  /*!
	 * \brief Value of the time at which to begin the gust.
	 */
	unsigned short GetnFFD_Iter(void);

  /*!
	 * \brief Value of the location ath which the gust begins.
	 */
	su2double GetFFD_Tol(void);

  /*!
	 * \brief Get the node number of the CV to visualize.
	 * \return Node number of the CV to visualize.
	 */
	long GetVisualize_CV(void);

  /*!
	 * \brief Get information about whether to use fixed CL mode.
	 * \return <code>TRUE</code> if fixed CL mode is active; otherwise <code>FALSE</code>.
	 */
	bool GetFixed_CL_Mode(void);

  /*!
	 * \brief Get the value specified for the target CL.
	 * \return Value of the target CL.
	 */
	su2double GetTarget_CL(void);

  /*!
	 * \brief Get the value for the lift curve slope for fixed CL mode.
	 * \return Lift curve slope for fixed CL mode.
	 */
	su2double GetdCl_dAlpha(void);
  
  /*!
   * \brief Get the value of iterations to re-evaluate the angle of attack.
   * \return Number of iterations.
   */
  unsigned long GetIter_Fixed_CL(void);
  
  /*!
	 * \brief Set the value of the boolean for updating AoA in fixed lift mode.
   * \param[in] val_update - the bool for whether to update the AoA.
	 */
	void SetUpdate_AoA(bool val_update);

  /*!
	 * \brief Get information about whether to update the AoA for fixed lift mode.
	 * \return <code>TRUE</code> if we should update the AoA for fixed lift mode; otherwise <code>FALSE</code>.
	 */
	bool GetUpdate_AoA(void);
  
  /*!
	 * \brief Set the current number of non-physical nodes in the solution.
   * \param[in] val_nonphys_points - current number of non-physical points.
	 */
	void SetNonphysical_Points(unsigned long val_nonphys_points);
  
  /*!
	 * \brief Get the current number of non-physical nodes in the solution.
	 * \return Current number of non-physical points.
	 */
	unsigned long GetNonphysical_Points(void);
  
  /*!
	 * \brief Set the current number of non-physical reconstructions for 2nd-order upwinding.
   * \param[in] val_nonphys_reconstr - current number of non-physical reconstructions for 2nd-order upwinding.
	 */
	void SetNonphysical_Reconstr(unsigned long val_nonphys_reconstr);
  
  /*!
	 * \brief Get the current number of non-physical reconstructions for 2nd-order upwinding.
	 * \return Current number of non-physical reconstructions for 2nd-order upwinding.
	 */
	unsigned long GetNonphysical_Reconstr(void);
  
	/*!
	 * \brief Given arrays x[1..n] and y[1..n] containing a tabulated function, i.e., yi = f(xi), with
	          x1 < x2 < . . . < xN , and given values yp1 and ypn for the first derivative of the interpolating
	          function at points 1 and n, respectively, this routine returns an array y2[1..n] that contains
	          the second derivatives of the interpolating function at the tabulated points xi. If yp1 and/or
	          ypn are equal to 1 × 1030 or larger, the routine is signaled to set the corresponding boundary
	          condition for a natural spline, with zero second derivative on that boundary.
						Numerical Recipes: The Art of Scientific Computing, Third Edition in C++.
	 */
	void SetSpline(vector<su2double> &x, vector<su2double> &y, unsigned long n, su2double yp1, su2double ypn, vector<su2double> &y2);

	/*!
	 * \brief Given the arrays xa[1..n] and ya[1..n], which tabulate a function (with the xai’s in order),
	          and given the array y2a[1..n], which is the output from spline above, and given a value of
	          x, this routine returns a cubic-spline interpolated value y.
         	  Numerical Recipes: The Art of Scientific Computing, Third Edition in C++.
	 * \returns The interpolated value of for x.
	 */
	su2double GetSpline(vector<su2double> &xa, vector<su2double> &ya, vector<su2double> &y2a, unsigned long n, su2double x);
  
  /*!
   * \brief Get the verbosity level of the console output.
   * \return Verbosity level for the console output.
   */
  unsigned short GetConsole_Output_Verb(void);

  /*!
   *
   * \brief Get the direct differentation method.
   * \return direct differentiation method.
   */
  unsigned short GetDirectDiff();

  /*!
   * \brief Get the indicator whether we are solving an discrete adjoint problem.
   * \return the discrete adjoint indicator.
  */
  bool GetDiscrete_Adjoint(void);

  /*!
   * \brief Get the indicator whether we want to benchmark the MPI performance of FSI problems
   * \return The value for checking
  */
  bool CheckFSI_MPI(void);

	/*!
	 * \brief Get the number of fluid subiterations roblems.
	 * \return Number of FSI subiters.
	 */
	unsigned short GetnIterFSI(void);

	/*!
	 * \brief Get Aitken's relaxation parameter for static relaxation cases.
	 * \return Aitken's relaxation parameters.
	 */
	su2double GetAitkenStatRelax(void);

	/*!
	 * \brief Get Aitken's maximum relaxation parameter for dynamic relaxation cases and first iteration.
	 * \return Aitken's relaxation parameters.
	 */
	su2double GetAitkenDynMaxInit(void);

	/*!
	 * \brief Get Aitken's maximum relaxation parameter for dynamic relaxation cases and first iteration.
	 * \return Aitken's relaxation parameters.
	 */
	su2double GetAitkenDynMinInit(void);


	/*!
	  * \brief Decide whether to apply dead loads to the model.
	  * \return <code>TRUE</code> if the dead loads are to be applied, <code>FALSE</code> otherwise.
	  */

	bool GetDeadLoad(void);

	/*!
	  * \brief Identifies if the mesh is matching or not (temporary, while implementing interpolation procedures).
	  * \return <code>TRUE</code> if the mesh is matching, <code>FALSE</code> otherwise.
	  */

	bool GetMatchingMesh(void);

	/*!
	  * \brief Identifies if we want to restart from a steady or an unsteady solution.
	  * \return <code>TRUE</code> if we restart from steady state solution, <code>FALSE</code> otherwise.
	  */

	bool GetSteadyRestart(void);


	/*!
	 * \brief Provides information about the time integration of the structural analysis, and change the write in the output
	 *        files information about the iteration.
	 * \return The kind of time integration: Static or dynamic analysis
	 */
	unsigned short GetDynamic_Analysis(void);

	/*!
	 * \brief If we are prforming an unsteady simulation, there is only
	 *        one value of the time step for the complete simulation.
	 * \return Value of the time step in an unsteady simulation (non dimensional).
	 */
	su2double GetDelta_DynTime(void);

	/*!
	 * \brief If we are prforming an unsteady simulation, there is only
	 *        one value of the time step for the complete simulation.
	 * \return Value of the time step in an unsteady simulation (non dimensional).
	 */
	su2double GetTotal_DynTime(void);

	/*!
	 * \brief If we are prforming an unsteady simulation, there is only
	 *        one value of the time step for the complete simulation.
	 * \return Value of the time step in an unsteady simulation (non dimensional).
	 */
	su2double GetCurrent_DynTime(void);

	/*!
	 * \brief Get information about writing dynamic structural analysis headers and file extensions.
	 * \return 	<code>TRUE</code> means that dynamic structural analysis solution files will be written.
	 */
	bool GetWrt_Dynamic(void);

	/*!
	 * \brief Get Newmark alpha parameter.
	 * \return Value of the Newmark alpha parameter.
	 */
	su2double GetNewmark_alpha(void);

	/*!
	 * \brief Get Newmark delta parameter.
	 * \return Value of the Newmark delta parameter.
	 */
	su2double GetNewmark_delta(void);

	/*!
	 * \brief Get the number of integration coefficients provided by the user.
	 * \return Number of integration coefficients.
	 */
	unsigned short GetnIntCoeffs(void);

	/*!
	 * \brief Get the integration coefficients for the Generalized Alpha - Newmark integration integration scheme.
	 * \param[in] val_coeff - Index of the coefficient.
	 * \return Alpha coefficient for the Runge-Kutta integration scheme.
	 */
	su2double Get_Int_Coeffs(unsigned short val_coeff);

	/*!
	 * \brief Check if the user wants to apply the load gradually.
	 * \return 	<code>TRUE</code> means that the load is to be applied gradually.
	 */
	 bool GetSigmoid_Load(void);

	/*!
	 * \brief Check if the user wants to apply the load as a ramp.
	 * \return 	<code>TRUE</code> means that the load is to be applied as a ramp.
	 */
	 bool GetRamp_Load(void);

	/*!
	 * \brief Get the maximum time of the ramp.
	 * \return 	Value of the max time while the load is linearly increased
	 */
	 su2double GetRamp_Time(void);

	/*!
	 * \brief Get the maximum time of the sigmoid.
	 * \return 	Value of the max time while the load is increased using a sigmoid
	 */
	 su2double GetSigmoid_Time(void);

	/*!
	 * \brief Get the sigmoid parameter.
	 * \return 	Parameter of steepness of the sigmoid
	 */
	 su2double GetSigmoid_K(void);

	/*!
	 * \brief Get the maximum time of the ramp.
	 * \return 	Value of the max time while the load is linearly increased
	 */
	su2double GetStatic_Time(void);

	/*!
	 * \brief Get the order of the predictor for FSI applications.
	 * \return 	Order of predictor
	 */
	 unsigned short GetPredictorOrder(void);

	/*!
	 * \brief Check if the simulation we are running is a FSI simulation
	 * \return Value of the physical time in an unsteady simulation.
	 */
	 bool GetFSI_Simulation(void);

	/*!
	 * \brief Check if we want to apply an incremental load to the nonlinear structural simulation
	 * \return <code>TRUE</code> means that the load is to be applied in increments.
	 */
	 bool GetIncrementalLoad(void);

	/*!
	 * \brief Get the number of increments for an incremental load.
	 * \return 	Number of increments.
	 */
	 unsigned long GetNumberIncrements(void);

	/*!
	 * \brief Get the value of the criteria for applying incremental loading.
	 * \return Value of the log10 of the residual.
	 */
	 su2double GetIncLoad_Criteria(unsigned short val_var);

	/*!
	 * \brief Get the relaxation method chosen for the simulation
	 * \return Value of the relaxation method
	 */
	unsigned short GetRelaxation_Method_FSI(void);

	/*!
	 * \brief Get the interpolation method used for matching between zones.
	 */
	inline unsigned short GetKindInterpolation(void);

  /*!
   * \brief Get the AD support.
   */
  bool GetAD_Mode(void);
};

#include "config_structure.inl"<|MERGE_RESOLUTION|>--- conflicted
+++ resolved
@@ -2180,19 +2180,17 @@
   long GetUnst_AdjointIter(void);
 
   /*!
-<<<<<<< HEAD
-     * \brief Provides information about the type of spectral method
-     * \return The kind of spectral method : TimeSpectral or HarmonicBalance
-     */
+   * \brief Provides information about the type of spectral method
+   * \return The kind of spectral method : TimeSpectral or HarmonicBalance
+   */
   unsigned short GetSpectralMethod_Type(void);
     
-=======
+  /*!
 	 * \brief Get the restart iteration number for dynamic structural simulations.
 	 * \return Restart iteration number for dynamic structural simulations.
 	 */
   long GetDyn_RestartIter(void);
 
->>>>>>> 4afdaaa5
 	/*!
 	 * \brief Retrieves the number of periodic time instances for Time Spectral.
 	 * \return: Number of periodic time instances for Time Spectral.
