/*!
 * \file CConfig.hpp
 * \brief All the information about the definition of the physical problem.
 *        The subroutines and functions are in the <i>CConfig.cpp</i> file.
 * \author F. Palacios, T. Economon, B. Tracey
 * \version 8.2.0 "Harrier"
 *
 * SU2 Project Website: https://su2code.github.io
 *
 * The SU2 Project is maintained by the SU2 Foundation
 * (http://su2foundation.org)
 *
 * Copyright 2012-2025, SU2 Contributors (cf. AUTHORS.md)
 *
 * SU2 is free software; you can redistribute it and/or
 * modify it under the terms of the GNU Lesser General Public
 * License as published by the Free Software Foundation; either
 * version 2.1 of the License, or (at your option) any later version.
 *
 * SU2 is distributed in the hope that it will be useful,
 * but WITHOUT ANY WARRANTY; without even the implied warranty of
 * MERCHANTABILITY or FITNESS FOR A PARTICULAR PURPOSE. See the GNU
 * Lesser General Public License for more details.
 *
 * You should have received a copy of the GNU Lesser General Public
 * License along with SU2. If not, see <http://www.gnu.org/licenses/>.
 */

#pragma once

#include "parallelization/mpi_structure.hpp"

#include <iostream>
#include <cstdlib>
#include <fstream>
#include <sstream>
#include <string>
#include <cstring>
#include <vector>
#include <array>
#include <stdlib.h>
#include <cmath>
#include <map>
#include <assert.h>

#include "option_structure.hpp"
#include "containers/container_decorators.hpp"

#ifdef HAVE_CGNS
#include "cgnslib.h"
#endif

using namespace std;

/*!
 * \class CConfig
 * \brief Main class for defining the problem; basically this class reads the configuration file, and
 *        stores all the information.
 * \author F. Palacios
 */

class CConfig {
private:
  SU2_MPI::Comm SU2_Communicator; /*!< \brief MPI communicator of SU2.*/
  int rank, size;                 /*!< \brief MPI rank and size.*/
  bool base_config;
  SU2_COMPONENT Kind_SU2;        /*!< \brief Kind of SU2 software component.*/
  unsigned short Ref_NonDim;      /*!< \brief Kind of non dimensionalization.*/
  unsigned short Ref_Inc_NonDim;  /*!< \brief Kind of non dimensionalization.*/
  unsigned short Kind_AverageProcess;            /*!< \brief Kind of mixing process.*/
  unsigned short Kind_PerformanceAverageProcess; /*!< \brief Kind of mixing process.*/
  unsigned short Kind_MixingPlaneInterface;      /*!< \brief Kind of mixing process.*/
  unsigned short Kind_SpanWise;                  /*!< \brief Kind of span-wise section computation.*/
  unsigned short iZone, nZone;    /*!< \brief Number of zones in the mesh. */
  unsigned short nZoneSpecified;  /*!< \brief Number of zones that are specified in config file. */
  su2double Highlite_Area;        /*!< \brief Highlite area. */
  su2double Fan_Poly_Eff;         /*!< \brief Fan polytropic effeciency. */
  su2double MinLogResidual;       /*!< \brief Minimum value of the log residual. */
  su2double EA_ScaleFactor;       /*!< \brief Equivalent Area scaling factor */
  su2double AdjointLimit;         /*!< \brief Adjoint variable limit */
  string* ConvField;              /*!< \brief Field used for convergence check.*/
  string FluidName;              /*!< \brief name of the applied fluid. */

  string* WndConvField;              /*!< \brief Function where to apply the windowed convergence criteria for the time average of the unsteady (single zone) flow problem. */
  unsigned short nConvField;         /*!< \brief Number of fields used to monitor convergence.*/
  unsigned short nWndConvField;      /*!< \brief Number of fields used to monitor time convergence.*/
  unsigned short Wnd_Cauchy_Elems;   /*!< \brief Number of elements to evaluate in the time iteration  for convergence of the time average of the unsteady (single zone)´ flow problem.  */
  su2double Wnd_Cauchy_Eps;          /*!< \brief Epsilon used for the convergence of the time average of the unsteady (single zone)´ flow problem. */
  unsigned long Wnd_StartConv_Iter;  /*!< \brief Start convergence criteria at this iteration after Start_Iter_Wnd. */
  bool Wnd_Cauchy_Crit;              /*!< \brief True => Cauchy criterion is used for time average objective function in unsteady flows. */

  bool MG_AdjointFlow;              /*!< \brief MG with the adjoint flow problem */
  su2double *PressureLimits,
  *DensityLimits,
  *TemperatureLimits;             /*!< \brief Limits for the primitive variables */
  bool ActDisk_DoubleSurface;     /*!< \brief actuator disk double surface  */
  bool Engine_HalfModel;          /*!< \brief only half model is in the computational grid  */
  bool ActDisk_SU2_DEF;           /*!< \brief actuator disk double surface  */
  unsigned short nFFD_Iter;       /*!< \brief Iteration for the point inversion problem. */
  unsigned short FFD_Blending;    /*!< \brief Kind of FFD Blending function. */
  su2double FFD_Tol;              /*!< \brief Tolerance in the point inversion problem. */
  bool FFD_IntPrev;                       /*!< \brief Enables self-intersection prevention procedure within the FFD box. */
  unsigned short FFD_IntPrev_MaxIter;     /*!< \brief Amount of iterations for FFD box self-intersection prevention procedure. */
  unsigned short FFD_IntPrev_MaxDepth;    /*!< \brief Maximum recursion depth for FFD box self-intersection procedure. */
  bool ConvexityCheck;                    /*!< \brief Enables convexity check on all mesh elements. */
  unsigned short ConvexityCheck_MaxIter;  /*!< \brief Amount of iterations for convexity check in deformations. */
  unsigned short ConvexityCheck_MaxDepth; /*!< \brief Maximum recursion depth for convexity check in deformations.*/
  su2double Opt_RelaxFactor;              /*!< \brief Scale factor for the line search. */
  su2double Opt_LineSearch_Bound;         /*!< \brief Bounds for the line search. */
  su2double StartTime;
  bool ContinuousAdjoint,   /*!< \brief Flag to know if the code is solving an adjoint problem. */
  Viscous,                  /*!< \brief Flag to know if the code is solving a viscous problem. */
  EquivArea,                /*!< \brief Flag to know if the code is going to compute and plot the equivalent area. */
  Engine,                   /*!< \brief Flag to know if the code is going to compute a problem with engine. */
  InvDesign_Cp,             /*!< \brief Flag to know if the code is going to compute and plot the inverse design. */
  InvDesign_HeatFlux,       /*!< \brief Flag to know if the code is going to compute and plot the inverse design. */
  Wind_Gust,                /*!< \brief Flag to know if there is a wind gust. */
  Turb_Fixed_Values,        /*!< \brief Flag to know if there are fixed values for turbulence quantities in one half-plane. */
  Aeroelastic_Simulation,   /*!< \brief Flag to know if there is an aeroelastic simulation. */
  Weakly_Coupled_Heat,      /*!< \brief Flag to know if a heat equation should be weakly coupled to the incompressible solver. */
  Rotating_Frame,           /*!< \brief Flag to know if there is a rotating frame. */
  PoissonSolver,            /*!< \brief Flag to know if we are solving  poisson forces  in plasma solver. */
  Low_Mach_Precon,          /*!< \brief Flag to know if we are using a low Mach number preconditioner. */
  Low_Mach_Corr,            /*!< \brief Flag to know if we are using a low Mach number correction. */
  GravityForce,             /*!< \brief Flag to know if the gravity force is incuded in the formulation. */
  VorticityConfinement,     /*!< \brief Flag to know if the Vorticity Confinement is included in the formulation. */
  SubsonicEngine,           /*!< \brief Engine intake subsonic region. */
  Frozen_Visc_Cont,         /*!< \brief Flag for cont. adjoint problem with/without frozen viscosity. */
  Frozen_Visc_Disc,         /*!< \brief Flag for disc. adjoint problem with/without frozen viscosity. */
  Frozen_Limiter_Disc,      /*!< \brief Flag for disc. adjoint problem with/without frozen limiter. */
  Inconsistent_Disc,        /*!< \brief Use an inconsistent (primal/dual) discrete adjoint formulation. */
  Sens_Remove_Sharp,        /*!< \brief Flag for removing or not the sharp edges from the sensitivity computation. */
  Hold_GridFixed,           /*!< \brief Flag hold fixed some part of the mesh during the deformation. */
  Axisymmetric,             /*!< \brief Flag for axisymmetric calculations */
  Enable_Cuda,              /*!< \brief Flag for switching GPU computing*/
  Integrated_HeatFlux;      /*!< \brief Flag for heat flux BC whether it deals with integrated values.*/
  su2double Buffet_k;       /*!< \brief Sharpness coefficient for buffet sensor.*/
  su2double Buffet_lambda;  /*!< \brief Offset parameter for buffet sensor.*/
  su2double Damp_Engine_Inflow;   /*!< \brief Damping factor for the engine inlet. */
  su2double Damp_Engine_Exhaust;  /*!< \brief Damping factor for the engine exhaust. */
  unsigned long Bc_Eval_Freq;      /*!< \brief Evaluation frequency for Engine and Actuator disk markers. */
  su2double Damp_Res_Restric,     /*!< \brief Damping factor for the residual restriction. */
  Damp_Correc_Prolong;            /*!< \brief Damping factor for the correction prolongation. */
  su2double Position_Plane;    /*!< \brief Position of the Near-Field (y coordinate 2D, and z coordinate 3D). */
  su2double WeightCd;          /*!< \brief Weight of the drag coefficient. */
  su2double dCD_dCL;           /*!< \brief Fixed Cl mode derivate . */
  su2double dCMx_dCL;          /*!< \brief Fixed Cl mode derivate. */
  su2double dCMy_dCL;          /*!< \brief Fixed Cl mode derivate. */
  su2double dCMz_dCL;          /*!< \brief Fixed Cl mode derivate. */
  su2double CL_Target;         /*!< \brief Fixed Cl mode Target Cl. */
  su2double Confinement_Param; /*!< \brief Confinement paramenter for Vorticity Confinement method. */
  TIME_MARCHING TimeMarching;        /*!< \brief Steady or unsteady (time stepping or dual time stepping) computation. */
  su2double FixAzimuthalLine;        /*!< \brief Fix an azimuthal line due to misalignments of the nearfield. */
  su2double **DV_Value;              /*!< \brief Previous value of the design variable. */
  su2double Venkat_LimiterCoeff;     /*!< \brief Limiter coefficient */
  unsigned long LimiterIter;         /*!< \brief Freeze the value of the limiter after a number of iterations */
  su2double AdjSharp_LimiterCoeff;   /*!< \brief Coefficient to identify the limit of a sharp edge. */
  unsigned short SystemMeasurements; /*!< \brief System of measurements. */
  ENUM_REGIME Kind_Regime;           /*!< \brief Kind of flow regime: in/compressible. */
  unsigned short *Kind_ObjFunc;      /*!< \brief Kind of objective function. */
  su2double *Weight_ObjFunc;         /*!< \brief Weight applied to objective function. */
  unsigned short Kind_SensSmooth;    /*!< \brief Kind of sensitivity smoothing technique. */
  unsigned short Continuous_Eqns;    /*!< \brief Which equations to treat continuously (Hybrid adjoint)*/
  unsigned short Discrete_Eqns;      /*!< \brief Which equations to treat discretely (Hybrid adjoint). */
  unsigned short *Design_Variable;   /*!< \brief Kind of design variable. */
  unsigned short nTimeInstances;     /*!< \brief Number of periodic time instances for  harmonic balance. */
  su2double HarmonicBalance_Period;  /*!< \brief Period of oscillation to be used with harmonic balance computations. */
  su2double Delta_UnstTime,          /*!< \brief Time step for unsteady computations. */
  Delta_UnstTimeND;                  /*!< \brief Time step for unsteady computations (non dimensional). */
  su2double Total_UnstTime,       /*!< \brief Total time for unsteady computations. */
  Total_UnstTimeND;               /*!< \brief Total time for unsteady computations (non dimensional). */
  su2double Current_UnstTime,     /*!< \brief Global time of the unsteady simulation. */
  Current_UnstTimeND;             /*!< \brief Global time of the unsteady simulation. */
  unsigned short nMarker_Euler,   /*!< \brief Number of Euler wall markers. */
  nMarker_FarField,               /*!< \brief Number of far-field markers. */
  nMarker_Custom,                 /*!< \brief Number of custom markers. */
  nMarker_SymWall,                /*!< \brief Number of symmetry wall markers. */
  nMarker_PerBound,               /*!< \brief Number of periodic boundary markers. */
  nMarker_MixingPlaneInterface,   /*!< \brief Number of mixing plane interface boundary markers. */
  nMarker_Turbomachinery,         /*!< \brief Number turbomachinery markers. */
  nMarker_TurboPerformance,       /*!< \brief Number of turboperformance markers. */
  nSpanWiseSections_User,         /*!< \brief Number of spanwise sections to compute 3D BC and Performance for turbomachinery   */
  nMarker_Shroud,                 /*!< \brief Number of shroud markers to set grid velocity to 0.*/
  nMarker_NearFieldBound,         /*!< \brief Number of near field boundary markers. */
  nMarker_ActDiskInlet,           /*!< \brief Number of actuator disk inlet markers. */
  nMarker_ActDiskOutlet,          /*!< \brief Number of actuator disk outlet markers. */
  nMarker_ActDiskBemInlet_CG,     /*!< \brief Number of actuator disk BEM inlet markers passed to MARKER_ACTDISK_BEM_CG. */
  nMarker_ActDiskBemOutlet_CG,    /*!< \brief Number of actuator disk BEM outlet markers passed to MARKER_ACTDISK_BEM_CG. */
  nMarker_ActDiskBemInlet_Axis,   /*!< \brief Number of actuator disk BEM inlet markers passed to MARKER_ACTDISK_BEM_AXIS. */
  nMarker_ActDiskBemOutlet_Axis,  /*!< \brief Number of actuator disk BEM outlet markers passed to MARKER_ACTDISK_BEM_AXIS. */
  nMarker_Deform_Mesh_Sym_Plane,  /*!< \brief Number of markers with symmetric deformation */
  nMarker_Deform_Mesh,            /*!< \brief Number of deformable markers at the boundary. */
  nMarker_Fluid_Load,             /*!< \brief Number of markers in which the flow load is computed/employed. */
  nMarker_Fluid_InterfaceBound,   /*!< \brief Number of fluid interface markers. */
  nMarker_CHTInterface,           /*!< \brief Number of conjugate heat transfer interface markers. */
  nMarker_ContactResistance,      /*!< \brief Number of CHT interfaces with contact resistance. */
  nMarker_Inlet,                  /*!< \brief Number of inlet flow markers. */
  nMarker_Inlet_Species,          /*!< \brief Number of inlet species markers. */
  nSpecies_per_Inlet,             /*!< \brief Number of species defined per inlet markers. */
  nMarker_Inlet_Turb,             /*!< \brief Number of inlet turbulent markers. */
  nTurb_Properties,               /*!< \brief Number of turbulent properties per inlet markers. */
  nMarker_Riemann,                /*!< \brief Number of Riemann flow markers. */
  nMarker_Giles,                  /*!< \brief Number of Giles flow markers. */
  nRelaxFactor_Giles,             /*!< \brief Number of relaxation factors for Giles markers. */
  nMarker_Supersonic_Inlet,       /*!< \brief Number of supersonic inlet flow markers. */
  nMarker_Supersonic_Outlet,      /*!< \brief Number of supersonic outlet flow markers. */
  nMarker_Outlet,                 /*!< \brief Number of outlet flow markers. */
  nMarker_Smoluchowski_Maxwell,   /*!< \brief Number of smoluchowski/maxwell wall boundaries. */
  nMarker_Isothermal,             /*!< \brief Number of isothermal wall boundaries. */
  nMarker_HeatFlux,               /*!< \brief Number of constant heat flux wall boundaries. */
  nMarker_HeatTransfer,           /*!< \brief Number of heat-transfer/convection wall boundaries. */
  nMarker_EngineExhaust,          /*!< \brief Number of nacelle exhaust flow markers. */
  nMarker_EngineInflow,           /*!< \brief Number of nacelle inflow flow markers. */
  nMarker_Clamped,                /*!< \brief Number of clamped markers in the FEM. */
  nMarker_Displacement,           /*!< \brief Number of displacement surface markers. */
  nMarker_Load,                   /*!< \brief Number of load surface markers. */
  nMarker_Damper,                 /*!< \brief Number of damper surface markers. */
  nMarker_Load_Dir,               /*!< \brief Number of load surface markers defined by magnitude and direction. */
  nMarker_Disp_Dir,               /*!< \brief Number of load surface markers defined by magnitude and direction. */
  nMarker_Internal,               /*!< \brief Number of internal flow markers. */
  nMarker_All,                    /*!< \brief Total number of markers using the grid information. */
  nMarker_Max,                    /*!< \brief Max number of number of markers using the grid information. */
  nMarker_CfgFile;                /*!< \brief Total number of markers using the config file (note that in
                                        parallel computations this number can be different from nMarker_All). */

  bool Inlet_From_File;         /*!< \brief True if the inlet profile is to be loaded from a file. */
  string Inlet_Filename;        /*!< \brief Filename specifying an inlet profile. */
  su2double Inlet_Matching_Tol; /*!< \brief Tolerance used when matching a point to a point from the inlet file. */
  string ActDisk_FileName;      /*!< \brief Filename specifying an actuator disk. */

  string *Marker_Euler,           /*!< \brief Euler wall markers. */
  *Marker_FarField,               /*!< \brief Far field markers. */
  *Marker_Custom,
  *Marker_SymWall,                /*!< \brief Symmetry wall markers. */
  *Marker_PerBound,               /*!< \brief Periodic boundary markers. */
  *Marker_PerDonor,               /*!< \brief Rotationally periodic boundary donor markers. */
  *Marker_MixingPlaneInterface,   /*!< \brief MixingPlane interface boundary markers. */
  *Marker_TurboBoundIn,           /*!< \brief Turbomachinery performance boundary markers. */
  *Marker_TurboBoundOut,          /*!< \brief Turbomachinery performance boundary donor markers. */
  *Marker_Turbomachinery,         /*!< \breif Turbomachinery markers */
  *Marker_NearFieldBound,         /*!< \brief Near Field boundaries markers. */
  *Marker_Deform_Mesh,            /*!< \brief Deformable markers at the boundary. */
  *Marker_Deform_Mesh_Sym_Plane,  /*!< \brief Marker with symmetric deformation. */
  *Marker_Fluid_Load,             /*!< \brief Markers in which the flow load is computed/employed. */
  *Marker_Fluid_InterfaceBound,   /*!< \brief Fluid interface markers. */
  *Marker_CHTInterface,           /*!< \brief Conjugate heat transfer interface markers. */
  *Marker_ActDiskInlet,           /*!< \brief Actuator disk inlet markers. */
  *Marker_ActDiskOutlet,          /*!< \brief Actuator disk outlet markers. */
  *Marker_ActDiskBemInlet_CG,     /*!< \brief Actuator disk BEM inlet markers passed to MARKER_ACTDISK_BEM_CG. */
  *Marker_ActDiskBemOutlet_CG,    /*!< \brief Actuator disk BEM outlet markers passed to MARKER_ACTDISK_BEM_CG. */
  *Marker_ActDiskBemInlet_Axis,   /*!< \brief Actuator disk BEM inlet markers passed to MARKER_ACTDISK_BEM_AXIS. */
  *Marker_ActDiskBemOutlet_Axis,  /*!< \brief Actuator disk BEM outlet markers passed to MARKER_ACTDISK_BEM_AXIS. */
  *Marker_Inlet,                  /*!< \brief Inlet flow markers. */
  *Marker_Inlet_Species,          /*!< \brief Inlet species markers. */
  *Marker_Inlet_Turb,             /*!< \brief Inlet turbulent markers. */
  *Marker_Riemann,                /*!< \brief Riemann markers. */
  *Marker_Giles,                  /*!< \brief Giles markers. */
  *Marker_Shroud,                 /*!< \brief Shroud markers. */
  *Marker_Supersonic_Inlet,       /*!< \brief Supersonic inlet flow markers. */
  *Marker_Supersonic_Outlet,      /*!< \brief Supersonic outlet flow markers. */
  *Marker_Outlet,                 /*!< \brief Outlet flow markers. */
  *Marker_Smoluchowski_Maxwell,   /*!< \brief Smoluchowski/Maxwell wall markers. */
  *Marker_Isothermal,             /*!< \brief Isothermal wall markers. */
  *Marker_HeatFlux,               /*!< \brief Constant heat flux wall markers. */
  *Marker_HeatTransfer,           /*!< \brief Heat-transfer/convection markers. */
  *Marker_RoughWall,              /*!< \brief Constant heat flux wall markers. */
  *Marker_EngineInflow,           /*!< \brief Engine Inflow flow markers. */
  *Marker_EngineExhaust,          /*!< \brief Engine Exhaust flow markers. */
  *Marker_Clamped,                /*!< \brief Clamped markers. */
  *Marker_Displacement,           /*!< \brief Displacement markers. */
  *Marker_Load,                   /*!< \brief Load markers. */
  *Marker_Damper,                 /*!< \brief Damper markers. */
  *Marker_Load_Dir,               /*!< \brief Load markers defined in cartesian coordinates. */
  *Marker_Disp_Dir,               /*!< \brief Load markers defined in cartesian coordinates. */
  *Marker_Load_Sine,              /*!< \brief Sine-wave loaded markers defined in cartesian coordinates. */
  *Marker_Internal,               /*!< \brief Internal flow markers. */
  *Marker_All_TagBound;           /*!< \brief Global index for markers using grid information. */

  su2double *Exhaust_Temperature_Target;     /*!< \brief Specified total temperatures for nacelle boundaries. */
  su2double *Exhaust_Pressure_Target;        /*!< \brief Specified total pressures for nacelle boundaries. */
  su2double *Inlet_Ttotal;                   /*!< \brief Specified total temperatures for inlet boundaries. */
  su2double *Riemann_Var1, *Riemann_Var2;    /*!< \brief Specified values for Riemann boundary. */
  su2double **Riemann_FlowDir;               /*!< \brief Specified flow direction vector (unit vector) for Riemann boundaries. */
  su2double *Giles_Var1, *Giles_Var2,
  *RelaxFactorAverage, *RelaxFactorFourier;  /*!< \brief Specified values for Giles BC. */
  su2double **Giles_FlowDir;                 /*!< \brief Specified flow direction vector (unit vector) for Giles BC. */
  su2double *Inlet_Ptotal;                   /*!< \brief Specified total pressures for inlet boundaries. */
  su2double **Inlet_FlowDir;                 /*!< \brief Specified flow direction vector (unit vector) for inlet boundaries. */
  su2double *Inlet_Temperature;              /*!< \brief Specified temperatures for a supersonic inlet boundaries. */
  su2double *Inlet_Pressure;                 /*!< \brief Specified static pressures for supersonic inlet boundaries. */
  su2double **Inlet_Velocity;                /*!< \brief Specified flow velocity vectors for supersonic inlet boundaries. */
  su2double **Inlet_SpeciesVal;              /*!< \brief Specified species vector for inlet boundaries. */
  su2double **Inlet_TurbVal;                 /*!< \brief Specified turbulent intensity and viscosity ratio for inlet boundaries. */
  su2double *EngineInflow_Target;            /*!< \brief Specified fan face targets for nacelle boundaries. */
  su2double *Inflow_Mach;                    /*!< \brief Specified fan face mach for nacelle boundaries. */
  su2double *Inflow_Pressure;                /*!< \brief Specified fan face pressure for nacelle boundaries. */
  su2double *Inflow_MassFlow;                /*!< \brief Specified fan face massflow for nacelle boundaries. */
  su2double *Inflow_ReverseMassFlow;         /*!< \brief Specified fan face reverse massflow for nacelle boundaries. */
  su2double *Inflow_TotalPressure;           /*!< \brief Specified fan face total pressure for nacelle boundaries. */
  su2double *Inflow_Temperature;             /*!< \brief Specified fan face temperature for nacelle boundaries. */
  su2double *Inflow_TotalTemperature;        /*!< \brief Specified fan face total temperature for nacelle boundaries. */
  su2double *Inflow_RamDrag;                 /*!< \brief Specified fan face ram drag for nacelle boundaries. */
  su2double *Inflow_Force;                   /*!< \brief Specified force for nacelle boundaries. */
  su2double *Inflow_Power;                   /*!< \brief Specified power for nacelle boundaries. */
  su2double *Exhaust_Pressure;               /*!< \brief Specified exhaust pressure for nacelle boundaries. */
  su2double *Exhaust_Temperature;            /*!< \brief Specified exhaust temperature for nacelle boundaries. */
  su2double *Exhaust_MassFlow;               /*!< \brief Specified exhaust mass flow for nacelle boundaries. */
  su2double *Exhaust_TotalPressure;          /*!< \brief Specified exhaust total pressure for nacelle boundaries. */
  su2double *Exhaust_TotalTemperature;       /*!< \brief Specified exhaust total temperature for nacelle boundaries. */
  su2double *Exhaust_GrossThrust;            /*!< \brief Specified exhaust gross thrust for nacelle boundaries. */
  su2double *Exhaust_Force;                  /*!< \brief Specified exhaust force for nacelle boundaries. */
  su2double *Exhaust_Power;                  /*!< \brief Specified exhaust power for nacelle boundaries. */
  su2double *Engine_Power;                   /*!< \brief Specified engine power for nacelle boundaries. */
  su2double *Engine_Mach;                    /*!< \brief Specified engine mach for nacelle boundaries. */
  su2double *Engine_Force;                   /*!< \brief Specified engine force for nacelle boundaries. */
  su2double *Engine_NetThrust;               /*!< \brief Specified engine net thrust for nacelle boundaries. */
  su2double *Engine_GrossThrust;             /*!< \brief Specified engine gross thrust for nacelle boundaries. */
  su2double *Engine_Area;                    /*!< \brief Specified engine area for nacelle boundaries. */
  su2double *Outlet_Pressure;                /*!< \brief Specified back pressures (static) for outlet boundaries. */
  su2double *Isothermal_Temperature;         /*!< \brief Specified isothermal wall temperatures (static). */
  su2double *HeatTransfer_Coeff;             /*!< \brief Specified heat transfer coefficients. */
  su2double *HeatTransfer_WallTemp;          /*!< \brief Specified temperatures at infinity alongside heat transfer coefficients. */
  su2double *Heat_Flux;                      /*!< \brief Specified wall heat fluxes. */
  su2double *Roughness_Height;               /*!< \brief Equivalent sand grain roughness for the marker according to config file. */
  su2double *Displ_Value;                    /*!< \brief Specified displacement for displacement boundaries. */
  su2double *Load_Value;                     /*!< \brief Specified force for load boundaries. */
  su2double *Damper_Constant;                /*!< \brief Specified constant for damper boundaries. */
  su2double *Load_Dir_Value;                 /*!< \brief Specified force for load boundaries defined in cartesian coordinates. */
  su2double *Load_Dir_Multiplier;            /*!< \brief Specified multiplier for load boundaries defined in cartesian coordinates. */
  su2double *Disp_Dir_Value;                 /*!< \brief Specified force for load boundaries defined in cartesian coordinates. */
  su2double *Disp_Dir_Multiplier;            /*!< \brief Specified multiplier for load boundaries defined in cartesian coordinates. */
  su2double **Load_Dir;                      /*!< \brief Specified flow direction vector (unit vector) for inlet boundaries. */
  su2double **Disp_Dir;                      /*!< \brief Specified structural displacement direction (unit vector). */
  su2double *ActDiskInlet_MassFlow;          /*!< \brief Specified inlet mass flow for actuator disk. */
  su2double *ActDiskInlet_Temperature;       /*!< \brief Specified inlet temperature for actuator disk. */
  su2double *ActDiskInlet_TotalTemperature;  /*!< \brief Specified inlet total temperature for actuator disk. */
  su2double *ActDiskInlet_Pressure;          /*!< \brief Specified inlet pressure for actuator disk. */
  su2double *ActDiskInlet_TotalPressure;     /*!< \brief Specified inlet total pressure for actuator disk. */
  su2double *ActDiskInlet_RamDrag;           /*!< \brief Specified inlet ram drag for actuator disk. */
  su2double *ActDiskInlet_Force;             /*!< \brief Specified inlet force for actuator disk. */
  su2double *ActDiskInlet_Power;             /*!< \brief Specified inlet power for actuator disk. */
  su2double *ActDiskOutlet_MassFlow;         /*!< \brief Specified outlet mass flow for actuator disk. */
  su2double *ActDiskOutlet_Temperature;      /*!< \brief Specified outlet temperature for actuator disk. */
  su2double *ActDiskOutlet_TotalTemperature; /*!< \brief Specified outlet total temperatur for actuator disk. */
  su2double *ActDiskOutlet_Pressure;         /*!< \brief Specified outlet pressure for actuator disk. */
  su2double *ActDiskOutlet_TotalPressure;    /*!< \brief Specified outlet total pressure for actuator disk. */
  su2double *ActDiskOutlet_GrossThrust;      /*!< \brief Specified outlet gross thrust for actuator disk. */
  su2double *ActDiskOutlet_Force;            /*!< \brief Specified outlet force for actuator disk. */
  su2double *ActDiskOutlet_Power;            /*!< \brief Specified outlet power for actuator disk. */
  su2double *ActDiskOutlet_Thrust_BEM;       /*!< \brief Specified outlet thrust for actuator disk. */
  su2double *ActDiskOutlet_Torque_BEM;       /*!< \brief Specified outlet torque for actuator disk. */
  su2double **ActDisk_PressJump,
  **ActDisk_TempJump,  **ActDisk_Omega;      /*!< \brief Specified deltas for actuator disk.*/
  su2double **ActDiskBem_CG[3];               /*!< \brief Specified center for actuator disk BEM.*/
  su2double **ActDiskBem_Axis[3];            /*!< \brief Specified axis for actuator disk BEM.*/
  su2double BEM_blade_angle;                 /*!< \brief Propeller blade angle.*/
  string    BEM_prop_filename;               /*!< \brief Propeller filename.*/
  unsigned short ActDiskBem_Frequency;       /*!< \brief Frequency of updating actuator disk with BEM. */
  bool      History_File_Append_Flag;        /*!< \brief Flag to append history file.*/
  su2double *ActDisk_DeltaPress;             /*!< \brief Specified pressure delta for actuator disk. */
  su2double *ActDisk_DeltaTemp;              /*!< \brief Specified temperature delta for actuator disk. */
  su2double *ActDisk_TotalPressRatio;        /*!< \brief Specified tot. pres. ratio for actuator disk. */
  su2double *ActDisk_TotalTempRatio;         /*!< \brief Specified tot. temp. ratio for actuator disk. */
  su2double *ActDisk_StaticPressRatio;       /*!< \brief Specified press. ratio for actuator disk. */
  su2double *ActDisk_StaticTempRatio;        /*!< \brief Specified temp. ratio for actuator disk. */
  su2double *ActDisk_Power;                  /*!< \brief Specified power for actuator disk. */
  su2double *ActDisk_MassFlow;               /*!< \brief Specified mass flow for actuator disk. */
  su2double *ActDisk_Mach;                   /*!< \brief Specified mach for actuator disk. */
  su2double *ActDisk_Force;                  /*!< \brief Specified force for actuator disk. */
  su2double *Outlet_MassFlow;                /*!< \brief Mass flow for outlet boundaries. */
  su2double *Outlet_Density;                 /*!< \brief Avg. density for outlet boundaries. */
  su2double *Outlet_Area;                    /*!< \brief Area for outlet boundaries. */
  su2double *Surface_MassFlow;               /*!< \brief Massflow at the boundaries. */
  su2double *Surface_Mach;                   /*!< \brief Mach number at the boundaries. */
  su2double *Surface_Temperature;            /*!< \brief Temperature at the boundaries. */
  su2double *Surface_Pressure;               /*!< \brief Pressure at the boundaries. */
  su2double *Surface_Density;                /*!< \brief Density at the boundaries. */
  su2double *Surface_Enthalpy;               /*!< \brief Enthalpy at the boundaries. */
  su2double *Surface_NormalVelocity;         /*!< \brief Normal velocity at the boundaries. */
  su2double *Surface_Uniformity;             /*!< \brief Integral measure of the streamwise uniformity (absolute) at the boundaries (non-dim). */
  su2double *Surface_SecondaryStrength;      /*!< \brief Integral measure of the strength of secondary flows (absolute) at the boundaries (non-dim). */
  su2double *Surface_SecondOverUniform;      /*!< \brief Integral measure of the strength of secondary flows (relative to streamwise) at the boundaries (non-dim). */
  su2double *Surface_MomentumDistortion;     /*!< \brief Integral measure of the streamwise uniformity (relative to plug flow) at the boundaries (non-dim). */
  su2double *Surface_TotalTemperature;       /*!< \brief Total temperature at the boundaries. */
  su2double *Surface_TotalPressure;          /*!< \brief Total pressure at the boundaries. */
  su2double *Surface_PressureDrop;           /*!< \brief Pressure drop between boundaries. */
  su2double* Surface_Species_0;              /*!< \brief Average Species_0 at the boundaries. */
  su2double* Surface_Species_Variance;       /*!< \brief Species Variance at the boundaries. */
  su2double *Surface_DC60;                   /*!< \brief Specified surface DC60 for nacelle boundaries. */
  su2double *Surface_IDC;                    /*!< \brief Specified IDC for nacelle boundaries. */
  su2double *Surface_IDC_Mach;               /*!< \brief Specified IDC mach for nacelle boundaries. */
  su2double *Surface_IDR;                    /*!< \brief Specified surface IDR for nacelle boundaries. */
  su2double *ActDisk_NetThrust;              /*!< \brief Specified net thrust for nacelle boundaries. */
  su2double *ActDisk_BCThrust;               /*!< \brief Specified bc thrust for nacelle boundaries. */
  su2double *ActDisk_BCThrust_Old;           /*!< \brief Specified old bc thrust for nacelle boundaries. */
  su2double *ActDisk_GrossThrust;            /*!< \brief Specified gross thrust for nacelle boundaries. */
  su2double *ActDisk_Area;                   /*!< \brief Specified area for nacelle boundaries. */
  su2double *ActDisk_ReverseMassFlow;        /*!< \brief Specified fan face mach for nacelle boundaries. */
  su2double **Periodic_RotCenter;            /*!< \brief Rotational center for each periodic boundary. */
  su2double **Periodic_RotAngles;            /*!< \brief Rotation angles for each periodic boundary. */
  su2double **Periodic_Translation;          /*!< \brief Translation vector for each periodic boundary. */
  su2double *CHT_ContactResistance;          /*!< \brief Contact resistance values for each solid-solid CHT interface. */
  string *Marker_CfgFile_TagBound;           /*!< \brief Global index for markers using config file. */
  unsigned short *Marker_All_KindBC,         /*!< \brief Global index for boundaries using grid information. */
  *Marker_CfgFile_KindBC;                    /*!< \brief Global index for boundaries using config file. */
  short *Marker_All_SendRecv;                /*!< \brief Information about if the boundary is sended (+), received (-). */
  short *Marker_All_PerBound;                /*!< \brief Global index for periodic bc using the grid information. */

  unsigned long ExtIter;            /*!< \brief Current external iteration number. */
  unsigned long ExtIter_OffSet;     /*!< \brief External iteration number offset. */
  unsigned long IntIter;            /*!< \brief Current internal iteration number. */
  unsigned long OuterIter;          /*!< \brief Current Outer iterations for multizone problems. */
  unsigned long InnerIter;          /*!< \brief Current inner iterations for multizone problems. */
  unsigned long TimeIter;           /*!< \brief Current time iterations for multizone problems. */
  long Unst_AdjointIter;            /*!< \brief Iteration number to begin the reverse time integration in the direct solver for the unsteady adjoint. */
  long Iter_Avg_Objective;          /*!< \brief Iteration the number of time steps to be averaged, counting from the back */
  su2double PhysicalTime;           /*!< \brief Physical time at the current iteration in the solver for unsteady problems. */

  unsigned short nLevels_TimeAccurateLTS;   /*!< \brief Number of time levels for time accurate local time stepping. */
  unsigned short nTimeDOFsADER_DG;          /*!< \brief Number of time DOFs used in the predictor step of ADER-DG. */
  su2double *TimeDOFsADER_DG;               /*!< \brief The location of the ADER-DG time DOFs on the interval [-1,1]. */
  unsigned short nTimeIntegrationADER_DG;   /*!< \brief Number of time integration points ADER-DG. */
  su2double *TimeIntegrationADER_DG;        /*!< \brief The location of the ADER-DG time integration points on the interval [-1,1]. */
  su2double *WeightsIntegrationADER_DG;     /*!< \brief The weights of the ADER-DG time integration points on the interval [-1,1]. */
  unsigned short nRKStep;                   /*!< \brief Number of steps of the explicit Runge-Kutta method. */
  su2double *RK_Alpha_Step;                 /*!< \brief Runge-Kutta beta coefficients. */

  unsigned short nQuasiNewtonSamples;  /*!< \brief Number of samples used in quasi-Newton solution methods. */
  bool UseVectorization;       /*!< \brief Whether to use vectorized numerics schemes. */
  bool NewtonKrylov;           /*!< \brief Use a coupled Newton method to solve the flow equations. */
  array<unsigned short,3> NK_IntParam{{20, 3, 2}}; /*!< \brief Integer parameters for NK method. */
  array<su2double,4> NK_DblParam{{-2.0, 0.1, -3.0, 1e-4}}; /*!< \brief Floating-point parameters for NK method. */

  unsigned short nMGLevels;    /*!< \brief Number of multigrid levels (coarse levels). */
  unsigned short nCFL;         /*!< \brief Number of CFL, one for each multigrid level. */
  su2double
  CFLRedCoeff_Turb,            /*!< \brief CFL reduction coefficient on the LevelSet problem. */
  CFLRedCoeff_AdjFlow,         /*!< \brief CFL reduction coefficient for the adjoint problem. */
  CFLRedCoeff_AdjTurb,         /*!< \brief CFL reduction coefficient for the adjoint turbulent problem. */
  CFLRedCoeff_Species,         /*!< \brief CFL reduction coefficient on the species problem. */
  CFLFineGrid,                 /*!< \brief CFL of the finest grid. */
  Max_DeltaTime,               /*!< \brief Max delta time. */
  Unst_CFL;                    /*!< \brief Unsteady CFL number. */

  TURBO_PERF_KIND *Kind_TurboPerf;           /*!< \brief Kind of turbomachynery architecture.*/
  TURBOMACHINERY_TYPE *Kind_TurboMachinery;
  su2vector<TURBO_INTERFACE_KIND> Kind_TurboInterface;

  /* Gradient smoothing options */
  su2double SmoothingEps1;          /*!< \brief Parameter for the identity part in gradient smoothing. */
  su2double SmoothingEps2;          /*!< \brief Parameter for the Laplace part in gradient smoothing. */
  bool SmoothGradient;              /*!< \brief Flag for enabling gradient smoothing. */
  bool SmoothSepDim;                /*!< \brief Flag for enabling separated calculation for every dimension. */
  bool SmoothOnSurface;             /*!< \brief Flag for assembling the system only on the surface. */
  bool SmoothDirichletSurfaceBound; /*!< \brief Flag for using zero Dirichlet boundary in the surface case. */
  ENUM_SOBOLEV_MODUS SmoothNumMode; /*!< \brief The mode in which the Sobolev smoothing solver is applied. */

  unsigned short  Kind_Grad_Linear_Solver,  /*!< Numerical method to smooth the gradient */
  Kind_Grad_Linear_Solver_Prec;             /*!< \brief Preconditioner of the linear solver. */
  su2double Grad_Linear_Solver_Error;       /*!< \brief Min error of the linear solver for the gradient smoothing. */
  unsigned long Grad_Linear_Solver_Iter; /*!< \brief Max iterations of the linear solver for the gradient smoothing. */

  bool ReorientElements;       /*!< \brief Flag for enabling element reorientation. */
  string CustomObjFunc;        /*!< \brief User-defined objective function. */
  string CustomOutputs;        /*!< \brief User-defined functions for outputs. */
  unsigned short nDV,                  /*!< \brief Number of design variables. */
  nObj, nObjW;                         /*! \brief Number of objective functions. */
  unsigned short* nDV_Value;           /*!< \brief Number of values for each design variable (might be different than 1 if we allow arbitrary movement). */
  unsigned short nFFDBox;              /*!< \brief Number of ffd boxes. */
  unsigned short nTurboMachineryKind;  /*!< \brief Number turbomachinery types specified. */
  unsigned short nTurboInterfaces;     /*!< \brief Number of turbomachiery interfaces */
  unsigned short nParamDV;             /*!< \brief Number of parameters of the design variable. */
  string DV_Filename;                  /*!< \brief Filename for providing surface positions from an external parameterization. */
  string DV_Unordered_Sens_Filename;   /*!< \brief Filename of volume sensitivities in an unordered ASCII format. */
  string DV_Sens_Filename;             /*!< \brief Filename of surface sensitivities written to an unordered ASCII format. */
  unsigned short
  Sensitivity_FileFormat;             /*!< \brief Format of the input volume sensitivity files (SU2_DOT). */
  su2double **ParamDV;                /*!< \brief Parameters of the design variable. */
  su2double **CoordFFDBox;            /*!< \brief Coordinates of the FFD boxes. */
  unsigned short **DegreeFFDBox;      /*!< \brief Degree of the FFD boxes. */
  string *FFDTag;                     /*!< \brief Parameters of the design variable. */
  string *TagFFDBox;                  /*!< \brief Tag of the FFD box. */
  unsigned short GeometryMode;        /*!< \brief Gemoetry mode (analysis or gradient computation). */
  unsigned short MGCycle;             /*!< \brief Kind of multigrid cycle. */
  unsigned short FinestMesh;          /*!< \brief Finest mesh for the full multigrid approach. */
  unsigned short nFFD_Fix_IDir,
  nFFD_Fix_JDir, nFFD_Fix_KDir;       /*!< \brief Number of planes fixed in the FFD. */
  unsigned short nMG_PreSmooth,       /*!< \brief Number of MG pre-smooth parameters found in config file. */
  nMG_PostSmooth,                     /*!< \brief Number of MG post-smooth parameters found in config file. */
  nMG_CorrecSmooth;                   /*!< \brief Number of MG correct-smooth parameters found in config file. */
  short *FFD_Fix_IDir,
  *FFD_Fix_JDir, *FFD_Fix_KDir;       /*!< \brief Exact sections. */
  unsigned short *MG_PreSmooth,       /*!< \brief Multigrid Pre smoothing. */
  *MG_PostSmooth,                     /*!< \brief Multigrid Post smoothing. */
  *MG_CorrecSmooth;                   /*!< \brief Multigrid Jacobi implicit smoothing of the correction. */
  su2double *LocationStations;        /*!< \brief Airfoil sections in wing slicing subroutine. */

  ENUM_MULTIZONE Kind_MZSolver;    /*!< \brief Kind of multizone solver.  */
  INC_DENSITYMODEL Kind_DensityModel; /*!< \brief Kind of the density model for incompressible flows. */
  CHT_COUPLING Kind_CHT_Coupling;  /*!< \brief Kind of coupling method used at CHT interfaces. */
  VISCOSITYMODEL Kind_ViscosityModel; /*!< \brief Kind of the Viscosity Model*/
  MIXINGVISCOSITYMODEL Kind_MixingViscosityModel; /*!< \brief Kind of the mixing Viscosity Model*/
  CONDUCTIVITYMODEL Kind_ConductivityModel; /*!< \brief Kind of the Thermal Conductivity Model */
  CONDUCTIVITYMODEL_TURB Kind_ConductivityModel_Turb; /*!< \brief Kind of the Turbulent Thermal Conductivity Model */
  DIFFUSIVITYMODEL Kind_Diffusivity_Model; /*!< \brief Kind of the mass diffusivity Model */
  FREESTREAM_OPTION Kind_FreeStreamOption; /*!< \brief Kind of free stream option to choose if initializing with density or temperature  */
  MAIN_SOLVER Kind_Solver;         /*!< \brief Kind of solver: Euler, NS, Continuous adjoint, etc.  */
  LIMITER Kind_SlopeLimit,    /*!< \brief Global slope limiter. */
  Kind_SlopeLimit_Flow,         /*!< \brief Slope limiter for flow equations.*/
  Kind_SlopeLimit_Turb,         /*!< \brief Slope limiter for the turbulence equation.*/
  Kind_SlopeLimit_AdjTurb,      /*!< \brief Slope limiter for the adjoint turbulent equation.*/
  Kind_SlopeLimit_AdjFlow,      /*!< \brief Slope limiter for the adjoint equation.*/
  Kind_SlopeLimit_Heat,         /*!< \brief Slope limiter for the adjoint equation.*/
  Kind_SlopeLimit_Species;      /*!< \brief Slope limiter for the species equation.*/
  unsigned short Kind_FluidModel,  /*!< \brief Kind of the Fluid Model: Ideal, van der Waals, etc. */
  Kind_InitOption,                 /*!< \brief Kind of Init option to choose if initializing with Reynolds number or with thermodynamic conditions   */
  Kind_GridMovement,               /*!< \brief Kind of the static mesh movement. */
  *Kind_SurfaceMovement,           /*!< \brief Kind of the static mesh movement. */
  nKind_SurfaceMovement,           /*!< \brief Kind of the dynamic mesh movement. */
  Kind_Gradient_Method,            /*!< \brief Numerical method for computation of spatial gradients. */
  Kind_Gradient_Method_Recon,      /*!< \brief Numerical method for computation of spatial gradients used for upwind reconstruction. */
  Kind_Deform_Linear_Solver,             /*!< Numerical method to deform the grid */
  Kind_Deform_Linear_Solver_Prec,        /*!< \brief Preconditioner of the linear solver. */
  Kind_Linear_Solver,                    /*!< \brief Numerical solver for the implicit scheme. */
  Kind_Linear_Solver_Prec,               /*!< \brief Preconditioner of the linear solver. */
  Kind_DiscAdj_Linear_Solver,            /*!< \brief Linear solver for the discrete adjoint system. */
  Kind_DiscAdj_Linear_Prec,              /*!< \brief Preconditioner of the discrete adjoint linear solver. */
  Kind_TimeNumScheme,           /*!< \brief Global explicit or implicit time integration. */
  Kind_TimeIntScheme_Flow,      /*!< \brief Time integration for the flow equations. */
  Kind_TimeIntScheme_FEM_Flow,  /*!< \brief Time integration for the flow equations. */
  Kind_ADER_Predictor,          /*!< \brief Predictor step of the ADER-DG time integration scheme. */
  Kind_TimeIntScheme_AdjFlow,   /*!< \brief Time integration for the adjoint flow equations. */
  Kind_TimeIntScheme_Turb,      /*!< \brief Time integration for the turbulence model. */
  Kind_TimeIntScheme_AdjTurb,   /*!< \brief Time integration for the adjoint turbulence model. */
  Kind_TimeIntScheme_Species,   /*!< \brief Time integration for the species model. */
  Kind_TimeIntScheme_Heat,      /*!< \brief Time integration for the wave equations. */
  Kind_TimeStep_Heat,           /*!< \brief Time stepping method for the (fvm) heat equation. */
  n_Datadriven_files;

  DataDrivenFluid_ParsedOptions datadriven_ParsedOptions; /*!< \brief Options for data-driven fluid analysis. */

  STRUCT_TIME_INT Kind_TimeIntScheme_FEA;    /*!< \brief Time integration for the FEA equations. */
  STRUCT_SPACE_ITE Kind_SpaceIteScheme_FEA;  /*!< \brief Iterative scheme for nonlinear structural analysis. */
  unsigned short
  Kind_TimeIntScheme_Radiation, /*!< \brief Time integration for the Radiation equations. */
  Kind_ConvNumScheme,           /*!< \brief Global definition of the convective term. */
  Kind_ConvNumScheme_Flow,      /*!< \brief Centered or upwind scheme for the flow equations. */
  Kind_ConvNumScheme_FEM_Flow,  /*!< \brief Finite element scheme for the flow equations. */
  Kind_ConvNumScheme_Heat,      /*!< \brief Centered or upwind scheme for the flow equations. */
  Kind_ConvNumScheme_AdjFlow,   /*!< \brief Centered or upwind scheme for the adjoint flow equations. */
  Kind_ConvNumScheme_Turb,      /*!< \brief Centered or upwind scheme for the turbulence model. */
  Kind_ConvNumScheme_AdjTurb,   /*!< \brief Centered or upwind scheme for the adjoint turbulence model. */
  Kind_ConvNumScheme_Species,   /*!< \brief Centered or upwind scheme for the species model. */
  Kind_ConvNumScheme_Template,  /*!< \brief Centered or upwind scheme for the level set equation. */
  Kind_FEM,                     /*!< \brief Finite element scheme for the flow equations. */
  Kind_FEM_Flow,                /*!< \brief Finite element scheme for the flow equations. */
  Kind_Matrix_Coloring;         /*!< \brief Type of matrix coloring for sparse Jacobian computation. */

  CENTERED
  Kind_Centered,                /*!< \brief Centered scheme. */
  Kind_Centered_Flow,           /*!< \brief Centered scheme for the flow equations. */
  Kind_Centered_AdjFlow,        /*!< \brief Centered scheme for the adjoint flow equations. */
  Kind_Centered_Turb,           /*!< \brief Centered scheme for the turbulence model. */
  Kind_Centered_AdjTurb,        /*!< \brief Centered scheme for the adjoint turbulence model. */
  Kind_Centered_Species,        /*!< \brief Centered scheme for the species model. */
  Kind_Centered_Heat,           /*!< \brief Centered scheme for the heat transfer model. */
  Kind_Centered_Template;       /*!< \brief Centered scheme for the template model. */


  FEM_SHOCK_CAPTURING_DG Kind_FEM_Shock_Capturing_DG; /*!< \brief Shock capturing method for the FEM DG solver. */
  BGS_RELAXATION Kind_BGS_RelaxMethod; /*!< \brief Kind of relaxation method for Block Gauss Seidel method in FSI problems. */
  bool ReconstructionGradientRequired; /*!< \brief Enable or disable a second gradient calculation for upwind reconstruction only. */
  bool LeastSquaresRequired;    /*!< \brief Enable or disable memory allocation for least-squares gradient methods. */
  bool Energy_Equation;         /*!< \brief Solve the energy equation for incompressible flows. */

  UPWIND
  Kind_Upwind,                  /*!< \brief Upwind scheme. */
  Kind_Upwind_Flow,             /*!< \brief Upwind scheme for the flow equations. */
  Kind_Upwind_AdjFlow,          /*!< \brief Upwind scheme for the adjoint flow equations. */
  Kind_Upwind_Turb,             /*!< \brief Upwind scheme for the turbulence model. */
  Kind_Upwind_AdjTurb,          /*!< \brief Upwind scheme for the adjoint turbulence model. */
  Kind_Upwind_Species,          /*!< \brief Upwind scheme for the species model. */
  Kind_Upwind_Heat,             /*!< \brief Upwind scheme for the heat transfer model. */
  Kind_Upwind_Template;         /*!< \brief Upwind scheme for the template model. */

  bool MUSCL,              /*!< \brief MUSCL scheme .*/
  MUSCL_Flow,              /*!< \brief MUSCL scheme for the flow equations.*/
  MUSCL_Turb,              /*!< \brief MUSCL scheme for the turbulence equations.*/
  MUSCL_Heat,              /*!< \brief MUSCL scheme for the (fvm) heat equation.*/
  MUSCL_AdjFlow,           /*!< \brief MUSCL scheme for the adj flow equations.*/
  MUSCL_AdjTurb;           /*!< \brief MUSCL scheme for the adj turbulence equations.*/
  bool MUSCL_Species;      /*!< \brief MUSCL scheme for the species equations.*/
  bool Use_Accurate_Jacobians;  /*!< \brief Use numerically computed Jacobians for AUSM+up(2) and SLAU(2). */
  bool EulerPersson;       /*!< \brief Boolean to determine whether this is an Euler simulation with Persson shock capturing. */
  bool FSI_Problem = false,/*!< \brief Boolean to determine whether the simulation is FSI or not. */
  Multizone_Problem;       /*!< \brief Boolean to determine whether we are solving a multizone problem. */
  //bool ContactResistance = false; /*!< \brief Apply contact resistance for conjugate heat transfer. */
  unsigned short nID_DV;   /*!< \brief ID for the region of FEM when computed using direct differentiation. */

  bool AD_Mode;             /*!< \brief Algorithmic Differentiation support. */
  bool AD_Preaccumulation;  /*!< \brief Enable or disable preaccumulation in the AD mode. */
  STRUCT_COMPRESS Kind_Material_Compress;  /*!< \brief Determines if the material is compressible or incompressible (structural analysis). */
  STRUCT_MODEL Kind_Material;              /*!< \brief Determines the material model to be used (structural analysis). */
  STRUCT_DEFORMATION Kind_Struct_Solver;   /*!< \brief Determines the geometric condition (small or large deformations) for structural analysis. */
  unsigned short Kind_DV_FEA;              /*!< \brief Kind of Design Variable for FEA problems.*/

  unsigned short nTurbVar;          /*!< \brief Number of Turbulence variables, i.e. 1 for SA-types, 2 for SST. */
  TURB_MODEL Kind_Turb_Model;       /*!< \brief Turbulent model definition. */
  SPECIES_MODEL Kind_Species_Model; /*!< \brief Species model definition. */
  TURB_SGS_MODEL Kind_SGS_Model;    /*!< \brief LES SGS model definition. */
  TURB_TRANS_MODEL Kind_Trans_Model;  /*!< \brief Transition model definition. */
  TURB_TRANS_CORRELATION Kind_Trans_Correlation;  /*!< \brief Transition correlation model definition. */
  su2double hRoughness;             /*!< \brief RMS roughness for Transition model. */
  unsigned short Kind_ActDisk, Kind_Engine_Inflow,
  *Kind_Data_Riemann,
  *Kind_Data_Giles;                /*!< \brief Kind of inlet boundary treatment. */
  INLET_TYPE Kind_Inlet;
  INLET_TYPE *Kind_Inc_Inlet;
  INC_OUTLET_TYPE *Kind_Inc_Outlet;
  unsigned short nWall_Types;      /*!< \brief Number of wall treatment types listed. */
  unsigned short nInc_Inlet;       /*!< \brief Number of inlet boundary treatment types listed. */
  unsigned short nInc_Outlet;      /*!< \brief Number of inlet boundary treatment types listed. */
  su2double Inc_Inlet_Damping;     /*!< \brief Damping factor applied to the iterative updates to the velocity at a pressure inlet in incompressible flow. */
  su2double Inc_Outlet_Damping;    /*!< \brief Damping factor applied to the iterative updates to the pressure at a mass flow outlet in incompressible flow. */
  bool Inc_Inlet_UseNormal;        /*!< \brief Flag for whether to use the local normal as the flow direction for an incompressible pressure inlet. */
  su2double Linear_Solver_Error;   /*!< \brief Min error of the linear solver for the implicit formulation. */
  su2double Deform_Linear_Solver_Error;          /*!< \brief Min error of the linear solver for the implicit formulation. */
  su2double Linear_Solver_Smoother_Relaxation;   /*!< \brief Relaxation factor for iterative linear smoothers. */
  unsigned long Linear_Solver_Iter;              /*!< \brief Max iterations of the linear solver for the implicit formulation. */
  unsigned long Deform_Linear_Solver_Iter;       /*!< \brief Max iterations of the linear solver for the implicit formulation. */
  unsigned long Linear_Solver_Restart_Frequency; /*!< \brief Restart frequency of the linear solver for the implicit formulation. */
  unsigned long Linear_Solver_Prec_Threads;      /*!< \brief Number of threads per rank for ILU and LU_SGS preconditioners. */
  unsigned short Linear_Solver_ILU_n;            /*!< \brief ILU fill=in level. */
  su2double SemiSpan;                   /*!< \brief Wing Semi span. */
  su2double Roe_Kappa;                  /*!< \brief Relaxation of the Roe scheme. */
  su2double Relaxation_Factor_Adjoint;  /*!< \brief Relaxation coefficient for variable updates of adjoint solvers. */
  su2double Relaxation_Factor_CHT;      /*!< \brief Relaxation coefficient for the update of conjugate heat variables. */
  su2double EntropyFix_Coeff;           /*!< \brief Entropy fix coefficient. */
  unsigned short nLocationStations,     /*!< \brief Number of section cuts to make when outputting mesh and cp . */
  nWingStations;                        /*!< \brief Number of section cuts to make when calculating internal volume. */
  su2double Kappa_1st_AdjFlow,  /*!< \brief Lax 1st order dissipation coefficient for adjoint flow equations (coarse multigrid levels). */
  Kappa_2nd_AdjFlow,            /*!< \brief JST 2nd order dissipation coefficient for adjoint flow equations. */
  Kappa_4th_AdjFlow,            /*!< \brief JST 4th order dissipation coefficient for adjoint flow equations. */
  Kappa_1st_Flow,           /*!< \brief Lax 1st order dissipation coefficient for flow equations (coarse multigrid levels). */
  Kappa_2nd_Flow,           /*!< \brief JST 2nd order dissipation coefficient for flow equations. */
  Kappa_4th_Flow,           /*!< \brief JST 4th order dissipation coefficient for flow equations. */
  Cent_Jac_Fix_Factor,              /*!< \brief Multiply the dissipation contribution to the Jacobian of central schemes
                                                by this factor to make the global matrix more diagonal dominant. */
  Cent_Inc_Jac_Fix_Factor;          /*!< \brief Multiply the dissipation contribution to the Jacobian of incompressible central schemes */
  su2double Geo_Waterline_Location; /*!< \brief Location of the waterline. */

  su2double Min_Beta_RoeTurkel,     /*!< \brief Minimum value of Beta for the Roe-Turkel low Mach preconditioner. */
  Max_Beta_RoeTurkel;               /*!< \brief Maximum value of Beta for the Roe-Turkel low Mach preconditioner. */
  unsigned long GridDef_Nonlinear_Iter;  /*!< \brief Number of nonlinear increments for grid deformation. */
  unsigned short Deform_StiffnessType;   /*!< \brief Type of element stiffness imposed for FEA mesh deformation. */
  bool Deform_Mesh;                      /*!< \brief Determines whether the mesh will be deformed. */
  bool Deform_Output;                    /*!< \brief Print the residuals during mesh deformation to the console. */
  su2double Deform_Tol_Factor;       /*!< \brief Factor to multiply smallest volume for deform tolerance (0.001 default) */
  su2double Deform_Coeff;            /*!< \brief Deform coeffienct */
  su2double Deform_Limit;            /*!< \brief Deform limit */
  unsigned short FFD_Continuity;     /*!< \brief Surface continuity at the intersection with the FFD */
  unsigned short FFD_CoordSystem;    /*!< \brief Define the coordinates system */
  su2double Deform_ElasticityMod,    /*!< \brief Young's modulus for volume deformation stiffness model */
  Deform_PoissonRatio,               /*!< \brief Poisson's ratio for volume deformation stiffness model */
  Deform_StiffLayerSize;             /*!< \brief Size of the layer of highest stiffness for wall distance-based mesh stiffness */
  bool FFD_Symmetry_Plane;           /*!< \brief FFD symmetry plane. */

  su2double Mach;             /*!< \brief Mach number. */
  su2double Reynolds;         /*!< \brief Reynolds number. */
  su2double Froude;           /*!< \brief Froude number. */
  su2double Length_Reynolds;  /*!< \brief Reynolds length (dimensional). */
  su2double AoA,              /*!< \brief Angle of attack (just external flow). */
  iH, AoS, AoA_Offset,
  AoS_Offset, AoA_Sens;       /*!< \brief Angle of sideSlip (just external flow). */
  bool Fixed_CL_Mode;         /*!< \brief Activate fixed CL mode (external flow only). */
  bool Eval_dOF_dCX;          /*!< \brief Activate fixed CL mode (external flow only). */
  bool Discard_InFiles;       /*!< \brief Discard angle of attack in solution and geometry files. */
  su2double Target_CL;        /*!< \brief Specify a target CL instead of AoA (external flow only). */
  su2double Total_CM;         /*!< \brief Specify a Total CM instead of AoA (external flow only). */
  su2double Total_CD;         /*!< \brief Specify a target CD instead of AoA (external flow only). */
  su2double dCL_dAlpha;       /*!< \brief value of dCl/dAlpha. */
  unsigned long Iter_Fixed_CM;          /*!< \brief Iterations to re-evaluate the angle of attack (external flow only). */
  unsigned long Iter_Fixed_NetThrust;   /*!< \brief Iterations to re-evaluate the angle of attack (external flow only). */
  unsigned long Iter_dCL_dAlpha;        /*!< \brief Number of iterations to evaluate dCL_dAlpha. */
  unsigned long Update_Alpha;           /*!< \brief Iterations to re-evaluate the angle of attack (external flow only). */
  unsigned long Update_iH;              /*!< \brief Iterations to re-evaluate the angle of attack (external flow only). */
  unsigned long Update_BCThrust;        /*!< \brief Iterations to re-evaluate the angle of attack (external flow only). */
  su2double dNetThrust_dBCThrust;       /*!< \brief value of dNetThrust/dBCThrust. */
  bool Update_BCThrust_Bool;            /*!< \brief Boolean flag for whether to update the AoA for fixed lift mode on a given iteration. */
  bool Update_AoA;                      /*!< \brief Boolean flag for whether to update the AoA for fixed lift mode on a given iteration. */
  unsigned long Update_AoA_Iter_Limit;  /*!< \brief Limit on number of iterations between AoA updates for fixed lift mode. */
  bool Finite_Difference_Mode;        /*!< \brief Flag to run the finite difference mode in fixed Cl mode. */
  su2double ChargeCoeff;              /*!< \brief Charge coefficient (just for poisson problems). */
  unsigned short Cauchy_Func_Flow,    /*!< \brief Function where to apply the convergence criteria in the flow problem. */
  Cauchy_Func_AdjFlow,                /*!< \brief Function where to apply the convergence criteria in the adjoint problem. */
  Cauchy_Elems;                       /*!< \brief Number of elements to evaluate. */
  unsigned short Residual_Func_Flow;  /*!< \brief Equation to apply residual convergence to. */
  unsigned short Res_FEM_CRIT;        /*!< \brief Criteria to apply to the FEM convergence (absolute/relative). */
  unsigned long StartConv_Iter;       /*!< \brief Start convergence criteria at iteration. */
  su2double Cauchy_Eps;               /*!< \brief Epsilon used for the convergence. */
  bool Restart,                       /*!< \brief Restart solution (for direct, adjoint, and linearized problems).*/
<<<<<<< HEAD
  Restart_CFL,                        /*!< \brief Restart CFL (for direct, adjoint, and linearized problems).*/
=======
  Wrt_Restart_Compact,                /*!< \brief Write compact restart files with minimum nr. of variables. */
>>>>>>> a0ab3da9
  Read_Binary_Restart,                /*!< \brief Read binary SU2 native restart files.*/
  Wrt_Restart_Overwrite,              /*!< \brief Overwrite restart files or append iteration number.*/
  Wrt_Surface_Overwrite,              /*!< \brief Overwrite surface output files or append iteration number.*/
  Wrt_Volume_Overwrite,               /*!< \brief Overwrite volume output files or append iteration number.*/
  Restart_Flow;                       /*!< \brief Restart flow solution for adjoint and linearized problems. */
  unsigned short nMarker_Monitoring,  /*!< \brief Number of markers to monitor. */
  nMarker_Designing,                  /*!< \brief Number of markers for the objective function. */
  nMarker_GeoEval,                    /*!< \brief Number of markers for the objective function. */
  nMarker_ZoneInterface,              /*!< \brief Number of markers in the zone interface. */
  nMarker_Plotting,                   /*!< \brief Number of markers to plot. */
  nMarker_Analyze,                    /*!< \brief Number of markers to analyze. */
  nMarker_Moving,                     /*!< \brief Number of markers in motion (DEFORMING, MOVING_WALL). */
  nMarker_PyCustom,                   /*!< \brief Number of markers that are customizable in Python. */
  nMarker_DV,                         /*!< \brief Number of markers affected by the design variables. */
  nMarker_WallFunctions,              /*!< \brief Number of markers for which wall functions must be applied. */
  nMarker_StrongBC,                   /*!< \brief Number of markers for which a strong BC must be applied. */
  nMarker_SobolevBC;                  /*!< \brief Number of markers treaded in the gradient problem. */
  string *Marker_Monitoring,          /*!< \brief Markers to monitor. */
  *Marker_Designing,                  /*!< \brief Markers to design. */
  *Marker_GeoEval,                    /*!< \brief Markers to evaluate geometry. */
  *Marker_Plotting,                   /*!< \brief Markers to plot. */
  *Marker_Analyze,                    /*!< \brief Markers to analyze. */
  *Marker_ZoneInterface,              /*!< \brief Markers in the FSI interface. */
  *Marker_Moving,                     /*!< \brief Markers in motion (DEFORMING, MOVING_WALL). */
  *Marker_PyCustom,                   /*!< \brief Markers that are customizable in Python. */
  *Marker_DV,                         /*!< \brief Markers affected by the design variables. */
  *Marker_WallFunctions,              /*!< \brief Markers for which wall functions must be applied. */
  *Marker_StrongBC,                   /*!< \brief Markers for which a strong BC must be applied. */
  *Marker_SobolevBC;                  /*!< \brief Markers in the gradient solver */

  unsigned short nConfig_Files;       /*!< \brief Number of config files for multiphysics problems. */
  string *Config_Filenames;           /*!< \brief List of names for configuration files. */
  SST_OPTIONS *SST_Options;           /*!< \brief List of modifications/corrections/versions of SST turbulence model.*/
  SA_OPTIONS *SA_Options;             /*!< \brief List of modifications/corrections/versions of SA turbulence model.*/
  LM_OPTIONS *LM_Options;             /*!< \brief List of modifications/corrections/versions of SA turbulence model.*/
  unsigned short nSST_Options;        /*!< \brief Number of SST options specified. */
  unsigned short nSA_Options;         /*!< \brief Number of SA options specified. */
  unsigned short nLM_Options;         /*!< \brief Number of SA options specified. */
  WALL_FUNCTIONS  *Kind_WallFunctions;        /*!< \brief The kind of wall function to use for the corresponding markers. */
  unsigned short  **IntInfo_WallFunctions;    /*!< \brief Additional integer information for the wall function markers. */
  su2double       **DoubleInfo_WallFunctions; /*!< \brief Additional double information for the wall function markers. */
  unsigned short  *Marker_All_Monitoring,     /*!< \brief Global index for monitoring using the grid information. */
  *Marker_All_GeoEval,               /*!< \brief Global index for geometrical evaluation. */
  *Marker_All_Plotting,              /*!< \brief Global index for plotting using the grid information. */
  *Marker_All_Analyze,               /*!< \brief Global index for plotting using the grid information. */
  *Marker_All_ZoneInterface,         /*!< \brief Global index for FSI interface markers using the grid information. */
  *Marker_All_Turbomachinery,        /*!< \brief Global index for Turbomachinery markers using the grid information. */
  *Marker_All_TurbomachineryFlag,    /*!< \brief Global index for Turbomachinery markers flag using the grid information. */
  *Marker_All_MixingPlaneInterface,  /*!< \brief Global index for MixingPlane interface markers using the grid information. */
  *Marker_All_Giles,                 /*!< \brief Global index for Giles markers using the grid information. */
  *Marker_All_DV,                    /*!< \brief Global index for design variable markers using the grid information. */
  *Marker_All_Moving,                /*!< \brief Global index for moving surfaces using the grid information. */
  *Marker_All_Deform_Mesh,           /*!< \brief Global index for deformable markers at the boundary. */
  *Marker_All_Deform_Mesh_Sym_Plane, /*!< \brief Global index for markers with symmetric deformations. */
  *Marker_All_Fluid_Load,            /*!< \brief Global index for markers in which the flow load is computed/employed. */
  *Marker_All_PyCustom,              /*!< \brief Global index for Python customizable surfaces using the grid information. */
  *Marker_All_Designing,             /*!< \brief Global index for moving using the grid information. */
  *Marker_All_SobolevBC,             /*!< \brief Global index for boundary condition applied to gradient smoothing. */
  *Marker_CfgFile_Monitoring,            /*!< \brief Global index for monitoring using the config information. */
  *Marker_CfgFile_Designing,             /*!< \brief Global index for monitoring using the config information. */
  *Marker_CfgFile_GeoEval,               /*!< \brief Global index for monitoring using the config information. */
  *Marker_CfgFile_Plotting,              /*!< \brief Global index for plotting using the config information. */
  *Marker_CfgFile_Analyze,               /*!< \brief Global index for plotting using the config information. */
  *Marker_CfgFile_ZoneInterface,         /*!< \brief Global index for FSI interface using the config information. */
  *Marker_CfgFile_Turbomachinery,        /*!< \brief Global index for Turbomachinery  using the config information. */
  *Marker_CfgFile_TurbomachineryFlag,    /*!< \brief Global index for Turbomachinery flag using the config information. */
  *Marker_CfgFile_MixingPlaneInterface,  /*!< \brief Global index for MixingPlane interface using the config information. */
  *Marker_CfgFile_Giles,                 /*!< \brief Global index for Giles markers flag using the config information. */
  *Marker_CfgFile_Moving,             /*!< \brief Global index for moving surfaces using the config information. */
  *Marker_CfgFile_Deform_Mesh,        /*!< \brief Global index for deformable markers at the boundary. */
  *Marker_CfgFile_Deform_Mesh_Sym_Plane, /*!< \brief Global index for markers with symmetric deformations. */
  *Marker_CfgFile_Fluid_Load,         /*!< \brief Global index for markers in which the flow load is computed/employed. */
  *Marker_CfgFile_PyCustom,           /*!< \brief Global index for Python customizable surfaces using the config information. */
  *Marker_CfgFile_DV,                 /*!< \brief Global index for design variable markers using the config information. */
  *Marker_CfgFile_PerBound,           /*!< \brief Global index for periodic boundaries using the config information. */
  *Marker_CfgFile_SobolevBC;          /*!< \brief Global index for boundary condition applied to gradient smoothing using the config information. */
  string *PlaneTag;                   /*!< \brief Global index for the plane adaptation (upper, lower). */
  su2double *nBlades;                 /*!< \brief number of blades for turbomachinery computation. */
  unsigned short Geo_Description;     /*!< \brief Description of the geometry. */
  unsigned short Mesh_FileFormat;     /*!< \brief Mesh input format. */
  TAB_OUTPUT Tab_FileFormat;          /*!< \brief Format of the output files. */
  unsigned short output_precision;    /*!< \brief <ofstream>.precision(value) for SU2_DOT and HISTORY output */
  unsigned short ActDisk_Jump;        /*!< \brief Format of the output files. */
  unsigned long StartWindowIteration; /*!< \brief Starting Iteration for long time Windowing apporach . */
  unsigned short nCFL_AdaptParam;     /*!< \brief Number of CFL parameters provided in config. */
  bool CFL_Adapt;        /*!< \brief Use adaptive CFL number. */
  bool HB_Precondition;  /*!< \brief Flag to turn on harmonic balance source term preconditioning */
  su2double RefArea,     /*!< \brief Reference area for coefficient computation. */
  RefElemLength,         /*!< \brief Reference element length for computing the slope limiting epsilon. */
  RefSharpEdges,         /*!< \brief Reference coefficient for detecting sharp edges. */
  RefLength,             /*!< \brief Reference length for moment computation. */
  *RefOriginMoment_X,    /*!< \brief X Origin for moment computation. */
  *RefOriginMoment_Y,    /*!< \brief Y Origin for moment computation. */
  *RefOriginMoment_Z,    /*!< \brief Z Origin for moment computation. */
  *CFL_AdaptParam,       /*!< \brief Information about the CFL ramp. */
  *RelaxFactor_Giles,    /*!< \brief Information about the under relaxation factor for Giles BC. */
  *CFL,                  /*!< \brief CFL number. */
  DomainVolume;          /*!< \brief Volume of the computational grid. */
  unsigned short
  nRefOriginMoment_X,      /*!< \brief Number of X-coordinate moment computation origins. */
  nRefOriginMoment_Y,      /*!< \brief Number of Y-coordinate moment computation origins. */
  nRefOriginMoment_Z;      /*!< \brief Number of Z-coordinate moment computation origins. */
  unsigned short nMesh_Box_Size;
  short *Mesh_Box_Size;          /*!< \brief Array containing the number of grid points in the x-, y-, and z-directions for the analytic RECTANGLE and BOX grid formats. */
  unsigned short Mesh_Box_PSolFEM; /*!< \brief FEM polynomial degree of the solution for the RECTANGLE and BOX grid formats. */
  string Mesh_FileName,          /*!< \brief Mesh input file. */
  Mesh_Out_FileName,             /*!< \brief Mesh output file. */
  Solution_FileName,             /*!< \brief Flow solution input file. */
  Solution_AdjFileName,          /*!< \brief Adjoint solution input file for drag functional. */
  Volume_FileName,               /*!< \brief Flow variables output file. */
  Conv_FileName,                 /*!< \brief Convergence history output file. */
  Breakdown_FileName,            /*!< \brief Breakdown output file. */
  Restart_FileName,              /*!< \brief Restart file for flow variables. */
  Restart_AdjFileName,           /*!< \brief Restart file for adjoint variables, drag functional. */
  Adj_FileName,                  /*!< \brief Output file with the adjoint variables. */
  ObjFunc_Grad_FileName,         /*!< \brief Gradient of the objective function. */
  ObjFunc_Value_FileName,        /*!< \brief Objective function. */
  SurfCoeff_FileName,            /*!< \brief Output file with the flow variables on the surface. */
  SurfAdjCoeff_FileName,         /*!< \brief Output file with the adjoint variables on the surface. */
  SurfSens_FileName,             /*!< \brief Output file for the sensitivity on the surface (discrete adjoint). */
  VolSens_FileName,              /*!< \brief Output file for the sensitivity in the volume (discrete adjoint). */
  ObjFunc_Hess_FileName;         /*!< \brief Hessian approximation obtained by the Sobolev smoothing solver. */

  bool
  Wrt_Performance,           /*!< \brief Write the performance summary at the end of a calculation.  */
  Wrt_AD_Statistics,         /*!< \brief Write the tape statistics (discrete adjoint).  */
  Wrt_MeshQuality,           /*!< \brief Write the mesh quality statistics to the visualization files.  */
  Wrt_MultiGrid,             /*!< \brief Write the coarse grids to the visualization files.  */
  Wrt_Projected_Sensitivity, /*!< \brief Write projected sensitivities (dJ/dx) on surfaces to ASCII file. */
  Plot_Section_Forces;       /*!< \brief Write sectional forces for specified markers. */
  unsigned short
  Console_Output_Verb,  /*!< \brief Level of verbosity for console output */
  Kind_Average;         /*!< \brief Particular average for the marker analyze. */
  su2double Gamma,      /*!< \brief Ratio of specific heats of the gas. */
  Bulk_Modulus,         /*!< \brief Value of the bulk modulus for incompressible flows. */
  Beta_Factor,          /*!< \brief Value of the epsilon^2 multiplier for Beta for the incompressible preconditioner. */
  Gas_Constant,         /*!< \brief Specific gas constant. */
  Gas_ConstantND,       /*!< \brief Non-dimensional specific gas constant. */
  *Molecular_Weight;    /*!< \brief Molecular weight of an incompressible ideal gas (g/mol). */
  unsigned short nMolecular_Weight, /*!< \brief Number of species molecular weights. */
  nSpecific_Heat_Cp;              /*!< \brief Number of species specific heat constants at constant pressure. */
  su2double *Specific_Heat_Cp, /*!< \brief Specific heat at constant pressure. */
  Thermal_Expansion_Coeff,    /*!< \brief Thermal expansion coefficient. */
  Thermal_Expansion_CoeffND,  /*!< \brief Non-dimensional thermal expansion coefficient. */
  Inc_Density_Ref,       /*!< \brief Reference density for custom incompressible non-dim. */
  Inc_Velocity_Ref,      /*!< \brief Reference velocity for custom incompressible non-dim. */
  Inc_Temperature_Ref,   /*!< \brief Reference temperature for custom incompressible non-dim. */
  Inc_Density_Init,      /*!< \brief Initial density for incompressible flows. */
  Inc_Temperature_Init,  /*!< \brief Initial temperature for incompressible flows w/ heat transfer. */
  Heat_Flux_Ref,         /*!< \brief Reference heat flux for non-dim. */
  Gas_Constant_Ref,      /*!< \brief Reference specific gas constant. */
  Temperature_Critical,  /*!< \brief Critical Temperature for real fluid model.  */
  Pressure_Critical,     /*!< \brief Critical Pressure for real fluid model.  */
  Density_Critical,      /*!< \brief Critical Density for real fluid model.  */
  Acentric_Factor,       /*!< \brief Acentric Factor for real fluid model.  */
  *Mu_Constant,           /*!< \brief Constant viscosity for ConstantViscosity model.  */
  *Thermal_Conductivity_Constant,  /*!< \brief Constant thermal conductivity for ConstantConductivity model.  */
  *Mu_Ref,                /*!< \brief Reference viscosity for Sutherland model.  */
  *Mu_Temperature_Ref,    /*!< \brief Reference temperature for Sutherland model.  */
  *Mu_S;                  /*!< \brief Reference S for Sutherland model.  */
  unsigned short nMu_Constant,   /*!< \brief Number of species constant viscosities. */
  nMu_Ref,                       /*!< \brief Number of species reference constants for Sutherland model. */
  nMu_Temperature_Ref,           /*!< \brief Number of species reference temperature for Sutherland model. */
  nMu_S,                         /*!< \brief Number of species reference S for Sutherland model. */
  nThermal_Conductivity_Constant,/*!< \brief Number of species constant thermal conductivity. */
  nPrandtl_Lam,                  /*!< \brief Number of species laminar Prandtl number. */
  nPrandtl_Turb,                 /*!< \brief Number of species turbulent Prandtl number. */
  nConstant_Lewis_Number;       /*!< \brief Number of species Lewis Number. */
  su2double Diffusivity_Constant;   /*!< \brief Constant mass diffusivity for scalar transport.  */
  su2double Diffusivity_ConstantND; /*!< \brief Non-dim. constant mass diffusivity for scalar transport.  */
  su2double Schmidt_Number_Laminar;   /*!< \brief Laminar Schmidt number for mass diffusion.  */
  su2double Schmidt_Number_Turbulent; /*!< \brief Turbulent Schmidt number for mass diffusion.  */
  su2double *Constant_Lewis_Number;   /*!< \brief Different Lewis number for mass diffusion.  */
  array<su2double, N_POLY_COEFFS> CpPolyCoefficientsND{{0.0}};  /*!< \brief Definition of the non-dimensional temperature polynomial coefficients for specific heat Cp. */
  array<su2double, N_POLY_COEFFS> MuPolyCoefficientsND{{0.0}};  /*!< \brief Definition of the non-dimensional temperature polynomial coefficients for viscosity. */
  array<su2double, N_POLY_COEFFS> KtPolyCoefficientsND{{0.0}};  /*!< \brief Definition of the non-dimensional temperature polynomial coefficients for thermal conductivity. */
  su2double TurbIntensityAndViscRatioFreeStream[2]; /*!< \brief Freestream turbulent intensity and viscosity ratio for turbulence and transition models. */
  su2double Energy_FreeStream,     /*!< \brief Free-stream total energy of the fluid.  */
  ModVel_FreeStream,               /*!< \brief Magnitude of the free-stream velocity of the fluid.  */
  ModVel_FreeStreamND,             /*!< \brief Non-dimensional magnitude of the free-stream velocity of the fluid.  */
  Density_FreeStream,              /*!< \brief Free-stream density of the fluid. */
  Viscosity_FreeStream,            /*!< \brief Free-stream viscosity of the fluid.  */
  EddyViscosity_FreeStream,            /*!< \brief Free-stream viscosity of the fluid.  */
  Tke_FreeStream,                  /*!< \brief Total turbulent kinetic energy of the fluid.  */
  Intermittency_FreeStream,        /*!< \brief Freestream intermittency (for sagt transition model) of the fluid.  */
  ReThetaT_FreeStream,             /*!< \brief Freestream Transition Momentum Thickness Reynolds Number (for LM transition model) of the fluid.  */
  NuFactor_FreeStream,             /*!< \brief Ratio of turbulent to laminar viscosity. */
  NuFactor_Engine,                 /*!< \brief Ratio of turbulent to laminar viscosity at the engine. */
  KFactor_LowerLimit,               /*!< \Non dimensional coefficient for lower limit of K in SST model. */
  OmegaFactor_LowerLimit,           /*!< \Non dimensional coefficient for lower limit of omega in SST model. */
  SecondaryFlow_ActDisk,           /*!< \brief Ratio of turbulent to laminar viscosity at the actuator disk. */
  Initial_BCThrust,                /*!< \brief Ratio of turbulent to laminar viscosity at the actuator disk. */
  Pressure_FreeStream,             /*!< \brief Total pressure of the fluid. */
  Pressure_Thermodynamic,          /*!< \brief Thermodynamic pressure of the fluid. */
  Temperature_FreeStream,          /*!< \brief Total temperature of the fluid.  */
  Temperature_ve_FreeStream;       /*!< \brief Total vibrational-electronic temperature of the fluid.  */
  unsigned short wallModel_MaxIter; /*!< \brief maximum number of iterations for the Newton method for the wall model */
  su2double wallModel_Kappa,        /*!< \brief von Karman constant kappa for turbulence wall modeling */
  wallModel_B,                      /*!< \brief constant B for turbulence wall modeling */
  wallModel_RelFac,                 /*!< \brief relaxation factor for the Newton method used in the wall model */
  wallModel_MinYplus;               /*!< \brief minimum Y+ value, below which the wall model is not used anymore */
  su2double *Prandtl_Lam,      /*!< \brief Laminar Prandtl number for the gas.  */
  *Prandtl_Turb,               /*!< \brief Turbulent Prandtl number for the gas.  */
  Length_Ref,                 /*!< \brief Reference length for non-dimensionalization. */
  Pressure_Ref,               /*!< \brief Reference pressure for non-dimensionalization.  */
  Temperature_Ref,            /*!< \brief Reference temperature for non-dimensionalization.*/
  Temperature_ve_Ref,         /*!< \brief Reference vibrational-electronic temperature for non-dimensionalization.*/
  Density_Ref,                /*!< \brief Reference density for non-dimensionalization.*/
  Velocity_Ref,               /*!< \brief Reference velocity for non-dimensionalization.*/
  Time_Ref,                   /*!< \brief Reference time for non-dimensionalization. */
  Viscosity_Ref,              /*!< \brief Reference viscosity for non-dimensionalization. */
  Thermal_Conductivity_Ref,   /*!< \brief Reference conductivity for non-dimensionalization. */
  Energy_Ref,                 /*!< \brief Reference viscosity for non-dimensionalization. */
  Wall_Temperature,           /*!< \brief Temperature at an isotropic wall in Kelvin. */
  Omega_Ref,                  /*!< \brief Reference angular velocity for non-dimensionalization. */
  Force_Ref,                  /*!< \brief Reference body force for non-dimensionalization. */
  Pressure_FreeStreamND,      /*!< \brief Farfield pressure value (external flow). */
  Pressure_ThermodynamicND,   /*!< \brief Farfield thermodynamic pressure value. */
  Temperature_FreeStreamND,   /*!< \brief Farfield temperature value (external flow). */
  Temperature_ve_FreeStreamND,/*!< \brief Farfield vibrational-electronic temperature value (external flow). */
  Density_FreeStreamND,       /*!< \brief Farfield density value (external flow). */
  Velocity_FreeStreamND[3],   /*!< \brief Farfield velocity values (external flow). */
  Energy_FreeStreamND,        /*!< \brief Farfield energy value (external flow). */
  Viscosity_FreeStreamND,     /*!< \brief Farfield viscosity value (external flow). */
  EddyViscosity_FreeStreamND,     /*!< \brief Farfield viscosity value (external flow). */
  Tke_FreeStreamND,           /*!< \brief Farfield kinetic energy (external flow). */
  Omega_FreeStreamND,         /*!< \brief Specific dissipation (external flow). */
  Omega_FreeStream;           /*!< \brief Specific dissipation (external flow). */
  bool Variable_Density;      /*!< \brief Variable density for incompressible flow. */
  unsigned short nElectric_Constant;    /*!< \brief Number of different electric constants. */
  su2double *Electric_Constant;         /*!< \brief Dielectric constant modulus. */
  su2double Knowles_B,                  /*!< \brief Knowles material model constant B. */
  Knowles_N;                            /*!< \brief Knowles material model constant N. */
  bool DE_Effects;                      /*!< Application of DE effects to FE analysis */
  bool RefGeom, RefGeomSurf;            /*!< Read a reference geometry for optimization purposes. */
  unsigned long refNodeID;              /*!< \brief Global ID for the reference node (optimization). */
  string RefGeom_FEMFileName;           /*!< \brief File name for reference geometry. */
  unsigned short RefGeom_FileFormat;    /*!< \brief Mesh input format. */
  STRUCT_2DFORM Kind_2DElasForm;        /*!< \brief Kind of bidimensional elasticity solver. */
  unsigned short nIterFSI_Ramp;         /*!< \brief Number of FSI subiterations during which a ramp is applied. */
  unsigned short iInst;                 /*!< \brief Current instance value */
  su2double AitkenStatRelax;      /*!< \brief Aitken's relaxation factor (if set as static) */
  su2double AitkenDynMaxInit;     /*!< \brief Aitken's maximum dynamic relaxation factor for the first iteration */
  su2double AitkenDynMinInit;     /*!< \brief Aitken's minimum dynamic relaxation factor for the first iteration */
  bool RampAndRelease;            /*!< \brief option for ramp load and release */
  bool Sine_Load;                 /*!< \brief option for sine load */
  su2double Thermal_Diffusivity;  /*!< \brief Thermal diffusivity used in the heat solver. */
  su2double Mach_Motion;          /*!< \brief Mach number based on mesh velocity and freestream quantities. */

  su2double Motion_Origin[3] = {0.0}, /*!< \brief Mesh motion origin. */
  Translation_Rate[3] = {0.0},        /*!< \brief Translational velocity of the mesh. */
  Rotation_Rate[3] = {0.0},           /*!< \brief Angular velocity of the mesh . */
  Pitching_Omega[3] = {0.0},          /*!< \brief Angular frequency of the mesh pitching. */
  Pitching_Ampl[3] = {0.0},           /*!< \brief Pitching amplitude. */
  Pitching_Phase[3] = {0.0},          /*!< \brief Pitching phase offset. */
  Plunging_Omega[3] = {0.0},          /*!< \brief Angular frequency of the mesh plunging. */
  Plunging_Ampl[3] = {0.0};           /*!< \brief Plunging amplitude. */
  su2double *MarkerMotion_Origin, /*!< \brief Mesh motion origin of marker. */
  *MarkerTranslation_Rate,        /*!< \brief Translational velocity of marker. */
  *MarkerRotation_Rate,           /*!< \brief Angular velocity of marker. */
  *MarkerPitching_Omega,          /*!< \brief Angular frequency of marker. */
  *MarkerPitching_Ampl,           /*!< \brief Pitching amplitude of marker. */
  *MarkerPitching_Phase,          /*!< \brief Pitching phase offset of marker. */
  *MarkerPlunging_Omega,          /*!< \brief Angular frequency of marker.. */
  *MarkerPlunging_Ampl;           /*!< \brief Plunging amplitude of marker. */

  unsigned short
  nMarkerMotion_Origin,           /*!< \brief Number of values provided for mesh motion origin of marker. */
  nMarkerTranslation,             /*!< \brief Number of values provided for translational velocity of marker. */
  nMarkerRotation_Rate,           /*!< \brief Number of values provided for angular velocity of marker. */
  nMarkerPitching_Omega,          /*!< \brief Number of values provided for angular frequency of marker. */
  nMarkerPitching_Ampl,           /*!< \brief Number of values provided for pitching amplitude of marker. */
  nMarkerPitching_Phase,          /*!< \brief Number of values provided for pitching phase offset of marker. */
  nMarkerPlunging_Omega,          /*!< \brief Number of values provided for angular frequency of marker. */
  nMarkerPlunging_Ampl,           /*!< \brief Number of values provided for plunging amplitude of marker. */
  nRough_Wall;                    /*!< \brief Number of rough walls. */
  su2double  *Omega_HB;           /*!< \brief Frequency for Harmonic Balance Operator (in rad/s). */
  unsigned short
  nOmega_HB,                      /*!< \brief Number of frequencies in Harmonic Balance Operator. */
  nMoveMotion_Origin,             /*!< \brief Number of motion origins. */
  *MoveMotion_Origin;             /*!< \brief Keeps track if we should move moment origin. */
  vector<vector<vector<su2double> > > Aeroelastic_np1, /*!< \brief Aeroelastic solution at time level n+1. */
  Aeroelastic_n,                  /*!< \brief Aeroelastic solution at time level n. */
  Aeroelastic_n1;                 /*!< \brief Aeroelastic solution at time level n-1. */
  su2double FlutterSpeedIndex,    /*!< \brief The flutter speed index. */
  PlungeNaturalFrequency,         /*!< \brief Plunging natural frequency for Aeroelastic. */
  PitchNaturalFrequency,          /*!< \brief Pitch natural frequency for Aeroelastic. */
  AirfoilMassRatio,               /*!< \brief The airfoil mass ratio for Aeroelastic. */
  CG_Location,                    /*!< \brief Center of gravity location for Aeroelastic. */
  RadiusGyrationSquared;          /*!< \brief The radius of gyration squared for Aeroelastic. */
  su2double *Aeroelastic_plunge,  /*!< \brief Value of plunging coordinate at the end of an external iteration. */
  *Aeroelastic_pitch;             /*!< \brief Value of pitching coordinate at the end of an external iteration. */
  unsigned short AeroelasticIter; /*!< \brief Solve the aeroelastic equations every given number of internal iterations. */
  unsigned short Gust_Type,   /*!< \brief Type of Gust. */
  Gust_Dir;                   /*!< \brief Direction of the gust */
  su2double Gust_WaveLength,  /*!< \brief The gust wavelength. */
  Gust_Periods,               /*!< \brief Number of gust periods. */
  Gust_Ampl,                  /*!< \brief Gust amplitude. */
  Gust_Begin_Time,            /*!< \brief Time at which to begin the gust. */
  Gust_Begin_Loc;             /*!< \brief Location at which the gust begins. */
  /*! \brief Maximal scalar product of the normed far-field velocity vector and a space coordinate where fixed turbulence quantities are set. */
  su2double Turb_Fixed_Values_MaxScalarProd;
  long Visualize_CV;          /*!< \brief Node number for the CV to be visualized */
  bool ExtraOutput;           /*!< \brief Check if extra output need. */
  bool Wall_Functions;           /*!< \brief Use wall functions with the turbulence model */
  long ExtraHeatOutputZone;      /*!< \brief Heat solver zone with extra screen output */
  bool CentrifugalForce;         /*!< \brief Application of centrifugal forces to the FE analysis */
  bool PseudoStatic;             /*!< \brief Application of dead loads to the FE analysis */
  bool SteadyRestart;            /*!< \brief Restart from a steady state for FSI problems. */
  su2double Newmark_beta,        /*!< \brief Parameter alpha for Newmark method. */
  Newmark_gamma;                 /*!< \brief Parameter delta for Newmark method. */
  unsigned short nIntCoeffs;     /*!< \brief Number of integration coeffs for structural calculations. */
  su2double *Int_Coeffs;         /*!< \brief Time integration coefficients for structural method. */
  unsigned short nElasticityMod, /*!< \brief Number of different values for the elasticity modulus. */
  nPoissonRatio,                    /*!< \brief Number of different values for the Poisson ratio modulus. */
  nMaterialDensity,                 /*!< \brief Number of different values for the Material density. */
  nMaterialThermalExpansion;        /*!< \brief Number of different values for thermal expansion coefficient. */
  su2double *ElasticityMod,         /*!< \brief Value of the elasticity moduli. */
  *PoissonRatio,                    /*!< \brief Value of the Poisson ratios. */
  *MaterialDensity,                 /*!< \brief Value of the Material densities. */
  *MaterialThermalExpansion,        /*!< \brief Value of the thermal expansion coefficients. */
  MaterialReferenceTemperature;     /*!< \brief Value of the reference temperature for thermal expansion. */
  unsigned short nElectric_Field,   /*!< \brief Number of different values for the electric field in the membrane. */
  nDim_Electric_Field;              /*!< \brief Dimensionality of the problem. */
  unsigned short nDim_RefNode;      /*!< \brief Dimensionality of the vector . */
  su2double *Electric_Field_Mod,    /*!< \brief Values of the modulus of the electric field. */
  *Electric_Field_Dir;              /*!< \brief Direction of the electric field. */
  su2double *RefNode_Displacement;  /*!< \brief Displacement of the reference node. */
  bool Ramp_Load;                         /*!< \brief Apply the load with linear increases. */
  unsigned short Dynamic_LoadTransfer;    /*!< \brief Method for dynamic load transferring. */
  bool IncrementalLoad;                   /*!< \brief Apply the load in increments (for nonlinear structural analysis). */
  unsigned long IncLoad_Nincrements;      /*!< \brief Number of increments. */
  su2double Ramp_Time;                    /*!< \brief Time until the maximum load is applied. */
  bool Predictor,                         /*!< \brief Determines whether a predictor step is used. */
  Relaxation;                             /*!< \brief Determines whether a relaxation step is used. */
  unsigned short Pred_Order;              /*!< \brief Order of the predictor for FSI applications. */
  INTERFACE_INTERPOLATOR Kind_Interpolation; /*!< \brief type of interpolation to use for FSI applications. */
  bool ConservativeInterpolation;            /*!< \brief Conservative approach for non matching mesh interpolation. */
  unsigned short NumNearestNeighbors;        /*!< \brief Number of neighbors used for Nearest Neighbor interpolation. */
  RADIAL_BASIS Kind_RadialBasisFunction;     /*!< \brief type of radial basis function to use for radial basis FSI. */
  bool RadialBasisFunction_PolynomialOption; /*!< \brief Option of whether to include polynomial terms in Radial Basis Function Interpolation or not. */
  su2double RadialBasisFunction_Parameter;   /*!< \brief Radial basis function parameter (radius). */
  su2double RadialBasisFunction_PruneTol;    /*!< \brief Tolerance to prune the RBF interpolation matrix. */
  bool Prestretch;                           /*!< \brief Read a reference geometry for optimization purposes. */
  string Prestretch_FEMFileName;             /*!< \brief File name for reference geometry. */
  string FEA_FileName;              /*!< \brief File name for element-based properties. */
  bool FEAAdvancedMode;             /*!< \brief Determine if advanced features are used from the element-based FEA analysis (experimental). */
  su2double RefGeom_Penalty,        /*!< \brief Penalty weight value for the reference geometry objective function. */
  RefNode_Penalty,                  /*!< \brief Penalty weight value for the reference node objective function. */
  DV_Penalty;                       /*!< \brief Penalty weight to add a constraint to the total amount of stiffness. */
  array<su2double,2> StressPenaltyParam = {{1.0, 20.0}}; /*!< \brief Allowed stress and KS aggregation exponent. */
  unsigned long Nonphys_Points,     /*!< \brief Current number of non-physical points in the solution. */
  Nonphys_Reconstr;                 /*!< \brief Current number of non-physical reconstructions for 2nd-order upwinding. */
  su2double ParMETIS_tolerance;     /*!< \brief Load balancing tolerance for ParMETIS. */
  long ParMETIS_pointWgt;           /*!< \brief Load balancing weight given to points. */
  long ParMETIS_edgeWgt;            /*!< \brief Load balancing weight given to edges. */
  unsigned short DirectDiff;        /*!< \brief Direct Differentation mode. */
  bool DiscreteAdjoint;                /*!< \brief AD-based discrete adjoint mode. */
  su2double Const_DES;                 /*!< \brief Detached Eddy Simulation Constant. */
  WINDOW_FUNCTION Kind_WindowFct;      /*!< \brief Type of window (weight) function for objective functional. */
  unsigned short Kind_HybridRANSLES;   /*!< \brief Kind of Hybrid RANS/LES. */
  unsigned short Kind_RoeLowDiss;      /*!< \brief Kind of Roe scheme with low dissipation for unsteady flows. */

  unsigned short nSpanWiseSections; /*!< \brief number of span-wise sections */
  unsigned short nSpanMaxAllZones;  /*!< \brief number of maximum span-wise sections for all zones */
  unsigned short *nSpan_iZones;     /*!< \brief number of span-wise sections for each zones */
  bool turbMixingPlane;             /*!< \brief option for turbulent mixingplane */
  bool SpatialFourier;              /*!< \brief option for computing the fourier transforms for subsonic non-reflecting BC. */
  bool RampRotatingFrame;           /*!< \brief option for ramping up or down the Rotating Frame values */
  bool RampOutletPressure;          /*!< \brief option for ramping up or down the outlet pressure */
  su2double AverageMachLimit;           /*!< \brief option for turbulent mixingplane */
  su2double FinalRotation_Rate_Z;       /*!< \brief Final rotation rate Z if Ramp rotating frame is activated. */
  su2double FinalOutletPressure;        /*!< \brief Final outlet pressure if Ramp outlet pressure is activated. */
  su2double MonitorOutletPressure;      /*!< \brief Monitor outlet pressure if Ramp outlet pressure is activated. */
  array<su2double, N_POLY_COEFFS> cp_polycoeffs{{0.0}};  /*!< \brief Array for specific heat polynomial coefficients. */
  array<su2double, N_POLY_COEFFS> mu_polycoeffs{{0.0}};  /*!< \brief Array for viscosity polynomial coefficients. */
  array<su2double, N_POLY_COEFFS> kt_polycoeffs{{0.0}};  /*!< \brief Array for thermal conductivity polynomial coefficients. */
  bool Body_Force;                      /*!< \brief Flag to know if a body force is included in the formulation. */

  ENUM_STREAMWISE_PERIODIC Kind_Streamwise_Periodic; /*!< \brief Kind of Streamwise periodic flow (pressure drop or massflow) */
  bool Streamwise_Periodic_Temperature;              /*!< \brief Use real periodicity for Energy equation or otherwise outlet source term. */
  su2double Streamwise_Periodic_PressureDrop;        /*!< \brief Value of prescribed pressure drop [Pa] which results in an artificial body force vector. */
  su2double Streamwise_Periodic_TargetMassFlow;      /*!< \brief Value of prescribed massflow [kg/s] which results in an delta p and therefore an artificial body force vector. */
  su2double Streamwise_Periodic_OutletHeat;          /*!< /brief Heatflux boundary [W/m^2] imposed at streamwise periodic outlet. */

  su2double *FreeStreamTurboNormal;     /*!< \brief Direction to initialize the flow in turbomachinery computation */
  su2double Restart_Bandwidth_Agg;      /*!< \brief The aggregate of the bandwidth for writing binary restarts (to be averaged later). */
  su2double Max_Vel2;                   /*!< \brief The maximum velocity^2 in the domain for the incompressible preconditioner. */
  bool topology_optimization;           /*!< \brief If the structural solver should consider a variable density field to penalize element stiffness. */
  string top_optim_output_file;         /*!< \brief File to where the derivatives w.r.t. element densities will be written to. */
  su2double simp_exponent;              /*!< \brief Exponent for the density-based stiffness penalization of the SIMP method. */
  su2double simp_minimum_stiffness;     /*!< \brief Lower bound for the stiffness penalization of the SIMP method. */
  ENUM_FILTER_KERNEL* top_optim_kernels;   /*!< \brief The kernels to use. */
  unsigned short top_optim_nKernel;        /*!< \brief Number of kernels specified. */
  unsigned short top_optim_nKernelParams;  /*!< \brief Number of kernel parameters specified. */
  unsigned short top_optim_nRadius;        /*!< \brief Number of radius values specified. */
  unsigned short top_optim_search_lim;     /*!< \brief Limit the maximum "logical radius" considered during filtering. */
  su2double *top_optim_kernel_params;  /*!< \brief The kernel parameters. */
  su2double *top_optim_filter_radius;  /*!< \brief Radius of the filter(s) used on the design density for topology optimization. */
  ENUM_PROJECTION_FUNCTION top_optim_proj_type;  /*!< \brief The projection function used in topology optimization. */
  su2double top_optim_proj_param;      /*!< \brief The value of the parameter for the projection function. */
  bool HeatSource;                     /*!< \brief Flag to know if there is a volumetric heat source on the flow. */
  su2double ValHeatSource;             /*!< \brief Value of the volumetric heat source on the flow (W/m3). */
  su2double Heat_Source_Rot_Z;         /*!< \brief Rotation of the volumetric heat source on the Z axis. */
  RADIATION_MODEL Kind_Radiation;      /*!< \brief Kind of radiation model used. */
  P1_INIT Kind_P1_Init;                /*!< \brief Kind of initialization used in the P1 model. */
  su2double Absorption_Coeff,          /*!< \brief Absorption coefficient of the medium (radiation). */
  Scattering_Coeff;                    /*!< \brief Scattering coefficient of the medium (radiation). */
  unsigned short nMarker_Emissivity;   /*!< \brief Number of markers for which the emissivity is defined. */
  string *Marker_Emissivity;           /*!< \brief Wall markers with defined emissivity. */
  su2double *Wall_Emissivity;          /*!< \brief Emissivity of the wall. */
  bool Radiation;                      /*!< \brief Determines if a radiation model is incorporated. */
  su2double CFL_Rad;                   /*!< \brief CFL Number for the radiation solver. */

  array<su2double,6> default_cfl_adapt;  /*!< \brief Default CFL adapt param array for the COption class. */
  su2double vel_init[3], /*!< \brief initial velocity array for the COption class. */
  vel_inf[3],            /*!< \brief freestream velocity array for the COption class. */
  eng_cyl[7],            /*!< \brief engine box array for the COption class. */
  eng_val[5],            /*!< \brief engine box array values for the COption class. */
  jst_coeff[2],          /*!< \brief artificial dissipation (flow) array for the COption class. */
  ffd_coeff[3],          /*!< \brief artificial dissipation (flow) array for the COption class. */
  mixedout_coeff[3],     /*!< \brief default mixedout algorithm coefficients for the COption class. */
  rampRotFrame_coeff[3], /*!< \brief ramp rotating frame coefficients for the COption class. */
  rampOutPres_coeff[3],  /*!< \brief ramp outlet pressure coefficients for the COption class. */
  jst_adj_coeff[2],      /*!< \brief artificial dissipation (adjoint) array for the COption class. */
  mesh_box_length[3],    /*!< \brief mesh box length for the COption class. */
  mesh_box_offset[3],    /*!< \brief mesh box offset for the COption class. */
  geo_loc[2],            /*!< \brief SU2_GEO section locations array for the COption class. */
  distortion[2],         /*!< \brief SU2_GEO section locations array for the COption class. */
  ea_lim[3],             /*!< \brief equivalent area limit array for the COption class. */
  grid_fix[6],           /*!< \brief fixed grid (non-deforming region) array for the COption class. */
  ffd_axis[3],           /*!< \brief FFD axis for the COption class. */
  inc_crit[3],           /*!< \brief incremental criteria array for the COption class. */
  extrarelfac[2],        /*!< \brief extra relaxation factor for Giles BC in the COption class. */
  sineload_coeff[3],     /*!< \brief values for a sine load. */
  body_force[3],         /*!< \brief body force vector for the COption class. */
  nacelle_location[5],   /*!< \brief Location of the nacelle. */
  hs_axes[3],            /*!< \brief principal axes (x, y, z) of the ellipsoid containing the heat source. */
  hs_center[3];          /*!< \brief position of the center of the heat source. */

  UPWIND Riemann_Solver_FEM;         /*!< \brief Riemann solver chosen for the DG method. */
  su2double Quadrature_Factor_Straight;      /*!< \brief Factor applied during quadrature of elements with a constant Jacobian. */
  su2double Quadrature_Factor_Curved;        /*!< \brief Factor applied during quadrature of elements with a non-constant Jacobian. */
  su2double Quadrature_Factor_Time_ADER_DG;  /*!< \brief Factor applied during quadrature in time for ADER-DG. */
  su2double Theta_Interior_Penalty_DGFEM;    /*!< \brief Factor for the symmetrizing terms in the DG discretization of the viscous fluxes. */
  unsigned short byteAlignmentMatMul;        /*!< \brief Number of bytes in the vectorization direction for the matrix multiplication. Multipe of 64. */
  unsigned short sizeMatMulPadding;          /*!< \brief The matrix size in the vectorization direction padded to a multiple of 8. Computed from byteAlignmentMatMul. */
  bool Compute_Entropy;                      /*!< \brief Whether or not to compute the entropy in the fluid model. */
  bool Use_Lumped_MassMatrix_DGFEM;          /*!< \brief Whether or not to use the lumped mass matrix for DGFEM. */
  bool Jacobian_Spatial_Discretization_Only; /*!< \brief Flag to know if only the exact Jacobian of the spatial discretization must be computed. */
  bool Compute_Average;                      /*!< \brief Whether or not to compute averages for unsteady simulations in FV or DG solver. */
  unsigned short Comm_Level;                 /*!< \brief Level of MPI communications to be performed. */
  VERIFICATION_SOLUTION Kind_Verification_Solution; /*!< \brief Verification solution for accuracy assessment. */

  bool Time_Domain;              /*!< \brief Determines if the multizone problem is solved in time-domain */
  unsigned long nOuterIter,      /*!< \brief Determines the number of outer iterations in the multizone problem */
  nInnerIter,                    /*!< \brief Determines the number of inner iterations in each multizone block */
  nTimeIter,                     /*!< \brief Determines the number of time iterations in the multizone problem */
  nIter,                         /*!< \brief Determines the number of pseudo-time iterations in a single-zone problem */
  Restart_Iter;                  /*!< \brief Determines the restart iteration in the multizone problem */
  su2double Time_Step;           /*!< \brief Determines the time step for the multizone problem */
  su2double Max_Time;            /*!< \brief Determines the maximum time for the time-domain problems */

  unsigned long HistoryWrtFreq[3],    /*!< \brief Array containing history writing frequencies for timer iter, outer iter, inner iter */
                ScreenWrtFreq[3];     /*!< \brief Array containing screen writing frequencies for timer iter, outer iter, inner iter */
  OUTPUT_TYPE* VolumeOutputFiles;     /*!< \brief File formats to output */
  unsigned short nVolumeOutputFiles=0;/*!< \brief Number of File formats to output */
  unsigned short nVolumeOutputFrequencies; /*!< \brief Number of frequencies for the volume outputs */
  unsigned long *VolumeOutputFrequencies; /*!< \brief list containing the writing frequencies */

  bool Multizone_Mesh;            /*!< \brief Determines if the mesh contains multiple zones. */
  bool Wrt_ZoneConv;              /*!< \brief Write the convergence history of each individual zone to screen. */
  bool Wrt_ZoneHist;              /*!< \brief Write the convergence history of each individual zone to file. */
  bool SpecialOutput,             /*!< \brief Determines if the special output is written. */
  Wrt_ForcesBreakdown;            /*!< \brief Determines if the forces breakdown file is written. */
  string *ScreenOutput,           /*!< \brief Kind of the screen output. */
  *HistoryOutput, *VolumeOutput;  /*!< \brief Kind of the output printed to the history file. */
  unsigned short nScreenOutput,   /*!< \brief Number of screen output variables (max: 6). */
  nHistoryOutput, nVolumeOutput;  /*!< \brief Number of variables printed to the history file. */
  bool Multizone_Residual;        /*!< \brief Determines if memory should be allocated for the multizone residual. */
  SST_ParsedOptions sstParsedOptions; /*!< \brief Additional parameters for the SST turbulence model. */
  SA_ParsedOptions saParsedOptions;   /*!< \brief Additional parameters for the SA turbulence model. */
  LM_ParsedOptions lmParsedOptions;   /*!< \brief Additional parameters for the LM transition model. */
  su2double uq_delta_b;         /*!< \brief Parameter used to perturb eigenvalues of Reynolds Stress Matrix */
  unsigned short eig_val_comp;  /*!< \brief Parameter used to determine type of eigenvalue perturbation */
  su2double uq_urlx;            /*!< \brief Under-relaxation factor */
  bool uq_permute;              /*!< \brief Permutation of eigenvectors */

  unsigned long pastix_fact_freq;  /*!< \brief (Re-)Factorization frequency for PaStiX */
  unsigned short pastix_verb_lvl;  /*!< \brief Verbosity level for PaStiX */
  unsigned short pastix_fill_lvl;  /*!< \brief Fill level for PaStiX ILU */

  string caseName;                 /*!< \brief Name of the current case */

  unsigned long edgeColorGroupSize; /*!< \brief Size of the edge groups colored for OpenMP parallelization of edge loops. */
  bool edgeColoringRelaxDiscAdj;    /*!< \brief Allow fallback to smaller edge color group sizes and use more colors for the discrete adjoint. */

  INLET_SPANWISE_INTERP Kind_InletInterpolationFunction; /*!brief type of spanwise interpolation function to use for the inlet face. */
  INLET_INTERP_TYPE Kind_Inlet_InterpolationType;    /*!brief type of spanwise interpolation data to use for the inlet face. */
  bool PrintInlet_InterpolatedData;               /*!brief option for printing the interpolated data file. */

  /*--- libROM configure options ---*/
  bool libROM;                              /*!< \brief Toggle saving to libROM. */
  string libROMbase_FileName;               /*!< \brief Base filename for libROM file saving. */
  POD_KIND POD_Basis_Gen;                   /*!< \brief Type of POD basis generation (static or incremental). */
  unsigned short maxBasisDim,               /*!< \brief Maximum number of POD basis dimensions. */
  rom_save_freq;                            /*!< \brief Frequency of unsteady time steps to save. */

  unsigned short nSpecies = 0;              /*!< \brief Number of transported species equations (for NEMO and species transport)*/

  /* other NEMO configure options*/
  unsigned short nSpecies_Cat_Wall,         /*!< \brief No. of species for a catalytic wall. */
  nSpecies_inlet,                           /*!< \brief No. of species for NEMO inlet. */
  iWall_Catalytic,                          /*!< \brief Iterator over catalytic walls. */
  nWall_Catalytic;                          /*!< \brief No. of catalytic walls. */
  su2double *Gas_Composition,               /*!< \brief Initial mass fractions of flow [dimensionless]. */
  *Supercatalytic_Wall_Composition,         /*!< \brief Supercatalytic wall mass fractions [dimensionless]. */
  pnorm_heat;                               /*!< \brief pnorm for heat-flux. */
  bool frozen,                              /*!< \brief Flag for determining if mixture is frozen. */
  ionization,                               /*!< \brief Flag for determining if free electron gas is in the mixture. */
  vt_transfer_res_limit,                    /*!< \brief Flag for determining if residual limiting for source term VT-transfer is used. */
  monoatomic,                               /*!< \brief Flag for monoatomic mixture. */
  Supercatalytic_Wall;                      /*!< \brief Flag for supercatalytic wall. */
  string GasModel,                          /*!< \brief Gas Model. */
  *Wall_Catalytic;                          /*!< \brief Pointer to catalytic walls. */
  TRANSCOEFFMODEL   Kind_TransCoeffModel;   /*!< \brief Transport coefficient Model for NEMO solver. */
  su2double CatalyticEfficiency;            /*!< \brief Wall catalytic efficiency. */
  su2double *Inlet_MassFrac;                /*!< \brief Specified Mass fraction vectors for NEMO inlet boundaries. */
  su2double Inlet_Temperature_ve;           /*!< \brief Specified Tve for supersonic inlet boundaries (NEMO solver). */

  /*--- Additional species solver options ---*/
  bool Species_Clipping;           /*!< \brief Boolean that activates solution clipping for scalar transport. */
  su2double* Species_Clipping_Max; /*!< \brief Maximum value of clipping for scalar transport. */
  su2double* Species_Clipping_Min; /*!< \brief Minimum value of clipping for scalar transport. */
  unsigned short nSpecies_Clipping_Max, nSpecies_Clipping_Min; /*!< \brief Number of entries of SPECIES_CLIPPING_MIN/MAX */
  bool Species_StrongBC;           /*!< \brief Boolean whether strong BC's are used for in- outlet of the species solver. */
  su2double* Species_Init;         /*!< \brief Initial uniform value for scalar transport. */
  unsigned short nSpecies_Init;    /*!< \brief Number of entries of SPECIES_INIT */

  /*--- Additional flamelet solver options ---*/
  FluidFlamelet_ParsedOptions flamelet_ParsedOptions; /*!< \brief Additional flamelet solver options */

  /*--- Mesh adaptation options ---*/
  bool Compute_Metric;            /*!< \brief Determines if error estimation is taking place */
  unsigned short Kind_Hessian_Method;  /*!< \brief Numerical method for computation of Hessians. */
  unsigned short nAdap_Sensor;         /*!< \brief Number of sensors to use for adaptation. */
  string *Adap_Sensor;                 /*!< \brief Sensors to use for adaptation. */
  su2double Adap_Norm,                 /*!< \brief Lp-norm for mesh adaptation */
            Adap_Hmax,                 /*!< \brief Maximum cell size */
            Adap_Hmin,                 /*!< \brief Minimum cell size */
            Adap_ARmax;                /*!< \brief Maximum cell aspect ratio */
  unsigned long  Adap_Complexity;      /*!< \brief Constraint mesh complexity */

  /*!
   * \brief Set the default values of config options not set in the config file using another config object.
   * \param config - Config object to use the default values from.
   */
  void SetDefaultFromConfig(CConfig *config);

  /*!
   * \brief Set default values for all options not yet set.
   */
  void SetDefault();

  /*--- all_options is a map containing all of the options. This is used during config file parsing
   to track the options which have not been set (so the default values can be used). Without this map
   there would be no list of all the config file options. ---*/

  map<string, bool> all_options;

  /*--- brief param is a map from the option name (config file string) to its decoder (the specific child
   class of COptionBase that turns the string into a value) ---*/

  map<string, COptionBase*> option_map;


  // All of the addXxxOptions take in the name of the option, and a reference to the field of that option
  // in the option structure. Depending on the specific type, it may take in a default value, and may
  // take in extra options. The addXxxOptions mostly follow the same pattern, so please see addDoubleOption
  // for detailed comments.
  //
  // List options are those that can be an unknown number of elements, and also take in a reference to
  // an integer. This integer will be populated with the number of elements of that type unmarshaled.
  //
  // Array options are those with a fixed number of elements.
  //
  // List and Array options should also be able to be specified with the string "NONE" indicating that there
  // are no elements. This allows the option to be present in a config file but left blank.

  /*!< \brief addDoubleOption creates a config file parser for an option with the given name whose
   value can be represented by a su2double.*/

  void addDoubleOption(const string& name, su2double & option_field, su2double default_value);

  void addStringOption(const string& name, string & option_field, string default_value);

  void addIntegerOption(const string& name, int & option_field, int default_value);

  void addUnsignedLongOption(const string& name, unsigned long & option_field, unsigned long default_value);

  void addUnsignedShortOption(const string& name, unsigned short & option_field, unsigned short default_value);

  void addLongOption(const string& name, long & option_field, long default_value);

  void addBoolOption(const string& name, bool & option_field, bool default_value);

  // enum types work differently than all of the others because there are a small number of valid
  // string entries for the type. One must also provide a list of all the valid strings of that type.
  template <class Tenum, class Tfield>
  void addEnumOption(const string name, Tfield& option_field, const map<string,Tenum>& enum_map, Tenum default_value);

  // input_size is the number of options read in from the config file
  template <class Tenum, class Tfield>
  void addEnumListOption(const string name, unsigned short& input_size, Tfield*& option_field, const map<string,Tenum>& enum_map);

  void addDoubleArrayOption(const string& name, const int size, su2double* option_field);

  void addUShortArrayOption(const string& name, const int size, unsigned short* option_field);

  void addDoubleListOption(const string& name, unsigned short & size, su2double * & option_field);

  void addShortListOption(const string& name, unsigned short & size, short * & option_field);

  void addUShortListOption(const string& name, unsigned short & size, unsigned short * & option_field);

  void addULongListOption(const string& name, unsigned short & size, unsigned long * & option_field);

  void addStringListOption(const string& name, unsigned short & num_marker, string* & option_field);

  void addConvectOption(const string& name, unsigned short & space_field, CENTERED & centered_field, UPWIND & upwind_field);

  void addConvectFEMOption(const string& name, unsigned short & space_field, unsigned short & fem_field);

  void addMathProblemOption(const string& name, bool & ContinuousAdjoint, const bool & ContinuousAdjoint_default,
                            bool & DiscreteAdjoint, const bool & DiscreteAdjoint_default,
                            bool & Restart_Flow, const bool & Restart_Flow_default);

  void addDVParamOption(const string& name, unsigned short & nDV_field, su2double** & paramDV, string* & FFDTag,
                        unsigned short* & design_variable);

  void addDVValueOption(const string& name, unsigned short* & nDVValue_field, su2double** & valueDV, unsigned short & nDV_field,  su2double** & paramDV,
                        unsigned short* & design_variable);

  void addFFDDefOption(const string& name, unsigned short & nFFD_field, su2double** & coordFFD, string* & FFDTag);

  void addFFDDegreeOption(const string& name, unsigned short & nFFD_field, unsigned short** & degreeFFD);

  void addStringDoubleListOption(const string& name, unsigned short & list_size, string * & string_field,
                                 su2double* & double_field);

  void addInletOption(const string& name, unsigned short & nMarker_Inlet, string * & Marker_Inlet,
                      su2double* & Ttotal, su2double* & Ptotal, su2double** & FlowDir);

  void addInletSpeciesOption(const string& name, unsigned short & nMarker_Inlet_Species, string * & Marker_Inlet_Species,
                             su2double** & inlet_species_val, unsigned short & nSpecies_per_Inlet);

  void addInletTurbOption(const string& name, unsigned short& nMarker_Inlet_Turb, string*& Marker_Inlet_Turb,
                          su2double** & Turb_Properties, unsigned short & nTurb_Properties);

  template <class Tenum>
  void addRiemannOption(const string name, unsigned short & nMarker_Riemann, string * & Marker_Riemann, unsigned short* & option_field, const map<string, Tenum> & enum_map,
                        su2double* & var1, su2double* & var2, su2double** & FlowDir);

  template <class Tenum>
  void addGilesOption(const string name, unsigned short & nMarker_Giles, string * & Marker_Giles, unsigned short* & option_field, const map<string, Tenum> & enum_map,
                     su2double* & var1, su2double* & var2, su2double** & FlowDir, su2double* & relaxfactor1, su2double* & relaxfactor2);

  void addExhaustOption(const string& name, unsigned short & nMarker_Exhaust, string * & Marker_Exhaust,
                        su2double* & Ttotal, su2double* & Ptotal);

  void addPeriodicOption(const string & name, unsigned short & nMarker_PerBound,
                         string* & Marker_PerBound, string* & Marker_PerDonor,
                         su2double** & RotCenter, su2double** & RotAngles, su2double** & Translation);

  void addTurboPerfOption(const string & name, unsigned short & nMarker_TurboPerf,
                          string* & Marker_TurboBoundIn, string* & Marker_TurboBoundOut, string* & Marker_Turbomachinery);

  void addActDiskOption(const string & name,
                        unsigned short & nMarker_ActDiskInlet, unsigned short & nMarker_ActDiskOutlet, string* & Marker_ActDiskInlet, string* & Marker_ActDiskOutlet,
                        su2double** & ActDisk_PressJump, su2double** & ActDisk_TempJump, su2double** & ActDisk_Omega);

  void addActDiskBemOption(const string& name,
                           unsigned short& nMarker_ActDiskBemInlet, unsigned short& nMarker_ActDiskBemOutlet, string*& Marker_ActDiskBemInlet, string*& Marker_ActDiskBemOutlet,
                           su2double**& ActDiskBem_X, su2double**& ActDiskBem_Y, su2double**& ActDiskBem_Z);

  void addWallFunctionOption(const string &name,               unsigned short &list_size,
                             string* &string_field,            WALL_FUNCTIONS* &val_Kind_WF,
                             unsigned short** &val_IntInfo_WF, su2double** &val_DoubleInfo_WF);

  void addPythonOption(const string& name);

public:

  /*!
   * \brief Tags for the different fields in a restart file.
   */
  vector<string> fields;

  /*!
   * \brief Constructor of the class which reads the input file.
   */
  CConfig(char case_filename[MAX_STRING_SIZE], SU2_COMPONENT val_software, bool verb_high);

  /*!
   * \brief Constructor of the class which takes an istream buffer containing the config options.
   */
  CConfig(istream &case_buffer, SU2_COMPONENT val_software, bool verb_high);

  /*!
   * \brief Constructor of the class which reads the input file and uses default options from another config.
   */
  CConfig(CConfig * config, char case_filename[MAX_STRING_SIZE], SU2_COMPONENT val_software, unsigned short val_iZone, unsigned short val_nZone, bool verb_high);

  /*!
   * \brief Constructor of the class which reads the input file.
   */
  CConfig(char case_filename[MAX_STRING_SIZE], SU2_COMPONENT val_software);

  /*!
   * \brief Constructor of the class which reads the input file.
   */
  CConfig(char case_filename[MAX_STRING_SIZE], CConfig *config);

  /*!
   * \brief Destructor of the class.
   */
  ~CConfig(void);

  /*!
  * \brief Initialize common fields of the config structure.
  */
  void Init();

  /*!
  * \brief Set the number of zones
  */
  void SetnZone();

  /*!
  * \brief Set the physical dimension of the problem
  */
  void SetnDim();

  /*!
  * \brief Print the header to screen
  * \param val_software - Kind of software component
  */
  void SetHeader(SU2_COMPONENT val_software) const;

  /*!
   * \brief Get the MPI communicator of SU2.
   * \return MPI communicator of SU2.
   */
  SU2_MPI::Comm GetMPICommunicator() const;

  /*!
   * \brief Set the MPI communicator for SU2.
   * \param[in] Communicator - MPI communicator for SU2.
   */
  void SetMPICommunicator(SU2_MPI::Comm Communicator);

  /*!
   * \brief Gets the number of zones in the mesh file.
   * \param[in] val_mesh_filename - Name of the file with the grid information.
   * \param[in] val_format - Format of the file with the grid information.
   * \return Total number of zones in the grid file.
   */
  static unsigned short GetnZone(const string& val_mesh_filename, unsigned short val_format);

  /*!
   * \brief Gets the number of dimensions in the mesh file
   * \param[in] val_mesh_filename - Name of the file with the grid information.
   * \param[in] val_format - Format of the file with the grid information.
   * \return Total number of domains in the grid file.
   */
  static unsigned short GetnDim(const string& val_mesh_filename, unsigned short val_format);

  /*!
   * \brief Initializes pointers to null
   */
  void SetPointersNull(void);

  /*!
   * \brief breaks an input line from the config file into a set of tokens
   * \param[in] str - the input line string
   * \param[out] option_name - the name of the option found at the beginning of the line
   * \param[out] option_value - the tokens found after the "=" sign on the line
   * \return false if the line is empty or a commment, true otherwise
   */
  bool TokenizeString(string & str, string & option_name, vector<string> & option_value);

  /*!
   * \brief Get reference origin for moment computation.
   * \param[in] val_marker - the marker we are monitoring.
   * \return Reference origin (in cartesians coordinates) for moment computation.
   */
  std::array<su2double,3> GetRefOriginMoment(unsigned short val_marker) const {
    std::array<su2double,3> RefOriginMoment{{0.0}};
    if(val_marker < nMarker_Monitoring) {
      RefOriginMoment[0] = RefOriginMoment_X[val_marker];
      RefOriginMoment[1] = RefOriginMoment_Y[val_marker];
      RefOriginMoment[2] = RefOriginMoment_Z[val_marker];
    }
    return RefOriginMoment;
  }

  /*!
   * \brief Get reference origin x-coordinate for moment computation.
   * \param[in] val_marker - the marker we are monitoring.
   * \return Reference origin x-coordinate (in cartesians coordinates) for moment computation.
   */
  su2double GetRefOriginMoment_X(unsigned short val_marker) const { return RefOriginMoment_X[val_marker]; }

  /*!
   * \brief Get reference origin y-coordinate for moment computation.
   * \param[in] val_marker - the marker we are monitoring.
   * \return Reference origin y-coordinate (in cartesians coordinates) for moment computation.
   */
  su2double GetRefOriginMoment_Y(unsigned short val_marker) const { return RefOriginMoment_Y[val_marker]; }

  /*!
   * \brief Get reference origin z-coordinate for moment computation.
   * \param[in] val_marker - the marker we are monitoring.
   * \return Reference origin z-coordinate (in cartesians coordinates) for moment computation.
   */
  su2double GetRefOriginMoment_Z(unsigned short val_marker) const { return RefOriginMoment_Z[val_marker]; }

  /*!
   * \brief Set reference origin x-coordinate for moment computation.
   * \param[in] val_marker - the marker we are monitoring.
   * \param[in] val_origin - New x-coordinate of the mesh motion origin.
   */
  void SetRefOriginMoment_X(unsigned short val_marker, su2double val_origin) { RefOriginMoment_X[val_marker] = val_origin; }

  /*!
   * \brief Set reference origin y-coordinate for moment computation.
   * \param[in] val_marker - the marker we are monitoring.
   * \param[in] val_origin - New y-coordinate of the mesh motion origin.
   */
  void SetRefOriginMoment_Y(unsigned short val_marker, su2double val_origin) { RefOriginMoment_Y[val_marker] = val_origin; }

  /*!
   * \brief Set reference origin z-coordinate for moment computation.
   * \param[in] val_marker - the marker we are monitoring.
   * \param[in] val_origin - New z-coordinate of the mesh motion origin.
   */
  void SetRefOriginMoment_Z(unsigned short val_marker, su2double val_origin) { RefOriginMoment_Z[val_marker] = val_origin; }

  /*!
   * \brief Get index of the upper and lower horizontal plane.
   * \param[in] index - 0 means upper surface, and 1 means lower surface.
   * \return Index of the upper and lower surface.
   */
  string GetPlaneTag(unsigned short index) const { return PlaneTag[index]; }

  /*!
   * \brief Get the integration limits for the equivalent area computation.
   * \param[in] index - 0 means x_min, and 1 means x_max.
   * \return Integration limits for the equivalent area computation.
   */
  su2double GetEA_IntLimit(unsigned short index) const { return ea_lim[index]; }

  /*!
   * \brief Get the integration limits for the equivalent area computation.
   * \param[in] index - 0 means x_min, and 1 means x_max.
   * \return Integration limits for the equivalent area computation.
   */
  su2double GetEA_ScaleFactor(void) const { return EA_ScaleFactor; }

  /*!
   * \brief Get the limit value for the adjoint variables.
   * \return Limit value for the adjoint variables.
   */
  su2double GetAdjointLimit(void) const { return AdjointLimit; }

  /*!
   * \brief Get the coordinates where of the box where the grid is going to be deformed.
   * \return Coordinates where of the box where the grid is going to be deformed.
   */
  const su2double *GetHold_GridFixed_Coord(void) const { return grid_fix; }

  /*!
   * \brief Get the values of subsonic engine.
   * \return Values of subsonic engine.
   */
  const su2double *GetSubsonicEngine_Values(void) const { return eng_val; }

  /*!
   * \brief Get the cycle of a subsonic engine.
   * \return Cyl of a subsonic engine.
   */
  const su2double *GetSubsonicEngine_Cyl(void) const { return eng_cyl; }

  /*!
   * \brief Get the distortion rack.
   * \return Distortion rack.
   */
  const su2double *GetDistortionRack(void) const { return distortion; }

  /*!
   * \brief Get Description of the geometry to be analyzed
   */
  unsigned short GetGeo_Description(void) const { return Geo_Description; }

  /*!
   * \brief Creates a tecplot file to visualize the partition made by the DDC software.
   * \return <code>TRUE</code> if the partition is going to be plotted; otherwise <code>FALSE</code>.
   */
  bool GetExtraOutput(void) const { return ExtraOutput; }

  /*!
   * \brief Heat solver zone with extra screen output.
   * \return Heat solver zone with extra screen output.
   */
  long GetExtraHeatOutputZone(void) const { return ExtraHeatOutputZone; }

  /*!
   * \brief Get the value of the Mach number (velocity divided by speed of sound).
   * \return Value of the Mach number.
   */
  su2double GetMach(void) const { return Mach; }

  /*!
   * \brief Get the value of the Gamma of fluid (ratio of specific heats).
   * \return Value of the constant: Gamma
   */
  su2double GetGamma(void) const { return Gamma; }

  /*!
   * \brief Get the value of the Confinement Parameter.
   * \return Value of the constant: Confinement Parameter
   */
  su2double GetConfinement_Param(void) const { return Confinement_Param; }

  /*!
   * \brief Get the values of the CFL adaption parameters.
   * \return Value of CFL adaption parameter
   */
  su2double GetCFL_AdaptParam(unsigned short val_index) const { return CFL_AdaptParam[val_index]; }

  /*!
   * \brief Get the value of the CFL adaption flag.
   * \return <code>TRUE</code> if CFL adaption is active; otherwise <code>FALSE</code>.
   */
  bool GetCFL_Adapt(void) const { return CFL_Adapt; }

  /*!
   * \brief Get the value of the limits for the sections.
   * \return Value of the limits for the sections.
   */
  su2double GetStations_Bounds(unsigned short val_var) const { return geo_loc[val_var]; }

  /*!
   * \brief Get the value of the vector that connects the cartesian axis with a sherical or cylindrical one.
   * \return Coordinate of the Axis.
   */
  su2double GetFFD_Axis(unsigned short val_var) const { return ffd_axis[val_var]; }

  /*!
   * \brief Get the value of the bulk modulus.
   * \return Value of the bulk modulus.
   */
  su2double GetBulk_Modulus(void) const { return Bulk_Modulus; }

  /*!
   * \brief Get the epsilon^2 multiplier for Beta in the incompressible preconditioner.
   * \return Value of the epsilon^2 multiplier for Beta in the incompressible preconditioner.
   */
  su2double GetBeta_Factor(void) const { return Beta_Factor; }

  /*!
   * \brief Get the value of specific gas constant.
   * \return Value of the constant: Gamma
   */
  su2double GetGas_Constant(void) const { return Gas_Constant; }

  /*!
   * \brief Get the value of specific gas constant.
   * \return Value of the constant: Gamma
   */
  su2double GetGas_ConstantND(void) const { return Gas_ConstantND; }

  /*!
   * \brief Get the value of the molecular weight for an incompressible ideal gas (g/mol).
   * \return Value of the molecular weight for an incompressible ideal gas (g/mol).
   */
  su2double GetMolecular_Weight(unsigned short val_index = 0) const { return Molecular_Weight[val_index]; }

  /*!
   * \brief Get the value of specific heat at constant pressure.
   * \return Value of the constant: Cp
   */
  su2double GetSpecific_Heat_Cp(unsigned short val_index = 0) const { return Specific_Heat_Cp[val_index]; }

  /*!
   * \brief Get the non-dimensional value of specific heat at constant pressure.
   * \return Value of the non-dim. constant: Cp
   */
  su2double GetSpecific_Heat_CpND(unsigned short val_index = 0) const { return Specific_Heat_Cp[val_index] / Gas_Constant_Ref; }

  /*!
   * \brief Get the value of wall temperature.
   * \return Value of the constant: Temperature
   */
  su2double GetWallTemperature(void) const { return Wall_Temperature; }

    /*!
   * \brief Get the p-norm for heat-flux objective functions (adjoint problem).
   * \return Value of the heat flux p-norm
   */
  su2double GetPnormHeat(void) const { return pnorm_heat; }

  /*!
   * \brief Get the reference value for the specific gas constant.
   * \return Reference value for the specific gas constant.
   */
  su2double GetGas_Constant_Ref(void) const { return Gas_Constant_Ref; }

  /*!
   * \brief Get the reference value for the heat flux.
   * \return Reference value for the heat flux.
   */
  su2double GetHeat_Flux_Ref(void) const { return Heat_Flux_Ref; }

  /*!
   * \brief Get the value of the freestream temperature.
   * \return Freestream temperature.
   */
  su2double GetTemperature_FreeStream(void) const { return Temperature_FreeStream; }
  /*!
   * \brief Get the value of the freestream vibrational-electronic temperature.
   * \return Freestream vibe-el temperature.
   */
  su2double GetTemperature_ve_FreeStream(void) const { return Temperature_ve_FreeStream; }

  /*!
   * \brief Get the value of the freestream energy.
   * \return Freestream energy.
   */
  su2double GetEnergy_FreeStream(void) const { return Energy_FreeStream; }

  /*!
   * \brief Get the value of the freestream viscosity.
   * \return Freestream viscosity.
   */
  su2double GetViscosity_FreeStream(void) const { return Viscosity_FreeStream; }

  /*!
   * \brief Get the value of the freestream viscosity.
   * \return Freestream viscosity.
   */
  su2double GetEddyViscosity_FreeStream(void) const { return EddyViscosity_FreeStream; }

  /*!
   * \brief Get the value of the freestream density.
   * \return Freestream density.
   */
  su2double GetDensity_FreeStream(void) const { return Density_FreeStream; }

  /*!
   * \brief Get the magnitude of the free-stream velocity of the fluid.
   * \return Magnitude of the free-stream velocity.
   */
  su2double GetModVel_FreeStream(void) const { return ModVel_FreeStream; }

  /*!
   * \brief Get the non-dimensional magnitude of the free-stream velocity of the fluid.
   * \return Non-dimensional magnitude of the free-stream velocity.
   */
  su2double GetModVel_FreeStreamND(void) const { return ModVel_FreeStreamND; }

  /*!
   * \brief Get the value of the laminar Prandtl number.
   * \return Laminar Prandtl number.
   */
  su2double GetPrandtl_Lam(unsigned short val_index = 0) const { return Prandtl_Lam[val_index]; }

  /*!
   * \brief Get the value of the turbulent Prandtl number.
   * \return Turbulent Prandtl number.
   */
  su2double GetPrandtl_Turb(unsigned short val_index = 0) const { return Prandtl_Turb[val_index]; }

  /*!
   * \brief Get the value of the von Karman constant kappa for turbulence wall modeling.
   * \return von Karman constant.
   */
  su2double GetwallModel_Kappa() const { return wallModel_Kappa; }

  /*!
   * \brief Get the value of the max. number of Newton iterations for turbulence wall modeling.
   * \return Max number of iterations.
   */
  unsigned short GetwallModel_MaxIter() const { return wallModel_MaxIter; }

  /*!
   * \brief Get the value of the relaxation factor for turbulence wall modeling.
   * \return Relaxation factor.
   */
  su2double GetwallModel_RelFac() const { return wallModel_RelFac; }

  /*!
   * \brief Get the value of the minimum Y+ value below which the wall function is deactivated.
   * \return Minimum Y+ value.
   */
  su2double GetwallModel_MinYPlus() const { return wallModel_MinYplus; }

  /*!
   * \brief Get the value of the wall model constant B for turbulence wall modeling.
   * \return Wall model constant B.
   */
  su2double GetwallModel_B() const { return wallModel_B; }

  /*!
   * \brief Get the value of the thermal diffusivity for solids.
   * \return Thermal conductivity (solid).
   */
  su2double GetThermalDiffusivity(void) const { return Thermal_Diffusivity; }

  /*!
   * \brief Get the value of the reference length for non-dimensionalization.
   *        This value should always be 1 internally, and is not user-specified.
   * \return Reference length for non-dimensionalization.
   */
  su2double GetLength_Ref(void) const { return Length_Ref; }

  /*!
   * \brief Get the value of the reference pressure for non-dimensionalization.
   * \return Reference pressure for non-dimensionalization.
   */
  su2double GetPressure_Ref(void) const { return Pressure_Ref; }

  /*!
   * \brief Get the value of the reference energy for non-dimensionalization.
   * \return Reference energy for non-dimensionalization.
   */
  su2double GetEnergy_Ref(void) const { return Energy_Ref; }

  /*!
   * \brief Get the value of the reference temperature for non-dimensionalization.
   * \return Reference temperature for non-dimensionalization.
   */
  su2double GetTemperature_Ref(void) const { return Temperature_Ref; }

  /*!
   * \brief Get the value of the reference temperature for non-dimensionalization.
   * \return Reference temperature for non-dimensionalization.
   */
  su2double GetTemperature_ve_Ref(void) const { return Temperature_ve_Ref; }

  /*!
   * \brief Get the value of the reference density for non-dimensionalization.
   * \return Reference density for non-dimensionalization.
   */
  su2double GetDensity_Ref(void) const { return Density_Ref; }

  /*!
   * \brief Get the value of the reference velocity for non-dimensionalization.
   * \return Reference velocity for non-dimensionalization.
   */
  su2double GetVelocity_Ref(void) const { return Velocity_Ref; }

  /*!
   * \brief Get the value of the reference time for non-dimensionalization.
   * \return Reference time for non-dimensionalization.
   */
  su2double GetTime_Ref(void) const { return Time_Ref; }

  /*!
   * \brief Get the value of the reference viscosity for non-dimensionalization.
   * \return Reference viscosity for non-dimensionalization.
   */
  su2double GetViscosity_Ref(void) const { return Viscosity_Ref; }

  /*!
   * \brief Get the value of the reference viscosity for non-dimensionalization.
   * \return Reference viscosity for non-dimensionalization.
   */
  su2double GetHighlite_Area(void) const { return Highlite_Area; }

  /*!
   * \brief Get the value of the reference viscosity for non-dimensionalization.
   * \return Reference viscosity for non-dimensionalization.
   */
  su2double GetFan_Poly_Eff(void) const { return Fan_Poly_Eff; }

  /*!
   * \brief Get the value of the reference thermal conductivity for non-dimensionalization.
   * \return Reference thermal conductivity for non-dimensionalization.
   */
  su2double GetThermal_Conductivity_Ref(void) const { return Thermal_Conductivity_Ref; }

  /*!
   * \brief Get the value of the reference angular velocity for non-dimensionalization.
   * \return Reference angular velocity for non-dimensionalization.
   */
  su2double GetOmega_Ref(void) const { return Omega_Ref; }

  /*!
   * \brief Get the value of the reference force for non-dimensionalization.
   * \return Reference force for non-dimensionalization.
   */
  su2double GetForce_Ref(void) const { return Force_Ref; }

  /*!
   * \brief Get the value of the non-dimensionalized freestream pressure.
   * \return Non-dimensionalized freestream pressure.
   */
  su2double GetPressure_FreeStream(void) const { return Pressure_FreeStream; }

  /*!
   * \brief Get the value of the non-dimensionalized freestream pressure.
   * \return Non-dimensionalized freestream pressure.
   */
  su2double GetPressure_FreeStreamND(void) const { return Pressure_FreeStreamND; }

  /*!
   * \brief Get the value of the thermodynamic pressure.
   * \return Thermodynamic pressure.
   */
  su2double GetPressure_Thermodynamic(void) const { return Pressure_Thermodynamic; }

  /*!
   * \brief Get the value of the non-dimensionalized thermodynamic pressure.
   * \return Non-dimensionalized thermodynamic pressure.
   */
  su2double GetPressure_ThermodynamicND(void) const { return Pressure_ThermodynamicND; }

  /*!
   * \brief Get the vector of the dimensionalized freestream velocity.
   * \return Dimensionalized freestream velocity vector.
   */
  su2double* GetVelocity_FreeStream(void) { return vel_inf; }
  const su2double* GetVelocity_FreeStream(void) const { return vel_inf; }

  /*!
   * \brief Get the value of the non-dimensionalized freestream temperature.
   * \return Non-dimensionalized freestream temperature.
   */
  su2double GetTemperature_FreeStreamND(void) const { return Temperature_FreeStreamND; }

  /*!
   * \brief Get the value of the non-dimensionalized vibrational-electronic freestream temperature.
   * \return Non-dimensionalized vibrational-electronic freestream temperature.
   */
  su2double GetTemperature_ve_FreeStreamND(void) const { return Temperature_ve_FreeStreamND; }

  /*!
   * \brief Get the value of the non-dimensionalized freestream density.
   * \return Non-dimensionalized freestream density.
   */
  su2double GetDensity_FreeStreamND(void) const { return Density_FreeStreamND; }

  /*!
   * \brief Get the vector of the non-dimensionalized freestream velocity.
   * \return Non-dimensionalized freestream velocity vector.
   */
  su2double* GetVelocity_FreeStreamND(void) { return Velocity_FreeStreamND; }
  const su2double* GetVelocity_FreeStreamND(void) const { return Velocity_FreeStreamND; }

  /*!
   * \brief Get the value of the non-dimensionalized freestream energy.
   * \return Non-dimensionalized freestream energy.
   */
  su2double GetEnergy_FreeStreamND(void) const { return Energy_FreeStreamND; }

  /*!
   * \brief Get the value of the non-dimensionalized freestream viscosity.
   * \return Non-dimensionalized freestream viscosity.
   */
  su2double GetViscosity_FreeStreamND(void) const { return Viscosity_FreeStreamND; }

  /*!
   * \brief Get the value of the non-dimensionalized freestream viscosity.
   * \return Freestream viscosity.
   */
  su2double GetEddyViscosity_FreeStreamND(void) const { return EddyViscosity_FreeStreamND; }

  /*!
   * \brief Get the value of the non-dimensionalized freestream viscosity.
   * \return Non-dimensionalized freestream viscosity.
   */
  su2double GetTke_FreeStreamND(void) const { return Tke_FreeStreamND; }

  /*!
   * \brief Get the value of the non-dimensionalized freestream viscosity.
   * \return Non-dimensionalized freestream viscosity.
   */
  su2double GetOmega_FreeStreamND(void) const { return Omega_FreeStreamND; }

  /*!
   * \brief Get the value of the non-dimensionalized freestream viscosity.
   * \return Non-dimensionalized freestream viscosity.
   */
  su2double GetTke_FreeStream(void) const { return Tke_FreeStream; }

  /*!
   * \brief Get the value of the non-dimensionalized freestream viscosity.
   * \return Non-dimensionalized freestream viscosity.
   */
  su2double GetOmega_FreeStream(void) const { return Omega_FreeStream; }

  /*!
   * \brief Get the value of the non-dimensionalized freestream intermittency.
   * \return Non-dimensionalized freestream intermittency.
   */
  su2double GetIntermittency_FreeStream(void) const { return Intermittency_FreeStream; }

  /*!
   * \brief Get the value of the freestream momentum thickness Reynolds number.
   * \return Freestream momentum thickness Reynolds number.
   */
  su2double GetReThetaT_FreeStream() const { return ReThetaT_FreeStream; }

  /*!
   * \brief Get the value of the non-dimensionalized freestream turbulence intensity.
   * \return Non-dimensionalized freestream intensity.
   */
  su2double GetTurbulenceIntensity_FreeStream(void) const { return TurbIntensityAndViscRatioFreeStream[0]; }

  /*!
   * \brief Get the value of the non-dimensionalized freestream turbulence intensity.
   * \return Non-dimensionalized freestream intensity.
   */
  su2double GetNuFactor_FreeStream(void) const { return NuFactor_FreeStream; }

  /*!
   * \brief Get the k constant factor define a lower limit by multiplication with values in SST turbulence model.
   * \return Non-dimensionalized freestream intensity.
   */
  su2double GetKFactor_LowerLimit(void) const { return KFactor_LowerLimit; }

  /*!
    * \brief Get the w constant factor define a lower limit by multiplication with values in SST turbulencemodel.
    * \return Non-dimensionalized freestream intensity.
    */
  su2double GetOmegaFactor_LowerLimit(void) const { return OmegaFactor_LowerLimit; }

  /*!
   * \brief Get the value of the non-dimensionalized engine turbulence intensity.
   * \return Non-dimensionalized engine intensity.
   */
  su2double GetNuFactor_Engine(void) const { return NuFactor_Engine; }

  /*!
   * \brief Get the value of the non-dimensionalized actuator disk turbulence intensity.
   * \return Non-dimensionalized actuator disk intensity.
   */
  su2double GetSecondaryFlow_ActDisk(void) const { return SecondaryFlow_ActDisk; }

  /*!
   * \brief Get the value of the non-dimensionalized actuator disk turbulence intensity.
   * \return Non-dimensionalized actuator disk intensity.
   */
  su2double GetInitial_BCThrust(void) const { return Initial_BCThrust; }

  /*!
   * \brief Get the value of the non-dimensionalized actuator disk turbulence intensity.
   * \return Non-dimensionalized actuator disk intensity.
   */
  void SetInitial_BCThrust(su2double val_bcthrust) { Initial_BCThrust = val_bcthrust; }

  /*!
   * \brief Get the value of the turbulent to laminar viscosity ratio.
   * \return Ratio of turbulent to laminar viscosity ratio.
   */
  su2double GetTurb2LamViscRatio_FreeStream(void) const { return TurbIntensityAndViscRatioFreeStream[1]; }

  /*!
   * \brief Get the value of the Reynolds length.
   * \return Reynolds length.
   */
  su2double GetLength_Reynolds(void) const { return Length_Reynolds; }

  /*!
   * \brief Get the reference area for non dimensional coefficient computation. If the value from the
   *        is 0 then, the code will compute the reference area using the projection of the shape into
   *        the z plane (3D) or the x plane (2D).
   * \return Value of the reference area for coefficient computation.
   */
  su2double GetRefArea(void) const { return RefArea; }

  /*!
   * \brief Get the thermal expansion coefficient.
   * \return Value of the thermal expansion coefficient.
   */
  su2double GetThermal_Expansion_Coeff(void) const { return Thermal_Expansion_Coeff; }

  /*!
   * \brief Get the non-dim. thermal expansion coefficient.
   * \return Value of the non-dim. thermal expansion coefficient.
   */
  su2double GetThermal_Expansion_CoeffND(void) const { return Thermal_Expansion_CoeffND; }

  /*!
   * \brief Set the thermal expansion coefficient.
   * \param[in] val_thermal_expansion - thermal expansion coefficient
   */
  void SetThermal_Expansion_Coeff(su2double val_thermal_expansion) { Thermal_Expansion_Coeff = val_thermal_expansion; }

  /*!
   * \brief Set the non-dim. thermal expansion coefficient.
   * \param[in] val_thermal_expansion - non-dim. thermal expansion coefficient
   */
  void SetThermal_Expansion_CoeffND(su2double val_thermal_expansionnd) { Thermal_Expansion_CoeffND = val_thermal_expansionnd; }

  /*!
   * \brief Get the value of the reference density for custom incompressible non-dimensionalization.
   * \return Reference density for custom incompressible non-dimensionalization.
   */
  su2double GetInc_Density_Ref(void) const { return Inc_Density_Ref; }

  /*!
   * \brief Get the value of the reference velocity for custom incompressible non-dimensionalization.
   * \return Reference velocity for custom incompressible non-dimensionalization.
   */
  su2double GetInc_Velocity_Ref(void) const { return Inc_Velocity_Ref; }

  /*!
   * \brief Get the value of the reference temperature for custom incompressible non-dimensionalization.
   * \return Reference temperature for custom incompressible non-dimensionalization.
   */
  su2double GetInc_Temperature_Ref(void) const { return Inc_Temperature_Ref; }

  /*!
   * \brief Get the value of the initial density for incompressible flows.
   * \return Initial density for incompressible flows.
   */
  su2double GetInc_Density_Init(void) const { return Inc_Density_Init; }

  /*!
   * \brief Get the value of the initial velocity for incompressible flows.
   * \return Initial velocity for incompressible flows.
   */
  const su2double* GetInc_Velocity_Init(void) const { return vel_init; }

  /*!
   * \brief Get the value of the initial temperature for incompressible flows.
   * \return Initial temperature for incompressible flows.
   */
  su2double GetInc_Temperature_Init(void) const { return Inc_Temperature_Init; }

  /*!
   * \brief Get the flag for activating species transport clipping.
   * \return Flag for species clipping.
   */
  bool GetSpecies_Clipping() const { return Species_Clipping; }

  /*!
   * \brief Get the maximum bound for scalar transport clipping
   * \return Maximum value for scalar clipping
   */
  su2double GetSpecies_Clipping_Max(unsigned short iVar) const { return Species_Clipping_Max[iVar]; }

  /*!
   * \brief Get the minimum bound for scalar transport clipping
   * \return Minimum value for scalar clipping
   */
  su2double GetSpecies_Clipping_Min(unsigned short iVar) const { return Species_Clipping_Min[iVar]; }

  /*!
   * \brief Get initial species value/concentration in the range [0,1].
   * \return Initial species value/concentration
   */
  const su2double* GetSpecies_Init() const { return Species_Init; }

  /*!
   * \brief Get the flag for using strong BC's for in- and outlets in the species solver.
   * \return Flag for strong BC's.
   */
  bool GetSpecies_StrongBC() const { return Species_StrongBC; }

  /*!
   * \brief Get the Young's modulus of elasticity.
   * \return Value of the Young's modulus of elasticity.
   */
  su2double GetElasticyMod(unsigned short id_val) const { return ElasticityMod[id_val]; }

  /*!
   * \brief Decide whether to apply DE effects to the model.
   * \return <code>TRUE</code> if the DE effects are to be applied, <code>FALSE</code> otherwise.
   */
  bool GetDE_Effects(void) const { return DE_Effects; }

  /*!
   * \brief Get the number of different electric constants.
   * \return Value of the DE modulus.
   */
  unsigned short GetnElectric_Constant(void) const { return nElectric_Constant; }

  /*!
   * \brief Get the value of the DE modulus.
   * \return Value of the DE modulus.
   */
  su2double GetElectric_Constant(unsigned short iVar) const { return Electric_Constant[iVar]; }

  /*!
   * \brief Get the value of the B constant in the Knowles material model.
   * \return Value of the B constant in the Knowles material model.
   */
  su2double GetKnowles_B(void) const { return Knowles_B; }

  /*!
   * \brief Get the value of the N constant in the Knowles material model.
   * \return Value of the N constant in the Knowles material model.
   */
  su2double GetKnowles_N(void) const { return Knowles_N; }

  /*!
   * \brief Get the kind of design variable for FEA.
   * \return Value of the DE voltage.
   */
  unsigned short GetDV_FEA(void) const { return Kind_DV_FEA; }

  /*!
   * \brief Get the ID of the reference node.
   * \return Number of FSI subiters.
   */
  unsigned long GetRefNode_ID(void) const { return refNodeID; }

  /*!
   * \brief Get the values for the reference node displacement.
   * \param[in] val_coeff - Index of the displacement.
   */
  su2double GetRefNode_Displacement(unsigned short val_coeff) const { return RefNode_Displacement[val_coeff]; }

  /*!
   * \brief Get the penalty weight value for the objective function.
   * \return  Penalty weight value for the reference geometry objective function.
   */
  su2double GetRefNode_Penalty(void) const { return RefNode_Penalty; }

  /*!
   * \brief Decide whether it's necessary to read a reference geometry.
   */
  bool GetRefGeom(void) const { return RefGeom; }

  /*!
   * \brief Consider only the surface of the reference geometry.
   */
  bool GetRefGeomSurf(void) const { return RefGeomSurf; }

  /*!
   * \brief Get the name of the file with the reference geometry of the structural problem.
   * \return Name of the file with the reference geometry of the structural problem.
   */
  string GetRefGeom_FEMFileName(void) const { return RefGeom_FEMFileName; }

  /*!
   * \brief Get the format of the reference geometry file.
   * \return Format of the reference geometry file.
   */
  unsigned short GetRefGeom_FileFormat(void) const { return RefGeom_FileFormat; }

  /*!
   * \brief Formulation for 2D elasticity (plane stress - strain)
   * \return Flag to 2D elasticity model.
   */
  STRUCT_2DFORM GetElas2D_Formulation() const { return Kind_2DElasForm; }

  /*!
   * \brief Decide whether it's necessary to read a reference geometry.
   * \return <code>TRUE</code> if it's necessary to read a reference geometry, <code>FALSE</code> otherwise.
   */
  bool GetPrestretch(void) const { return Prestretch; }

  /*!
   * \brief Get the name of the file with the element properties for structural problems.
   * \return Name of the file with the element properties of the structural problem.
   */
  string GetFEA_FileName(void) const { return FEA_FileName; }

  /*!
   * \brief Determine if advanced features are used from the element-based FEA analysis (experimental feature).
   * \return <code>TRUE</code> is experimental, <code>FALSE</code> is the default behaviour.
   */
  inline bool GetAdvanced_FEAElementBased(void) const { return FEAAdvancedMode; }

  /*!
   * \brief Get the name of the file with the reference geometry of the structural problem.
   * \return Name of the file with the reference geometry of the structural problem.
   */
  string GetPrestretch_FEMFileName(void) const { return Prestretch_FEMFileName; }

  /*!
   * \brief Get the Poisson's ratio.
   * \return Value of the Poisson's ratio.
   */
  su2double GetPoissonRatio(unsigned short id_val) const { return PoissonRatio[id_val]; }

  /*!
   * \brief Get the Material Density.
   * \return Value of the Material Density.
   */
  su2double GetMaterialDensity(unsigned short id_val) const { return MaterialDensity[id_val]; }

  /*!
   * \brief Get the thermal expansion coefficient.
   */
  su2double GetMaterialThermalExpansion(unsigned short id_val) const { return MaterialThermalExpansion[id_val]; }

  /*!
   * \brief Temperature at which there is no stress from thermal expansion.
   */
  su2double GetMaterialReferenceTemperature() const { return MaterialReferenceTemperature; }

  /*!
   * \brief Compressibility/incompressibility of the solids analysed using the structural solver.
   * \return Compressible or incompressible.
   */
  STRUCT_COMPRESS GetMaterialCompressibility(void) const { return Kind_Material_Compress; }

  /*!
   * \brief Compressibility/incompressibility of the solids analysed using the structural solver.
   * \return Compressible or incompressible.
   */
  STRUCT_MODEL GetMaterialModel(void) const { return Kind_Material; }

  /*!
   * \brief Geometric conditions for the structural solver.
   * \return Small or large deformation structural analysis.
   */
  STRUCT_DEFORMATION GetGeometricConditions(void) const { return Kind_Struct_Solver; }

  /*!
   * \brief Get the reference length for computing moment (the default value is 1).
   * \return Reference length for moment computation.
   */
  su2double GetRefLength(void) const { return RefLength; }

  /*!
   * \brief Get the reference element length for computing the slope limiting epsilon.
   * \return Reference element length for slope limiting epsilon.
   */
  su2double GetRefElemLength(void) const { return RefElemLength; }

  /*!
   * \brief Get the reference coefficient for detecting sharp edges.
   * \return Reference coefficient for detecting sharp edges.
   */
  su2double GetRefSharpEdges(void) const { return RefSharpEdges; }

  /*!
   * \brief Get the volume of the whole domain using the fine grid, this value is common for all the grids
   *        in the multigrid method.
   * \return Volume of the whole domain.
   */
  su2double GetDomainVolume(void) const { return DomainVolume; }

  /*!
   * \brief In case the <i>RefArea</i> is equal to 0 then, it is necessary to compute a reference area,
   *        with this function we set the value of the reference area.
   * \param[in] val_area - Value of the reference area for non dimensional coefficient computation.
   */
  void SetRefArea(su2double val_area) { RefArea = val_area; }

  /*!
   * \brief In case the <i>SemiSpan</i> is equal to 0 then, it is necessary to compute the max y distance,
   *        with this function we set the value of the semi span.
   * \param[in] val_semispan - Value of the semispan.
   */
  void SetSemiSpan(su2double val_semispan) { SemiSpan = val_semispan; }

  /*!
   * \brief Set the value of the domain volume computed on the finest grid.
   * \note This volume do not include the volume of the body that is being simulated.
   * \param[in] val_volume - Value of the domain volume computed on the finest grid.
   */
  void SetDomainVolume(su2double val_volume) { DomainVolume = val_volume; }

  /*!
   * \brief Set the finest mesh in a multigrid strategy.
   * \note If we are using a Full Multigrid Strategy or a start up with finest grid, it is necessary
   *       to change several times the finest grid.
   * \param[in] val_finestmesh - Index of the finest grid.
   */
  void SetFinestMesh(unsigned short val_finestmesh) { FinestMesh = val_finestmesh; }

  /*!
   * \brief Set the kind of time integration scheme.
   * \note If we are solving different equations it will be necessary to change several
   *       times the kind of time integration, to choose the right scheme.
   * \param[in] val_kind_timeintscheme - Kind of time integration scheme.
   */
  void SetKind_TimeIntScheme(unsigned short val_kind_timeintscheme) { Kind_TimeNumScheme = val_kind_timeintscheme; }

  /*!
   * \brief Set the parameters of the convective numerical scheme.
   * \note The parameters will change because we are solving different kind of equations.
   * \param[in] val_kind_convnumscheme - Center or upwind scheme.
   * \param[in] val_kind_centered - If centered scheme, kind of centered scheme (JST, etc.).
   * \param[in] val_kind_upwind - If upwind scheme, kind of upwind scheme (Roe, etc.).
   * \param[in] val_kind_slopelimit - If upwind scheme, kind of slope limit.
   * \param[in] val_muscl - Define if we apply a MUSCL scheme or not.
   * \param[in] val_kind_fem - If FEM, what kind of FEM discretization.
   */
  void SetKind_ConvNumScheme(unsigned short val_kind_convnumscheme, CENTERED val_kind_centered,
                             UPWIND val_kind_upwind, LIMITER val_kind_slopelimit,
                             bool val_muscl,  unsigned short val_kind_fem);

  /*!
   * \brief Get the value of limiter coefficient.
   * \return Value of the limiter coefficient.
   */
  su2double GetVenkat_LimiterCoeff(void) const { return Venkat_LimiterCoeff; }

  /*!
   * \brief Freeze the value of the limiter after a number of iterations.
   * \return Number of iterations.
   */
  unsigned long GetLimiterIter(void) const { return LimiterIter; }

  /*!
   * \brief Get the value of sharp edge limiter.
   * \return Value of the sharp edge limiter coefficient.
   */
  su2double GetAdjSharp_LimiterCoeff(void) const { return AdjSharp_LimiterCoeff; }

  /*!
   * \brief Get the Reynolds number. Dimensionless number that gives a measure of the ratio of inertial forces
   *        to viscous forces and consequently quantifies the relative importance of these two types of forces
   *        for given flow condition.
   * \return Value of the Reynolds number.
   */
  su2double GetReynolds(void) const { return Reynolds; }

  /*!
   * \brief Get the Froude number for free surface problems.
   * \return Value of the Froude number.
   */
  su2double GetFroude(void) const { return Froude; }

  /*!
   * \brief Set the Froude number for free surface problems.
   * \param[in] val_froude - Value of the Froude number.
   */
  void SetFroude(su2double val_froude) { Froude = val_froude; }

  /*!
   * \brief Set the Mach number.
   * \param[in] val_mach - Value of the Mach number.
   */
  void SetMach(su2double val_mach) { Mach = val_mach; }

  /*!
   * \brief Set the Reynolds number.
   * \param[in] val_reynolds - Value of the Reynolds number.
   */
  void SetReynolds(su2double val_reynolds) { Reynolds = val_reynolds; }

  /*!
   * \brief Set the reference length for nondimensionalization.
   * \param[in] val_length_ref - Value of the reference length.
   */
  void SetLength_Ref(su2double val_length_ref) { Length_Ref = val_length_ref; }

  /*!
   * \brief Set the reference velocity for nondimensionalization.
   * \param[in] val_velocity_ref - Value of the reference velocity.
   */
  void SetVelocity_Ref(su2double val_velocity_ref) { Velocity_Ref = val_velocity_ref; }

  /*!
   * \brief Set the reference pressure for nondimensionalization.
   * \param[in] val_pressure_ref - Value of the reference pressure.
   */
  void SetPressure_Ref(su2double val_pressure_ref) { Pressure_Ref = val_pressure_ref; }

  /*!
   * \brief Set the reference pressure for nondimensionalization.
   * \param[in] val_density_ref - Value of the reference pressure.
   */
  void SetDensity_Ref(su2double val_density_ref) { Density_Ref = val_density_ref; }

  /*!
   * \brief Set the reference temperature for nondimensionalization.
   * \param[in] val_temperature_ref - Value of the reference temperature.
   */
  void SetTemperature_Ref(su2double val_temperature_ref) { Temperature_Ref = val_temperature_ref; }

  /*!
   * \brief Set the reference temperature.
   * \param[in] val_temperature_ve_ref - Value of the reference temperature.
   */
  void SetTemperature_ve_Ref(su2double val_temperature_ve_ref) { Temperature_ve_Ref = val_temperature_ve_ref; }

  /*!
   * \brief Set the reference time for nondimensionalization.
   * \param[in] val_time_ref - Value of the reference time.
   */
  void SetTime_Ref(su2double val_time_ref) { Time_Ref = val_time_ref; }

  /*!
   * \brief Set the reference energy for nondimensionalization.
   * \param[in] val_energy_ref - Value of the reference energy.
   */
  void SetEnergy_Ref(su2double val_energy_ref) { Energy_Ref = val_energy_ref; }

  /*!
   * \brief Set the reference Omega for nondimensionalization.
   * \param[in] val_omega_ref - Value of the reference omega.
   */
  void SetOmega_Ref(su2double val_omega_ref) { Omega_Ref = val_omega_ref; }

  /*!
   * \brief Set the reference Force for nondimensionalization.
   * \param[in] val_force_ref - Value of the reference Force.
   */
  void SetForce_Ref(su2double val_force_ref) { Force_Ref = val_force_ref; }

  /*!
   * \brief Set the reference gas-constant for nondimensionalization.
   * \param[in] val_gas_constant_ref - Value of the reference gas-constant.
   */
  void SetGas_Constant_Ref(su2double val_gas_constant_ref) { Gas_Constant_Ref = val_gas_constant_ref; }

  /*!
   * \brief Set the gas-constant.
   * \param[in] val_gas_constant - Value of the gas-constant.
   */
  void SetGas_Constant(su2double val_gas_constant) { Gas_Constant = val_gas_constant; }

  /*!
   * \brief Set the heat flux reference value.
   * \return Value of the reference heat flux.
   */
  void SetHeat_Flux_Ref(su2double val_heat_flux_ref) { Heat_Flux_Ref = val_heat_flux_ref; }

  /*!
   * \brief Set the reference viscosity for nondimensionalization.
   * \param[in] val_viscosity_ref - Value of the reference viscosity.
   */
  void SetViscosity_Ref(su2double val_viscosity_ref) { Viscosity_Ref = val_viscosity_ref; }

  /*!
   * \brief Set the reference conductivity for nondimensionalization.
   * \param[in] val_conductivity_ref - Value of the reference conductivity.
   */
  void SetConductivity_Ref(su2double val_conductivity_ref) { Thermal_Conductivity_Ref = val_conductivity_ref; }

  /*!
   * \brief Set the nondimensionalized freestream pressure.
   * \param[in] val_pressure_freestreamnd - Value of the nondimensionalized freestream pressure.
   */
  void SetPressure_FreeStreamND(su2double val_pressure_freestreamnd) { Pressure_FreeStreamND = val_pressure_freestreamnd; }

  /*!
   * \brief Set the freestream pressure.
   * \param[in] val_pressure_freestream - Value of the freestream pressure.
   */
  void SetPressure_FreeStream(su2double val_pressure_freestream) { Pressure_FreeStream = val_pressure_freestream; }

  /*!
   * \brief Set the non-dimensionalized thermodynamic pressure for low Mach problems.
   * \return Value of the non-dimensionalized thermodynamic pressure.
   */
  void SetPressure_ThermodynamicND(su2double val_pressure_thermodynamicnd) { Pressure_ThermodynamicND = val_pressure_thermodynamicnd; }

  /*!
   * \brief Set the thermodynamic pressure for low Mach problems.
   * \return Value of the thermodynamic pressure.
   */
  void SetPressure_Thermodynamic(su2double val_pressure_thermodynamic) { Pressure_Thermodynamic = val_pressure_thermodynamic; }

  /*!
   * \brief Set the nondimensionalized freestream density.
   * \param[in] val_density_freestreamnd - Value of the nondimensionalized freestream density.
   */
  void SetDensity_FreeStreamND(su2double val_density_freestreamnd) { Density_FreeStreamND = val_density_freestreamnd; }

  /*!
   * \brief Set the freestream density.
   * \param[in] val_density_freestream - Value of the freestream density.
   */
  void SetDensity_FreeStream(su2double val_density_freestream) { Density_FreeStream = val_density_freestream; }

  /*!
   * \brief Set the freestream viscosity.
   * \param[in] val_viscosity_freestream - Value of the freestream viscosity.
   */
  void SetViscosity_FreeStream(su2double val_viscosity_freestream) { Viscosity_FreeStream = val_viscosity_freestream; }

  /*!
   * \brief Set the freestream viscosity.
   * \param[in] val_viscosity_freestream - Value of the freestream viscosity.
   */
  void SetEddyViscosity_FreeStream(su2double val_eddyviscosity_freestream) { EddyViscosity_FreeStream = val_eddyviscosity_freestream; }
 
  /*!
   * \brief Set the magnitude of the free-stream velocity.
   * \param[in] val_modvel_freestream - Magnitude of the free-stream velocity.
   */
  void SetModVel_FreeStream(su2double val_modvel_freestream) { ModVel_FreeStream = val_modvel_freestream; }

  /*!
   * \brief Set the non-dimensional magnitude of the free-stream velocity.
   * \param[in] val_modvel_freestreamnd - Non-dimensional magnitude of the free-stream velocity.
   */
  void SetModVel_FreeStreamND(su2double val_modvel_freestreamnd) { ModVel_FreeStreamND = val_modvel_freestreamnd; }

  /*!
   * \brief Set the freestream temperature.
   * \param[in] val_temperature_freestream - Value of the freestream temperature.
   */
  void SetTemperature_FreeStream(su2double val_temperature_freestream) { Temperature_FreeStream = val_temperature_freestream; }

  /*!
   * \brief Set the non-dimensional freestream temperature.
   * \param[in] val_temperature_freestreamnd - Value of the non-dimensional freestream temperature.
   */
  void SetTemperature_FreeStreamND(su2double val_temperature_freestreamnd) { Temperature_FreeStreamND = val_temperature_freestreamnd; }

  /*!
   * \brief Set the freestream vibrational-electronic temperature.
   * \param[in] val_temperature_ve_freestream - Value of the freestream vibrational-electronic temperature.
   */
  void SetTemperature_ve_FreeStream(su2double val_temperature_ve_freestream) { Temperature_ve_FreeStream = val_temperature_ve_freestream; }

  /*!
   * \brief Set the non-dimensional freestream vibrational-electronic temperature.
   * \param[in] val_temperature_ve_freestreamnd - Value of the non-dimensional freestream vibrational-electronic temperature.
   */
  void SetTemperature_ve_FreeStreamND(su2double val_temperature_ve_freestreamnd) { Temperature_ve_FreeStreamND = val_temperature_ve_freestreamnd; }

  /*!
   * \brief Set the non-dimensional gas-constant.
   * \param[in] val_gas_constantnd - Value of the non-dimensional gas-constant.
   */
  void SetGas_ConstantND(su2double val_gas_constantnd) { Gas_ConstantND = val_gas_constantnd; }

  /*!
   * \brief Set the free-stream velocity.
   * \param[in] val_velocity_freestream - Value of the free-stream velocity component.
   * \param[in] val_dim - Value of the current dimension.
   */
  void SetVelocity_FreeStream(su2double val_velocity_freestream, unsigned short val_dim) { vel_inf[val_dim] = val_velocity_freestream; }

  /*!
   * \brief Set the non-dimensional free-stream velocity.
   * \param[in] val_velocity_freestreamnd - Value of the non-dimensional free-stream velocity component.
   * \param[in] val_dim - Value of the current dimension.
   */
  void SetVelocity_FreeStreamND(su2double val_velocity_freestreamnd, unsigned short val_dim) { Velocity_FreeStreamND[val_dim] = val_velocity_freestreamnd; }

  /*!
   * \brief Set the non-dimensional free-stream viscosity.
   * \param[in] val_viscosity_freestreamnd - Value of the non-dimensional free-stream viscosity.
   */
  void SetViscosity_FreeStreamND(su2double val_viscosity_freestreamnd) { Viscosity_FreeStreamND = val_viscosity_freestreamnd; }

  /*!
   * \brief Set the non-dimensional free-stream viscosity.
   * \param[in] val_viscosity_freestreamnd - Value of the non-dimensional free-stream viscosity.
   */
  void SetEddyViscosity_FreeStreamND(su2double val_eddyviscosity_freestreamnd) { EddyViscosity_FreeStreamND = val_eddyviscosity_freestreamnd; }

  /*!
   * \brief Set the non-dimensional freestream turbulent kinetic energy.
   * \param[in] val_tke_freestreamnd - Value of the non-dimensional freestream turbulent kinetic energy.
   */
  void SetTke_FreeStreamND(su2double val_tke_freestreamnd) { Tke_FreeStreamND = val_tke_freestreamnd; }

  /*!
   * \brief Set the non-dimensional freestream specific dissipation rate omega.
   * \param[in] val_omega_freestreamnd - Value of the non-dimensional freestream specific dissipation rate omega.
   */
  void SetOmega_FreeStreamND(su2double val_omega_freestreamnd) { Omega_FreeStreamND = val_omega_freestreamnd; }

  /*!
   * \brief Set the freestream turbulent kinetic energy.
   * \param[in] val_tke_freestream - Value of the freestream turbulent kinetic energy.
   */
  void SetTke_FreeStream(su2double val_tke_freestream) { Tke_FreeStream = val_tke_freestream; }

  /*!
   * \brief Set the freestream specific dissipation rate omega.
   * \param[in] val_omega_freestream - Value of the freestream specific dissipation rate omega.
   */
  void SetOmega_FreeStream(su2double val_omega_freestream) { Omega_FreeStream = val_omega_freestream; }

  /*!
   * \brief Set the freestream momentum thickness Reynolds number.
   * \param[in] val_ReThetaT_freestream - Value of the freestream momentum thickness Reynolds number.
   */
  void SetReThetaT_FreeStream(su2double val_ReThetaT_freestream) { ReThetaT_FreeStream = val_ReThetaT_freestream; }

  /*!
   * \brief Set the non-dimensional freestream energy.
   * \param[in] val_energy_freestreamnd - Value of the non-dimensional freestream energy.
   */
  void SetEnergy_FreeStreamND(su2double val_energy_freestreamnd) { Energy_FreeStreamND = val_energy_freestreamnd; }

  /*!
   * \brief Set the freestream energy.
   * \param[in] val_energy_freestream - Value of the freestream energy.
   */
  void SetEnergy_FreeStream(su2double val_energy_freestream) { Energy_FreeStream = val_energy_freestream; }

  /*!
   * \brief Set the thermal diffusivity for solids.
   * \param[in] val_thermal_diffusivity - Value of the thermal diffusivity.
   */
  void SetThermalDiffusivity(su2double val_thermal_diffusivity) { Thermal_Diffusivity = val_thermal_diffusivity; }

  /*!
   * \brief Set the non-dimensional total time for unsteady simulations.
   * \param[in] val_total_unsttimend - Value of the non-dimensional total time.
   */
  void SetTotal_UnstTimeND(su2double val_total_unsttimend) { Total_UnstTimeND = val_total_unsttimend; }

  /*!
   * \brief Get the angle of attack of the body. This is the angle between a reference line on a lifting body
   *        (often the chord line of an airfoil) and the vector representing the relative motion between the
   *        lifting body and the fluid through which it is moving.
   * \return Value of the angle of attack.
   */
  su2double GetAoA(void) const { return AoA; }

  /*!
   * \brief Get the off set angle of attack of the body. The solution and the geometry
   *        file are able to modifity the angle of attack in the config file
   * \return Value of the off set angle of attack.
   */
  su2double GetAoA_Offset(void) const { return AoA_Offset; }

  /*!
   * \brief Get the off set sideslip angle of the body. The solution and the geometry
   *        file are able to modifity the angle of attack in the config file
   * \return Value of the off set sideslip angle.
   */
  su2double GetAoS_Offset(void) const { return AoS_Offset; }

  /*!
   * \brief Get the functional sensitivity with respect to changes in the angle of attack.
   * \return Value of the angle of attack.
   */
  su2double GetAoA_Sens(void) const { return AoA_Sens; }

  /*!
   * \brief Set the angle of attack.
   * \param[in] val_AoA - Value of the angle of attack.
   */
  void SetAoA(su2double val_AoA) { AoA = val_AoA; }

  /*!
   * \brief Set the off set angle of attack.
   * \param[in] val_AoA - Value of the angle of attack.
   */
  void SetAoA_Offset(su2double val_AoA_offset) { AoA_Offset = val_AoA_offset; }

  /*!
   * \brief Set the off set sideslip angle.
   * \param[in] val_AoA - Value of the off set sideslip angle.
   */
  void SetAoS_Offset(su2double val_AoS_offset) { AoS_Offset = val_AoS_offset; }

  /*!
   * \brief Set the angle of attack.
   * \param[in] val_AoA - Value of the angle of attack.
   */
  void SetAoA_Sens(su2double val_AoA_sens) { AoA_Sens = val_AoA_sens; }

  /*!
   * \brief Set the angle of attack.
   * \param[in] val_AoA - Value of the angle of attack.
   */
  void SetAoS(su2double val_AoS) { AoS = val_AoS; }

  /*!
   * \brief Get the angle of sideslip of the body. It relates to the rotation of the aircraft centerline from
   *        the relative wind.
   * \return Value of the angle of sideslip.
   */
  su2double GetAoS(void) const { return AoS; }

  /*!
   * \brief Get the charge coefficient that is used in the poissonal potential simulation.
   * \return Value of the charge coefficient.
   */
  su2double GetChargeCoeff(void) const { return ChargeCoeff; }

  /*!
   * \brief Get the number of multigrid levels.
   * \return Number of multigrid levels (without including the original grid).
   */
  unsigned short GetnMGLevels(void) const { return nMGLevels; }

  /*!
   * \brief Set the number of multigrid levels.
   * \param[in] val_nMGLevels - Index of the mesh were the CFL is applied
   */
  void SetMGLevels(unsigned short val_nMGLevels) {
    nMGLevels = val_nMGLevels;
    if (MGCycle == FULLMG_CYCLE) {
      SetFinestMesh(val_nMGLevels);
    }
  }

  /*!
   * \brief Get the index of the finest grid.
   * \return Index of the finest grid in a multigrid strategy, this is 0 unless we are
   performing a Full multigrid.
   */
  unsigned short GetFinestMesh(void) const { return FinestMesh; }

  /*!
   * \brief Get the kind of multigrid (V or W).
   * \note This variable is used in a recursive way to perform the different kind of cycles
   * \return 0 or 1 depending of we are dealing with a V or W cycle.
   */
  unsigned short GetMGCycle(void) const { return MGCycle; }

  /*!
   * \brief Get the king of evaluation in the geometrical module.
   * \return 0 or 1 depending of we are dealing with a V or W cycle.
   */
  unsigned short GetGeometryMode(void) const { return GeometryMode; }

  /*!
   * \brief Get the Courant Friedrich Levi number for each grid.
   * \param[in] val_mesh - Index of the mesh were the CFL is applied.
   * \return CFL number for each grid.
   */
  su2double GetCFL(unsigned short val_mesh) const { return CFL[val_mesh]; }

  /*!
   * \brief Get the Courant Friedrich Levi number for each grid.
   * \param[in] val_mesh - Index of the mesh were the CFL is applied.
   * \return CFL number for each grid.
   */
  void SetCFL(unsigned short val_mesh, su2double val_cfl) { CFL[val_mesh] = val_cfl; }

  /*!
   * \brief Get the Courant Friedrich Levi number for unsteady simulations.
   * \return CFL number for unsteady simulations.
   */
  su2double GetUnst_CFL(void) const { return Unst_CFL; }

  /*!
   * \brief Get information about element reorientation
   * \return    <code>TRUE</code> means that elements can be reoriented if suspected unhealthy
   */
  bool GetReorientElements(void) const { return ReorientElements; }

  /*!
   * \brief Get the Courant Friedrich Levi number for unsteady simulations.
   * \return CFL number for unsteady simulations.
   */
  su2double GetMax_DeltaTime(void) const { return Max_DeltaTime; }

  /*!
   * \brief Get a parameter of the particular design variable.
   * \param[in] val_dv - Number of the design variable that we want to read.
   * \param[in] val_param - Index of the parameter that we want to read.
   * \return Design variable parameter.
   */
  su2double GetParamDV(unsigned short val_dv, unsigned short val_param) const { return ParamDV[val_dv][val_param]; }

  /*!
   * \brief Get the coordinates of the FFD corner points.
   * \param[in] val_ffd - Index of the FFD box.
   * \param[in] val_coord - Index of the coordinate that we want to read.
   * \return Value of the coordinate.
   */
  su2double GetCoordFFDBox(unsigned short val_ffd, unsigned short val_index) const { return CoordFFDBox[val_ffd][val_index]; }

  /*!
   * \brief Get the degree of the FFD corner points.
   * \param[in] val_ffd - Index of the FFD box.
   * \param[in] val_degree - Index (I,J,K) to obtain the degree.
   * \return Value of the degree in a particular direction.
   */
  unsigned short GetDegreeFFDBox(unsigned short val_ffd, unsigned short val_index) const { return DegreeFFDBox[val_ffd][val_index]; }

  /*!
   * \brief Get the FFD Tag of a particular design variable.
   * \param[in] val_dv - Number of the design variable that we want to read.
   * \return Name of the FFD box.
   */
  string GetFFDTag(unsigned short val_dv) const { return FFDTag[val_dv]; }

  /*!
   * \brief Get the FFD Tag of a particular FFD box.
   * \param[in] val_ffd - Number of the FFD box that we want to read.
   * \return Name of the FFD box.
   */
  string GetTagFFDBox(unsigned short val_ffd) const { return TagFFDBox[val_ffd]; }

  /*!
   * \brief Get the number of design variables.
   * \return Number of the design variables.
   */
  unsigned short GetnDV(void) const { return nDV; }

  /*!
   * \brief Get the number of design variables.
   * \return Number of the design variables.
   */
  unsigned short GetnDV_Value(unsigned short iDV) const {
    if (!nDV_Value) return 0;
    return nDV_Value[iDV];
  }

  /*!
   * \brief Get the total number of design variables.
   */
  unsigned short GetnDV_Total(void) const {
    if (!nDV_Value) return 0;
    unsigned short sum = 0;
    for (unsigned short iDV = 0; iDV < nDV; iDV++) {
      sum += nDV_Value[iDV];
    }
    return sum;
  }

  /*!
   * \brief Get the number of FFD boxes.
   * \return Number of FFD boxes.
   */
  unsigned short GetnFFDBox(void) const { return nFFDBox; }

  /*!
   * \brief Get the required continuity level at the surface intersection with the FFD
   * \return Continuity level at the surface intersection.
   */
  unsigned short GetFFD_Continuity(void) const { return FFD_Continuity; }

  /*!
   * \brief Get the coordinate system that we are going to use to define the FFD
   * \return Coordinate system (cartesian, spherical, etc).
   */
  unsigned short GetFFD_CoordSystem(void) const { return FFD_CoordSystem; }

  /*!
   * \brief Get the kind of FFD Blending function.
   * \return Kind of FFD Blending function.
   */
  unsigned short GetFFD_Blending(void) const { return FFD_Blending;}

  /*!
   * \brief Get the kind BSpline Order in i,j,k direction.
   * \return The kind BSpline Order in i,j,k direction.
   */
  const su2double* GetFFD_BSplineOrder() const { return ffd_coeff;}

  /*!
   * \brief Get the number of Runge-Kutta steps.
   * \return Number of Runge-Kutta steps.
   */
  unsigned short GetnRKStep(void) const { return nRKStep; }

  /*!
   * \brief Get the number of time levels for time accurate local time stepping.
   * \return Number of time levels.
   */
  unsigned short GetnLevels_TimeAccurateLTS(void) const { return nLevels_TimeAccurateLTS; }

  /*!
   * \brief Set the number of time levels for time accurate local time stepping.
   * \param[in] val_nLevels - The number of time levels to be set.
   */
  void SetnLevels_TimeAccurateLTS(unsigned short val_nLevels) { nLevels_TimeAccurateLTS = val_nLevels;}

  /*!
   * \brief Get the number time DOFs for ADER-DG.
   * \return Number of time DOFs used in ADER-DG.
   */
  unsigned short GetnTimeDOFsADER_DG(void) const { return nTimeDOFsADER_DG; }

  /*!
   * \brief Get the location of the time DOFs for ADER-DG on the interval [-1..1].
   * \return The location of the time DOFs used in ADER-DG.
   */
  const su2double *GetTimeDOFsADER_DG(void) const { return TimeDOFsADER_DG; }

  /*!
   * \brief Get the number time integration points for ADER-DG.
   * \return Number of time integration points used in ADER-DG.
   */
  unsigned short GetnTimeIntegrationADER_DG(void) const { return nTimeIntegrationADER_DG; }

  /*!
   * \brief Get the location of the time integration points for ADER-DG on the interval [-1..1].
   * \return The location of the time integration points used in ADER-DG.
   */
  const su2double *GetTimeIntegrationADER_DG(void) const { return TimeIntegrationADER_DG; }

  /*!
   * \brief Get the weights of the time integration points for ADER-DG.
   * \return The weights of the time integration points used in ADER-DG.
   */
  const su2double *GetWeightsIntegrationADER_DG(void) const { return WeightsIntegrationADER_DG; }

  /*!
   * \brief Get the total number of boundary markers of the local process including send/receive domains.
   * \return Total number of boundary markers.
   */
  unsigned short GetnMarker_All(void) const { return nMarker_All; }

  /*!
   * \brief Get the total number of boundary markers in the config file.
   * \return Total number of boundary markers.
   */
  unsigned short GetnMarker_CfgFile(void) const { return nMarker_CfgFile; }

  /*!
   * \brief Get the number of Euler boundary markers.
   * \return Number of Euler boundary markers.
   */
  unsigned short GetnMarker_Euler(void) const { return nMarker_Euler; }

  /*!
   * \brief Get the number of symmetry boundary markers.
   * \return Number of symmetry boundary markers.
   */
  unsigned short GetnMarker_SymWall(void) const { return nMarker_SymWall; }

  /*!
   * \brief Get the total number of boundary markers in the cfg plus the possible send/receive domains.
   * \return Total number of boundary markers.
   */
  unsigned short GetnMarker_Max(void) const { return nMarker_Max; }

  /*!
   * \brief Get the total number of boundary markers.
   * \return Total number of boundary markers.
   */
  unsigned short GetnMarker_EngineInflow(void) const { return nMarker_EngineInflow; }

  /*!
   * \brief Get the total number of boundary markers.
   * \return Total number of boundary markers.
   */
  unsigned short GetnMarker_EngineExhaust(void) const { return nMarker_EngineExhaust; }

  /*!
   * \brief Get the total number of boundary markers.
   * \return Total number of boundary markers.
   */
  unsigned short GetnMarker_NearFieldBound(void) const { return nMarker_NearFieldBound; }

  /*!
   * \brief Get the total number of deformable markers at the boundary.
   * \return Total number of deformable markers at the boundary.
   */
  unsigned short GetnMarker_Deform_Mesh(void) const { return nMarker_Deform_Mesh; }

  /*!
   * \brief Get the total number of markers in which the flow load is computed/employed.
   * \return Total number of markers in which the flow load is computed/employed.
   */
  unsigned short GetnMarker_Fluid_Load(void) const { return nMarker_Fluid_Load; }

  /*!
   * \brief Get the total number of boundary markers.
   * \return Total number of boundary markers.
   */
  unsigned short GetnMarker_Fluid_InterfaceBound(void) const { return nMarker_Fluid_InterfaceBound; }

  /*!
   * \brief Get the total number of boundary markers.
   * \return Total number of boundary markers.
   */
  unsigned short GetnMarker_ActDiskInlet(void) const { return nMarker_ActDiskInlet; }

  /*!
   * \brief Get the total number of boundary markers.
   * \return Total number of boundary markers.
   */
  unsigned short GetnMarker_ActDiskOutlet(void) const { return nMarker_ActDiskOutlet; }

  /*!
   * \brief Get the total number of boundary markers.
   * \return Total number of boundary markers.
   */
  unsigned short GetnMarker_Outlet(void) const { return nMarker_Outlet; }

  /*!
   * \brief Get the total number of monitoring markers.
   * \return Total number of monitoring markers.
   */
  unsigned short GetnMarker_Monitoring(void) const { return nMarker_Monitoring; }

  /*!
   * \brief Get the total number of DV markers.
   * \return Total number of DV markers.
   */
  unsigned short GetnMarker_DV(void) const { return nMarker_DV; }

  /*!
   * \brief Get the total number of moving markers.
   * \return Total number of moving markers.
   */
  unsigned short GetnMarker_Moving(void) const { return nMarker_Moving; }

  /*!
   * \brief Get the total number of markers for gradient treatment.
   * \return Total number of markers for gradient treatment.
   */
  unsigned short GetnMarker_SobolevBC(void) const { return nMarker_SobolevBC; }

  /*!
   * \brief Get the total number of Python customizable markers.
   * \return Total number of Python customizable markers.
   */
  unsigned short GetnMarker_PyCustom(void) const { return nMarker_PyCustom; }

  /*!
   * \brief Get the total number of moving markers.
   * \return Total number of moving markers.
   */
  unsigned short GetnMarker_Analyze(void) const { return nMarker_Analyze; }

  /*!
   * \brief Get the total number of periodic markers.
   * \return Total number of periodic markers.
   */
  unsigned short GetnMarker_Periodic(void) const { return nMarker_PerBound; }

  /*!
   * \brief Get the total (local) number of heat flux markers.
   * \return Total number of heat flux markers.
   */
  unsigned short GetnMarker_HeatFlux(void) const { return nMarker_HeatFlux; }

  /*!
   * \brief Get the total number of rough markers.
   * \return Total number of heat flux markers.
   */
  unsigned short GetnRoughWall(void) const { return nRough_Wall; }

  /*!
   * \brief Get the total number of objectives in kind_objective list
   * \return Total number of objectives in kind_objective list
   */
  unsigned short GetnObj(void) const { return nObj;}

  /*!
   * \brief Stores the number of marker in the simulation.
   * \param[in] val_nmarker - Number of markers of the problem.
   */
  void SetnMarker_All(unsigned short val_nmarker) { nMarker_All = val_nmarker; }

  /*!
   * \brief Get the starting direct iteration number for the unsteady adjoint (reverse time integration).
   * \return Starting direct iteration number for the unsteady adjoint.
   */
  long GetUnst_AdjointIter(void) const { return Unst_AdjointIter; }

  /*!
   * \brief Number of iterations to average (reverse time integration).
   * \return Starting direct iteration number for the unsteady adjoint.
   */
  unsigned long GetIter_Avg_Objective(void) const { return Iter_Avg_Objective ; }

  /*!
   * \brief Retrieves the number of periodic time instances for Harmonic Balance.
   * \return Number of periodic time instances for Harmonic Balance.
   */
  unsigned short GetnTimeInstances(void) const { return nTimeInstances; }

  /*!
   * \brief Retrieves the period of oscillations to be used with Harmonic Balance.
   * \return Period for Harmonic Balance.
   */
  su2double GetHarmonicBalance_Period(void) const { return HarmonicBalance_Period; }

  /*!
   * \brief Set the current external iteration number.
   * \param[in] val_iter - Current external iteration number.
   */
  void SetExtIter_OffSet(unsigned long val_iter) { ExtIter_OffSet = val_iter; }

  /*!
   * \brief Set the current FSI iteration number.
   * \param[in] val_iter - Current FSI iteration number.
   */
  void SetOuterIter(unsigned long val_iter) { OuterIter = val_iter; }

  /*!
   * \brief Set the current FSI iteration number.
   * \param[in] val_iter - Current FSI iteration number.
   */
  void SetInnerIter(unsigned long val_iter) { InnerIter = val_iter; }

  /*!
   * \brief Set the current time iteration number.
   * \param[in] val_iter - Current FSI iteration number.
   */
  void SetTimeIter(unsigned long val_iter) { TimeIter = val_iter; }

  /*!
   * \brief Get the current time iteration number.
   * \param[in] val_iter - Current time iterationnumber.
   */
  unsigned long GetTimeIter() const { return TimeIter; }

  /*!
   * \brief Get the current internal iteration number.
   * \return Current external iteration.
   */
  unsigned long GetExtIter_OffSet(void) const { return ExtIter_OffSet; }

  /*!
   * \brief Get the current FSI iteration number.
   * \return Current FSI iteration.
   */
  unsigned long GetOuterIter(void) const { return OuterIter; }

  /*!
   * \brief Get the current FSI iteration number.
   * \return Current FSI iteration.
   */
  unsigned long GetInnerIter(void) const { return InnerIter; }

  /*!
   * \brief Set the current physical time.
   * \param[in] val_t - Current physical time.
   */
  void SetPhysicalTime(su2double val_t) { PhysicalTime = val_t; }

  /*!
   * \brief Get the current physical time.
   * \return Current physical time.
   */
  su2double GetPhysicalTime(void) const { return PhysicalTime; }

  /*!
   * \brief Get information about writing the performance summary at the end of a calculation.
   * \return <code>TRUE</code> means that the performance summary will be written at the end of a calculation.
   */
  bool GetWrt_Performance(void) const { return Wrt_Performance; }

  /*!
   * \brief Get information about the computational graph (e.g. memory usage) when using AD in reverse mode.
   * \return <code>TRUE</code> means that the tape statistics will be written after each recording.
   */
  bool GetWrt_AD_Statistics(void) const { return Wrt_AD_Statistics; }

  /*!
   * \brief Get information about writing the mesh quality metrics to the visualization files.
   * \return <code>TRUE</code> means that the mesh quality metrics will be written to the visualization files.
   */
  bool GetWrt_MeshQuality(void) const { return Wrt_MeshQuality; }

  /*!
   * \brief Write coarse grids to the visualization files.
   */
  bool GetWrt_MultiGrid(void) const { return Wrt_MultiGrid; }

  /*!
   * \brief Get information about writing projected sensitivities on surfaces to an ASCII file with rows as x, y, z, dJ/dx, dJ/dy, dJ/dz for each vertex.
   * \return <code>TRUE</code> means that projected sensitivities on surfaces in an ASCII file with rows as x, y, z, dJ/dx, dJ/dy, dJ/dz for each vertex will be written.
   */
  bool GetWrt_Projected_Sensitivity(void) const { return Wrt_Projected_Sensitivity; }

  /*!
   * \brief Get information about the format for the input volume sensitvities.
   * \return Format of the input volume sensitivities.
   */
  unsigned short GetSensitivity_Format(void) const { return Sensitivity_FileFormat; }

  /*!
   * \brief Get information about writing sectional force files.
   * \return <code>TRUE</code> means that sectional force files will be written for specified markers.
   */
  bool GetPlot_Section_Forces(void) const { return Plot_Section_Forces; }

  /*!
   * \brief Get the alpha (convective) coefficients for the Runge-Kutta integration scheme.
   * \param[in] val_step - Index of the step.
   * \return Alpha coefficient for the Runge-Kutta integration scheme.
   */
  su2double Get_Alpha_RKStep(unsigned short val_step) const { return RK_Alpha_Step[val_step]; }

  /*!
   * \brief Get the index of the surface defined in the geometry file.
   * \param[in] val_marker - Value of the marker in which we are interested.
   * \return Value of the index that is in the geometry file for the surface that
   *         has the marker <i>val_marker</i>.
   */
  string GetMarker_All_TagBound(unsigned short val_marker) const { return Marker_All_TagBound[val_marker]; }

  /*!
   * \brief Get the index of the surface defined in the geometry file.
   * \param[in] val_marker - Value of the marker in which we are interested.
   * \return Value of the index that is in the geometry file for the surface that
   *         has the marker <i>val_marker</i>.
   */
  string GetMarker_ActDiskInlet_TagBound(unsigned short val_marker) const { return Marker_ActDiskInlet[val_marker]; }

  /*!
   * \brief Get the index of the surface defined in the geometry file.
   * \param[in] val_marker - Value of the marker in which we are interested.
   * \return Value of the index that is in the geometry file for the surface that
   *         has the marker <i>val_marker</i>.
   */
  string GetMarker_ActDiskOutlet_TagBound(unsigned short val_marker) const { return Marker_ActDiskOutlet[val_marker]; }

  /*!
   * \brief Get the index of the surface defined in the geometry file.
   * \param[in] val_marker - Value of the marker in which we are interested.
   * \return Value of the index that is in the geometry file for the surface that
   *         has the marker <i>val_marker</i>.
   */
  string GetMarker_Outlet_TagBound(unsigned short val_marker) const { return Marker_Outlet[val_marker]; }

  /*!
   * \brief Get the index of the surface defined in the geometry file.
   * \param[in] val_marker - Value of the marker in which we are interested.
   * \return Value of the index that is in the geometry file for the surface that
   *         has the marker <i>val_marker</i>.
   */
  string GetMarker_EngineInflow_TagBound(unsigned short val_marker) const { return Marker_EngineInflow[val_marker]; }

  /*!
   * \brief Get the index of the surface defined in the geometry file.
   * \param[in] val_marker - Value of the marker in which we are interested.
   * \return Value of the index that is in the geometry file for the surface that
   *         has the marker <i>val_marker</i>.
   */
  string GetMarker_EngineExhaust_TagBound(unsigned short val_marker) const { return Marker_EngineExhaust[val_marker]; }

  /*!
   * \brief Get the name of the surface defined in the geometry file.
   * \param[in] val_marker - Value of the marker in which we are interested.
   * \return Name that is in the geometry file for the surface that
   *         has the marker <i>val_marker</i>.
   */
  string GetMarker_Monitoring_TagBound(unsigned short val_marker) const { return Marker_Monitoring[val_marker]; }

  /*!
   * \brief Get the name of the surface defined in the geometry file.
   * \param[in] val_marker - Value of the marker in which we are interested.
   * \return Name that is in the geometry file for the surface that
   *         has the marker <i>val_marker</i>.
   */
  string GetMarker_HeatFlux_TagBound(unsigned short val_marker) const { return Marker_HeatFlux[val_marker]; }

  /*!
   * \brief Get the tag if the iMarker defined in the geometry file.
   * \param[in] val_tag - Value of the tag in which we are interested.
   * \return Value of the marker <i>val_marker</i> that is in the geometry file
   *         for the surface that has the tag.
   */
  short GetMarker_All_TagBound(string val_tag)  {
    for (unsigned short iMarker = 0; iMarker < nMarker_All; iMarker++) {
      if (val_tag == Marker_All_TagBound[iMarker]) return iMarker;
    }
    return -1;
  }

  /*!
   * \brief Get the kind of boundary for each marker.
   * \param[in] val_marker - Index of the marker in which we are interested.
   * \return Kind of boundary for the marker <i>val_marker</i>.
   */
  unsigned short GetMarker_All_KindBC(unsigned short val_marker) const { return Marker_All_KindBC[val_marker]; }

  /*!
   * \brief Set the value of the boundary <i>val_boundary</i> (read from the config file)
   *        for the marker <i>val_marker</i>.
   * \param[in] val_marker - Index of the marker in which we are interested.
   * \param[in] val_boundary - Kind of boundary read from config file.
   */
  void SetMarker_All_KindBC(unsigned short val_marker, unsigned short val_boundary) { Marker_All_KindBC[val_marker] = val_boundary; }

  /*!
   * \brief Set the value of the index <i>val_index</i> (read from the geometry file) for
   *        the marker <i>val_marker</i>.
   * \param[in] val_marker - Index of the marker in which we are interested.
   * \param[in] val_index - Index of the surface read from geometry file.
   */
  void SetMarker_All_TagBound(unsigned short val_marker, string val_index) { Marker_All_TagBound[val_marker] = val_index; }

  /*!
   * \brief Set if a marker <i>val_marker</i> is going to be monitored <i>val_monitoring</i>
   *        (read from the config file).
   * \note This is important for non dimensional coefficient computation.
   * \param[in] val_marker - Index of the marker in which we are interested.
   * \param[in] val_monitoring - 0 or 1 depending if the the marker is going to be monitored.
   */
  void SetMarker_All_Monitoring(unsigned short val_marker, unsigned short val_monitoring) { Marker_All_Monitoring[val_marker] = val_monitoring; }

  /*!
   * \brief Set if a marker <i>val_marker</i> is going to be monitored <i>val_monitoring</i>
   *        (read from the config file).
   * \note This is important for non dimensional coefficient computation.
   * \param[in] val_marker - Index of the marker in which we are interested.
   * \param[in] val_monitoring - 0 or 1 depending if the the marker is going to be monitored.
   */
  void SetMarker_All_GeoEval(unsigned short val_marker, unsigned short val_geoeval) { Marker_All_GeoEval[val_marker] = val_geoeval; }

  /*!
   * \brief Set if a marker <i>val_marker</i> is going to be designed <i>val_designing</i>
   *        (read from the config file).
   * \note This is important for non dimensional coefficient computation.
   * \param[in] val_marker - Index of the marker in which we are interested.
   * \param[in] val_monitoring - 0 or 1 depending if the the marker is going to be designed.
   */
  void SetMarker_All_Designing(unsigned short val_marker, unsigned short val_designing) { Marker_All_Designing[val_marker] = val_designing; }

  /*!
   * \brief Set if a marker <i>val_marker</i> is going to be plot <i>val_plotting</i>
   *        (read from the config file).
   * \param[in] val_marker - Index of the marker in which we are interested.
   * \param[in] val_plotting - 0 or 1 depending if the the marker is going to be plot.
   */
  void SetMarker_All_Plotting(unsigned short val_marker, unsigned short val_plotting) { Marker_All_Plotting[val_marker] = val_plotting; }

  /*!
   * \brief Set if a marker <i>val_marker</i> is going to be plot <i>val_plotting</i>
   *        (read from the config file).
   * \param[in] val_marker - Index of the marker in which we are interested.
   * \param[in] val_plotting - 0 or 1 depending if the the marker is going to be plot.
   */
  void SetMarker_All_Analyze(unsigned short val_marker, unsigned short val_analyze) { Marker_All_Analyze[val_marker] = val_analyze; }

  /*!
   * \brief Set if a marker <i>val_marker</i> is part of the FSI interface <i>val_plotting</i>
   *        (read from the config file).
   * \param[in] val_marker - Index of the marker in which we are interested.
   * \param[in] val_plotting - 0 or 1 depending if the the marker is part of the FSI interface.
   */
  void SetMarker_All_ZoneInterface(unsigned short val_marker, unsigned short val_fsiinterface) { Marker_All_ZoneInterface[val_marker] = val_fsiinterface; }

  /*!
   * \brief Set if a marker <i>val_marker</i> is part of the Turbomachinery (read from the config file).
   * \param[in] val_marker - Index of the marker in which we are interested.
   * \param[in] val_turboperf - 0 if not part of Turbomachinery or greater than 1 if it is part.
   */
  void SetMarker_All_Turbomachinery(unsigned short val_marker, unsigned short val_turbo) { Marker_All_Turbomachinery[val_marker] = val_turbo; }

  /*!
   * \brief Set a flag to the marker <i>val_marker</i> part of the Turbomachinery (read from the config file).
   * \param[in] val_marker - Index of the marker in which we are interested.
   * \param[in] val_turboperflag - 0 if is not part of the Turbomachinery, flag INFLOW or OUTFLOW if it is part.
   */
  void SetMarker_All_TurbomachineryFlag(unsigned short val_marker, unsigned short val_turboflag) { Marker_All_TurbomachineryFlag[val_marker] = val_turboflag; }

  /*!
   * \brief Set if a marker <i>val_marker</i> is part of the MixingPlane interface (read from the config file).
   * \param[in] val_marker - Index of the marker in which we are interested.
   * \param[in] val_turboperf - 0 if not part of the MixingPlane interface or greater than 1 if it is part.
   */
  void SetMarker_All_MixingPlaneInterface(unsigned short val_marker, unsigned short val_mixpla_interface) { Marker_All_MixingPlaneInterface[val_marker] = val_mixpla_interface; }

  /*!
   * \brief Set if a marker <i>val_marker</i> is part of the Giles boundary (read from the config file).
   * \param[in] val_marker - Index of the marker in which we are interested.
   * \param[in] val_giles - 0 if not part of the Giles boundary or greater than 1 if it is part.
   */
  void SetMarker_All_Giles(unsigned short val_marker, unsigned short val_giles) { Marker_All_Giles[val_marker] = val_giles; }

  /*!
   * \brief Set if a marker <i>val_marker</i> is going to be affected by design variables <i>val_moving</i>
   *        (read from the config file).
   * \param[in] val_marker - Index of the marker in which we are interested.
   * \param[in] val_DV - 0 or 1 depending if the the marker is affected by design variables.
   */
  void SetMarker_All_DV(unsigned short val_marker, unsigned short val_DV) { Marker_All_DV[val_marker] = val_DV; }

  /*!
   * \brief Set if a marker <i>val_marker</i> is going to be moved <i>val_moving</i>
   *        (read from the config file).
   * \param[in] val_marker - Index of the marker in which we are interested.
   * \param[in] val_moving - 0 or 1 depending if the the marker is going to be moved.
   */
  void SetMarker_All_Moving(unsigned short val_marker, unsigned short val_moving) { Marker_All_Moving[val_marker] = val_moving; }

  /*!
   * \brief Set if a marker how <i>val_marker</i> is going to be applied in gradient treatment.
   * \param[in] val_marker - Index of the marker in which we are interested.
   * \param[in] val_sobolev - 0 or 1 depending if the marker is selected.
   */
  void SetMarker_All_SobolevBC(unsigned short val_marker, unsigned short val_sobolev) { Marker_All_SobolevBC[val_marker] = val_sobolev; }

  /*!
   * \brief Set if a marker <i>val_marker</i> allows deformation at the boundary.
   * \param[in] val_marker - Index of the marker in which we are interested.
   * \param[in] val_interface - 0 or 1 depending if the the marker is or not a DEFORM_MESH marker.
   */
  void SetMarker_All_Deform_Mesh(unsigned short val_marker, unsigned short val_deform) { Marker_All_Deform_Mesh[val_marker] = val_deform; }

  /*!
   * \brief Set if a marker <i>val_marker</i> allows deformation at the boundary.
   * \param[in] val_marker - Index of the marker in which we are interested.
   * \param[in] val_interface - 0 or 1 depending if the the marker is or not a DEFORM_MESH_SYM_PLANE marker.
   */
  void SetMarker_All_Deform_Mesh_Sym_Plane(unsigned short val_marker, unsigned short val_deform) { Marker_All_Deform_Mesh_Sym_Plane[val_marker] = val_deform; }

  /*!
   * \brief Set if a in marker <i>val_marker</i> the flow load will be computed/employed.
   * \param[in] val_marker - Index of the marker in which we are interested.
   * \param[in] val_interface - 0 or 1 depending if the the marker is or not a Fluid_Load marker.
   */
  void SetMarker_All_Fluid_Load(unsigned short val_marker, unsigned short val_interface) { Marker_All_Fluid_Load[val_marker] = val_interface; }

  /*!
   * \brief Set if a marker <i>val_marker</i> is going to be customized in Python <i>val_PyCustom</i>
   *        (read from the config file).
   * \param[in] val_marker - Index of the marker in which we are interested.
   * \param[in] val_PyCustom - 0 or 1 depending if the the marker is going to be customized in Python.
   */
  void SetMarker_All_PyCustom(unsigned short val_marker, unsigned short val_PyCustom) { Marker_All_PyCustom[val_marker] = val_PyCustom; }

  /*!
   * \brief Set if a marker <i>val_marker</i> is going to be periodic <i>val_perbound</i>
   *        (read from the config file).
   * \param[in] val_marker - Index of the marker in which we are interested.
   * \param[in] val_perbound - Index of the surface with the periodic boundary.
   */
  void SetMarker_All_PerBound(unsigned short val_marker, short val_perbound) { Marker_All_PerBound[val_marker] = val_perbound; }

  /*!
   * \brief Set if a marker <i>val_marker</i> is going to be sent or receive <i>val_index</i>
   *        from another domain.
   * \param[in] val_marker - 0 or 1 depending if the the marker is going to be moved.
   * \param[in] val_index - Index of the surface read from geometry file.
   */
  void SetMarker_All_SendRecv(unsigned short val_marker, short val_index) { Marker_All_SendRecv[val_marker] = val_index; }

  /*!
   * \brief Get the send-receive information for a marker <i>val_marker</i>.
   * \param[in] val_marker - 0 or 1 depending if the the marker is going to be moved.
   * \return If positive, the information is sended to that domain, in case negative
   *         the information is receive from that domain.
   */
  short GetMarker_All_SendRecv(unsigned short val_marker) const { return Marker_All_SendRecv[val_marker]; }

  /*!
   * \brief Get an internal index that identify the periodic boundary conditions.
   * \param[in] val_marker - Value of the marker that correspond with the periodic boundary.
   * \return The internal index of the periodic boundary condition.
   */
  short GetMarker_All_PerBound(unsigned short val_marker) const { return Marker_All_PerBound[val_marker]; }

  /*!
   * \brief Get the monitoring information for a marker <i>val_marker</i>.
   * \param[in] val_marker - 0 or 1 depending if the the marker is going to be monitored.
   * \return 0 or 1 depending if the marker is going to be monitored.
   */
  unsigned short GetMarker_All_Monitoring(unsigned short val_marker) const { return Marker_All_Monitoring[val_marker]; }

  /*!
   * \brief Get the monitoring information for a marker <i>val_marker</i>.
   * \param[in] val_marker - 0 or 1 depending if the the marker is going to be monitored.
   * \return 0 or 1 depending if the marker is going to be monitored.
   */
  unsigned short GetMarker_All_GeoEval(unsigned short val_marker) const { return Marker_All_GeoEval[val_marker]; }

  /*!
   * \brief Get the design information for a marker <i>val_marker</i>.
   * \param[in] val_marker - 0 or 1 depending if the the marker is going to be monitored.
   * \return 0 or 1 depending if the marker is going to be monitored.
   */
  unsigned short GetMarker_All_Designing(unsigned short val_marker) const { return Marker_All_Designing[val_marker]; }

  /*!
   * \brief Get the plotting information for a marker <i>val_marker</i>.
   * \param[in] val_marker - 0 or 1 depending if the the marker is going to be moved.
   * \return 0 or 1 depending if the marker is going to be plotted.
   */
  unsigned short GetMarker_All_Plotting(unsigned short val_marker) const { return Marker_All_Plotting[val_marker]; }

  /*!
   * \brief Get the plotting information for a marker <i>val_marker</i>.
   * \param[in] val_marker - 0 or 1 depending if the the marker is going to be moved.
   * \return 0 or 1 depending if the marker is going to be plotted.
   */
  unsigned short GetMarker_All_Analyze(unsigned short val_marker) const { return Marker_All_Analyze[val_marker]; }

  /*!
   * \brief Get the FSI interface information for a marker <i>val_marker</i>.
   * \param[in] val_marker - 0 or 1 depending if the the marker is going to be moved.
   * \return 0 or 1 depending if the marker is part of the FSI interface.
   */
  unsigned short GetMarker_All_ZoneInterface(unsigned short val_marker) const { return Marker_All_ZoneInterface[val_marker]; }

  /*!
   * \brief Get the MixingPlane interface information for a marker <i>val_marker</i>.
   * \param[in] val_marker value of the marker on the grid.
   * \return 0 if is not part of the MixingPlane Interface and greater than 1 if it is part.
   */
  unsigned short GetMarker_All_MixingPlaneInterface(unsigned short val_marker) const { return Marker_All_MixingPlaneInterface[val_marker]; }

  /*!
   * \brief Get the Turbomachinery information for a marker <i>val_marker</i>.
   * \param[in] val_marker value of the marker on the grid.
   * \return 0 if is not part of the Turbomachinery and greater than 1 if it is part.
   */
  unsigned short GetMarker_All_Turbomachinery(unsigned short val_marker) const { return Marker_All_Turbomachinery[val_marker]; }

  /*!
   * \brief Get the Turbomachinery flag information for a marker <i>val_marker</i>.
   * \param[in] val_marker value of the marker on the grid.
   * \return 0 if is not part of the Turbomachinery, flag INFLOW or OUTFLOW if it is part.
   */
  unsigned short GetMarker_All_TurbomachineryFlag(unsigned short val_marker) const { return Marker_All_TurbomachineryFlag[val_marker]; }

/*!
   * \brief Get the Giles boundary information for a marker <i>val_marker</i>.
   * \param[in] val_marker value of the marker on the grid.
   * \return 0 if is not part of the MixingPlane Interface and greater than 1 if it is part.
   */
  unsigned short GetMarker_All_Giles(unsigned short val_marker) const { return Marker_All_Giles[val_marker]; }

  /*!
   * \brief Get the number of FSI interface markers <i>val_marker</i>.
   * \param[in] void.
   * \return Number of markers belonging to the FSI interface.
   */
  unsigned short GetMarker_n_ZoneInterface(void) const { return nMarker_ZoneInterface; }

  /*!
   * \brief Get the contact resistance value of a specified interface.
   * \param[in] val_interface interface index.
   * \return Contact resistance value (zero by default).
   */
  su2double GetContactResistance(unsigned short val_interface) const { return (nMarker_ContactResistance > 0) ? CHT_ContactResistance[val_interface] : 0.0; }

  /*!
   * \brief Get the DV information for a marker <i>val_marker</i>.
   * \param[in] val_marker - 0 or 1 depending if the the marker is going to be affected by design variables.
   * \return 0 or 1 depending if the marker is going to be affected by design variables.
   */
  unsigned short GetMarker_All_DV(unsigned short val_marker) const { return Marker_All_DV[val_marker]; }

  /*!
   * \brief Get the motion information for a marker <i>val_marker</i>.
   * \param[in] val_marker - 0 or 1 depending if the the marker is going to be moved.
   * \return 0 or 1 depending if the marker is going to be moved.
   */
  unsigned short GetMarker_All_Moving(unsigned short val_marker) const { return Marker_All_Moving[val_marker]; }

  /*!
   * \brief Get the information if gradient treatment uses a marker <i>val_marker</i>.
   * \param[in] val_marker
   * \return 0 or 1 depending if the marker is going to be selected.
   */
  unsigned short GetMarker_All_SobolevBC(unsigned short val_marker) const { return Marker_All_SobolevBC[val_marker]; }

  /*!
   * \brief Get whether marker <i>val_marker</i> is a DEFORM_MESH marker
   * \param[in] val_marker - 0 or 1 depending if the the marker belongs to the DEFORM_MESH subset.
   * \return 0 or 1 depending if the marker belongs to the DEFORM_MESH subset.
   */
  unsigned short GetMarker_All_Deform_Mesh(unsigned short val_marker) const { return Marker_All_Deform_Mesh[val_marker]; }

  /*!
   * \brief Get whether marker <i>val_marker</i> is a DEFORM_MESH_SYM_PLANE marker
   * \param[in] val_marker - 0 or 1 depending if the the marker belongs to the DEFORM_MESH_SYM_PLANE subset.
   * \return 0 or 1 depending if the marker belongs to the DEFORM_MESH_SYM_PLANE subset.
   */
  unsigned short GetMarker_All_Deform_Mesh_Sym_Plane(unsigned short val_marker) const { return Marker_All_Deform_Mesh_Sym_Plane[val_marker]; }

  /*!
   * \brief Get whether marker <i>val_marker</i> is a Fluid_Load marker
   * \param[in] val_marker - 0 or 1 depending if the the marker belongs to the Fluid_Load subset.
   * \return 0 or 1 depending if the marker belongs to the Fluid_Load subset.
   */
  unsigned short GetMarker_All_Fluid_Load(unsigned short val_marker) const { return Marker_All_Fluid_Load[val_marker]; }

  /*!
   * \brief Get the Python customization for a marker <i>val_marker</i>.
   * \param[in] val_marker - Index of the marker in which we are interested.
   * \return 0 or 1 depending if the marker is going to be customized in Python.
   */
  unsigned short GetMarker_All_PyCustom(unsigned short val_marker) const { return Marker_All_PyCustom[val_marker];}

  /*!
   * \brief Get the airfoil sections in the slicing process.
   * \param[in] val_section - Index of the section.
   * \return Coordinate of the airfoil to slice.
   */
  su2double GetLocationStations(unsigned short val_section) const { return LocationStations[val_section]; }

  /*!
   * \brief Get the defintion of the nacelle location.
   * \param[in] val_index - Index of the section.
   * \return Coordinate of the nacelle location.
   */
  su2double GetNacelleLocation(unsigned short val_index) const { return nacelle_location[val_index]; }

  /*!
   * \brief Get the number of pre-smoothings in a multigrid strategy.
   * \param[in] val_mesh - Index of the grid.
   * \return Number of smoothing iterations.
   */
  unsigned short GetMG_PreSmooth(unsigned short val_mesh) const {
    if (nMG_PreSmooth == 0) return 1;
    return MG_PreSmooth[val_mesh];
  }

  /*!
   * \brief Get the number of post-smoothings in a multigrid strategy.
   * \param[in] val_mesh - Index of the grid.
   * \return Number of smoothing iterations.
   */
  unsigned short GetMG_PostSmooth(unsigned short val_mesh) const {
    if (nMG_PostSmooth == 0) return 0;
    return MG_PostSmooth[val_mesh];
  }

  /*!
   * \brief Get the number of implicit Jacobi smoothings of the correction in a multigrid strategy.
   * \param[in] val_mesh - Index of the grid.
   * \return Number of implicit smoothing iterations.
   */
  unsigned short GetMG_CorrecSmooth(unsigned short val_mesh) const {
    if (nMG_CorrecSmooth == 0) return 0;
    return MG_CorrecSmooth[val_mesh];
  }

  /*!
   * \brief plane of the FFD (I axis) that should be fixed.
   * \param[in] val_index - Index of the arrray with all the planes in the I direction that should be fixed.
   * \return Index of the plane that is going to be freeze.
   */
  short GetFFD_Fix_IDir(unsigned short val_index) const { return FFD_Fix_IDir[val_index]; }

  /*!
   * \brief plane of the FFD (J axis) that should be fixed.
   * \param[in] val_index - Index of the arrray with all the planes in the J direction that should be fixed.
   * \return Index of the plane that is going to be freeze.
   */
  short GetFFD_Fix_JDir(unsigned short val_index) const { return FFD_Fix_JDir[val_index]; }

  /*!
   * \brief plane of the FFD (K axis) that should be fixed.
   * \param[in] val_index - Index of the arrray with all the planes in the K direction that should be fixed.
   * \return Index of the plane that is going to be freeze.
   */
  short GetFFD_Fix_KDir(unsigned short val_index) const { return FFD_Fix_KDir[val_index]; }

  /*!
   * \brief Get the number of planes to fix in the I direction.
   * \return Number of planes to fix in the I direction.
   */
  unsigned short GetnFFD_Fix_IDir(void) const { return nFFD_Fix_IDir; }

  /*!
   * \brief Get the number of planes to fix in the J direction.
   * \return Number of planes to fix in the J direction.
   */
  unsigned short GetnFFD_Fix_JDir(void) const { return nFFD_Fix_JDir; }

  /*!
   * \brief Get the number of planes to fix in the K direction.
   * \return Number of planes to fix in the K direction.
   */
  unsigned short GetnFFD_Fix_KDir(void) const { return nFFD_Fix_KDir; }

  /*!
   * \brief Governing equations of the flow (it can be different from the run time equation).
   * \param[in] val_zone - Zone where the soler is applied.
   * \return Governing equation that we are solving.
   */
  MAIN_SOLVER GetKind_Solver(void) const { return Kind_Solver; }

  /*!
   * \brief Return true if a fluid solver is in use.
   */
  bool GetFluidProblem(void) const {
    switch (Kind_Solver) {
      case MAIN_SOLVER::EULER : case MAIN_SOLVER::NAVIER_STOKES: case MAIN_SOLVER::RANS:
      case MAIN_SOLVER::INC_EULER : case MAIN_SOLVER::INC_NAVIER_STOKES: case MAIN_SOLVER::INC_RANS:
      case MAIN_SOLVER::NEMO_EULER : case MAIN_SOLVER::NEMO_NAVIER_STOKES:
      case MAIN_SOLVER::DISC_ADJ_INC_EULER: case MAIN_SOLVER::DISC_ADJ_INC_NAVIER_STOKES: case MAIN_SOLVER::DISC_ADJ_INC_RANS:
      case MAIN_SOLVER::DISC_ADJ_EULER: case MAIN_SOLVER::DISC_ADJ_NAVIER_STOKES: case MAIN_SOLVER::DISC_ADJ_RANS:
        return true;
      default:
        return false;
    }
  }

  /*!
   * \brief Return true if a structural solver is in use.
   */
  bool GetStructuralProblem(void) const {
    return (Kind_Solver == MAIN_SOLVER::FEM_ELASTICITY) || (Kind_Solver == MAIN_SOLVER::DISC_ADJ_FEM);
  }

  /*!
   * \brief Return true if a heat solver is in use.
   */
  bool GetHeatProblem(void) const {
    return (Kind_Solver == MAIN_SOLVER::HEAT_EQUATION) || (Kind_Solver == MAIN_SOLVER::DISC_ADJ_HEAT);
  }

  /*!
   * \brief Return true if a high order FEM solver is in use.
   */
  bool GetFEMSolver(void) const {
    switch (Kind_Solver) {
      case MAIN_SOLVER::FEM_EULER: case MAIN_SOLVER::FEM_NAVIER_STOKES: case MAIN_SOLVER::FEM_RANS: case MAIN_SOLVER::FEM_LES:
      case MAIN_SOLVER::DISC_ADJ_FEM_EULER: case MAIN_SOLVER::DISC_ADJ_FEM_NS: case MAIN_SOLVER::DISC_ADJ_FEM_RANS:
        return true;
      default:
        return false;
    }
  }

  /*!
   * \brief Return true if a NEMO solver is in use.
   */
  bool GetNEMOProblem(void) const {
    switch (Kind_Solver) {
      case MAIN_SOLVER::NEMO_EULER : case MAIN_SOLVER::NEMO_NAVIER_STOKES:
        return true;
      default:
        return false;
    }
  }

   /*!
   * \brief Return true if an AUSM method is in use.
   */
  bool GetAUSMMethod(void) const {
    switch (Kind_Upwind_Flow) {
      case UPWIND::AUSM : case UPWIND::AUSMPLUSUP: case UPWIND::AUSMPLUSUP2: case UPWIND::AUSMPLUSM:
        return true;
      default:
        return false;
    }
  }

  /*!
   * \brief Kind of Multizone Solver.
   * \return Governing equation that we are solving.
   */
  ENUM_MULTIZONE GetKind_MZSolver(void) const { return Kind_MZSolver; }

  /*!
   * \brief Governing equations of the flow (it can be different from the run time equation).
   * \param[in] val_zone - Zone where the soler is applied.
   * \return Governing equation that we are solving.
   */
  ENUM_REGIME GetKind_Regime(void) const { return Kind_Regime; }

  /*!
   * \brief Governing equations of the flow (it can be different from the run time equation).
   * \param[in] val_zone - Zone where the soler is applied.
   * \return Governing equation that we are solving.
   */
  unsigned short GetSystemMeasurements(void) const { return SystemMeasurements; }

  /*!
   * \brief Gas model that we are using.
   * \return Gas model that we are using.
   */
  string GetGasModel(void) const {return GasModel;}

  /*!
   * \brief Get the transport coefficient model.
   * \return Index of transport coefficient model.
   */
  TRANSCOEFFMODEL GetKind_TransCoeffModel(void) const { return Kind_TransCoeffModel; }

  /*!
   * \brief Get the total number of heat flux markers.
   * \return Total number of heat flux markers.
   */
  unsigned short GetnWall_Catalytic(void) const { return nWall_Catalytic; }

  /*!
   * \brief Get the name of the surface defined in the geometry file.
   * \param[in] val_marker - Value of the marker in which we are interested.
   * \return Name that is in the geometry file for the surface that
   *         has the marker <i>val_marker</i>.
   */
  string GetWall_Catalytic_TagBound(unsigned short val_marker) const { return Wall_Catalytic[val_marker]; }

  /*!
   * \brief Get wall catalytic efficiency.
   * \return wall catalytic efficiency value.
   */
  su2double GetCatalytic_Efficiency(void) const { return CatalyticEfficiency; }

  /*!
   * \brief Fluid model that we are using.
   * \return Fluid model that we are using.
   */
  unsigned short GetKind_FluidModel(void) const { return Kind_FluidModel; }

  /*!
   * \brief Returns the name of the fluid we are using in CoolProp.
   */
  string GetFluid_Name(void) const { return FluidName; }

  /*!
   * \brief Option to define the density model for incompressible flows.
   * \return Density model option
   */
  INC_DENSITYMODEL GetKind_DensityModel() const { return Kind_DensityModel; }

  /*!
   * \brief Selection of variable density option for incompressible flows.
   * \return Flag for variable density for incompressible flows.
   */
  bool GetVariable_Density_Model() const { return Variable_Density; }

  /*!
   * \brief Flag for whether to solve the energy equation for incompressible flows.
   * \return Flag for energy equation
   */
  bool GetEnergy_Equation(void) const { return Energy_Equation; }

  /*!
   * \brief free stream option to initialize the solution
   * \return free stream option
   */
  FREESTREAM_OPTION GetKind_FreeStreamOption() const { return Kind_FreeStreamOption; }

  /*!
   * \brief free stream option to initialize the solution
   * \return free stream option
   */
  unsigned short GetKind_InitOption(void) const { return Kind_InitOption; }
  /*!
   * \brief Get the value of the critical pressure.
   * \return Critical pressure.
   */
  su2double GetPressure_Critical(void) const { return Pressure_Critical; }

  /*!
   * \brief Get the value of the critical temperature.
   * \return Critical temperature.
   */
  su2double GetTemperature_Critical(void) const { return Temperature_Critical; }

  /*!
   * \brief Get the value of the critical pressure.
   * \return Critical pressure.
   */
  su2double GetAcentric_Factor(void) const { return Acentric_Factor; }

  /*!
   * \brief Get the value of the viscosity model.
   * \return Viscosity model.
   */
  VISCOSITYMODEL GetKind_ViscosityModel() const { return Kind_ViscosityModel; }

  /*!
   * \brief Get the value of the mixing model for viscosity.
   * \return Mixing Viscosity model.
   */
  MIXINGVISCOSITYMODEL GetKind_MixingViscosityModel() const { return Kind_MixingViscosityModel; }

  /*!
   * \brief Get the value of the thermal conductivity model.
   * \return Conductivity model.
   */
  CONDUCTIVITYMODEL GetKind_ConductivityModel() const { return Kind_ConductivityModel; }

  /*!
   * \brief Get the value of the turbulent thermal conductivity model.
   * \return Turbulent conductivity model.
   */
  CONDUCTIVITYMODEL_TURB GetKind_ConductivityModel_Turb() const { return Kind_ConductivityModel_Turb; }

  /*!
   * \brief Get the value of the mass diffusivity model.
   * \return Mass diffusivity model.
   */
  DIFFUSIVITYMODEL GetKind_Diffusivity_Model(void) const { return Kind_Diffusivity_Model; }

  /*!
   * \brief Get the value of the constant viscosity.
   * \return Constant viscosity.
   */
  su2double GetMu_Constant(unsigned short val_index = 0) const { return Mu_Constant[val_index]; }

  /*!
   * \brief Get the value of the non-dimensional constant viscosity.
   * \return Non-dimensional constant viscosity.
   */
  su2double GetMu_ConstantND(unsigned short val_index = 0) const { return Mu_Constant[val_index] / Viscosity_Ref; }

  /*!
   * \brief Get the value of the thermal conductivity.
   * \return Thermal conductivity.
   */
  su2double GetThermal_Conductivity_Constant(unsigned short val_index = 0) const {
    return Thermal_Conductivity_Constant[val_index];
  }

  /*!
   * \brief Get the value of the non-dimensional thermal conductivity.
   * \return Non-dimensional thermal conductivity.
   */
  su2double GetThermal_Conductivity_ConstantND(unsigned short val_index = 0) const {
    return Thermal_Conductivity_Constant[val_index] / Thermal_Conductivity_Ref;
  }

  /*!
   * \brief Get the value of the constant mass diffusivity for scalar transport.
   * \return Constant mass diffusivity.
   */
  su2double GetDiffusivity_Constant(void) const { return Diffusivity_Constant; }

  /*!
   * \brief Get the value of the non-dimensional constant mass diffusivity.
   * \return Non-dimensional constant mass diffusivity.
   */
  su2double GetDiffusivity_ConstantND(void) const { return Diffusivity_ConstantND; }

  /*!
   * \brief Get the value of the laminar Schmidt number for scalar transport.
   * \return Laminar Schmidt number for scalar transport.
   */
  su2double GetSchmidt_Number_Laminar(void) const { return Schmidt_Number_Laminar; }

  /*!
   * \brief Get the value of the turbulent Schmidt number for scalar transport.
   * \return Turbulent Schmidt number for scalar transport.
   */
  su2double GetSchmidt_Number_Turbulent(void) const { return Schmidt_Number_Turbulent; }

  /*!
   * \brief Get the value of the Lewis number for each species.
   * \return Lewis Number.
   */
  su2double GetConstant_Lewis_Number(unsigned short val_index = 0) const { return Constant_Lewis_Number[val_index]; }

  /*!
   * \brief Get the value of the reference viscosity for Sutherland model.
   * \return The reference viscosity.
   */
  su2double GetMu_Ref(unsigned short val_index = 0) const { return Mu_Ref[val_index]; }

  /*!
   * \brief Get the value of the non-dimensional reference viscosity for Sutherland model.
   * \return The non-dimensional reference viscosity.
   */
  su2double GetMu_RefND(unsigned short val_index = 0) const { return Mu_Ref[val_index] / Viscosity_Ref; }

  /*!
   * \brief Get the value of the reference temperature for Sutherland model.
   * \return The reference temperature.
   */
  su2double GetMu_Temperature_Ref(unsigned short val_index = 0) const { return Mu_Temperature_Ref[val_index]; }

  /*!
   * \brief Get the value of the non-dimensional reference temperature for Sutherland model.
   * \return The non-dimensional reference temperature.
   */
  su2double GetMu_Temperature_RefND(unsigned short val_index = 0) const {
    return Mu_Temperature_Ref[val_index] / Temperature_Ref;
  }

  /*!
   * \brief Get the value of the reference S for Sutherland model.
   * \return The reference S.
   */
  su2double GetMu_S(unsigned short val_index = 0) const { return Mu_S[val_index]; }

  /*!
   * \brief Get the value of the non-dimensional reference S for Sutherland model.
   * \return The non-dimensional reference S.
   */
  su2double GetMu_SND(unsigned short val_index = 0) const { return Mu_S[val_index] / Temperature_Ref; }

  /*!
   * \brief Get the number of coefficients in the temperature polynomial models.
   * \return The the number of coefficients in the temperature polynomial models.
   */
  unsigned short GetnPolyCoeffs(void) const { return N_POLY_COEFFS; }

  /*!
   * \brief Get the temperature polynomial coefficient for specific heat Cp.
   * \param[in] val_index - Index of the array with all polynomial coefficients.
   * \return Temperature polynomial coefficient for specific heat Cp.
   */
  su2double GetCp_PolyCoeff(unsigned short val_index) const { return cp_polycoeffs[val_index]; }

  /*!
   * \brief Get the temperature polynomial coefficient for specific heat Cp.
   * \param[in] val_index - Index of the array with all polynomial coefficients.
   * \return Temperature polynomial coefficient for specific heat Cp.
   */
  su2double GetCp_PolyCoeffND(unsigned short val_index) const { return CpPolyCoefficientsND[val_index]; }

  /*!
   * \brief Get the temperature polynomial coefficient for viscosity.
   * \param[in] val_index - Index of the array with all polynomial coefficients.
   * \return Temperature polynomial coefficient for viscosity.
   */
  su2double GetMu_PolyCoeff(unsigned short val_index) const { return mu_polycoeffs[val_index]; }

  /*!
   * \brief Get the temperature polynomial coefficient for viscosity.
   * \param[in] val_index - Index of the array with all polynomial coefficients.
   * \return Non-dimensional temperature polynomial coefficient for viscosity.
   */
  su2double GetMu_PolyCoeffND(unsigned short val_index) const { return MuPolyCoefficientsND[val_index]; }

  /*!
   * \brief Get the temperature polynomial coefficients for viscosity.
   * \return Non-dimensional temperature polynomial coefficients for viscosity.
   */
  const su2double* GetMu_PolyCoeffND(void) const { return MuPolyCoefficientsND.data(); }

  /*!
   * \brief Get the temperature polynomial coefficient for thermal conductivity.
   * \param[in] val_index - Index of the array with all polynomial coefficients.
   * \return Temperature polynomial coefficient for thermal conductivity.
   */
  su2double GetKt_PolyCoeff(unsigned short val_index) const { return kt_polycoeffs[val_index]; }

  /*!
   * \brief Get the temperature polynomial coefficient for thermal conductivity.
   * \param[in] val_index - Index of the array with all polynomial coefficients.
   * \return Non-dimensional temperature polynomial coefficient for thermal conductivity.
   */
  su2double GetKt_PolyCoeffND(unsigned short val_index) const { return KtPolyCoefficientsND[val_index]; }

  /*!
   * \brief Get the temperature polynomial coefficients for thermal conductivity.
   * \return Non-dimensional temperature polynomial coefficients for thermal conductivity.
   */
  const su2double* GetKt_PolyCoeffND(void) const { return KtPolyCoefficientsND.data(); }

  /*!
   * \brief Set the temperature polynomial coefficient for specific heat Cp.
   * \param[in] val_coeff - Temperature polynomial coefficient for specific heat Cp.
   * \param[in] val_index - Index of the array with all polynomial coefficients.
   */
  void SetCp_PolyCoeffND(su2double val_coeff, unsigned short val_index) { CpPolyCoefficientsND[val_index] = val_coeff; }

  /*!
   * \brief Set the temperature polynomial coefficient for viscosity.
   * \param[in] val_coeff - Non-dimensional temperature polynomial coefficient for viscosity.
   * \param[in] val_index - Index of the array with all polynomial coefficients.
   */
  void SetMu_PolyCoeffND(su2double val_coeff, unsigned short val_index) { MuPolyCoefficientsND[val_index] = val_coeff; }

  /*!
   * \brief Set the temperature polynomial coefficient for thermal conductivity.
   * \param[in] val_coeff - Non-dimensional temperature polynomial coefficient for thermal conductivity.
   * \param[in] val_index - Index of the array with all polynomial coefficients.
   */
  void SetKt_PolyCoeffND(su2double val_coeff, unsigned short val_index) { KtPolyCoefficientsND[val_index] = val_coeff; }

  /*!
   * \brief Set the value of the non-dimensional constant mass diffusivity.
   */
  void SetDiffusivity_ConstantND(su2double diffusivity_const) { Diffusivity_ConstantND = diffusivity_const; }

  /*!
   * \brief Get the kind of method for computation of spatial gradients used for viscous and source terms.
   * \return Numerical method for computation of spatial gradients used for viscous and source terms.
   */
  unsigned short GetKind_Gradient_Method(void) const { return Kind_Gradient_Method; }

  /*!
   * \brief Get the kind of method for computation of spatial gradients used for upwind reconstruction.
   * \return Numerical method for computation of spatial gradients used for upwind reconstruction.
   */
  unsigned short GetKind_Gradient_Method_Recon(void) const { return Kind_Gradient_Method_Recon; }

  /*!
   * \brief Get flag for whether a second gradient calculation is required for upwind reconstruction alone.
   * \return <code>TRUE</code> means that a second gradient will be calculated for upwind reconstruction.
   */
  bool GetReconstructionGradientRequired(void) const { return ReconstructionGradientRequired; }

  /*!
   * \brief Get flag for whether a least-squares gradient method is being applied.
   * \return <code>TRUE</code> means that a least-squares gradient method is being applied.
   */
  bool GetLeastSquaresRequired(void) const { return LeastSquaresRequired; }

  /*!
   * \brief Get the kind of solver for the implicit solver.
   * \return Numerical solver for implicit formulation (solving the linear system).
   */
  unsigned short GetKind_Linear_Solver(void) const { return Kind_Linear_Solver; }


  /*!
   * \brief Get the kind of preconditioner for the implicit solver.
   * \return Numerical preconditioner for implicit formulation (solving the linear system).
   */
  unsigned short GetKind_Linear_Solver_Prec(void) const { return Kind_Linear_Solver_Prec; }

  /*!
   * \brief Get the kind of solver for the implicit solver.
   * \return Numerical solver for implicit formulation (solving the linear system).
   */
  unsigned short GetKind_Deform_Linear_Solver(void) const { return Kind_Deform_Linear_Solver; }

  /*!
   * \brief Get min error of the linear solver for the implicit formulation.
   * \return Min error of the linear solver for the implicit formulation.
   */
  su2double GetLinear_Solver_Error(void) const { return Linear_Solver_Error; }

  /*!
   * \brief Get min error of the linear solver for the implicit formulation.
   * \return Min error of the linear solver for the implicit formulation.
   */
  su2double GetDeform_Linear_Solver_Error(void) const { return Deform_Linear_Solver_Error; }

  /*!
   * \brief Get max number of iterations of the linear solver for the implicit formulation.
   * \return Max number of iterations of the linear solver for the implicit formulation.
   */
  unsigned long GetLinear_Solver_Iter(void) const { return Linear_Solver_Iter; }

  /*!
   * \brief Get max number of iterations of the linear solver for the implicit formulation.
   * \return Max number of iterations of the linear solver for the implicit formulation.
   */
  unsigned long GetDeform_Linear_Solver_Iter(void) const { return Deform_Linear_Solver_Iter; }

  /*!
   * \brief Get the ILU fill-in level for the linear solver.
   * \return Fill in level of the ILU preconditioner for the linear solver.
   */
  unsigned short GetLinear_Solver_ILU_n(void) const { return Linear_Solver_ILU_n; }

  /*!
   * \brief Get restart frequency of the linear solver for the implicit formulation.
   * \return Restart frequency of the linear solver for the implicit formulation.
   */
  unsigned long GetLinear_Solver_Restart_Frequency(void) const { return Linear_Solver_Restart_Frequency; }

  /*!
   * \brief Get the relaxation factor for iterative linear smoothers.
   * \return Relaxation factor.
   */
  su2double GetLinear_Solver_Smoother_Relaxation(void) const { return Linear_Solver_Smoother_Relaxation; }

  /*!
   * \brief Get the relaxation factor for solution updates of adjoint solvers.
   */
  su2double GetRelaxation_Factor_Adjoint(void) const { return Relaxation_Factor_Adjoint; }

  /*!
   * \brief Get the relaxation coefficient of the CHT coupling.
   * \return relaxation coefficient of the CHT coupling.
   */
  su2double GetRelaxation_Factor_CHT(void) const { return Relaxation_Factor_CHT; }

  /*!
   * \brief Get the number of samples used in quasi-Newton methods.
   */
  unsigned short GetnQuasiNewtonSamples(void) const { return nQuasiNewtonSamples; }

  /*!
   * \brief Get whether to use vectorized numerics (if available).
   */
  bool GetUseVectorization(void) const { return UseVectorization; }

  /*!
   * \brief Get whether to use a Newton-Krylov method.
   */
  bool GetNewtonKrylov(void) const { return NewtonKrylov; }

  /*!
   * \brief Get Newton-Krylov integer parameters.
   */
  array<unsigned short,3> GetNewtonKrylovIntParam(void) const { return NK_IntParam; }

  /*!
   * \brief Get Newton-Krylov floating-point parameters.
   */
  array<su2double,4> GetNewtonKrylovDblParam(void) const { return NK_DblParam; }

  /*!
   * \brief Returns the Roe kappa (multipler of the dissipation term).
   */
  su2double GetRoe_Kappa(void) const { return Roe_Kappa; }

  /*!
   * \brief Get the wing semi span.
   * \return value of the wing semi span.
   */
  su2double GetSemiSpan(void) const { return SemiSpan; }

  /*!
   * \brief Get the kind of solver for the implicit solver.
   * \return Numerical solver for implicit formulation (solving the linear system).
   */
  unsigned short GetKind_DiscAdj_Linear_Solver(void) const { return Kind_DiscAdj_Linear_Solver; }

  /*!
   * \brief Get the kind of preconditioner for the implicit solver.
   * \return Numerical preconditioner for implicit formulation (solving the linear system).
   */
  unsigned short GetKind_DiscAdj_Linear_Prec(void) const { return Kind_DiscAdj_Linear_Prec; }

  /*!
   * \brief Get the kind of preconditioner for the implicit solver.
   * \return Numerical preconditioner for implicit formulation (solving the linear system).
   */
  unsigned short GetKind_Deform_Linear_Solver_Prec(void) const { return Kind_Deform_Linear_Solver_Prec; }

  /*!
   * \brief Get the entropy fix.
   * \return Vaule of the entropy fix.
   */
  su2double GetEntropyFix_Coeff(void) const { return EntropyFix_Coeff; }

  /*!
   * \brief Get CFL reduction factor for adjoint turbulence model.
   * \return CFL reduction factor.
   */
  su2double GetCFLRedCoeff_AdjTurb(void) const { return CFLRedCoeff_AdjTurb; }

  /*!
   * \brief Get the number of nonlinear increments for mesh deformation.
   * \return Number of nonlinear increments for mesh deformation.
   */
  unsigned long GetGridDef_Nonlinear_Iter(void) const { return GridDef_Nonlinear_Iter; }

  /*!
   * \brief Get information about whether the mesh will be deformed using pseudo linear elasticity.
   * \return <code>TRUE</code> means that grid deformation is active.
   */
  bool GetDeform_Mesh(void) const { return Deform_Mesh; }

  /*!
   * \brief Get information about writing grid deformation residuals to the console.
   * \return <code>TRUE</code> means that grid deformation residuals will be written to the console.
   */
  bool GetDeform_Output(void) const { return Deform_Output; }

  /*!
   * \brief Get factor to multiply smallest volume for deform tolerance.
   * \return Factor to multiply smallest volume for deform tolerance.
   */
  su2double GetDeform_Coeff(void) const { return Deform_Coeff; }

  /*!
   * \brief Get limit for the volumetric deformation.
   * \return Distance to the surface to be deformed.
   */
  su2double GetDeform_Limit(void) const { return Deform_Limit; }

  /*!
   * \brief Get Young's modulus for deformation (constant stiffness deformation)
   */
  su2double GetDeform_ElasticityMod(void) const { return Deform_ElasticityMod; }

  /*!
   * \brief Get Poisson's ratio for deformation (constant stiffness deformation)
   * \
   */
  su2double GetDeform_PoissonRatio(void) const { return Deform_PoissonRatio; }

  /*!
   * \brief Get the type of stiffness to impose for FEA mesh deformation.
   * \return type of stiffness to impose for FEA mesh deformation.
   */
  unsigned short GetDeform_Stiffness_Type(void) const { return Deform_StiffnessType; }

  /*!
   * \brief Get the size of the layer of highest stiffness for wall distance-based mesh stiffness.
   */
  su2double GetDeform_StiffLayerSize(void) const { return Deform_StiffLayerSize; }

  /*!
   * \brief Define the FFD box with a symetry plane.
   * \return <code>TRUE</code> if there is a symmetry plane in the FFD; otherwise <code>FALSE</code>.
   */
  bool GetFFD_Symmetry_Plane(void) const { return FFD_Symmetry_Plane; }

  /*!
   * \brief Get the kind of SU2 software component.
   * \return Kind of the SU2 software component.
   */
  SU2_COMPONENT GetKind_SU2(void) const { return Kind_SU2; }

  /*!
   * \brief Get the kind of non-dimensionalization.
   * \return Kind of non-dimensionalization.
   */
  unsigned short GetRef_NonDim(void) const { return Ref_NonDim; }

  /*!
   * \brief Get the kind of incompressible non-dimensionalization.
   * \return Kind of incompressible non-dimensionalization.
   */
  unsigned short GetRef_Inc_NonDim(void) const { return Ref_Inc_NonDim; }

  /*!
   * \brief Set the kind of SU2 software component.
   * \return Kind of the SU2 software component.
   */
  void SetKind_SU2(SU2_COMPONENT val_kind_su2) { Kind_SU2 = val_kind_su2 ; }

  /*!
   * \brief Get the number of Turbulence Variables.
   * \return Number of Turbulence Variables.
   */
  unsigned short GetnTurbVar(void) const { return nTurbVar; }

  /*!
   * \brief Get the kind of the turbulence model.
   * \return Kind of the turbulence model.
   */
  TURB_MODEL GetKind_Turb_Model(void) const { return Kind_Turb_Model; }

  /*!
   * \brief Get the kind of the transition model.
   * \return Kind of the transion model.
   */
  TURB_TRANS_MODEL GetKind_Trans_Model(void) const { return Kind_Trans_Model; }

  /*!
   * \brief Get the kind of the transition correlations.
   * \return Kind of the transition correlation.
   */
  TURB_TRANS_CORRELATION GetKind_Trans_Correlation(void) const { return Kind_Trans_Correlation; }

  /*!
   * \brief Get RMS roughness for Transtion model from config
   * \return Value of roughness.
   */
  su2double GethRoughness(void) const { return hRoughness; }

  /*!
   * \brief Get the kind of the species model.
   * \return Kind of the species model.
   */
  SPECIES_MODEL GetKind_Species_Model(void) const { return Kind_Species_Model; }

  /*!
   * \brief Get the kind of the subgrid scale model.
   * \return Kind of the subgrid scale model.
   */
  TURB_SGS_MODEL GetKind_SGS_Model(void) const { return Kind_SGS_Model; }

  /*!
   * \brief Get the kind of time integration method.
   * \note This is the information that the code will use, the method will
   *       change in runtime depending of the specific equation (direct, adjoint,
   *       linearized) that is being solved.
   * \return Kind of time integration method.
   */
  unsigned short GetKind_TimeIntScheme(void) const { return Kind_TimeNumScheme; }

  /*!
   * \brief Get the kind of convective numerical scheme.
   * \note This is the information that the code will use, the method will
   *       change in runtime depending of the specific equation (direct, adjoint,
   *       linearized) that is being solved.
   * \return Kind of the convective scheme.
   */
  unsigned short GetKind_ConvNumScheme(void) const { return Kind_ConvNumScheme; }

  /*!
   * \brief Get kind of center scheme for the convective terms.
   * \note This is the information that the code will use, the method will
   *       change in runtime depending of the specific equation (direct, adjoint,
   *       linearized) that is being solved.
   * \return Kind of center scheme for the convective terms.
   */
  CENTERED GetKind_Centered(void) const { return Kind_Centered; }

  /*!
   * \brief Get kind of upwind scheme for the convective terms.
   * \note This is the information that the code will use, the method will
   *       change in runtime depending of the specific equation (direct, adjoint,
   *       linearized) that is being solved.
   * \return Kind of upwind scheme for the convective terms.
   */
  UPWIND GetKind_Upwind(void) const { return Kind_Upwind; }

  /*!
   * \brief Get if the upwind scheme used MUSCL or not.
   * \note This is the information that the code will use, the method will
   *       change in runtime depending of the specific equation (direct, adjoint,
   *       linearized) that is being solved.
   * \return MUSCL scheme.
   */
  bool GetMUSCL(void) const { return MUSCL; }

  /*!
   * \brief Get if the upwind scheme used MUSCL or not.
   * \note This is the information that the code will use, the method will
   *       change in runtime depending of the specific equation (direct, adjoint,
   *       linearized) that is being solved.
   * \return MUSCL scheme.
   */
  bool GetMUSCL_Flow(void) const { return MUSCL_Flow; }

  /*!
   * \brief Get if the upwind scheme used MUSCL or not.
   * \note This is the information that the code will use, the method will
   *       change in runtime depending of the specific equation (direct, adjoint,
   *       linearized) that is being solved.
   * \return MUSCL scheme.
   */
  bool GetMUSCL_Heat(void) const { return MUSCL_Heat; }

  /*!
   * \brief Get if the upwind scheme used MUSCL or not.
   * \note This is the information that the code will use, the method will
   *       change in runtime depending of the specific equation (direct, adjoint,
   *       linearized) that is being solved.
   * \return MUSCL scheme.
   */
  bool GetMUSCL_Turb(void) const { return MUSCL_Turb; }

  /*!
   * \brief Get if the upwind scheme used MUSCL or not.
   * \return MUSCL scheme.
   */
  bool GetMUSCL_Species(void) const { return MUSCL_Species; }

  /*!
   * \brief Get if the upwind scheme used MUSCL or not.
   * \note This is the information that the code will use, the method will
   *       change in runtime depending of the specific equation (direct, adjoint,
   *       linearized) that is being solved.
   * \return MUSCL scheme.
   */
  bool GetMUSCL_AdjFlow(void) const { return MUSCL_AdjFlow; }

  /*!
   * \brief Get if the upwind scheme used MUSCL or not.
   * \note This is the information that the code will use, the method will
   *       change in runtime depending of the specific equation (direct, adjoint,
   *       linearized) that is being solved.
   * \return MUSCL scheme.
   */
  bool GetMUSCL_AdjTurb(void) const { return MUSCL_AdjTurb; }

  /*!
   * \brief Get whether to "Use Accurate Jacobians" for AUSM+up(2) and SLAU(2).
   * \return yes/no.
   */
  bool GetUse_Accurate_Jacobians(void) const { return Use_Accurate_Jacobians; }

  /*!
   * \brief Get the kind of integration scheme (explicit or implicit)
   *        for the flow equations.
   * \note This value is obtained from the config file, and it is constant
   *       during the computation.
   * \return Kind of integration scheme for the flow equations.
   */
  unsigned short GetKind_TimeIntScheme_Flow(void) const { return Kind_TimeIntScheme_Flow; }

  /*!
   * \brief Get the kind of scheme (aliased or non-aliased) to be used in the
   *        predictor step of ADER-DG.
   * \return Kind of scheme used in the predictor step of ADER-DG.
   */
  unsigned short GetKind_ADER_Predictor(void) const { return Kind_ADER_Predictor; }

  /*!
   * \brief Get the kind of integration scheme (explicit or implicit)
   *        for the flow equations.
   * \note This value is obtained from the config file, and it is constant
   *       during the computation.
   * \return Kind of integration scheme for the plasma equations.
   */
  unsigned short GetKind_TimeIntScheme_Heat(void) const { return Kind_TimeIntScheme_Heat; }

  /*!
   * \brief Get the kind of time stepping
   *        for the heat equation.
   * \note This value is obtained from the config file, and it is constant
   *       during the computation.
   * \return Kind of time stepping for the heat equation.
   */
  unsigned short GetKind_TimeStep_Heat(void) const { return Kind_TimeStep_Heat; }

  /*!
   * \brief Get the kind of integration scheme (explicit or implicit)
   *        for the flow equations.
   * \note This value is obtained from the config file, and it is constant
   *       during the computation.
   * \return Kind of integration scheme for the plasma equations.
   */
  STRUCT_TIME_INT GetKind_TimeIntScheme_FEA(void) const { return Kind_TimeIntScheme_FEA; }

  /*!
   * \brief Get the kind of integration scheme (explicit or implicit)
   *        for the radiation equations.
   * \note This value is obtained from the config file, and it is constant
   *       during the computation.
   * \return Kind of integration scheme for the radiation equations.
   */
  unsigned short GetKind_TimeIntScheme_Radiation(void) const { return Kind_TimeIntScheme_Radiation; }

  /*!
   * \brief Get the kind of integration scheme (explicit or implicit)
   *        for the template equations.
   * \note This value is obtained from the config file, and it is constant
   *       during the computation.
   * \return Kind of integration scheme for the plasma equations.
   */
  unsigned short GetKind_TimeIntScheme_Template(void);

  /*!
   * \brief Get the kind of integration scheme (explicit or implicit)
   *        for the flow equations.
   * \note This value is obtained from the config file, and it is constant
   *       during the computation.
   * \return Kind of integration scheme for the plasma equations.
   */
  STRUCT_SPACE_ITE GetKind_SpaceIteScheme_FEA(void) const { return Kind_SpaceIteScheme_FEA; }

  /*!
   * \brief Get the kind of convective numerical scheme for the flow
   *        equations (centered or upwind).
   * \note This value is obtained from the config file, and it is constant
   *       during the computation.
   * \return Kind of convective numerical scheme for the flow equations.
   */
  unsigned short GetKind_ConvNumScheme_Flow(void) const { return Kind_ConvNumScheme_Flow; }

  /*!
   * \brief Get the kind of convective numerical scheme for the flow
   *        equations (finite element).
   * \note This value is obtained from the config file, and it is constant
   *       during the computation.
   * \return Kind of convective numerical scheme for the flow equations.
   */
  unsigned short GetKind_ConvNumScheme_FEM_Flow(void) const { return Kind_ConvNumScheme_FEM_Flow; }

  /*!
   * \brief Get the kind of convective numerical scheme for the template
   *        equations (centered or upwind).
   * \note This value is obtained from the config file, and it is constant
   *       during the computation.
   * \return Kind of convective numerical scheme for the flow equations.
   */
  unsigned short GetKind_ConvNumScheme_Template(void) const { return Kind_ConvNumScheme_Template; }

  /*!
   * \brief Get the kind of center convective numerical scheme for the flow equations.
   * \note This value is obtained from the config file, and it is constant
   *       during the computation.
   * \return Kind of center convective numerical scheme for the flow equations.
   */
  CENTERED GetKind_Centered_Flow(void) const { return Kind_Centered_Flow; }

  /*!
   * \brief Get the kind of center convective numerical scheme for the plasma equations.
   * \note This value is obtained from the config file, and it is constant
   *       during the computation.
   * \return Kind of center convective numerical scheme for the flow equations.
   */
  unsigned short GetKind_Centered_Template(void);

  /*!
   * \brief Get the kind of upwind convective numerical scheme for the flow equations.
   * \note This value is obtained from the config file, and it is constant
   *       during the computation.
   * \return Kind of upwind convective numerical scheme for the flow equations.
   */
  UPWIND GetKind_Upwind_Flow(void) const { return Kind_Upwind_Flow; }

  /*!
   * \brief Get the kind of finite element convective numerical scheme for the flow equations.
   * \note This value is obtained from the config file, and it is constant
   *       during the computation.
   * \return Kind of finite element convective numerical scheme for the flow equations.
   */
  unsigned short GetKind_FEM_Flow(void) const { return Kind_FEM_Flow; }

  /*!
   * \brief Get the kind of shock capturing method in FEM DG solver.
   * \note This value is obtained from the config file, and it is constant
   *       during the computation.
   * \return Kind of shock capturing method in FEM DG solver.
   */
  FEM_SHOCK_CAPTURING_DG GetKind_FEM_DG_Shock(void) const { return Kind_FEM_Shock_Capturing_DG; }

  /*!
   * \brief Get the kind of matrix coloring used for the sparse Jacobian computation.
   * \note This value is obtained from the config file, and it is constant
   *       during the computation.
   * \return Kind of matrix coloring used.
   */
  unsigned short GetKind_Matrix_Coloring(void) const { return Kind_Matrix_Coloring; }

  /*!
   * \brief Get the method for limiting the spatial gradients.
   * \return Method for limiting the spatial gradients.
   */
  LIMITER GetKind_SlopeLimit(void) const { return Kind_SlopeLimit; }

  /*!
   * \brief Get the method for limiting the spatial gradients.
   * \return Method for limiting the spatial gradients solving the flow equations.
   */
  LIMITER GetKind_SlopeLimit_Flow(void) const { return Kind_SlopeLimit_Flow; }

  /*!
   * \brief Get the method for limiting the spatial gradients.
   * \return Method for limiting the spatial gradients solving the turbulent equation.
   */
  LIMITER GetKind_SlopeLimit_Turb(void) const { return Kind_SlopeLimit_Turb; }

  /*!
   * \brief Get the method for limiting the spatial gradients.
   * \return Method for limiting the spatial gradients solving the species equation.
   */
  LIMITER GetKind_SlopeLimit_Species() const { return Kind_SlopeLimit_Species; }

  /*!
   * \brief Get the method for limiting the spatial gradients.
   * \return Method for limiting the spatial gradients solving the adjoint turbulent equation.
   */
  LIMITER GetKind_SlopeLimit_AdjTurb(void) const { return Kind_SlopeLimit_AdjTurb; }

  /*!
   * \brief Get the method for limiting the spatial gradients.
   * \return Method for limiting the spatial gradients solving the adjoint flow equation.
   */
  LIMITER GetKind_SlopeLimit_AdjFlow(void) const { return Kind_SlopeLimit_AdjFlow; }

  /*!
   * \brief Value of the calibrated constant for the Lax method (center scheme).
   * \note This constant is used in coarse levels and with first order methods.
   * \return Calibrated constant for the Lax method.
   */
  su2double GetKappa_1st_Flow(void) const { return Kappa_1st_Flow; }

  /*!
   * \brief Value of the calibrated constant for the JST method (center scheme).
   * \return Calibrated constant for the JST method for the flow equations.
   */
  su2double GetKappa_2nd_Flow(void) const { return Kappa_2nd_Flow; }

  /*!
   * \brief Value of the calibrated constant for the JST method (center scheme).
   * \return Calibrated constant for the JST method for the flow equations.
   */
  su2double GetKappa_4th_Flow(void) const { return Kappa_4th_Flow; }

  /*!
   * \brief Factor by which to multiply the dissipation contribution to Jacobians of central schemes.
   * \return The factor.
   */
  su2double GetCent_Jac_Fix_Factor(void) const { return Cent_Jac_Fix_Factor; }

  /*!
   * \brief Factor by which to multiply the dissipation contribution to Jacobians of incompressible central schemes.
   * \return The factor.
   */
  su2double GetCent_Inc_Jac_Fix_Factor(void) const { return Cent_Inc_Jac_Fix_Factor; }

  /*!
   * \brief Get the kind of integration scheme (explicit or implicit)
   *        for the adjoint flow equations.
   * \note This value is obtained from the config file, and it is constant
   *       during the computation.
   * \return Kind of integration scheme for the adjoint flow equations.
   */
  unsigned short GetKind_TimeIntScheme_AdjFlow(void) const { return Kind_TimeIntScheme_AdjFlow; }

  /*!
   * \brief Get the kind of convective numerical scheme for the adjoint flow
   *        equations (centered or upwind).
   * \note This value is obtained from the config file, and it is constant
   *       during the computation.
   * \return Kind of convective numerical scheme for the adjoint flow equations.
   */
  unsigned short GetKind_ConvNumScheme_AdjFlow(void) const { return Kind_ConvNumScheme_AdjFlow; }

  /*!
   * \brief Get the kind of center convective numerical scheme for the adjoint flow equations.
   * \note This value is obtained from the config file, and it is constant
   *       during the computation.
   * \return Kind of center convective numerical scheme for the adjoint flow equations.
   */
  CENTERED GetKind_Centered_AdjFlow(void) const { return Kind_Centered_AdjFlow; }

  /*!
   * \brief Get the kind of upwind convective numerical scheme for the adjoint flow equations.
   * \note This value is obtained from the config file, and it is constant
   *       during the computation.
   * \return Kind of upwind convective numerical scheme for the adjoint flow equations.
   */
  UPWIND GetKind_Upwind_AdjFlow(void) const { return Kind_Upwind_AdjFlow; }

  /*!
   * \brief Value of the calibrated constant for the high order method (center scheme).
   * \return Calibrated constant for the high order center method for the adjoint flow equations.
   */
  su2double GetKappa_2nd_AdjFlow(void) const { return Kappa_2nd_AdjFlow; }

  /*!
   * \brief Value of the calibrated constant for the high order method (center scheme).
   * \return Calibrated constant for the high order center method for the adjoint flow equations.
   */
  su2double GetKappa_4th_AdjFlow(void) const { return Kappa_4th_AdjFlow; }

  /*!
   * \brief Value of the calibrated constant for the low order method (center scheme).
   * \return Calibrated constant for the low order center method for the adjoint flow equations.
   */
  su2double GetKappa_1st_AdjFlow(void) const { return Kappa_1st_AdjFlow; }

  /*!
   * \brief Get the kind of integration scheme (implicit)
   *        for the turbulence equations.
   * \note This value is obtained from the config file, and it is constant
   *       during the computation.
   * \return Kind of integration scheme for the turbulence equations.
   */
  unsigned short GetKind_TimeIntScheme_Turb(void) const { return Kind_TimeIntScheme_Turb; }

  /*!
   * \brief Get the kind of convective numerical scheme for the turbulence
   *        equations (upwind).
   * \note This value is obtained from the config file, and it is constant
   *       during the computation.
   * \return Kind of convective numerical scheme for the turbulence equations.
   */
  unsigned short GetKind_ConvNumScheme_Turb(void) const { return Kind_ConvNumScheme_Turb; }

  /*!
   * \brief Get the kind of center convective numerical scheme for the turbulence equations.
   * \note This value is obtained from the config file, and it is constant
   *       during the computation.
   * \return Kind of center convective numerical scheme for the turbulence equations.
   */
  CENTERED GetKind_Centered_Turb(void) const { return Kind_Centered_Turb; }

  /*!
   * \brief Get the kind of upwind convective numerical scheme for the turbulence equations.
   * \note This value is obtained from the config file, and it is constant
   *       during the computation.
   * \return Kind of upwind convective numerical scheme for the turbulence equations.
   */
  UPWIND GetKind_Upwind_Turb(void) const { return Kind_Upwind_Turb; }

  /*!
   * \brief Get the kind of integration scheme (explicit or implicit)
   *        for the adjoint turbulence equations.
   * \note This value is obtained from the config file, and it is constant
   *       during the computation.
   * \return Kind of integration scheme for the adjoint turbulence equations.
   */
  unsigned short GetKind_TimeIntScheme_AdjTurb(void) const { return Kind_TimeIntScheme_AdjTurb; }

  /*!
   * \brief Get the kind of convective numerical scheme for the adjoint turbulence
   *        equations (centered or upwind).
   * \note This value is obtained from the config file, and it is constant
   *       during the computation.
   * \return Kind of convective numerical scheme for the adjoint turbulence equations.
   */
  unsigned short GetKind_ConvNumScheme_AdjTurb(void) const { return Kind_ConvNumScheme_AdjTurb; }

  /*!
   * \brief Get the kind of integration scheme (implicit)
   *        for the Species equations.
   * \note This value is obtained from the config file, and it is constant
   *       during the computation.
   * \return Kind of integration scheme for the Species equations.
   */
  unsigned short GetKind_TimeIntScheme_Species() const { return Kind_TimeIntScheme_Species; }

  /*!
   * \brief Get the kind of convective numerical scheme for the Species
   *        equations (upwind).
   * \note This value is obtained from the config file, and it is constant
   *       during the computation.
   * \return Kind of convective numerical scheme for the Species equations.
   */
  unsigned short GetKind_ConvNumScheme_Species() const { return Kind_ConvNumScheme_Species; }

  /*!
   * \brief Get the kind of center convective numerical scheme for the Species equations.
   * \note This value is obtained from the config file, and it is constant
   *       during the computation.
   * \return Kind of center convective numerical scheme for the Species equations.
   */
  CENTERED GetKind_Centered_Species() const { return Kind_Centered_Species; }

  /*!
   * \brief Get the kind of upwind convective numerical scheme for the Species equations.
   * \note This value is obtained from the config file, and it is constant
   *       during the computation.
   * \return Kind of upwind convective numerical scheme for the Species equations.
   */
  UPWIND GetKind_Upwind_Species() const { return Kind_Upwind_Species; }

  /*!
   * \brief Returns true if bounded scalar mode is on for species transport.
   */
  bool GetBounded_Species() const { return (Kind_Upwind_Species == UPWIND::BOUNDED_SCALAR); }

  /*!
   * \brief Returns true if bounded scalar mode is on for turbulence transport.
   */
  bool GetBounded_Turb() const { return (Kind_Upwind_Turb == UPWIND::BOUNDED_SCALAR); }

  /*!
   * \brief Returns true if bounded scalar mode is used for any equation.
   */
  bool GetBounded_Scalar() const { return GetBounded_Species() || GetBounded_Turb(); }

  /*!
   * \brief Get the kind of convective numerical scheme for the heat equation.
   * \note This value is obtained from the config file, and it is constant
   *       during the computation.
   * \return Kind of convective numerical scheme for the heat equation.
   */
  unsigned short GetKind_ConvNumScheme_Heat(void) const { return Kind_ConvNumScheme_Heat; }

  /*!
   * \brief Get the kind of center convective numerical scheme for the adjoint turbulence equations.
   * \note This value is obtained from the config file, and it is constant
   *       during the computation.
   * \return Kind of center convective numerical scheme for the adjoint turbulence equations.
   */
  CENTERED GetKind_Centered_AdjTurb(void) const { return Kind_Centered_AdjTurb; }

  /*!
   * \brief Get the kind of upwind convective numerical scheme for the adjoint turbulence equations.
   * \note This value is obtained from the config file, and it is constant
   *       during the computation.
   * \return Kind of upwind convective numerical scheme for the adjoint turbulence equations.
   */
  UPWIND GetKind_Upwind_AdjTurb(void) const { return Kind_Upwind_AdjTurb; }

  /*!
   * \brief Provides information about the way in which the turbulence will be treated by the
   *        cont. adjoint method.
   * \return <code>FALSE</code> means that the adjoint turbulence equations will be used.
   */
  bool GetFrozen_Visc_Cont(void) const { return Frozen_Visc_Cont; }

  /*!
   * \brief Provides information about the way in which the turbulence will be treated by the
   *        disc. adjoint method.
   * \return <code>FALSE</code> means that the adjoint turbulence equations will be used.
   */
  bool GetFrozen_Visc_Disc(void) const { return Frozen_Visc_Disc; }

  /*!
   * \brief Provides information about using an inconsistent (primal/dual) discrete adjoint formulation
   * \return <code>FALSE</code> means that the adjoint use the same numerical methods than the primal problem.
   */
  bool GetInconsistent_Disc(void) const { return Inconsistent_Disc; }

  /*!
   * \brief Provides information about the way in which the limiter will be treated by the
   *        disc. adjoint method.
   * \return <code>FALSE</code> means that the limiter computation is included.
   */
  bool GetFrozen_Limiter_Disc(void) const { return Frozen_Limiter_Disc; }

  /*!
   * \brief Provides information about if the sharp edges are going to be removed from the sensitivity.
   * \return <code>FALSE</code> means that the sharp edges will be removed from the sensitivity.
   */
  bool GetSens_Remove_Sharp(void) const { return Sens_Remove_Sharp; }

  /*!
   * \brief Get the kind of inlet boundary condition treatment (total conditions or mass flow).
   * \return Kind of inlet boundary condition.
   */
  INLET_TYPE GetKind_Inlet(void) const { return Kind_Inlet; }

  /*!
   * \brief Check if the inlet profile(s) are specified in an input file
   * \return True if an input file is to be used for the inlet profile(s)
   */
  bool GetInlet_Profile_From_File(void) const { return Inlet_From_File; }

  /*!
   * \brief Get name of the input file for the specified inlet profile.
   * \return Name of the input file for the specified inlet profile.
   */
  string GetInlet_FileName(void) const { return Inlet_Filename; }

  /*!
   * \brief Get name of the input file for the specified actuator disk.
   * \return Name of the input file for the specified actuator disk.
   */
  string GetActDisk_FileName(void) const { return ActDisk_FileName; }

  /*!
   * \brief Get the tolerance used for matching two points on a specified inlet
   * \return Tolerance used for matching a point to a specified inlet
   */
  su2double GetInlet_Profile_Matching_Tolerance(void) const { return Inlet_Matching_Tol; }

  /*!
   * \brief Get the type of incompressible inlet from the list.
   * \return Kind of the incompressible inlet.
   */
  INLET_TYPE GetKind_Inc_Inlet(const string& val_marker) const;

  /*!
   * \brief Get the total number of types in Kind_Inc_Inlet list
   * \return Total number of types in Kind_Inc_Inlet list
   */
  unsigned short GetnInc_Inlet(void) const { return nInc_Inlet;}

  /*!
   * \brief Flag for whether the local boundary normal is used as the flow direction for an incompressible pressure inlet.
   * \return <code>FALSE</code> means the prescribed flow direction is used.
   */
  bool GetInc_Inlet_UseNormal(void) const { return Inc_Inlet_UseNormal;}

  /*!
   * \brief Get the type of incompressible outlet from the list.
   * \return Kind of the incompressible outlet.
   */
  INC_OUTLET_TYPE GetKind_Inc_Outlet(const string& val_marker) const;

  /*!
   * \brief Get the damping factor applied to velocity updates at incompressible pressure inlets.
   * \return Damping factor applied to velocity updates at incompressible pressure inlets.
   */
  su2double GetInc_Inlet_Damping(void) const { return Inc_Inlet_Damping; }

  /*!
   * \brief Get the damping factor applied to pressure updates at incompressible mass flow outlet.
   * \return Damping factor applied to pressure updates at incompressible mass flow outlet.
   */
  su2double GetInc_Outlet_Damping(void) const { return Inc_Outlet_Damping; }

  /*!
   * \brief Get the kind of mixing process for averaging quantities at the boundaries.
   * \return Kind of mixing process.
   */
  unsigned short GetKind_AverageProcess(void) const { return Kind_AverageProcess; }

  /*!
   * \brief Get the kind of mixing process for averaging quantities at the boundaries.
   * \return Kind of mixing process.
   */
  unsigned short GetKind_PerformanceAverageProcess(void) const { return Kind_PerformanceAverageProcess; }

  /*!
   * \brief Set the kind of mixing process for averaging quantities at the boundaries.
   * \return Kind of mixing process.
   */
  void SetKind_AverageProcess(unsigned short new_AverageProcess) { Kind_AverageProcess = new_AverageProcess; }

  /*!
   * \brief Set the kind of mixing process for averaging quantities at the boundaries.
   * \return Kind of mixing process.
   */
  void SetKind_PerformanceAverageProcess(unsigned short new_AverageProcess) { Kind_PerformanceAverageProcess = new_AverageProcess; }

  /*!
   * \brief Get coeff for Rotating Frame Ramp.
   * \return coeff Ramp Rotating Frame.
   */
  su2double GetRampRotatingFrame_Coeff(unsigned short iCoeff) const { return rampRotFrame_coeff[iCoeff];}

  /*!
   * \brief Get Rotating Frame Ramp option.
   * \return Ramp Rotating Frame option.
   */
  bool GetRampRotatingFrame(void) const { return RampRotatingFrame;}

  /*!
   * \brief Get coeff for Outlet Pressure Ramp.
   * \return coeff Ramp Outlet Pressure.
   */
  su2double GetRampOutletPressure_Coeff(unsigned short iCoeff) const { return rampOutPres_coeff[iCoeff];}

  /*!
   * \brief Get final Outlet Pressure value for the ramp.
   * \return final Outlet Pressure value.
   */
  su2double GetFinalOutletPressure(void) const { return  FinalOutletPressure; }

  /*!
   * \brief Get final Outlet Pressure value for the ramp.
   * \return Monitor Outlet Pressure value.
   */
  su2double GetMonitorOutletPressure(void) const { return MonitorOutletPressure; }

  /*!
   * \brief Set Monitor Outlet Pressure value for the ramp.
   */
  void SetMonitorOutletPressure(su2double newMonPres) { MonitorOutletPressure = newMonPres;}

  /*!
   * \brief Get Outlet Pressure Ramp option.
   * \return Ramp Outlet pressure option.
   */
  bool GetRampOutletPressure(void) const { return RampOutletPressure;}

  /*!
   * \brief Get mixedout coefficients.
   * \return mixedout coefficient.
   */
  su2double GetMixedout_Coeff(unsigned short iCoeff) const { return mixedout_coeff[iCoeff];}

  /*!
   * \brief Get extra relaxation factor coefficients for the Giels BC.
   * \return mixedout coefficient.
   */
  su2double GetExtraRelFacGiles(unsigned short iCoeff) const { return extrarelfac[iCoeff];}

  /*!
   * \brief Get mach limit for average massflow-based procedure .
   * \return mach limit.
   */
  su2double GetAverageMachLimit(void) const { return AverageMachLimit;}

  /*!
   * \brief Get the kind of mixing process for averaging quantities at the boundaries.
   * \return Kind of mixing process.
   */
  unsigned short GetKind_MixingPlaneInterface(void) const { return Kind_MixingPlaneInterface;}

  /*!
   * \brief Get the kind of turbomachinery architecture.
   * \return Kind of turbomachinery architecture.
   */
  TURBOMACHINERY_TYPE GetKind_TurboMachinery(unsigned short val_iZone) const { return Kind_TurboMachinery[val_iZone]; }

  /*!
   * \brief Get the kind of turbomachinery architecture.
   * \return Kind of turbomachinery architecture.
   */
  unsigned short GetKind_SpanWise(void) const { return Kind_SpanWise; }

  /*!
   * \brief Verify if there is mixing plane interface specified from config file.
   * \return boolean.
   */
  bool GetBoolMixingPlaneInterface(void) const { return (nMarker_MixingPlaneInterface !=0);}

  /*!
   * \brief Verify if there is mixing plane interface specified from config file.
   * \return boolean.
   */
  bool GetBoolTurbMixingPlane(void) const { return turbMixingPlane;}

  /*!
   * \brief Verify if there is mixing plane interface specified from config file.
   * \return boolean.
   */
  bool GetSpatialFourier(void) const { return SpatialFourier;}

  /*!
   * \brief number mixing plane interface specified from config file.
   * \return number of bound.
   */
  unsigned short GetnMarker_MixingPlaneInterface(void) const { return nMarker_MixingPlaneInterface;}

  /*!
   * \brief Verify if there is Turbomachinery performance option specified from config file.
   * \return boolean.
   */
  bool GetBoolTurbomachinery(void) const { return (nMarker_Turbomachinery !=0);}

  /*!
   * \brief number Turbomachinery blades computed using the pitch information.
   * \return nBlades.
   */
  su2double GetnBlades(unsigned short val_iZone) const { return nBlades[val_iZone];}

  /*!
   * \brief number Turbomachinery blades computed using the pitch information.
   * \return nBlades.
   */
  void SetnBlades(unsigned short val_iZone, su2double nblades) { nBlades[val_iZone] = nblades;}

  /*!
   * \brief Verify if there is any Giles Boundary Condition option specified from config file.
   * \return boolean.
   */
  bool GetBoolGiles(void) const { return (nMarker_Giles!=0);}

  /*!
   * \brief Verify if there is any Riemann Boundary Condition option specified from config file.
   * \return boolean.
   */
  bool GetBoolRiemann(void) const { return (nMarker_Riemann!=0);}

  /*!
   * \brief number Turbomachinery performance option specified from config file.
   * \return number of bound.
   */
  unsigned short GetnMarker_Turbomachinery(void) const { return nMarker_Turbomachinery;}

  /*!
   * \brief Get number of shroud markers.
   * \return number of marker shroud.
   */
  unsigned short GetnMarker_Shroud(void) const { return nMarker_Shroud;}

  /*!
   * \brief Get the marker shroud.
   * \return marker shroud.
   */
  string GetMarker_Shroud(unsigned short val_marker) const { return Marker_Shroud[val_marker];}

  /*!
   * \brief number Turbomachinery performance option specified from config file.
   * \return number of bound.
   */
  unsigned short GetnMarker_TurboPerformance(void) const { return nMarker_TurboPerformance;}

  /*!
   * \brief number span-wise sections to compute 3D BC and performance for turbomachinery specified by the user.
   * \return number of span-wise sections.
   */
  unsigned short Get_nSpanWiseSections_User(void) const { return nSpanWiseSections_User;}

  /*!
   * \brief number span-wise sections to compute 3D BC and performance for turbomachinery.
   * \return number of span-wise sections.
   */
  unsigned short GetnSpanWiseSections(void) const { return nSpanWiseSections;}

  /*!
   * \brief set number of maximum span-wise sections among all zones .
   */
  void SetnSpanMaxAllZones(unsigned short val_nSpna_max) { nSpanMaxAllZones = val_nSpna_max;}

  /*!
   * \brief number span-wise sections to compute performance for turbomachinery.
   * \return number of max span-wise sections.
   */
  unsigned short GetnSpanMaxAllZones(void) const { return nSpanMaxAllZones;}

  /*!
   * \brief set number span-wise sections to compute 3D BC and performance for turbomachinery.
   */
  void SetnSpanWiseSections(unsigned short nSpan) { nSpanWiseSections = nSpan;}

  /*!
   * \brief get number span-wise sections to compute 3D BC and performance for turbomachinery.
   */
  unsigned short GetnSpan_iZones(unsigned short iZone) const { return nSpan_iZones[iZone];}

  /*!
   * \brief set number span-wise sections to compute 3D BC and performance for turbomachinery.
   */
  void SetnSpan_iZones(unsigned short nSpan, unsigned short iZone) { nSpan_iZones[iZone] = nSpan;}

  /*!
   * \brief get inlet bounds name for Turbomachinery performance calculation.
   * \return name of the bound.
   */
  string GetMarker_TurboPerf_BoundIn(unsigned short index) const { return Marker_TurboBoundIn[index];}

  /*!
   * \brief get outlet bounds name for Turbomachinery performance calculation.
   * \return name of the bound.
   */
  string GetMarker_TurboPerf_BoundOut(unsigned short index) const { return Marker_TurboBoundOut[index];}

  /*!
   * \brief get marker kind for Turbomachinery performance calculation.
   * \return kind index.
   */
  TURBO_PERF_KIND GetKind_TurboPerf(unsigned short val_iZone) const { return Kind_TurboPerf[val_iZone]; };

  /*!
   * \brief gets interface kind for an interface marker in turbomachinery problem
   * \return interface kind
   */
  TURBO_INTERFACE_KIND GetKind_TurboInterface(unsigned short interfaceIndex) const { return Kind_TurboInterface[interfaceIndex]; }

  /*!
   * \brief get outlet bounds name for Turbomachinery performance calculation.
   * \return name of the bound.
   */
  string GetMarker_PerBound(unsigned short val_marker) const { return Marker_PerBound[val_marker];}

  /*!
   * \brief Get the kind of inlet boundary condition treatment (total conditions or mass flow).
   * \return Kind of inlet boundary condition.
   */
  unsigned short GetKind_Engine_Inflow(void) const { return Kind_Engine_Inflow; }

  /*!
   * \brief Get the kind of inlet boundary condition treatment (total conditions or mass flow).
   * \return Kind of inlet boundary condition.
   */
  unsigned short GetKind_ActDisk(void) const { return Kind_ActDisk; }

  /*!
   * \brief Set the kind of wall - rough or smooth.
   */
  void SetKindWall(string val_marker, unsigned short val_kindwall);

  /*!
   * \brief Get the number of sections.
   * \return Number of sections
   */
  unsigned short GetnLocationStations(void) const { return nLocationStations; }

  /*!
   * \brief Get the number of sections for computing internal volume.
   * \return Number of sections for computing internal volume.
   */
  unsigned short GetnWingStations(void) const { return nWingStations; }

  /*!
   * \brief Get the location of the waterline.
   * \return Z location of the waterline.
   */
  su2double GetGeo_Waterline_Location(void) const { return Geo_Waterline_Location; }

  /*!
   * \brief Provides information about the the nodes that are going to be moved on a deformation
   *        volumetric grid deformation.
   * \return <code>TRUE</code> means that only the points on the FFD box will be moved.
   */
  bool GetHold_GridFixed(void) const { return Hold_GridFixed; }

  /*!
   * \author H. Kline
   * \brief Get the kind of objective function. There are several options: Drag coefficient,
   *        Lift coefficient, efficiency, etc.
   * \note The objective function will determine the boundary condition of the adjoint problem.
   * \param[in] val_obj
   * \return Kind of objective function.
   */
  unsigned short GetKind_ObjFunc(unsigned short val_obj = 0) const { return Kind_ObjFunc[val_obj]; }

  /*!
   * \author H. Kline
   * \brief Get the weight of objective function. There are several options: Drag coefficient,
   *        Lift coefficient, efficiency, etc.
   * \note The objective function will determine the boundary condition of the adjoint problem.
   * \return Weight of objective function.
   */
  su2double GetWeight_ObjFunc(unsigned short val_obj) const { return Weight_ObjFunc[val_obj]; }

  /*!
   * \author H. Kline
   * \brief Set the weight of objective function. There are several options: Drag coefficient,
   *        Lift coefficient, efficiency, etc.
   * \note The objective function will determine the boundary condition of the adjoint problem.
   * \return Weight of objective function.
   */
  void SetWeight_ObjFunc(unsigned short val_obj, su2double val) { Weight_ObjFunc[val_obj] = val; }

  /*!
   * \brief Get the user expression for the custom objective function.
   */
  const string& GetCustomObjFunc() const { return CustomObjFunc; }

  /*!
   * \brief Get the user expressions for custom outputs.
   */
  const string& GetCustomOutputs() const { return CustomOutputs; }

  /*!
   * \brief Get the kind of sensitivity smoothing technique.
   * \return Kind of sensitivity smoothing technique.
   */
  unsigned short GetKind_SensSmooth(void) const { return Kind_SensSmooth; }

  /*!
   * \brief Provides information about the time integration, and change the write in the output
   *        files information about the iteration.
   * \return The kind of time integration: Steady state, time stepping method (unsteady) or
   *         dual time stepping method (unsteady).
   */
  TIME_MARCHING GetTime_Marching() const { return TimeMarching; }

  /*!
   * \brief Provides the number of species present in the gas mixture.
   * \return The number of species present in the gas mixture.
   */
  unsigned short GetnSpecies() const { return nSpecies; }

  /*!
   * \brief Provides the gas mass fractions of the flow.
   * \return Gas Mass fractions.
   */
  const su2double *GetGas_Composition(void) const { return Gas_Composition; }

  /*!
   * \brief Provides the gas mass fractions at the wall for supercat wall.
   * \return Supercat wall gas mass fractions.
   */
  const su2double *GetSupercatalytic_Wall_Composition(void) const { return Supercatalytic_Wall_Composition; }

  /*!
   * \brief Provides the restart information.
   * \return Restart information, if <code>TRUE</code> then the code will use the solution as restart.
   */
  bool GetRestart(void) const { return Restart; }

  /*!
   * \brief Provides the restart information.
   * \return Restart information, if <code>TRUE</code> then the code will use the local CFL from the restart file.
   */
  bool GetRestart_CFL(void) const { return Restart_CFL; }
  
  /*!
   * \brief Flag for whether binary SU2 native restart files are read.
   * \return Flag for whether binary SU2 native restart files are read, if <code>TRUE</code> then the code will load binary restart files.
   */
  bool GetRead_Binary_Restart(void) const { return Read_Binary_Restart; }

  /*!
   * \brief Flag for whether restart files contain only necessary variables.
   * \return Flag <code>TRUE</code> then the code will write compact restart files.
   */
  bool GetWrt_Restart_Compact(void) const { return Wrt_Restart_Compact; }

  /*!
   * \brief Flag for whether restart solution files are overwritten.
   * \return Flag for overwriting. If Flag=false, iteration nr is appended to filename
   */
  bool GetWrt_Restart_Overwrite(void) const { return Wrt_Restart_Overwrite; }

    /*!
   * \brief Flag for whether visualization files are overwritten.
   * \return Flag for overwriting. If Flag=false, iteration nr is appended to filename
   */
  bool GetWrt_Surface_Overwrite(void) const { return Wrt_Surface_Overwrite; }

   /*!
   * \brief Flag for whether visualization files are overwritten.
   * \return Flag for overwriting. If Flag=false, iteration nr is appended to filename
   */
  bool GetWrt_Volume_Overwrite(void) const { return Wrt_Volume_Overwrite; }

  /*!
   * \brief Provides the number of varaibles.
   * \return Number of variables.
   */
  unsigned short GetnVar(void);

  /*!
   * \brief Provides the number of varaibles.
   * \return Number of variables.
   */
  unsigned short GetnZone(void) const { return nZone; }

  /*!
   * \brief Provides the number of varaibles.
   * \return Number of variables.
   */
  unsigned short GetiZone(void) const { return iZone; }

  /*!
   * \brief For some problems like adjoint or the linearized equations it
   *          is necessary to restart the flow solution.
   * \return Flow restart information, if <code>TRUE</code> then the code will restart the flow solution.
   */

  bool GetRestart_Flow(void) const { return Restart_Flow; }

  /*!
   * \brief Indicates whether the flow is frozen (chemistry deactivated).
   */
  bool GetFrozen(void) const { return frozen; }

  /*!
   * \brief Indicates whether electron gas is present in the gas mixture.
   */
  bool GetIonization(void) const { return ionization; }

  /*!
   * \brief Indicates whether the VT source residual is limited.
   */
  bool GetVTTransferResidualLimiting(void) const { return vt_transfer_res_limit; }

  /*!
   * \brief Indicates if mixture is monoatomic.
   */
  bool GetMonoatomic(void) const { return monoatomic; }

  /*!
   * \brief Indicates whether supercatalytic wall is used.
   */
  bool GetSupercatalytic_Wall(void) const { return Supercatalytic_Wall; }

  /*!
   * \brief Information about computing and plotting the equivalent area distribution.
   * \return <code>TRUE</code> or <code>FALSE</code>  depending if we are computing the equivalent area.
   */
  bool GetEquivArea(void) const { return EquivArea; }

  /*!
   * \brief Information about computing and plotting the equivalent area distribution.
   * \return <code>TRUE</code> or <code>FALSE</code>  depending if we are computing the equivalent area.
   */
  bool GetInvDesign_Cp(void) const { return InvDesign_Cp; }

  /*!
   * \brief Information about computing and plotting the equivalent area distribution.
   * \return <code>TRUE</code> or <code>FALSE</code>  depending if we are computing the equivalent area.
   */
  bool GetInvDesign_HeatFlux(void) const { return InvDesign_HeatFlux; }

  /*!
   * \brief Get name of the input grid.
   * \return File name of the input grid.
   */
  string GetMesh_FileName(void) const { return Mesh_FileName; }

  /*!
   * \brief Get name of the output grid, this parameter is important for grid
   *        adaptation and deformation.
   * \return File name of the output grid.
   */
  string GetMesh_Out_FileName(void) const { return Mesh_Out_FileName; }

  /*!
   * \brief Get the name of the file with the solution of the flow problem.
   * \return Name of the file with the solution of the flow problem.
   */
  string GetSolution_FileName(void) const { return Solution_FileName; }

  /*!
   * \brief Get the name of the file with the solution of the adjoint flow problem
   *          with drag objective function.
   * \return Name of the file with the solution of the adjoint flow problem with
   *         drag objective function.
   */
  string GetSolution_AdjFileName(void) const { return Solution_AdjFileName; }

  /*!
   * \brief Get the format of the input/output grid.
   * \return Format of the input/output grid.
   */
  unsigned short GetMesh_FileFormat(void) const { return Mesh_FileFormat; }

  /*!
   * \brief Get the format of the output solution.
   * \return Format of the output solution.
   */
  TAB_OUTPUT GetTabular_FileFormat(void) const { return Tab_FileFormat; }

  /*!
   * \brief Get the output precision to be used in <ofstream>.precision(value) for history and SU2_DOT output.
   * \return Output precision.
   */
  unsigned short GetOutput_Precision(void) const { return output_precision; }

  /*!
   * \brief Get the format of the output solution.
   * \return Format of the output solution.
   */
  unsigned short GetActDisk_Jump(void) const { return ActDisk_Jump; }

  /*!
   * \brief Get the name of the file with the convergence history of the problem.
   * \return Name of the file with convergence history of the problem.
   */
  string GetConv_FileName(void) const { return Conv_FileName; }

  /*!
   * \brief Get the Starting Iteration for the windowing approach
   *        in Sensitivity Analysis for period-averaged outputs, which oscillate.
   * \return
   */
  unsigned long GetStartWindowIteration(void) const { return StartWindowIteration; }

  /*!
   * \brief Get Index of the window function used as weight in the cost functional
   * \return
   */
  WINDOW_FUNCTION GetKindWindow(void) const { return Kind_WindowFct; }

  /*!
   * \brief Get the name of the file with the forces breakdown of the problem.
   * \return Name of the file with forces breakdown of the problem.
   */
  string GetBreakdown_FileName(void) const { return Breakdown_FileName; }

  /*!
   * \brief Get the name of the file with the flow variables.
   * \return Name of the file with the primitive variables.
   */
  string GetVolume_FileName(void) const { return Volume_FileName; }

  /*!
   * \brief Add any numbers necessary to the filename (iteration number, zone ID ...)
   * \param[in] filename - the base filename.
   * \param[in] ext - the extension to be added.
   * \param[in] Iter - the current iteration
   * \return The new filename
   */
  string GetFilename(string filename, const string& ext, int Iter) const;

  /*!
   * \brief Add steady iteration number to the filename (does not overwrite previous files)
   * \param[in] filename - the base filename.
   * \param[in] inner_iter - the inner iterations
   * \param[in] outer_iter - the outer iterations
   * \return The new filename
   */
  string GetFilename_Iter(const string& filename_iter, unsigned long curInnerIter, unsigned long curOuterIter) const;

  /*!
   * \brief Append the zone index to the restart or the solution files.
   * \return Name of the restart file for the flow variables.
   */
  string GetMultizone_FileName(string val_filename, int val_iZone, const string& ext) const;

  /*!
   * \brief Append the zone index to the restart or the solution files.
   * \param[in] val_filename - the base filename.
   * \param[in] val_iZone - the zone ID.
   * \param[in] ext - the filename extension.
   * \return Name of the restart file for the flow variables.
   */
  string GetMultizone_HistoryFileName(string val_filename, int val_iZone, const string& ext) const;

  /*!
   * \brief Append the instance index to the restart or the solution files.
   * \param[in] val_filename - the base filename.
   * \param[in] val_iInst - the current instance.
   * \param[in] ext - the filename extension.
   * \return Name of the restart file for the flow variables.
   */
  string GetMultiInstance_FileName(string val_filename, int val_iInst, const string& ext) const;

  /*!
   * \brief Append the instance index to the restart or the solution files.
   * \param[in] val_filename - the base filename.
   * \param[in] val_iInst - the current instance.
   * \return Name of the restart file for the flow variables.
   */
  string GetMultiInstance_HistoryFileName(string val_filename, int val_iInst) const;

  /*!
   * \brief Get the name of the restart file for the flow variables.
   * \return Name of the restart file for the flow variables.
   */
  string GetRestart_FileName(void) const { return Restart_FileName; }

  /*!
   * \brief Get the name of the restart file for the adjoint variables (drag objective function).
   * \return Name of the restart file for the adjoint variables (drag objective function).
   */
  string GetRestart_AdjFileName(void) const { return Restart_AdjFileName; }

  /*!
   * \brief Get the name of the file with the adjoint variables.
   * \return Name of the file with the adjoint variables.
   */
  string GetAdj_FileName(void) const { return Adj_FileName; }

  /*!
   * \brief Get the name of the file with the gradient of the objective function.
   * \return Name of the file with the gradient of the objective function.
   */
  string GetObjFunc_Grad_FileName(void) const { return ObjFunc_Grad_FileName; }

  /*!
   * \brief Get the name of the file with the gradient of the objective function.
   * \return Name of the file with the gradient of the objective function.
   */
  string GetObjFunc_Value_FileName(void) const { return ObjFunc_Value_FileName; }

  /*!
   * \brief Get the name of the file with the surface information for the flow problem.
   * \return Name of the file with the surface information for the flow problem.
   */
  string GetSurfCoeff_FileName(void) const { return SurfCoeff_FileName; }

  /*!
   * \brief Get the name of the file with the surface information for the adjoint problem.
   * \return Name of the file with the surface information for the adjoint problem.
   */
  string GetSurfAdjCoeff_FileName(void) const { return SurfAdjCoeff_FileName; }

  /*!
   * \brief Get the name of the file with the surface sensitivity (discrete adjoint).
   * \return Name of the file with the surface sensitivity (discrete adjoint).
   */
  string GetSurfSens_FileName(void) const { return SurfSens_FileName; }

  /*!
   * \brief Get the name of the file with the volume sensitivity (discrete adjoint).
   * \return Name of the file with the volume sensitivity (discrete adjoint).
   */
  string GetVolSens_FileName(void) const { return VolSens_FileName; }

  /*!
   * \brief Augment the input filename with the iteration number for an unsteady file.
   * \param[in] val_filename - String value of the base filename.
   * \param[in] val_iter - Unsteady iteration number or time instance.
   * \param[in] ext - the filename extension.
   * \return Name of the file with the iteration number for an unsteady solution file.
   */
  string GetUnsteady_FileName(string val_filename, int val_iter, const string& ext) const;

  /*!
   * \brief Append the input filename string with the appropriate objective function extension.
   * \param[in] val_filename - String value of the base filename.
   * \return Name of the file with the appropriate objective function extension.
   */
  string GetObjFunc_Extension(string val_filename) const;

  /*!
   * \brief Get functional that is going to be used to evaluate the residual flow convergence.
   * \return Functional that is going to be used to evaluate the residual flow convergence.
   */
  unsigned short GetResidual_Func_Flow(void) const { return Residual_Func_Flow; }

  /*!
   * \brief Get functional that is going to be used to evaluate the flow convergence.
   * \return Functional that is going to be used to evaluate the flow convergence.
   */
  unsigned short GetCauchy_Func_Flow(void) const { return Cauchy_Func_Flow; }

  /*!
   * \brief Get functional that is going to be used to evaluate the adjoint flow convergence.
   * \return Functional that is going to be used to evaluate the adjoint flow convergence.
   */
  unsigned short GetCauchy_Func_AdjFlow(void) const { return Cauchy_Func_AdjFlow; }

  /*!
   * \brief Get the number of iterations that are considered in the Cauchy convergence criteria.
   * \return Number of elements in the Cauchy criteria.
   */
  unsigned short GetCauchy_Elems(void) const { return Cauchy_Elems; }

  /*!
   * \brief Get the number of iterations that are not considered in the convergence criteria.
   * \return Number of iterations before starting with the convergence criteria.
   */
  unsigned long GetStartConv_Iter(void) const { return StartConv_Iter; }

  /*!
   * \brief Get the value of convergence criteria for the Cauchy method in the direct,
   *        adjoint or linearized problem.
   * \return Value of the convergence criteria.
   */
  su2double GetCauchy_Eps(void) const { return Cauchy_Eps; }

  /*!
   * \brief If we are prforming an unsteady simulation, there is only
   *        one value of the time step for the complete simulation.
   * \return Value of the time step in an unsteady simulation (non dimensional).
   */
  su2double GetDelta_UnstTimeND(void) const { return Delta_UnstTimeND; }

  /*!
   * \brief If we are prforming an unsteady simulation, there is only
   *        one value of the time step for the complete simulation.
   * \return Value of the time step in an unsteady simulation (non dimensional).
   */
  su2double GetTotal_UnstTimeND(void) const { return Total_UnstTimeND; }

  /*!
   * \brief If we are prforming an unsteady simulation, there is only
   *        one value of the time step for the complete simulation.
   * \return Value of the time step in an unsteady simulation.
   */
  su2double GetDelta_UnstTime(void) const { return Delta_UnstTime; }

  /*!
   * \brief Set the value of the unsteadty time step using the CFL number.
   * \param[in] val_delta_unsttimend - Value of the unsteady time step using CFL number.
   */
  void SetDelta_UnstTimeND(su2double val_delta_unsttimend) { Delta_UnstTimeND = val_delta_unsttimend; }

  /*!
   * \brief If we are performing an unsteady simulation, this is the
   *    value of max physical time for which we run the simulation
   * \return Value of the physical time in an unsteady simulation.
   */
  su2double GetTotal_UnstTime(void) const { return Total_UnstTime; }

  /*!
   * \brief If we are performing an unsteady simulation, this is the
   *    value of current time.
   * \return Value of the physical time in an unsteady simulation.
   */
  su2double GetCurrent_UnstTime(void) const { return Current_UnstTime; }

  /*!
   * \brief Divide the rectbles and hexahedron.
   * \return <code>TRUE</code> if the elements must be divided; otherwise <code>FALSE</code>.
   */
  bool GetSubsonicEngine(void) const { return SubsonicEngine; }

  /*!
   * \brief Actuator disk defined with a double surface.
   * \return <code>TRUE</code> if the elements must be divided; otherwise <code>FALSE</code>.
   */
  bool GetActDisk_DoubleSurface(void) const { return ActDisk_DoubleSurface; }

  /*!
   * \brief Only halg of the engine is in the compputational grid.
   * \return <code>TRUE</code> if the engine is complete; otherwise <code>FALSE</code>.
   */
  bool GetEngine_HalfModel(void) const { return Engine_HalfModel; }

  /*!
   * \brief Actuator disk defined with a double surface.
   * \return <code>TRUE</code> if the elements must be divided; otherwise <code>FALSE</code>.
   */
  bool GetActDisk_SU2_DEF(void) const { return ActDisk_SU2_DEF; }

  /*!
   * \brief Value of the design variable step, we use this value in design problems.
   * \param[in] val_dv - Number of the design variable that we want to read.
   * \param[in] val_val - Value of the design variable that we want to read.
   * \return Design variable step.
   */
  su2double& GetDV_Value(unsigned short val_dv, unsigned short val_val = 0) { return DV_Value[val_dv][val_val]; }
  const su2double& GetDV_Value(unsigned short val_dv, unsigned short val_val = 0) const { return DV_Value[val_dv][val_val]; }

  /*!
   * \brief Set the value of the design variable step, we use this value in design problems.
   * \param[in] val_dv - Number of the design variable that we want to read.
   * \param[in] val_ind - value of initial deformation.
   * \param[in] val    - Value of the design variable.
   */
  void SetDV_Value(unsigned short val_dv, unsigned short val_ind, su2double val) { DV_Value[val_dv][val_ind] = val; }

  /*!
   * \brief Get information about the grid movement.
   * \return <code>TRUE</code> if there is a grid movement; otherwise <code>FALSE</code>.
   */
  bool GetGrid_Movement(void) const {
    return (Kind_GridMovement != NO_MOVEMENT) || (nKind_SurfaceMovement > 0);
  }

  /*!
   * \brief Get information about dynamic grids.
   * \return <code>TRUE</code> if there is a grid movement; otherwise <code>FALSE</code>.
   */
  bool GetDynamic_Grid(void) const { return GetGrid_Movement() || (Deform_Mesh && Time_Domain); }

  /*!
   * \brief Get information about the volumetric movement.
   * \return <code>TRUE</code> if there is a volumetric movement is required; otherwise <code>FALSE</code>.
   */
  bool GetVolumetric_Movement(void) const;

  /*!
   * \brief Get information about deforming markers.
   * \param[in] kind_movement - Kind of surface movement.
   * \return <code>TRUE</code> at least one surface of kind_movement moving; otherwise <code>FALSE</code>.
   */
  bool GetSurface_Movement(unsigned short kind_movement) const;

  /*!
   * \brief Set a surface movement marker.
   * \param[in] iMarker - Moving marker.
   * \param[in] kind_movement - Kind of surface movement.
   * \return <code>TRUE</code> at least one surface of kind_movement moving; otherwise <code>FALSE</code>.
   */
  void SetSurface_Movement(unsigned short iMarker, unsigned short kind_movement);

  /*!
   * \brief Get the type of dynamic mesh motion. Each zone gets a config file.
   * \return Type of dynamic mesh motion.
   */
  unsigned short GetKind_GridMovement() const { return Kind_GridMovement; }

  /*!
   * \brief Set the type of dynamic mesh motion.
   * \param[in] motion_Type - Specify motion type.
   */
  void SetKind_GridMovement(unsigned short motion_Type) { Kind_GridMovement = motion_Type; }

  /*!
   * \brief Get the type of surface motion.
   * \param[in] iMarkerMoving -  Index of the moving marker (as specified in Marker_Moving).
   * \return Type of surface motion.
   */
  unsigned short GetKind_SurfaceMovement(unsigned short iMarkerMoving) const { return Kind_SurfaceMovement[iMarkerMoving];}

  /*!
   * \brief Get the mach number based on the mesh velocity and freestream quantities.
   * \return Mach number based on the mesh velocity and freestream quantities.
   */
  su2double GetMach_Motion(void) const { return Mach_Motion; }

  /*!
   * \brief Get the mesh motion origin.
   * \param[in] iDim - spatial component
   * \return The mesh motion origin.
   */
  su2double GetMotion_Origin(unsigned short iDim) const { return Motion_Origin[iDim];}

  /*!
   * \brief Set the mesh motion origin.
   * \param[in] val - new value of the origin
   * \return The mesh motion origin.
   */
  void SetMotion_Origin(const su2double* val) { for (int iDim = 0; iDim < 3; iDim++) Motion_Origin[iDim] = val[iDim]; }

  /*!
   * \brief Get the mesh motion origin.
   * \param[in] iMarkerMoving -  Index of the moving marker (as specified in Marker_Moving)
   * \param[in] iDim - spatial component
   * \return The motion origin of the marker.
   */
  su2double GetMarkerMotion_Origin(unsigned short iMarkerMoving, unsigned short iDim) const { return MarkerMotion_Origin[3*iMarkerMoving + iDim];}

  /*!
   * \brief Set the mesh motion origin.
   * \param[in] val - new value of the origin
   * \param[in] iMarkerMoving -  Index of the moving marker (as specified in Marker_Moving)
   */
  void SetMarkerMotion_Origin(const su2double* val, unsigned short iMarkerMoving) {
    for (int iDim = 0; iDim < 3; iDim++) MarkerMotion_Origin[3*iMarkerMoving + iDim] = val[iDim];
  }

  /*!
   * \brief Get the translational velocity of the mesh.
   * \param[in] iDim - spatial component
   * \return Translational velocity of the mesh.
   */
  su2double GetTranslation_Rate(unsigned short iDim) const { return Translation_Rate[iDim];}

  /*!
   * \brief Set the translational velocity of the mesh.
   * \param[in] iDim - spatial component
   * \return Translational velocity of the mesh.
   */
  void SetTranslation_Rate(unsigned short iDim, su2double val) { Translation_Rate[iDim] = val;}

  /*!
   * \brief Get the translational velocity of the marker.
   * \param[in] iMarkerMoving -  Index of the moving marker (as specified in Marker_Moving)
   * \param[in] iDim - spatial component
   * \return Translational velocity of the marker.
   */
  su2double GetMarkerTranslationRate(unsigned short iMarkerMoving, unsigned short iDim) const { return MarkerTranslation_Rate[3*iMarkerMoving + iDim];}

  /*!
   * \brief Set the translation rate of the marker.
   * \param[in] iDim - spatial component
   * \param[in] val - translational velocity
   */
  void SetMarkerTranslationRate(unsigned short iMarkerMoving, unsigned short iDim, su2double val) {
    MarkerTranslation_Rate[3 * iMarkerMoving + iDim] = val;
  }

  /*!
   * \brief Get the rotation rate of the mesh.
   * \param[in] iDim - spatial component
   * \return Translational velocity of the mesh.
   */
  su2double GetRotation_Rate(unsigned short iDim) const { return Rotation_Rate[iDim];}

  /*!
   * \brief Get the rotation rate of the mesh.
   * \param[in] iDim - spatial component
   * \param[in] val - new value of the rotation rate.
   * \return Translational velocity of the mesh.
   */
  void SetRotation_Rate(unsigned short iDim, su2double val) { Rotation_Rate[iDim] = val;}

  /*!
   * \brief Get the rotation rate of the marker.
   *  \param[in] iMarkerMoving -  Index of the moving marker (as specified in Marker_Moving)
   * \param[in] iDim - spatial component
   * \return Rotation velocity of the marker.
   */
  su2double GetMarkerRotationRate(unsigned short iMarkerMoving, unsigned short iDim) const { return MarkerRotation_Rate[3*iMarkerMoving + iDim];}

  /*!
   * \brief Set the rotation rate of the marker.
   * \param[in] iMarkerMoving -  Index of the moving marker (as specified in Marker_Moving)
   * \param[in] iDim - spatial component
   * \param[in] val - Rotational velocity
   */
  void SetMarkerRotationRate(unsigned short iMarkerMoving, unsigned short iDim, su2double val) {
    MarkerRotation_Rate[3 * iMarkerMoving + iDim] = val;
  }

  /*!
   * \brief Get the pitching rate of the mesh.
   * \param[in] iDim - spatial component
   * \return Angular frequency of the mesh pitching.
   */
  su2double GetPitching_Omega(unsigned short iDim) const { return Pitching_Omega[iDim];}

  /*!
   * \brief Get pitching rate of the marker.
   * \param[in] iMarkerMoving - Index of the moving marker (as specified in Marker_Moving)
   * \param[in] iDim - spatial component
   * \return  Angular frequency of the marker pitching.
   */
  su2double GetMarkerPitching_Omega(unsigned short iMarkerMoving, unsigned short iDim) const { return MarkerPitching_Omega[3*iMarkerMoving + iDim];}

  /*!
   * \brief Get the pitching amplitude of the mesh.
   * \param[in] iDim - spatial component
   * \return pitching amplitude of the mesh.
   */
  su2double GetPitching_Ampl(unsigned short iDim) const { return Pitching_Ampl[iDim];}

  /*!
   * \brief Get pitching amplitude of the marker.
   * \param[in] iMarkerMoving -  Index of the moving marker (as specified in Marker_Moving)
   * \param[in] iDim - spatial component
   * \return  pitching amplitude of the marker.
   */
  su2double GetMarkerPitching_Ampl(unsigned short iMarkerMoving, unsigned short iDim) const { return MarkerPitching_Ampl[3*iMarkerMoving + iDim];}

  /*!
   * \brief Get the pitching phase of the mesh.
   * \param[in] iDim - spatial component.
   * \return pitching phase of the mesh.
   */
  su2double GetPitching_Phase(unsigned short iDim) const { return Pitching_Phase[iDim];}

  /*!
   * \brief Get pitching phase of the marker.
   * \param[in] iMarkerMoving -  Index of the moving marker (as specified in Marker_Moving) \
   * \param[in] iDim - spatial component
   * \return pitching phase of the marker.
   */
  su2double GetMarkerPitching_Phase(unsigned short iMarkerMoving, unsigned short iDim) const { return MarkerPitching_Phase[3*iMarkerMoving + iDim];}

  /*!
   * \brief Get the plunging rate of the mesh.
   * \param[in] iDim - spatial component
   * \return Angular frequency of the mesh plunging.
   */
  su2double GetPlunging_Omega(unsigned short iDim) const { return Plunging_Omega[iDim];}

  /*!
   * \brief Get plunging rate of the marker.
   * \param[in] iMarkerMoving -  Index of the moving marker (as specified in Marker_Moving)
   * \param[in] iDim - spatial component
   * \return Angular frequency of the marker plunging.
   */
  su2double GetMarkerPlunging_Omega(unsigned short iMarkerMoving, unsigned short iDim) const { return MarkerPlunging_Omega[3*iMarkerMoving + iDim];}

  /*!
   * \brief Get the plunging amplitude of the mesh.
   * \param[in] iDim - spatial component
   * \return Plunging amplitude of the mesh.
   */
  su2double GetPlunging_Ampl(unsigned short iDim) const { return Plunging_Ampl[iDim];}

  /*!
   * \brief Get plunging amplitude of the marker.
   * \param[in] iMarkerMoving -  Index of the moving marker (as specified in Marker_Moving)
   * \param[in] iDim - spatial component
   * \return Plunging amplitude of the marker.
   */
  su2double GetMarkerPlunging_Ampl(unsigned short iMarkerMoving, unsigned short iDim) const { return MarkerPlunging_Ampl[3*iMarkerMoving + iDim];}

  /*!
   * \brief Get the angular velocity of the mesh about the z-axis.
   * \return Angular velocity of the mesh about the z-axis.
   */
  su2double GetFinalRotation_Rate_Z() const { return FinalRotation_Rate_Z;}

  /*!
   * \brief Set the angular velocity of the mesh about the z-axis.
   * \param[in] newRotation_Rate_Z - new rotation rate after computing the ramp value.
   */
  void SetRotation_Rate_Z(su2double newRotation_Rate_Z);

  /*!
   * \brief Get the Harmonic Balance frequency pointer.
   * \return Harmonic Balance Frequency pointer.
   */
  const su2double* GetOmega_HB(void) const { return  Omega_HB; }

  /*!
   * \brief Get if harmonic balance source term is to be preconditioned
   * \return yes or no to harmonic balance preconditioning
   */
  bool GetHB_Precondition(void) const { return HB_Precondition; }

  /*!
   * \brief Get if we should update the motion origin.
   * \param[in] val_marker - Value of the marker in which we are interested.
   * \return yes or no to update motion origin.
   */
  unsigned short GetMoveMotion_Origin(unsigned short val_marker) const { return MoveMotion_Origin[val_marker]; }

  /*!
   * \brief Get the minimum value of Beta for Roe-Turkel preconditioner
   * \return the minimum value of Beta for Roe-Turkel preconditioner
   */
  su2double GetminTurkelBeta() const { return  Min_Beta_RoeTurkel; }

  /*!
   * \brief Get the minimum value of Beta for Roe-Turkel preconditioner
   * \return the minimum value of Beta for Roe-Turkel preconditioner
   */
  su2double GetmaxTurkelBeta() const { return  Max_Beta_RoeTurkel; }

  /*!
   * \brief Get information about the adibatic wall condition
   * \return <code>TRUE</code> if it is a adiabatic wall condition; otherwise <code>FALSE</code>.
   */
  bool GetAdiabaticWall(void);

  /*!
   * \brief Get information about the isothermal wall condition
   * \return <code>TRUE</code> if it is a isothermal wall condition; otherwise <code>FALSE</code>.
   */
  bool GetIsothermalWall(void);

  /*!
   * \brief Get information about the Low Mach Preconditioning
   * \return <code>TRUE</code> if we are using low Mach preconditioner; otherwise <code>FALSE</code>.
   */
  bool Low_Mach_Preconditioning(void) const { return Low_Mach_Precon; }

  /*!
   * \brief Get information about the Low Mach Correction
   * \return <code>TRUE</code> if we are using low Mach correction; otherwise <code>FALSE</code>.
   */
  bool Low_Mach_Correction(void) const { return Low_Mach_Corr; }

  /*!
   * \brief Get information about the poisson solver condition
   * \return <code>TRUE</code> if it is a poisson solver condition; otherwise <code>FALSE</code>.
   */
  bool GetPoissonSolver(void) const { return PoissonSolver; }

  /*!
   * \brief Get information about the gravity force.
   * \return <code>TRUE</code> if it uses the gravity force; otherwise <code>FALSE</code>.
   */
  bool GetGravityForce(void) const { return GravityForce; }

  /*!
   * \brief Get information about the Vorticity Confinement.
   * \return <code>TRUE</code> if it uses Vorticity Confinement; otherwise <code>FALSE</code>.
   */
  bool GetVorticityConfinement(void) const { return VorticityConfinement; }

  /*!
   * \brief Get information about the body force.
   * \return <code>TRUE</code> if it uses a body force; otherwise <code>FALSE</code>.
   */
  bool GetBody_Force(void) const { return Body_Force; }

  /*!
   * \brief Get a pointer to the body force vector.
   * \return A pointer to the body force vector.
   */
  const su2double* GetBody_Force_Vector(void) const { return body_force; }

  /*!
   * \brief Get information about the streamwise periodicity (None, Pressure_Drop, Massflow).
   * \return Driving force identification.
   */
  ENUM_STREAMWISE_PERIODIC GetKind_Streamwise_Periodic(void) const { return Kind_Streamwise_Periodic; }

  /*!
   * \brief Get information about the streamwise periodicity Energy equation handling.
   * \return Real periodic treatment of energy equation.
   */
  bool GetStreamwise_Periodic_Temperature(void) const { return Streamwise_Periodic_Temperature; }

  /*!
   * \brief Get the value of the artificial periodic outlet heat.
   * \return Heat value.
   */
  su2double GetStreamwise_Periodic_OutletHeat(void) const { return Streamwise_Periodic_OutletHeat; }

  /*!
   * \brief Get the value of the pressure delta from which body force vector is computed.
   * \return Delta Pressure for body force computation.
   */
  su2double GetStreamwise_Periodic_PressureDrop(void) const { return Streamwise_Periodic_PressureDrop; }

  /*!
   * \brief Set the value of the pressure delta from which body force vector is computed. Necessary for Restart metadata.
   */
  void SetStreamwise_Periodic_PressureDrop(su2double Streamwise_Periodic_PressureDrop_) { Streamwise_Periodic_PressureDrop = Streamwise_Periodic_PressureDrop_; }

  /*!
   * \brief Get the value of the massflow from which body force vector is computed.
   * \return Massflow for body force computation.
   */
  su2double GetStreamwise_Periodic_TargetMassFlow(void) const { return Streamwise_Periodic_TargetMassFlow; }

  /*!
   * \brief Get information about the volumetric heat source.
   * \return <code>TRUE</code> if it uses a volumetric heat source; otherwise <code>FALSE</code>.
   */
  inline bool GetHeatSource(void) const { return HeatSource; }

  /*!
   * \brief Get information about the volumetric heat source.
   * \return Value of the volumetric heat source
   */
  inline su2double GetHeatSource_Val(void) const {return ValHeatSource;}

  /*!
   * \brief Get the rotation angle of the volumetric heat source in axis Z.
   * \return Rotation (Z) of the volumetric heat source
   */
  inline su2double GetHeatSource_Rot_Z(void) const {return Heat_Source_Rot_Z;}

  /*!
   * \brief Set the rotation angle of the volumetric heat source in axis Z.
   * \param[in] val_rot - Rotation (Z) of the volumetric heat source
   */
  inline void SetHeatSource_Rot_Z(su2double val_rot) {Heat_Source_Rot_Z = val_rot;}

  /*!
   * \brief Get the position of the center of the volumetric heat source.
   * \return Pointer to the center of the ellipsoid that introduces a volumetric heat source.
   */
  inline const su2double* GetHeatSource_Center(void) const {return hs_center;}

  /*!
   * \brief Set the position of the center of the volumetric heat source.
   * \param[in] x_cent = X position of the center of the volumetric heat source.
   * \param[in] y_cent = Y position of the center of the volumetric heat source.
   * \param[in] z_cent = Z position of the center of the volumetric heat source.
   */
  inline void SetHeatSource_Center(su2double x_cent, su2double y_cent, su2double z_cent) {
    hs_center[0] = x_cent; hs_center[1] = y_cent; hs_center[2] = z_cent;
  }

  /*!
   * \brief Get the radius of the ellipsoid that introduces a volumetric heat source.
   * \return Pointer to the radii (x, y, z) of the ellipsoid that introduces a volumetric heat source.
   */
  inline const su2double* GetHeatSource_Axes(void) const {return hs_axes;}

  /*!
   * \brief Get information about the rotational frame.
   * \return <code>TRUE</code> if there is a rotational frame; otherwise <code>FALSE</code>.
   */
  bool GetRotating_Frame(void) const { return Rotating_Frame; }

  /*!
   * \brief Get information about the axisymmetric frame.
   * \return <code>TRUE</code> if there is a rotational frame; otherwise <code>FALSE</code>.
   */
  bool GetAxisymmetric(void) const { return Axisymmetric; }

  /*!
   * \brief Get information about GPU support.
   * \return <code>TRUE</code> if cuda is enabled; otherwise <code>FALSE</code>.
   */
  bool GetCUDA(void) const { return Enable_Cuda; }

  /*!
   * \brief Subtract one to the index of the finest grid (full multigrid strategy).
   * \return Change the index of the finest grid.
   */
  void SubtractFinestMesh(void) { FinestMesh = FinestMesh-1; }

  /*!
   * \brief Obtain the kind of design variable.
   * \param[in] val_dv - Number of the design variable that we want to read.
   * \return Design variable identification.
   */
  unsigned short GetDesign_Variable(unsigned short val_dv) const { return Design_Variable[val_dv]; }

  /*!
   * \brief Get the buffet sensor sharpness coefficient.
   * \return Sharpness coefficient for buffet sensor.
   */
  su2double GetBuffet_k(void) const { return Buffet_k; }

  /*!
   * \brief Get the buffet sensor offset parameter.
   * \return Offset parameter for buffet sensor.
   */
  su2double GetBuffet_lambda(void) const { return Buffet_lambda; }

  /*!
   * \brief Get the index in the config information of the marker <i>val_marker</i>.
   * \note When we read the config file, it stores the markers in a particular vector.
   * \return Index in the config information of the marker <i>val_marker</i>.
   */
  unsigned short GetMarker_CfgFile_TagBound(const string& val_marker) const;

  /*!
   * \brief Get the name in the config information of the marker number <i>val_marker</i>.
   * \note When we read the config file, it stores the markers in a particular vector.
   * \return Name of the marker in the config information of the marker <i>val_marker</i>.
   */
  string GetMarker_CfgFile_TagBound(unsigned short val_marker) const;

  /*!
   * \brief Get the boundary information (kind of boundary) in the config information of the marker <i>val_marker</i>.
   * \return Kind of boundary in the config information of the marker <i>val_marker</i>.
   */
  unsigned short GetMarker_CfgFile_KindBC(const string& val_marker) const;

  /*!
   * \brief Get the monitoring information from the config definition for the marker <i>val_marker</i>.
   * \return Monitoring information of the boundary in the config information for the marker <i>val_marker</i>.
   */
  unsigned short GetMarker_CfgFile_Monitoring(const string& val_marker) const;

  /*!
   * \brief Get the monitoring information from the config definition for the marker <i>val_marker</i>.
   * \return Monitoring information of the boundary in the config information for the marker <i>val_marker</i>.
   */
  unsigned short GetMarker_CfgFile_GeoEval(const string& val_marker) const;

  /*!
   * \brief Get the monitoring information from the config definition for the marker <i>val_marker</i>.
   * \return Monitoring information of the boundary in the config information for the marker <i>val_marker</i>.
   */
  unsigned short GetMarker_CfgFile_Designing(const string& val_marker) const;

  /*!
   * \brief Get the plotting information from the config definition for the marker <i>val_marker</i>.
   * \return Plotting information of the boundary in the config information for the marker <i>val_marker</i>.
   */
  unsigned short GetMarker_CfgFile_Plotting(const string& val_marker) const;

  /*!
   * \brief Get the plotting information from the config definition for the marker <i>val_marker</i>.
   * \return Plotting information of the boundary in the config information for the marker <i>val_marker</i>.
   */
  unsigned short GetMarker_CfgFile_Analyze(const string& val_marker) const;

  /*!
   * \brief Get the multi-physics interface information from the config definition for the marker <i>val_marker</i>.
   * \return Plotting information of the boundary in the config information for the marker <i>val_marker</i>.
   */
  unsigned short GetMarker_CfgFile_ZoneInterface(const string& val_marker) const;

  /*!
   * \brief Get the TurboPerformance information from the config definition for the marker <i>val_marker</i>.
   * \return TurboPerformance information of the boundary in the config information for the marker <i>val_marker</i>.
   */
  unsigned short GetMarker_CfgFile_Turbomachinery(const string& val_marker) const;

  /*!
   * \brief Get the TurboPerformance flag information from the config definition for the marker <i>val_marker</i>.
   * \return TurboPerformance flag information of the boundary in the config information for the marker <i>val_marker</i>.
   */
  unsigned short GetMarker_CfgFile_TurbomachineryFlag(const string& val_marker) const;

  /*!
   * \brief Get the MixingPlane interface information from the config definition for the marker <i>val_marker</i>.
   * \return Plotting information of the boundary in the config information for the marker <i>val_marker</i>.
   */
  unsigned short GetMarker_CfgFile_MixingPlaneInterface(const string& val_marker) const;

  /*!
   * \brief Get the Giles boundary information from the config definition for the marker <i>val_marker</i>.
   * \return Plotting information of the boundary in the config information for the marker <i>val_marker</i>.
   */
  unsigned short GetMarker_CfgFile_Giles(const string& val_marker) const;

  /*!
   * \brief Get the DV information from the config definition for the marker <i>val_marker</i>.
   * \return DV information of the boundary in the config information for the marker <i>val_marker</i>.
   */
  unsigned short GetMarker_CfgFile_DV(const string& val_marker) const;

  /*!
   * \brief Get the motion information from the config definition for the marker <i>val_marker</i>.
   * \return Motion information of the boundary in the config information for the marker <i>val_marker</i>.
   */
  unsigned short GetMarker_CfgFile_Moving(const string& val_marker) const;

  /*!
   * \brief Get the gradient boundary information from the config definition for the marker <i>val_marker</i>.
   * \return Gradient boundary information of the boundary in the config information for the marker <i>val_marker</i>.
   */
  unsigned short GetMarker_CfgFile_SobolevBC(const string& val_marker) const;

  /*!
   * \brief Get the DEFORM_MESH information from the config definition for the marker <i>val_marker</i>.
   * \return DEFORM_MESH information of the boundary in the config information for the marker <i>val_marker</i>.
   */
  unsigned short GetMarker_CfgFile_Deform_Mesh(const string& val_marker) const;

  /*!
   * \brief Get the DEFORM_MESH_SYM_PLANE information from the config definition for the marker <i>val_marker</i>.
   * \return DEFORM_MESH_SYM_PLANE information of the boundary in the config information for the marker <i>val_marker</i>.
   */
  unsigned short GetMarker_CfgFile_Deform_Mesh_Sym_Plane(const string& val_marker) const;

  /*!
   * \brief Get the Fluid_Load information from the config definition for the marker <i>val_marker</i>.
   * \return Fluid_Load information of the boundary in the config information for the marker <i>val_marker</i>.
   */
  unsigned short GetMarker_CfgFile_Fluid_Load(const string& val_marker) const;

  /*!
   * \brief Get the Python customization information from the config definition for the marker <i>val_marker</i>.
   * \return Python customization information of the boundary in the config information for the marker <i>val_marker</i>.
   */
  unsigned short GetMarker_CfgFile_PyCustom(const string& val_marker) const;

  /*!
   * \brief Get the periodic information from the config definition of the marker <i>val_marker</i>.
   * \return Periodic information of the boundary in the config information of the marker <i>val_marker</i>.
   */
  unsigned short GetMarker_CfgFile_PerBound(const string& val_marker) const;

  /*!
   * \brief  Get the name of the marker <i>val_marker</i>.
   * \return The interface which owns that marker <i>val_marker</i>.
   */
  unsigned short GetMarker_ZoneInterface(const string& val_marker) const;

  /*!
   * \brief  Get the name of the marker <i>val_iMarker</i>.
   * \return The name of the marker in the interface
   */
  string GetMarkerTag_ZoneInterface(unsigned short val_iMarker) const { return Marker_ZoneInterface[val_iMarker]; }

  /*!
   * \brief  Get the number of markers in the multizone interface.
   * \return The number markers in the multizone interface
   */
  unsigned short GetnMarker_ZoneInterface(void) const { return nMarker_ZoneInterface; }

  /*!
   * \brief Determines whether a marker with index iMarker is a solid boundary.
   * \param iMarker
   * \return <TRUE> it marker with index iMarker is a solid boundary.
   */
  bool GetSolid_Wall(unsigned short iMarker) const;

  /*!
   * \brief Determines whether a marker with index iMarker is a viscous no-slip boundary.
   * \param iMarker
   * \return <TRUE> it marker with index iMarker is a viscous no-slip boundary.
   */
  bool GetViscous_Wall(unsigned short iMarker) const;

  /*!
   * \brief Determines whether a marker with index iMarker is a catalytic boundary.
   * \param iMarker
   * \return <TRUE> it marker with index iMarker is a catalytic boundary.
   */
  bool GetCatalytic_Wall(unsigned short iMarker) const;

  /*!
   * \brief Determines if problem is adjoint.
   * \return true if Adjoint.
   */
  bool GetContinuous_Adjoint(void) const { return ContinuousAdjoint; }

  /*!
   * \brief Determines if problem is viscous.
   * \return true if Viscous.
   */
  bool GetViscous(void) const { return Viscous; }

  /*!
   * \brief Determines if problem has catalytic walls.
   * \return true if catalytic walls are present.
   */
  bool GetCatalytic(void) const { return nWall_Catalytic > 0; }

  /*!
   * \brief Provides the index of the solution in the container.
   * \param[in] val_eqsystem - Equation that is being solved.
   * \return Index on the solution container.
   */
  unsigned short GetContainerPosition(unsigned short val_eqsystem);

  /*!
   * \brief Value of the minimum residual value (log10 scale).
   * \return Value of the minimum residual value (log10 scale).
   */
  su2double GetMinLogResidual(void) const { return MinLogResidual; }

  /*!
   * \brief Evaluation frequency for Engine and Actuator disk markers.
   * \return Value Evaluation frequency .
   */
  unsigned long GetBc_Eval_Freq(void) const { return Bc_Eval_Freq; }

  /*!
   * \brief Value of the damping factor for the engine inlet bc.
   * \return Value of the damping factor.
   */
  su2double GetDamp_Engine_Inflow(void) const { return Damp_Engine_Inflow; }

  /*!
   * \brief Value of the damping factor for the engine exhaust inlet bc.
   * \return Value of the damping factor.
   */
  su2double GetDamp_Engine_Exhaust(void) const { return Damp_Engine_Exhaust; }

  /*!
   * \brief Value of the damping factor for the residual restriction.
   * \return Value of the damping factor.
   */
  su2double GetDamp_Res_Restric(void) const { return Damp_Res_Restric; }

  /*!
   * \brief Value of the damping factor for the correction prolongation.
   * \return Value of the damping factor.
   */
  su2double GetDamp_Correc_Prolong(void) const { return Damp_Correc_Prolong; }

  /*!
   * \brief Value of the position of the Near Field (y coordinate for 2D, and z coordinate for 3D).
   * \return Value of the Near Field position.
   */
  su2double GetPosition_Plane(void) const { return Position_Plane; }

  /*!
   * \brief Value of the weight of the drag coefficient in the Sonic Boom optimization.
   * \return Value of the weight of the drag coefficient in the Sonic Boom optimization.
   */
  su2double GetWeightCd(void) const { return WeightCd; }

  /*!
   * \brief Value of the damping factor for the Thrust BC (actuator disk).
   * \return Value of the damping factor.
   */
  void SetdNetThrust_dBCThrust(su2double val_dnetthrust_dbcthrust);

  /*!
   * \brief Value of the azimuthal line to fix due to a misalignments of the nearfield.
   * \return Azimuthal line to fix due to a misalignments of the nearfield.
   */
  su2double GetFixAzimuthalLine(void) const { return FixAzimuthalLine; }

  /*!
   * \brief Value of the weight of the CD, CL, CM optimization.
   * \return Value of the weight of the CD, CL, CM optimization.
   */
  su2double GetdCD_dCL(void) const { return dCD_dCL; }

  /*!
   * \brief Value of the weight of the CD, CL, CM optimization.
   * \return Value of the weight of the CD, CL, CM optimization.
   */
  void SetdCD_dCL(su2double val_dcd_dcl) { dCD_dCL = val_dcd_dcl; }

  /*!
   * \brief Value of the weight of the CD, CL, CM optimization.
   * \return Value of the weight of the CD, CL, CM optimization.
   */
  su2double GetdCMx_dCL(void) const { return dCMx_dCL; }

  /*!
   * \brief Value of the weight of the CD, CL, CM optimization.
   * \return Value of the weight of the CD, CL, CM optimization.
   */
  void SetdCMx_dCL(su2double val_dcmx_dcl) { dCMx_dCL = val_dcmx_dcl; }

  /*!
   * \brief Value of the weight of the CD, CL, CM optimization.
   * \return Value of the weight of the CD, CL, CM optimization.
   */
  su2double GetdCMy_dCL(void) const { return dCMy_dCL; }

  /*!
   * \brief Value of the weight of the CD, CL, CM optimization.
   * \return Value of the weight of the CD, CL, CM optimization.
   */
  void SetdCMy_dCL(su2double val_dcmy_dcl) { dCMy_dCL = val_dcmy_dcl; }

  /*!
   * \brief Value of the weight of the CD, CL, CM optimization.
   * \return Value of the weight of the CD, CL, CM optimization.
   */
  su2double GetdCMz_dCL(void) const { return dCMz_dCL; }

  /*!
   * \brief Value of the weight of the CD, CL, CM optimization.
   * \return Value of the weight of the CD, CL, CM optimization.
   */
  void SetdCMz_dCL(su2double val_dcmz_dcl) { dCMz_dCL = val_dcmz_dcl; }

  /*!
   * \brief Value of the weight of the CD, CL, CM optimization.
   * \return Value of the weight of the CD, CL, CM optimization.
   */
  void SetdCL_dAlpha(su2double val_dcl_dalpha) { dCL_dAlpha = val_dcl_dalpha; }

  /*!
   * \brief Value of the weight of the CD, CL, CM optimization.
   * \return Value of the weight of the CD, CL, CM optimization.
   */
  su2double GetCL_Target(void) const { return CL_Target; }

  /*!
   * \brief Set the global parameters of each simulation for each runtime system.
   * \param[in] val_solver - Solver of the simulation.
   * \param[in] val_system - Runtime system that we are solving.
   */
  void SetGlobalParam(MAIN_SOLVER val_solver, unsigned short val_system);

  /*!
   * \brief Center of rotation for a rotational periodic boundary.
   */
  const su2double *GetPeriodicRotCenter(const string& val_marker) const;

  /*!
   * \brief Angles of rotation for a rotational periodic boundary.
   */
  const su2double *GetPeriodicRotAngles(const string& val_marker) const;

  /*!
   * \brief Translation vector for a translational periodic boundary.
   */
  const su2double *GetPeriodicTranslation(const string& val_marker) const;

  /*!
   * \brief Get the translation vector for a periodic transformation.
   * \param[in] val_index - Index corresponding to the periodic transformation.
   * \return The translation vector.
   */
  const su2double* GetPeriodic_Translation(unsigned short val_index ) const { return Periodic_Translation[val_index]; }

  /*!
   * \brief Get the rotationally periodic donor marker for boundary <i>val_marker</i>.
   * \return Periodic donor marker from the config information for the marker <i>val_marker</i>.
   */
  unsigned short GetMarker_Periodic_Donor(const string& val_marker) const;

  /*!
   * \brief Get the origin of the actuator disk.
   */
  su2double GetActDisk_NetThrust(const string& val_marker) const;

  /*!
   * \brief Get the origin of the actuator disk.
   */
  su2double GetActDisk_Power(const string& val_marker) const;

  /*!
   * \brief Get the origin of the actuator disk.
   */
  su2double GetActDisk_MassFlow(const string& val_marker) const;

  /*!
   * \brief Get the origin of the actuator disk.
   */
  su2double GetActDisk_Mach(const string& val_marker) const;

  /*!
   * \brief Get the origin of the actuator disk.
   */
  su2double GetActDisk_Force(const string& val_marker) const;

  /*!
   * \brief Get the origin of the actuator disk.
   */
  su2double GetActDisk_BCThrust(const string& val_marker) const;

  /*!
   * \brief Get the origin of the actuator disk.
   */
  su2double GetActDisk_BCThrust_Old(const string& val_marker) const;

  /*!
   * \brief Get the tip radius of th actuator disk.
   */
  su2double GetActDisk_Area(const string& val_marker) const;

  /*!
   * \brief Get the tip radius of th actuator disk.
   */
  su2double GetActDisk_ReverseMassFlow(const string& val_marker) const;

  /*!
   * \brief Get the thrust corffient of the actuator disk.
   */
  su2double GetActDisk_PressJump(const string& val_marker, unsigned short val_index) const;

  /*!
   * \brief Get the thrust corffient of the actuator disk.
   */
  su2double GetActDisk_TempJump(const string& val_marker, unsigned short val_index) const;

  /*!
   * \brief Get the rev / min of the actuator disk.
   */
  su2double GetActDisk_Omega(const string& val_marker, unsigned short val_index) const;

  /*!
   * \brief Get the Center of the actuator disk with BEM.
   */
  su2double GetActDiskBem_CG(unsigned short iDim, string val_marker, unsigned short val_index) const;

  /*!
   * \brief Get the axis of the actuator disk with BEM.
   */
  su2double GetActDiskBem_Axis(unsigned short iDim, string val_marker, unsigned short val_index) const;

  /*!
   * \brief Get the frequency of updating the actuator disk with BEM.
   */
  const unsigned short& GetActDiskBem_Frequency(void) const { return ActDiskBem_Frequency; }

  /*!
   * \brief Get the blade angle of the propeller.
   */
  su2double GetBEM_blade_angle(void) const { return BEM_blade_angle; }

  /*!
   * \brief Get the filename of the propeller.
   */
  const string& GetBEM_prop_filename(void) const { return BEM_prop_filename; }

  /*!
   * \brief Get Actuator Disk Outlet for boundary <i>val_marker</i> (actuator disk inlet).
   * \return Actuator Disk Outlet from the config information for the marker <i>val_marker</i>.
   */
  unsigned short GetMarker_CfgFile_ActDiskOutlet(const string& val_marker) const;

  /*!
   * \brief Get Actuator Disk Outlet for boundary <i>val_marker</i> (actuator disk inlet).
   * \return Actuator Disk Outlet from the config information for the marker <i>val_marker</i>.
   */
  unsigned short GetMarker_CfgFile_EngineExhaust(const string& val_marker) const;

  /*!
   * \brief Get the internal index for a moving boundary <i>val_marker</i>.
   * \return Internal index for a moving boundary <i>val_marker</i>.
   */
  unsigned short GetMarker_Moving(const string& val_marker) const;

  /*!
   * \brief Get a bool for whether a marker is moving. <i>val_marker</i>.
   * \param[in] val_marker - Name of the marker to test.
   * \return True if the marker is a moving boundary <i>val_marker</i>.
   */
  inline bool GetMarker_Moving_Bool(const string& val_marker) const {
    return GetMarker_Moving(val_marker) < nMarker_Moving;
  }

  /*!
   * \brief Get the internal index for a DEFORM_MESH boundary <i>val_marker</i>.
   * \return Internal index for a DEFORM_MESH boundary <i>val_marker</i>.
   */
  unsigned short GetMarker_Deform_Mesh(const string& val_marker) const;

  /*!
   * \brief Get the internal index for a DEFORM_MESH_SYM_PLANE boundary <i>val_marker</i>.
   * \return Internal index for a DEFORM_MESH_SYM_PLANE boundary <i>val_marker</i>.
   */
  unsigned short GetMarker_Deform_Mesh_Sym_Plane(const string& val_marker) const;

  /*!
   * \brief Get a bool for whether the marker is deformed. <i>val_marker</i>.
   * \param[in] val_marker - Name of the marker to test.
   * \return True if the marker is a deforming boundary <i>val_marker</i>.
   */
  inline bool GetMarker_Deform_Mesh_Bool(const string& val_marker) const {
    return GetMarker_Deform_Mesh(val_marker) < nMarker_Deform_Mesh ||
        GetMarker_Deform_Mesh_Sym_Plane(val_marker) < nMarker_Deform_Mesh_Sym_Plane;
  }

  /*!
   * \brief Get the internal index for a Fluid_Load boundary <i>val_marker</i>.
   * \return Internal index for a Fluid_Load boundary <i>val_marker</i>.
   */
  unsigned short GetMarker_Fluid_Load(const string& val_marker) const;

  /*!
   * \brief Get the internal index for a gradient boundary condition <i>val_marker</i>.
   * \return Internal index for a gradient boundary  condition <i>val_marker</i>.
   */
  unsigned short GetMarker_SobolevBC(const string& val_marker) const;

  /*!
   * \brief Get the name of the surface defined in the geometry file.
   * \param[in] val_marker - Value of the marker in which we are interested.
   * \return Name that is in the geometry file for the surface that
   *         has the marker <i>val_marker</i>.
   */
  string GetMarker_Moving_TagBound(unsigned short val_marker) const { return Marker_Moving[val_marker]; }

  /*!
   * \brief Get the name of the DEFORM_MESH boundary defined in the geometry file.
   * \param[in] val_marker - Value of the marker in which we are interested.
   * \return Name that is in the geometry file for the surface that
   *         has the marker <i>val_marker</i>.
   */
  string GetMarker_Deform_Mesh_TagBound(unsigned short val_marker) const { return Marker_Deform_Mesh[val_marker]; }

  /*!
   * \brief Get the name of the DEFORM_MESH_SYM_PLANE boundary defined in the geometry file.
   * \param[in] val_marker - Value of the marker in which we are interested.
   * \return Name that is in the geometry file for the surface that
   *         has the marker <i>val_marker</i>.
   */
  string GetMarker_Deform_Mesh_Sym_Plane_TagBound(unsigned short val_marker) const { return Marker_Deform_Mesh_Sym_Plane[val_marker]; }

  /*!
   * \brief Get the name of the Fluid_Load boundary defined in the geometry file.
   * \param[in] val_marker - Value of the marker in which we are interested.
   * \return Name that is in the geometry file for the surface that
   *         has the marker <i>val_marker</i>.
   */
  string GetMarker_Fluid_Load_TagBound(unsigned short val_marker) const { return Marker_Fluid_Load[val_marker]; }

  /*!
   * \brief Get the name of the surface defined in the geometry file.
   * \param[in] val_marker - Value of the marker in which we are interested.
   * \return Name that is in the geometry file for the surface that
   *         has the marker <i>val_marker</i>.
   */
  string GetMarker_PyCustom_TagBound(unsigned short val_marker) const { return Marker_PyCustom[val_marker]; }

  /*!
   * \brief Get the name of the surface defined in the geometry file.
   * \param[in] val_marker - Value of the marker in which we are interested.
   * \return Name that is in the geometry file for the surface that
   *         has the marker <i>val_marker</i>.
   */
  string GetMarker_Analyze_TagBound(unsigned short val_marker) const { return Marker_Analyze[val_marker]; }

  /*!
   * \brief Get the total temperature at a nacelle boundary.
   * \param[in] val_index - Index corresponding to the inlet boundary.
   * \return The total temperature.
   */
  su2double GetExhaust_Temperature_Target(const string& val_index) const;

  /*!
   * \brief Get the total temperature at an inlet boundary.
   * \param[in] val_index - Index corresponding to the inlet boundary.
   * \return The total temperature.
   */
  su2double GetInletTtotal(const string& val_index) const;

  /*!
   * \brief Get the temperature at a supersonic inlet boundary.
   * \param[in] val_index - Index corresponding to the inlet boundary.
   * \return The inlet density.
   */
  su2double GetInlet_Temperature(const string& val_index) const;

  /*!
   * \brief Get the pressure at a supersonic inlet boundary.
   * \param[in] val_index - Index corresponding to the inlet boundary.
   * \return The inlet pressure.
   */
  su2double GetInlet_Pressure(const string& val_index) const;

  /*!
   * \brief Get the velocity vector at a supersonic inlet boundary.
   * \param[in] val_index - Index corresponding to the inlet boundary.
   * \return The inlet velocity vector.
   */
  const su2double* GetInlet_Velocity(const string& val_index) const;

  /*!
   * \brief Get the mass fraction vector for a NEMO inlet boundary.
   * \param[in] val_index - Index corresponding to the inlet boundary.
   * \return The inlet velocity vector.
   */
  const su2double* GetInlet_MassFrac() const { return Inlet_MassFrac; }

  /*!
   * \brief Get the Tve value for a NEMO inlet boundary.
   * \param[in] val_index - Index corresponding to the inlet boundary.
   * \return The inlet velocity vector.
   */
  su2double GetInlet_Temperature_ve() const { return Inlet_Temperature_ve; }

  /*!
   * \brief Get the total pressure at an inlet boundary.
   * \param[in] val_index - Index corresponding to the inlet boundary.
   * \return The total pressure.
   */
  su2double GetInletPtotal(const string& val_index) const;

  /*!
   * \brief Set the total pressure at an inlet boundary.
   * \param[in] val_pressure - Pressure value at the inlet boundary.
   * \param[in] val_index - Index corresponding to the inlet boundary.
   */
  void SetInletPtotal(su2double val_pressure, const string& val_marker);

  /*!
   * \brief Get the species values at an inlet boundary
   * \param[in] val_index - Index corresponding to the inlet boundary.
   * \return The inlet species values.
   */
  const su2double* GetInlet_SpeciesVal(const string& val_index) const;

  /*!
   * \brief Get the turbulent properties values at an inlet boundary
   * \param[in] val_index - Index corresponding to the inlet boundary.
   * \return The inlet turbulent values.
   */
  const su2double* GetInlet_TurbVal(const string& val_index) const;

  /*!
   * \brief Get the total pressure at an nacelle boundary.
   * \param[in] val_index - Index corresponding to the inlet boundary.
   * \return The total pressure.
   */
  su2double GetExhaust_Pressure_Target(const string& val_index) const;

  /*!
   * \brief Value of the CFL reduction in turbulence problems.
   * \return Value of the CFL reduction in turbulence problems.
   */
  su2double GetCFLRedCoeff_Turb(void) const { return CFLRedCoeff_Turb; }

  /*!
   * \brief Value of the CFL reduction in species problems.
   * \return Value of the CFL reduction in species problems.
   */
  su2double GetCFLRedCoeff_Species() const { return CFLRedCoeff_Species; }

  /*!
   * \brief Get the flow direction unit vector at an inlet boundary.
   * \param[in] val_index - Index corresponding to the inlet boundary.
   * \return The flow direction vector.
   */
  const su2double* GetInletFlowDir(const string& val_index) const;

  /*!
   * \brief Get the back pressure (static) at an outlet boundary.
   * \param[in] val_index - Index corresponding to the outlet boundary.
   * \return The outlet pressure.
   */
  su2double GetOutlet_Pressure(const string& val_index) const;

  /*!
   * \brief Set the back pressure (static) at an outlet boundary.
   * \param[in] val_pressure - Pressure value at the outlet boundary.
   * \param[in] val_index - Index corresponding to the outlet boundary.
   */
  void SetOutlet_Pressure(su2double val_pressure, const string& val_marker);

  /*!
   * \brief Get the var 1 at Riemann boundary.
   * \param[in] val_marker - Index corresponding to the Riemann boundary.
   * \return The var1
   */
  su2double GetRiemann_Var1(const string& val_marker) const;

  /*!
   * \brief Get the var 2 at Riemann boundary.
   * \param[in] val_marker - Index corresponding to the Riemann boundary.
   * \return The var2
   */
  su2double GetRiemann_Var2(const string& val_marker) const;

  /*!
   * \brief Get the Flowdir at Riemann boundary.
   * \param[in] val_marker - Index corresponding to the Riemann boundary.
   * \return The Flowdir
   */
  const su2double* GetRiemann_FlowDir(const string& val_marker) const;

  /*!
   * \brief Get Kind Data of Riemann boundary.
   * \param[in] val_marker - Index corresponding to the Riemann boundary.
   * \return Kind data
   */
  unsigned short GetKind_Data_Riemann(const string& val_marker) const;

  /*!
   * \brief Get the var 1 for the Giels BC.
   * \param[in] val_marker - Index corresponding to the Giles BC.
   * \return The var1
   */
  su2double GetGiles_Var1(const string& val_marker) const;

  /*!
   * \brief Get the var 2 for the Giles boundary.
   * \param[in] val_marker - Index corresponding to the Giles BC.
   * \return The var2
   */
  su2double GetGiles_Var2(const string& val_marker) const;

  /*!
   * \brief Get the Flowdir for the Giles BC.
   * \param[in] val_marker - Index corresponding to the Giles BC.
   * \return The Flowdir
   */
  const su2double* GetGiles_FlowDir(const string& val_marker) const;

  /*!
   * \brief Get Kind Data for the Giles BC.
   * \param[in] val_marker - Index corresponding to the Giles BC.
   * \return Kind data
   */
  unsigned short GetKind_Data_Giles(const string& val_marker) const;

  /*!
   * \brief Set the var 1 for Giles BC.
   * \param[in] val_marker - Index corresponding to the Giles BC.
   */
  void SetGiles_Var1(su2double newVar1, const string& val_marker);

  /*!
   * \brief Get the relax factor for the average component for the Giles BC.
   * \param[in] val_marker - Index corresponding to the Giles BC.
   * \return The relax factor for the average component
   */
  su2double GetGiles_RelaxFactorAverage(const string& val_marker) const;

  /*!
   * \brief Get the relax factor for the fourier component for the Giles BC.
   * \param[in] val_marker - Index corresponding to the Giles BC.
   * \return The relax factor for the fourier component
   */
  su2double GetGiles_RelaxFactorFourier(const string& val_marker) const;

  /*!
   * \brief Get the outlet pressure imposed as BC for internal flow.
   * \return outlet pressure
   */
  su2double GetPressureOut_BC() const;

  /*!
   * \brief Set the outlet pressure imposed as BC for internal flow.
   * \param[in] val_temp - New value of the outlet pressure.
   */
  void SetPressureOut_BC(su2double val_press);

  /*!
   * \brief Get the inlet velocity or pressure imposed for incompressible flow.
   * \return inlet velocity or pressure
   */
  su2double GetIncInlet_BC() const;

  /*!
   * \brief Set the inlet velocity or pressure imposed as BC for incompressible flow.
   * \param[in] val_in - New value of the inlet velocity or pressure.
   */
  void SetIncInlet_BC(su2double val_in);

  /*!
   * \brief Get the inlet temperature imposed as BC for incompressible flow.
   * \return inlet temperature
   */
  su2double GetIncTemperature_BC() const;

  /*!
   * \brief Set the inlet temperature imposed as BC for incompressible flow.
   * \param[in] val_temperature - New value of the inlet temperature.
   */
  void SetIncTemperature_BC(su2double val_temperature);

  /*!
   * \brief Get the outlet pressure imposed as BC for incompressible flow.
   * \return outlet pressure
   */
  su2double GetIncPressureOut_BC() const;

  /*!
   * \brief Set the outlet pressure imposed as BC for incompressible flow.
   * \param[in] val_pressure - New value of the outlet pressure.
   */
  void SetIncPressureOut_BC(su2double val_pressure);

  /*!
   * \brief Get the inlet total pressure imposed as BC for internal flow.
   * \return inlet total pressure
   */
  su2double GetTotalPressureIn_BC() const;

  /*!
   * \brief Get the inlet total temperature imposed as BC for internal flow.
   * \return inlet total temperature
   */
  su2double GetTotalTemperatureIn_BC() const;

  /*!
   * \brief Set the inlet total temperature imposed as BC for internal flow.
   * \param[in] val_temp - New value of the total temperature.
   */
  void SetTotalTemperatureIn_BC(su2double val_temp);

  /*!
   * \brief Get the inlet flow angle imposed as BC for internal flow.
   * \return inlet flow angle
   */
  su2double GetFlowAngleIn_BC() const;

  /*!
   * \brief Get the wall temperature (static) at an isothermal boundary.
   * \param[in] val_index - Index corresponding to the isothermal boundary.
   * \return The wall temperature.
   */
  su2double GetIsothermal_Temperature(const string& val_index) const;

  /*!
   * \brief Get the wall heat flux on a constant heat flux boundary.
   * \param[in] val_index - Index corresponding to the constant heat flux boundary.
   * \return The heat flux.
   */
  su2double GetWall_HeatFlux(const string& val_index) const;

  /*!
   * \brief Get the heat transfer coefficient on a heat transfer boundary.
   * \param[in] val_index - Index corresponding to the heat transfer boundary.
   * \return The heat transfer coefficient.
   */
  su2double GetWall_HeatTransfer_Coefficient(const string& val_index) const;

  /*!
   * \brief Get the temperature at inifinty on a heat transfer boundary.
   * \param[in] val_index - Index corresponding to the heat transfer boundary.
   * \return The temperature at infinity.
   */
  su2double GetWall_HeatTransfer_Temperature(const string& val_index) const;

  /*!
   * \brief Get the wall function treatment for the given boundary marker.
   * \param[in] val_marker - String of the viscous wall marker.
   * \return The type of wall function treatment.
   */
  WALL_FUNCTIONS GetWallFunction_Treatment(const string& val_marker) const;

  /*!
   * \brief Get the additional integer info for the wall function treatment
            for the given boundary marker.
   * \param[in] val_marker - String of the viscous wall marker.
   * \return Pointer to the integer info for the given marker.
   */
  const unsigned short* GetWallFunction_IntInfo(const string& val_marker) const;

  /*!
   * \brief Get the additional double info for the wall function treatment
            for the given boundary marker.
   * \param[in] val_marker - String of the viscous wall marker.
   * \return Pointer to the double info for the given marker.
   */
  const su2double* GetWallFunction_DoubleInfo(const string& val_marker) const;

  /*!
   * \brief Get the type of wall and roughness height on a wall boundary (Heatflux or Isothermal).
   * \param[in] val_index - Index corresponding to the boundary.
   * \return The wall type and roughness height.
   */
  pair<WALL_TYPE,su2double> GetWallRoughnessProperties(const string& val_marker) const;

  /*!
   * \brief Get the target (pressure, massflow, etc) at an engine inflow boundary.
   * \param[in] val_index - Index corresponding to the engine inflow boundary.
   * \return Target (pressure, massflow, etc) .
   */
  su2double GetEngineInflow_Target(const string& val_marker) const;

  /*!
   * \brief Get the fan face Mach number at an engine inflow boundary.
   * \param[in] val_marker - Name of the boundary.
   * \return The fan face Mach number.
   */
  su2double GetInflow_Mach(const string& val_marker) const;

  /*!
   * \brief Get the back pressure (static) at an engine inflow boundary.
   * \param[in] val_marker - Name of the boundary.
   * \return The engine inflow pressure.
   */
  su2double GetInflow_Pressure(const string& val_marker) const;

  /*!
   * \brief Get the mass flow rate at an engine inflow boundary.
   * \param[in] val_marker - Name of the boundary.
   * \return The engine mass flow rate.
   */
  su2double GetInflow_MassFlow(const string& val_marker) const;

  /*!
   * \brief Get the percentage of reverse flow at an engine inflow boundary.
   * \param[in] val_marker - Name of the boundary.
   * \return The percentage of reverse flow.
   */
  su2double GetInflow_ReverseMassFlow(const string& val_marker) const;

  /*!
   * \brief Get the percentage of reverse flow at an engine inflow boundary.
   * \param[in] val_index - Index corresponding to the engine inflow boundary.
   * \return The percentage of reverse flow.
   */
  su2double GetInflow_ReverseMassFlow(unsigned short val_marker) const { return Inflow_ReverseMassFlow[val_marker]; }

  /*!
   * \brief Get the total pressure at an engine inflow boundary.
   * \param[in] val_marker - Name of the boundary.
   * \return The total pressure.
   */
  su2double GetInflow_TotalPressure(const string& val_marker) const;

  /*!
   * \brief Get the temperature (static) at an engine inflow boundary.
   * \param[in] val_marker - Name of the boundary.
   * \return The engine inflow temperature.
   */
  su2double GetInflow_Temperature(const string& val_marker) const;

  /*!
   * \brief Get the total temperature at an engine inflow boundary.
   * \param[in] val_marker - Name of the boundary.
   * \return The engine inflow total temperature.
   */
  su2double GetInflow_TotalTemperature(const string& val_marker) const;

  /*!
   * \brief Get the ram drag at an engine inflow boundary.
   * \param[in] val_marker - Name of the boundary.
   * \return The engine inflow ram drag.
   */
  su2double GetInflow_RamDrag(const string& val_marker) const;

  /*!
   * \brief Get the force balance at an engine inflow boundary.
   * \param[in] val_marker - Name of the boundary.
   * \return The engine inflow force balance.
   */
  su2double GetInflow_Force(const string& val_marker) const;

  /*!
   * \brief Get the power at an engine inflow boundary.
   * \param[in] val_marker - Name of the boundary.
   * \return The engine inflow power.
   */
  su2double GetInflow_Power(const string& val_marker) const;

  /*!
   * \brief Get the back pressure (static) at an engine exhaust boundary.
   * \param[in] val_marker - Name of the boundary.
   * \return The engine exhaust pressure.
   */
  su2double GetExhaust_Pressure(const string& val_marker) const;

  /*!
   * \brief Get the temperature (static) at an engine exhaust boundary.
   * \param[in] val_marker - Name of the boundary.
   * \return The engine exhaust temperature.
   */
  su2double GetExhaust_Temperature(const string& val_marker) const;

  /*!
   * \brief Get the massflow at an engine exhaust boundary.
   * \param[in] val_marker - Name of the boundary.
   * \return The engine exhaust massflow.
   */
  su2double GetExhaust_MassFlow(const string& val_marker) const;

  /*!
   * \brief Get the total pressure at an engine exhaust boundary.
   * \param[in] val_marker - Name of the boundary.
   * \return The engine exhaust total pressure.
   */
  su2double GetExhaust_TotalPressure(const string& val_marker) const;

  /*!
   * \brief Get the total temperature at an engine exhaust boundary.
   * \param[in] val_marker - Name of the boundary.
   * \return The total temperature.
   */
  su2double GetExhaust_TotalTemperature(const string& val_marker) const;

  /*!
   * \brief Get the gross thrust at an engine exhaust boundary.
   * \param[in] val_marker - Name of the boundary.
   * \return Gross thrust.
   */
  su2double GetExhaust_GrossThrust(const string& val_marker) const;

  /*!
   * \brief Get the force balance at an engine exhaust boundary.
   * \param[in] val_marker - Name of the boundary.
   * \return Force balance.
   */
  su2double GetExhaust_Force(const string& val_marker) const;

  /*!
   * \brief Get the power at an engine exhaust boundary.
   * \param[in] val_marker - Name of the boundary.
   * \return Power.
   */
  su2double GetExhaust_Power(const string& val_marker) const;

  /*!
   * \brief Get the back pressure (static) at an outlet boundary.
   * \param[in] val_index - Index corresponding to the outlet boundary.
   * \return The outlet pressure.
   */
  void SetInflow_Mach(unsigned short val_marker, su2double val_fanface_mach) { Inflow_Mach[val_marker] = val_fanface_mach; }

  /*!
   * \brief Set the fan face static pressure at an engine inflow boundary.
   * \param[in] val_index - Index corresponding to the engine inflow boundary.
   * \param[in] val_fanface_pressure - Fan face static pressure.
   */
  void SetInflow_Pressure(unsigned short val_marker, su2double val_fanface_pressure) { Inflow_Pressure[val_marker] = val_fanface_pressure; }

  /*!
   * \brief Set the massflow at an engine inflow boundary.
   * \param[in] val_index - Index corresponding to the engine inflow boundary.
   * \param[in] val_fanface_massflow - Massflow.
   */
  void SetInflow_MassFlow(unsigned short val_marker, su2double val_fanface_massflow) { Inflow_MassFlow[val_marker] = val_fanface_massflow; }

  /*!
   * \brief Set the reverse flow at an engine inflow boundary.
   * \param[in] val_index - Index corresponding to the engine inflow boundary.
   * \param[in] val_fanface_reversemassflow - reverse flow.
   */
  void SetInflow_ReverseMassFlow(unsigned short val_marker, su2double val_fanface_reversemassflow) { Inflow_ReverseMassFlow[val_marker] = val_fanface_reversemassflow; }

  /*!
   * \brief Set the fan face total pressure at an engine inflow boundary.
   * \param[in] val_index - Index corresponding to the engine inflow boundary.
   * \param[in] val_fanface_totalpressure - Fan face total pressure.
   */
  void SetInflow_TotalPressure(unsigned short val_marker, su2double val_fanface_totalpressure) { Inflow_TotalPressure[val_marker] = val_fanface_totalpressure; }

  /*!
   * \brief Set the fan face static temperature at an engine inflow boundary.
   * \param[in] val_index - Index corresponding to the engine inflow boundary.
   * \param[in] val_fanface_pressure - Fan face static temperature.
   */
  void SetInflow_Temperature(unsigned short val_marker, su2double val_fanface_temperature) { Inflow_Temperature[val_marker] = val_fanface_temperature; }

  /*!
   * \brief Set the fan face total temperature at an engine inflow boundary.
   * \param[in] val_index - Index corresponding to the engine inflow boundary.
   * \param[in] val_fanface_totaltemperature - Fan face total temperature.
   */
  void SetInflow_TotalTemperature(unsigned short val_marker, su2double val_fanface_totaltemperature) { Inflow_TotalTemperature[val_marker] = val_fanface_totaltemperature; }

  /*!
   * \brief Set the ram drag temperature at an engine inflow boundary.
   * \param[in] val_index - Index corresponding to the engine inflow boundary.
   * \param[in] val_fanface_ramdrag - Ram drag value.
   */
  void SetInflow_RamDrag(unsigned short val_marker, su2double val_fanface_ramdrag) { Inflow_RamDrag[val_marker] = val_fanface_ramdrag; }

  /*!
   * \brief Set the force balance at an engine inflow boundary.
   * \param[in] val_index - Index corresponding to the engine inflow boundary.
   * \param[in] val_fanface_force - Fan face force.
   */
  void SetInflow_Force(unsigned short val_marker, su2double val_fanface_force) { Inflow_Force[val_marker] = val_fanface_force; }

  /*!
   * \brief Set the power at an engine inflow boundary.
   * \param[in] val_index - Index corresponding to the engine inflow boundary.
   * \param[in] val_fanface_force - Power.
   */
  void SetInflow_Power(unsigned short val_marker, su2double val_fanface_power) { Inflow_Power[val_marker] = val_fanface_power; }

  /*!
   * \brief Set the back pressure (static) at an engine exhaust boundary.
   * \param[in] val_index - Index corresponding to the outlet boundary.
   * \param[in] val_exhaust_pressure - Exhaust static pressure.
   */
  void SetExhaust_Pressure(unsigned short val_marker, su2double val_exhaust_pressure) { Exhaust_Pressure[val_marker] = val_exhaust_pressure; }

  /*!
   * \brief Set the temperature (static) at an engine exhaust boundary.
   * \param[in] val_index - Index corresponding to the outlet boundary.
   * \param[in] val_exhaust_temp - Exhaust static temperature.
   */
  void SetExhaust_Temperature(unsigned short val_marker, su2double val_exhaust_temp) { Exhaust_Temperature[val_marker] = val_exhaust_temp; }

  /*!
   * \brief Set the back pressure (static) at an engine exhaust boundary.
   * \param[in] val_index - Index corresponding to the outlet boundary.
   * \param[in] val_exhaust_temp - Exhaust static temperature.
   */
  void SetExhaust_MassFlow(unsigned short val_marker, su2double val_exhaust_massflow) { Exhaust_MassFlow[val_marker] = val_exhaust_massflow; }

  /*!
   * \brief Set the back pressure (total) at an engine exhaust boundary.
   * \param[in] val_index - Index corresponding to the outlet boundary.
   * \param[in] val_exhaust_totalpressure - Exhaust total pressure.
   */
  void SetExhaust_TotalPressure(unsigned short val_marker, su2double val_exhaust_totalpressure) { Exhaust_TotalPressure[val_marker] = val_exhaust_totalpressure; }

  /*!
   * \brief Set the total temperature at an engine exhaust boundary.
   * \param[in] val_index - Index corresponding to the outlet boundary.
   * \param[in] val_exhaust_totaltemp - Exhaust total temperature.
   */
  void SetExhaust_TotalTemperature(unsigned short val_marker, su2double val_exhaust_totaltemp) { Exhaust_TotalTemperature[val_marker] = val_exhaust_totaltemp; }

  /*!
   * \brief Set the gross thrust at an engine exhaust boundary.
   * \param[in] val_index - Index corresponding to the outlet boundary.
   * \param[in] val_exhaust_grossthrust - Exhaust gross thrust temperature.
   */
  void SetExhaust_GrossThrust(unsigned short val_marker, su2double val_exhaust_grossthrust) { Exhaust_GrossThrust[val_marker] = val_exhaust_grossthrust; }

  /*!
   * \brief Set the force balance at an engine exhaust boundary.
   * \param[in] val_index - Index corresponding to the outlet boundary.
   * \param[in] val_exhaust_force - Exhaust force balance.
   */
  void SetExhaust_Force(unsigned short val_marker, su2double val_exhaust_force) { Exhaust_Force[val_marker] = val_exhaust_force; }

  /*!
   * \brief Set the power at an engine exhaust boundary.
   * \param[in] val_index - Index corresponding to the outlet boundary.
   * \param[in] val_exhaust_power - Exhaust power.
   */
  void SetExhaust_Power(unsigned short val_marker, su2double val_exhaust_power) { Exhaust_Power[val_marker] = val_exhaust_power; }

  /*!
   * \brief Set the back pressure (static) at an outlet boundary.
   * \param[in] val_marker - Index corresponding to a particular engine boundary.
   * \param[in] val_engine_mach - Exhaust power.
   */
  void SetEngine_Mach(unsigned short val_marker, su2double val_engine_mach) { Engine_Mach[val_marker] = val_engine_mach; }

  /*!
   * \brief Set the back pressure (static) at an outlet boundary.
   * \param[in] val_marker - Index corresponding to a particular engine boundary.
   * \param[in] val_engine_force - Exhaust power.
   */
  void SetEngine_Force(unsigned short val_marker, su2double val_engine_force) { Engine_Force[val_marker] = val_engine_force; }

  /*!
   * \brief Get the back pressure (static) at an outlet boundary.
   * \param[in] val_marker - Index corresponding to a particular engine boundary.
   * \param[in] val_engine_power - Exhaust power.
   */
  void SetEngine_Power(unsigned short val_marker, su2double val_engine_power) { Engine_Power[val_marker] = val_engine_power; }

  /*!
   * \brief Get the back pressure (static) at an outlet boundary.
   * \param[in] val_marker - Index corresponding to a particular engine boundary.
   * \param[in] val_engine_netthrust - Exhaust power.
   */
  void SetEngine_NetThrust(unsigned short val_marker, su2double val_engine_netthrust) { Engine_NetThrust[val_marker] = val_engine_netthrust; }

  /*!
   * \brief Get the back pressure (static) at an outlet boundary.
   * \param[in] val_marker - Index corresponding to a particular engine boundary.
   * \param[in] val_engine_grossthrust - Exhaust power.
   */
  void SetEngine_GrossThrust(unsigned short val_marker, su2double val_engine_grossthrust) { Engine_GrossThrust[val_marker] = val_engine_grossthrust; }

  /*!
   * \brief Get the back pressure (static) at an outlet boundary.
   * \param[in] val_marker - Index corresponding to a particular engine boundary.
   * \param[in] val_engine_area - Exhaust power.
   */
  void SetEngine_Area(unsigned short val_marker, su2double val_engine_area) { Engine_Area[val_marker] = val_engine_area; }

  /*!
   * \brief Get the back pressure (static) at an outlet boundary.
   * \param[in] val_marker - Index corresponding to a particular engine boundary.
   * \return The outlet pressure.
   */
  su2double GetEngine_Mach(unsigned short val_marker) const { return Engine_Mach[val_marker]; }

  /*!
   * \brief Get the back pressure (static) at an outlet boundary.
   * \param[in] val_marker - Index corresponding to a particular engine boundary.
   * \return The outlet pressure.
   */
  su2double GetEngine_Force(unsigned short val_marker) const { return Engine_Force[val_marker]; }

  /*!
   * \brief Get the back pressure (static) at an outlet boundary.
   * \param[in] val_marker - Index corresponding to a particular engine boundary.
   * \return The outlet pressure.
   */
  su2double GetEngine_Power(unsigned short val_marker) const { return Engine_Power[val_marker]; }

  /*!
   * \brief Get the back pressure (static) at an outlet boundary.
   * \param[in] val_marker - Index corresponding to a particular engine boundary.
   * \return The outlet pressure.
   */

  su2double GetEngine_NetThrust(unsigned short val_marker) const { return Engine_NetThrust[val_marker]; }
  /*!
   * \brief Get the back pressure (static) at an outlet boundary.
   * \param[in] val_marker - Index corresponding to a particular engine boundary.
   * \return The outlet pressure.
   */

  su2double GetEngine_GrossThrust(unsigned short val_marker) const { return Engine_GrossThrust[val_marker]; }

  /*!
   * \brief Get the back pressure (static) at an outlet boundary.
   * \param[in] val_marker - Index corresponding to a particular engine boundary.
   * \return The outlet pressure.
   */
  su2double GetEngine_Area(unsigned short val_marker) const { return Engine_Area[val_marker]; }

  /*!
   * \brief Get the back pressure (static) at an outlet boundary.
   * \param[in] val_index - Index corresponding to the outlet boundary.
   * \return The outlet pressure.
   */
  void SetActDiskInlet_Temperature(unsigned short val_marker, su2double val_actdisk_temp) { ActDiskInlet_Temperature[val_marker] = val_actdisk_temp; }

  /*!
   * \brief Get the back pressure (static) at an outlet boundary.
   * \param[in] val_index - Index corresponding to the outlet boundary.
   * \return The outlet pressure.
   */
  void SetActDiskInlet_TotalTemperature(unsigned short val_marker, su2double val_actdisk_totaltemp) { ActDiskInlet_TotalTemperature[val_marker] = val_actdisk_totaltemp; }

  /*!
   * \brief Get the back pressure (static) at an outlet boundary.
   * \param[in] val_index - Index corresponding to the outlet boundary.
   * \return The outlet pressure.
   */
  su2double GetActDiskInlet_Temperature(const string& val_marker) const;

  /*!
   * \brief Get the back pressure (static) at an outlet boundary.
   * \param[in] val_index - Index corresponding to the outlet boundary.
   * \return The outlet pressure.
   */
  su2double GetActDiskInlet_TotalTemperature(const string& val_marker) const;

  /*!
   * \brief Get the back pressure (static) at an outlet boundary.
   * \param[in] val_index - Index corresponding to the outlet boundary.
   * \return The outlet pressure.
   */
  void SetActDiskOutlet_Temperature(unsigned short val_marker, su2double val_actdisk_temp) { ActDiskOutlet_Temperature[val_marker] = val_actdisk_temp; }

  /*!
   * \brief Get the back pressure (static) at an outlet boundary.
   * \param[in] val_index - Index corresponding to the outlet boundary.
   * \return The outlet pressure.
   */
  void SetActDiskOutlet_TotalTemperature(unsigned short val_marker, su2double val_actdisk_totaltemp) { ActDiskOutlet_TotalTemperature[val_marker] = val_actdisk_totaltemp; }

  /*!
   * \brief Get the back pressure (static) at an outlet boundary.
   * \param[in] val_index - Index corresponding to the outlet boundary.
   * \return The outlet pressure.
   */
  su2double GetActDiskOutlet_Temperature(const string& val_marker) const;

  /*!
   * \brief Get the back pressure (static) at an outlet boundary.
   * \param[in] val_index - Index corresponding to the outlet boundary.
   * \return The outlet pressure.
   */
  su2double GetActDiskOutlet_TotalTemperature(const string& val_marker) const;

  /*!
   * \brief Get the back pressure (static) at an outlet boundary.
   * \param[in] val_index - Index corresponding to the outlet boundary.
   * \return The outlet pressure.
   */
  su2double GetActDiskInlet_MassFlow(const string& val_marker) const;

  /*!
   * \brief Get the back pressure (static) at an outlet boundary.
   * \param[in] val_index - Index corresponding to the outlet boundary.
   * \return The outlet pressure.
   */
  void SetActDiskInlet_MassFlow(unsigned short val_marker, su2double val_actdisk_massflow) { ActDiskInlet_MassFlow[val_marker] = val_actdisk_massflow; }

  /*!
   * \brief Get the back pressure (static) at an outlet boundary.
   * \param[in] val_index - Index corresponding to the outlet boundary.
   * \return The outlet pressure.
   */
  su2double GetActDiskOutlet_MassFlow(const string& val_marker) const;

  /*!
   * \brief Get the back pressure (static) at an outlet boundary.
   * \param[in] val_index - Index corresponding to the outlet boundary.
   * \return The outlet pressure.
   */
  void SetActDiskOutlet_MassFlow(unsigned short val_marker, su2double val_actdisk_massflow) { ActDiskOutlet_MassFlow[val_marker] = val_actdisk_massflow; }

  /*!
   * \brief Get the back pressure (static) at an outlet boundary.
   * \param[in] val_index - Index corresponding to the outlet boundary.
   * \return The outlet pressure.
   */
  su2double GetActDiskInlet_Pressure(const string& val_marker) const;

  /*!
   * \brief Get the back pressure (static) at an outlet boundary.
   * \param[in] val_index - Index corresponding to the outlet boundary.
   * \return The outlet pressure.
   */
  su2double GetActDiskInlet_TotalPressure(const string& val_marker) const;

  /*!
   * \brief Get the back pressure (static) at an outlet boundary.
   * \param[in] val_index - Index corresponding to the outlet boundary.
   * \return The outlet pressure.
   */
  su2double GetActDisk_DeltaPress(unsigned short val_marker) const { return ActDisk_DeltaPress[val_marker]; }

  /*!
   * \brief Get the back pressure (static) at an outlet boundary.
   * \param[in] val_index - Index corresponding to the outlet boundary.
   * \return The outlet pressure.
   */
  su2double GetActDisk_DeltaTemp(unsigned short val_marker) const { return ActDisk_DeltaTemp[val_marker]; }

  /*!
   * \brief Get the back pressure (static) at an outlet boundary.
   * \param[in] val_index - Index corresponding to the outlet boundary.
   * \return The outlet pressure.
   */
  su2double GetActDisk_TotalPressRatio(unsigned short val_marker) const { return ActDisk_TotalPressRatio[val_marker]; }

  /*!
   * \brief Get the back pressure (static) at an outlet boundary.
   * \param[in] val_index - Index corresponding to the outlet boundary.
   * \return The outlet pressure.
   */
  su2double GetActDisk_TotalTempRatio(unsigned short val_marker) const { return ActDisk_TotalTempRatio[val_marker]; }

  /*!
   * \brief Get the back pressure (static) at an outlet boundary.
   * \param[in] val_index - Index corresponding to the outlet boundary.
   * \return The outlet pressure.
   */
  su2double GetActDisk_StaticPressRatio(unsigned short val_marker) const { return ActDisk_StaticPressRatio[val_marker]; }

  /*!
   * \brief Get the back pressure (static) at an outlet boundary.
   * \param[in] val_index - Index corresponding to the outlet boundary.
   * \return The outlet pressure.
   */
  su2double GetActDisk_StaticTempRatio(unsigned short val_marker) const { return ActDisk_StaticTempRatio[val_marker]; }

  /*!
   * \brief Get the back pressure (static) at an outlet boundary.
   * \param[in] val_index - Index corresponding to the outlet boundary.
   * \return The outlet pressure.
   */
  su2double GetActDisk_NetThrust(unsigned short val_marker) const { return ActDisk_NetThrust[val_marker]; }

  /*!
   * \brief Get the back pressure (static) at an outlet boundary.
   * \param[in] val_index - Index corresponding to the outlet boundary.
   * \return The outlet pressure.
   */
  su2double GetActDisk_BCThrust(unsigned short val_marker) const { return ActDisk_BCThrust[val_marker]; }

  /*!
   * \brief Get the back pressure (static) at an outlet boundary.
   * \param[in] val_index - Index corresponding to the outlet boundary.
   * \return The outlet pressure.
   */
  su2double GetActDisk_BCThrust_Old(unsigned short val_marker) const { return ActDisk_BCThrust_Old[val_marker]; }

  /*!
   * \brief Get the back pressure (static) at an outlet boundary.
   * \param[in] val_index - Index corresponding to the outlet boundary.
   * \return The outlet pressure.
   */
  su2double GetActDisk_GrossThrust(unsigned short val_marker) const { return ActDisk_GrossThrust[val_marker]; }

  /*!
   * \brief Get the back pressure (static) at an outlet boundary.
   * \param[in] val_index - Index corresponding to the outlet boundary.
   * \return The outlet pressure.
   */
  su2double GetActDisk_Area(unsigned short val_marker) const { return ActDisk_Area[val_marker]; }

  /*!
   * \brief Get the back pressure (static) at an outlet boundary.
   * \param[in] val_index - Index corresponding to the outlet boundary.
   * \return The outlet pressure.
   */
  su2double GetActDisk_ReverseMassFlow(unsigned short val_marker) const { return ActDisk_ReverseMassFlow[val_marker]; }

  /*!
   * \brief Get the back pressure (static) at an outlet boundary.
   * \param[in] val_index - Index corresponding to the outlet boundary.
   * \return The outlet pressure.
   */
  su2double GetActDiskInlet_RamDrag(const string& val_marker) const;

  /*!
   * \brief Get the back pressure (static) at an outlet boundary.
   * \param[in] val_index - Index corresponding to the outlet boundary.
   * \return The outlet pressure.
   */
  su2double GetActDiskInlet_Force(const string& val_marker) const;

  /*!
   * \brief Get the back pressure (static) at an outlet boundary.
   * \param[in] val_index - Index corresponding to the outlet boundary.
   * \return The outlet pressure.
   */
  su2double GetActDiskInlet_Power(const string& val_marker) const;

  /*!
   * \brief Get the back pressure (static) at an outlet boundary.
   * \param[in] val_index - Index corresponding to the outlet boundary.
   * \return The outlet pressure.
   */
  void SetActDiskInlet_Pressure(unsigned short val_marker, su2double val_actdisk_press) { ActDiskInlet_Pressure[val_marker] = val_actdisk_press; }

  /*!
   * \brief Get the back pressure (static) at an outlet boundary.
   * \param[in] val_index - Index corresponding to the outlet boundary.
   * \return The outlet pressure.
   */
  void SetActDiskInlet_TotalPressure(unsigned short val_marker, su2double val_actdisk_totalpress) { ActDiskInlet_TotalPressure[val_marker] = val_actdisk_totalpress; }

  /*!
   * \brief Get the back pressure (static) at an outlet boundary.
   * \param[in] val_index - Index corresponding to the outlet boundary.
   * \return The outlet pressure.
   */
  void SetActDisk_DeltaPress(unsigned short val_marker, su2double val_actdisk_deltapress) { ActDisk_DeltaPress[val_marker] = val_actdisk_deltapress; }

  /*!
   * \brief Get the back pressure (static) at an outlet boundary.
   * \param[in] val_index - Index corresponding to the outlet boundary.
   * \return The outlet pressure.
   */
  void SetActDisk_Power(unsigned short val_marker, su2double val_actdisk_power) { ActDisk_Power[val_marker] = val_actdisk_power; }

  /*!
   * \brief Get the back pressure (static) at an outlet boundary.
   * \param[in] val_index - Index corresponding to the outlet boundary.
   * \return The outlet pressure.
   */
  void SetActDisk_MassFlow(unsigned short val_marker, su2double val_actdisk_massflow) { ActDisk_MassFlow[val_marker] = val_actdisk_massflow; }

  /*!
   * \brief Get the back pressure (static) at an outlet boundary.
   * \param[in] val_index - Index corresponding to the outlet boundary.
   * \return The outlet pressure.
   */
  void SetActDisk_Mach(unsigned short val_marker, su2double val_actdisk_mach) { ActDisk_Mach[val_marker] = val_actdisk_mach; }

  /*!
   * \brief Get the back pressure (static) at an outlet boundary.
   * \param[in] val_index - Index corresponding to the outlet boundary.
   * \return The outlet pressure.
   */
  void SetActDisk_Force(unsigned short val_marker, su2double val_actdisk_force) { ActDisk_Force[val_marker] = val_actdisk_force; }

  /*!
   * \brief Get the back pressure (static) at an outlet boundary.
   * \param[in] val_index - Index corresponding to the outlet boundary.
   * \return The outlet pressure.
   */
  su2double GetOutlet_MassFlow(const string& val_marker) const;

  /*!
   * \brief Get the back pressure (static) at an outlet boundary.
   * \param[in] val_index - Index corresponding to the outlet boundary.
   * \return The outlet pressure.
   */
  void SetOutlet_MassFlow(unsigned short val_marker, su2double val_massflow) { Outlet_MassFlow[val_marker] = val_massflow; }

  /*!
   * \brief Get the back pressure (static) at an outlet boundary.
   * \param[in] val_index - Index corresponding to the outlet boundary.
   * \return The outlet pressure.
   */
  su2double GetOutlet_Density(const string& val_marker) const;

  /*!
   * \brief Get the back pressure (static) at an outlet boundary.
   * \param[in] val_index - Index corresponding to the outlet boundary.
   * \return The outlet pressure.
   */
  void SetOutlet_Density(unsigned short val_marker, su2double val_density) { Outlet_Density[val_marker] = val_density; }

  /*!
   * \brief Get the back pressure (static) at an outlet boundary.
   * \param[in] val_index - Index corresponding to the outlet boundary.
   * \return The outlet pressure.
   */
  su2double GetOutlet_Area(const string& val_marker) const;

  /*!
   * \brief Get the back pressure (static) at an outlet boundary.
   * \param[in] val_index - Index corresponding to the outlet boundary.
   * \return The outlet pressure.
   */
  void SetOutlet_Area(unsigned short val_marker, su2double val_area) { Outlet_Area[val_marker] = val_area; }

  /*!
   * \brief Get the back pressure (static) at an outlet boundary.
   * \param[in] val_index - Index corresponding to the outlet boundary.
   * \return The outlet pressure.
   */
  void SetSurface_DC60(unsigned short val_marker, su2double val_surface_distortion) { Surface_DC60[val_marker] = val_surface_distortion; }

  /*!
   * \brief Set the massflow at the surface.
   * \param[in] val_marker - Index corresponding to the outlet boundary.
   * \param[in] val_surface_massflow - Value of the mass flow.
   */
  void SetSurface_MassFlow(unsigned short val_marker, su2double val_surface_massflow) { Surface_MassFlow[val_marker] = val_surface_massflow; }

  /*!
   * \brief Set the mach number at the surface.
   * \param[in] val_marker - Index corresponding to the outlet boundary.
   * \param[in] val_surface_massflow - Value of the mach number.
   */
  void SetSurface_Mach(unsigned short val_marker, su2double val_surface_mach) { Surface_Mach[val_marker] = val_surface_mach; }

  /*!
   * \brief Set the temperature at the surface.
   * \param[in] val_marker - Index corresponding to the outlet boundary.
   * \param[in] val_surface_massflow - Value of the temperature.
   */
  void SetSurface_Temperature(unsigned short val_marker, su2double val_surface_temperature) { Surface_Temperature[val_marker] = val_surface_temperature; }

  /*!
   * \brief Set the pressure at the surface.
   * \param[in] val_marker - Index corresponding to the outlet boundary.
   * \param[in] val_surface_massflow - Value of the pressure.
   */
  void SetSurface_Pressure(unsigned short val_marker, su2double val_surface_pressure) { Surface_Pressure[val_marker] = val_surface_pressure; }

  /*!
   * \brief Set the density at the surface.
   * \param[in] val_marker - Index corresponding to the outlet boundary.
   * \param[in] val_surface_density - Value of the density.
   */
  void SetSurface_Density(unsigned short val_marker, su2double val_surface_density) { Surface_Density[val_marker] = val_surface_density; }

  /*!
   * \brief Set the enthalpy at the surface.
   * \param[in] val_marker - Index corresponding to the outlet boundary.
   * \param[in] val_surface_density - Value of the density.
   */
  void SetSurface_Enthalpy(unsigned short val_marker, su2double val_surface_enthalpy) { Surface_Enthalpy[val_marker] = val_surface_enthalpy; }

  /*!
   * \brief Set the normal velocity at the surface.
   * \param[in] val_marker - Index corresponding to the outlet boundary.
   * \param[in] val_surface_normalvelocity - Value of the normal velocity.
   */
  void SetSurface_NormalVelocity(unsigned short val_marker, su2double val_surface_normalvelocity) { Surface_NormalVelocity[val_marker] = val_surface_normalvelocity; }

  /*!
   * \brief Set the streamwise flow uniformity at the surface.
   * \param[in] val_marker - Index corresponding to the outlet boundary.
   * \param[in] val_surface_streamwiseuniformity - Value of the streamwise flow uniformity.
   */
  void SetSurface_Uniformity(unsigned short val_marker, su2double val_surface_streamwiseuniformity) { Surface_Uniformity[val_marker] = val_surface_streamwiseuniformity; }

  /*!
   * \brief Set the secondary flow strength at the surface.
   * \param[in] val_marker - Index corresponding to the outlet boundary.
   * \param[in] val_surface_secondarystrength - Value of the secondary flow strength.
   */
  void SetSurface_SecondaryStrength(unsigned short val_marker, su2double val_surface_secondarystrength) { Surface_SecondaryStrength[val_marker] = val_surface_secondarystrength; }

  /*!
   * \brief Set the relative secondary flow strength at the surface.
   * \param[in] val_marker - Index corresponding to the outlet boundary.
   * \param[in] val_surface_secondaryoverstream - Value of the relative seondary flow strength.
   */
  void SetSurface_SecondOverUniform(unsigned short val_marker, su2double val_surface_secondaryoverstream) { Surface_SecondOverUniform[val_marker] = val_surface_secondaryoverstream; }

  /*!
   * \brief Set the momentum distortion at the surface.
   * \param[in] val_marker - Index corresponding to the outlet boundary.
   * \param[in] val_surface_momentumdistortion - Value of the momentum distortion.
   */
  void SetSurface_MomentumDistortion(unsigned short val_marker, su2double val_surface_momentumdistortion) { Surface_MomentumDistortion[val_marker] = val_surface_momentumdistortion; }

  /*!
   * \brief Set the total temperature at the surface.
   * \param[in] val_marker - Index corresponding to the outlet boundary.
   * \param[in] val_surface_totaltemperature - Value of the total temperature.
   */
  void SetSurface_TotalTemperature(unsigned short val_marker, su2double val_surface_totaltemperature) { Surface_TotalTemperature[val_marker] = val_surface_totaltemperature; }

  /*!
   * \brief Set the total pressure at the surface.
   * \param[in] val_marker - Index corresponding to the outlet boundary.
   * \param[in] val_surface_totalpressure - Value of the total pressure.
   */
  void SetSurface_TotalPressure(unsigned short val_marker, su2double val_surface_totalpressure) { Surface_TotalPressure[val_marker] = val_surface_totalpressure; }

  /*!
   * \brief Set the pressure drop between two surfaces.
   * \param[in] val_marker - Index corresponding to the outlet boundary.
   * \param[in] val_surface_pressuredrop - Value of the pressure drop.
   */
  void SetSurface_PressureDrop(unsigned short val_marker, su2double val_surface_pressuredrop) { Surface_PressureDrop[val_marker] = val_surface_pressuredrop; }

  /*!
   * \brief Set the average of species_0 at the surface.
   * \param[in] val_marker - Index corresponding to boundary.
   * \param[in] val_surface_species_0 - Value of avg species_0.
   */
  void SetSurface_Species_0(unsigned short val_marker, su2double val_surface_species_0) { Surface_Species_0[val_marker] = val_surface_species_0; }

  /*!
   * \brief Set the species variance at the surface.
   * \param[in] val_marker - Index corresponding to boundary.
   * \param[in] val_surface_species_variance - Value of the species variance.
   */
  void SetSurface_Species_Variance(unsigned short val_marker, su2double val_surface_species_variance) { Surface_Species_Variance[val_marker] = val_surface_species_variance; }

  /*!
   * \brief Get the back pressure (static) at an outlet boundary.
   * \param[in] val_index - Index corresponding to the outlet boundary.
   * \return The outlet pressure.
   */
  void SetSurface_IDC(unsigned short val_marker, su2double val_surface_distortion) { Surface_IDC[val_marker] = val_surface_distortion; }

  /*!
   * \brief Get the back pressure (static) at an outlet boundary.
   * \param[in] val_index - Index corresponding to the outlet boundary.
   * \return The outlet pressure.
   */
  void SetSurface_IDC_Mach(unsigned short val_marker, su2double val_surface_distortion) { Surface_IDC_Mach[val_marker] = val_surface_distortion; }

  /*!
   * \brief Get the back pressure (static) at an outlet boundary.
   * \param[in] val_index - Index corresponding to the outlet boundary.
   * \return The outlet pressure.
   */
  void SetSurface_IDR(unsigned short val_marker, su2double val_surface_distortion) { Surface_IDR[val_marker] = val_surface_distortion; }

  /*!
   * \brief Get the back pressure (static) at an outlet boundary.
   * \param[in] val_index - Index corresponding to the outlet boundary.
   * \return The outlet pressure.
   */
  void SetActDisk_DeltaTemp(unsigned short val_marker, su2double val_actdisk_deltatemp) { ActDisk_DeltaTemp[val_marker] = val_actdisk_deltatemp; }

  /*!
   * \brief Get the back pressure (static) at an outlet boundary.
   * \param[in] val_index - Index corresponding to the outlet boundary.
   * \return The outlet pressure.
   */
  void SetActDisk_TotalPressRatio(unsigned short val_marker, su2double val_actdisk_pressratio) { ActDisk_TotalPressRatio[val_marker] = val_actdisk_pressratio; }

  /*!
   * \brief Get the back pressure (static) at an outlet boundary.
   * \param[in] val_index - Index corresponding to the outlet boundary.
   * \return The outlet pressure.
   */
  void SetActDisk_TotalTempRatio(unsigned short val_marker, su2double val_actdisk_tempratio) { ActDisk_TotalTempRatio[val_marker] = val_actdisk_tempratio; }

  /*!
   * \brief Get the back pressure (static) at an outlet boundary.
   * \param[in] val_index - Index corresponding to the outlet boundary.
   * \return The outlet pressure.
   */
  void SetActDisk_StaticPressRatio(unsigned short val_marker, su2double val_actdisk_pressratio) { ActDisk_StaticPressRatio[val_marker] = val_actdisk_pressratio; }

  /*!
   * \brief Get the back pressure (static) at an outlet boundary.
   * \param[in] val_index - Index corresponding to the outlet boundary.
   * \return The outlet pressure.
   */
  void SetActDisk_StaticTempRatio(unsigned short val_marker, su2double val_actdisk_tempratio) { ActDisk_StaticTempRatio[val_marker] = val_actdisk_tempratio; }

  /*!
   * \brief Get the back pressure (static) at an outlet boundary.
   * \param[in] val_index - Index corresponding to the outlet boundary.
   * \return The outlet pressure.
   */
  void SetActDisk_NetThrust(unsigned short val_marker, su2double val_actdisk_netthrust) { ActDisk_NetThrust[val_marker] = val_actdisk_netthrust; }

  /*!
   * \brief Get the back pressure (static) at an outlet boundary.
   * \param[in] val_index - Index corresponding to the outlet boundary.
   * \return The outlet pressure.
   */
  void SetActDisk_BCThrust(const string& val_marker, su2double val_actdisk_bcthrust);

  /*!
   * \brief Get the back pressure (static) at an outlet boundary.
   * \param[in] val_index - Index corresponding to the outlet boundary.
   * \return The outlet pressure.
   */
  void SetActDisk_BCThrust(unsigned short val_marker, su2double val_actdisk_bcthrust) { ActDisk_BCThrust[val_marker] = val_actdisk_bcthrust; }

  /*!
   * \brief Get the back pressure (static) at an outlet boundary.
   * \param[in] val_index - Index corresponding to the outlet boundary.
   * \return The outlet pressure.
   */
  void SetActDisk_BCThrust_Old(const string& val_marker, su2double val_actdisk_bcthrust_old);

  /*!
   * \brief Get the back pressure (static) at an outlet boundary.
   * \param[in] val_index - Index corresponding to the outlet boundary.
   * \return The outlet pressure.
   */
  void SetActDisk_BCThrust_Old(unsigned short val_marker, su2double val_actdisk_bcthrust_old) { ActDisk_BCThrust_Old[val_marker] = val_actdisk_bcthrust_old; }

  /*!
   * \brief Get the back pressure (static) at an outlet boundary.
   * \param[in] val_index - Index corresponding to the outlet boundary.
   * \return The outlet pressure.
   */
  void SetActDisk_GrossThrust(unsigned short val_marker, su2double val_actdisk_grossthrust) { ActDisk_GrossThrust[val_marker] = val_actdisk_grossthrust; }

  /*!
   * \brief Get the back pressure (static) at an outlet boundary.
   * \param[in] val_index - Index corresponding to the outlet boundary.
   * \return The outlet pressure.
   */
  void SetActDisk_Area(unsigned short val_marker, su2double val_actdisk_area) { ActDisk_Area[val_marker] = val_actdisk_area; }

  /*!
   * \brief Get the back pressure (static) at an outlet boundary.
   * \param[in] val_index - Index corresponding to the outlet boundary.
   * \return The outlet pressure.
   */
  void SetActDiskInlet_ReverseMassFlow(unsigned short val_marker, su2double val_actdisk_area) { ActDisk_ReverseMassFlow[val_marker] = val_actdisk_area; }

  /*!
   * \brief Get the back pressure (static) at an outlet boundary.
   * \param[in] val_index - Index corresponding to the outlet boundary.
   * \return The outlet pressure.
   */
  void SetActDiskInlet_RamDrag(unsigned short val_marker, su2double val_actdisk_ramdrag) { ActDiskInlet_RamDrag[val_marker] = val_actdisk_ramdrag; }

  /*!
   * \brief Get the back pressure (static) at an outlet boundary.
   * \param[in] val_index - Index corresponding to the outlet boundary.
   * \return The outlet pressure.
   */
  void SetActDiskInlet_Force(unsigned short val_marker, su2double val_actdisk_force) { ActDiskInlet_Force[val_marker] = val_actdisk_force; }

  /*!
   * \brief Get the back pressure (static) at an outlet boundary.
   * \param[in] val_index - Index corresponding to the outlet boundary.
   * \return The outlet pressure.
   */
  void SetActDiskInlet_Power(unsigned short val_marker, su2double val_actdisk_power) { ActDiskInlet_Power[val_marker] = val_actdisk_power; }

  /*!
   * \brief Get the back pressure (static) at an outlet boundary.
   * \param[in] val_index - Index corresponding to the outlet boundary.
   * \return The outlet pressure.
   */
  su2double GetActDisk_Power(unsigned short val_marker) const { return ActDisk_Power[val_marker]; }

  /*!
   * \brief Get the back pressure (static) at an outlet boundary.
   * \param[in] val_index - Index corresponding to the outlet boundary.
   * \return The outlet pressure.
   */
  su2double GetActDisk_MassFlow(unsigned short val_marker) const { return ActDisk_MassFlow[val_marker]; }

  /*!
   * \brief Get the back pressure (static) at an outlet boundary.
   * \param[in] val_index - Index corresponding to the outlet boundary.
   * \return The outlet pressure.
   */
  su2double GetActDisk_Mach(unsigned short val_marker) const { return ActDisk_Mach[val_marker]; }

  /*!
   * \brief Get the back pressure (static) at an outlet boundary.
   * \param[in] val_index - Index corresponding to the outlet boundary.
   * \return The outlet pressure.
   */
  su2double GetActDisk_Force(unsigned short val_marker) const { return ActDisk_Force[val_marker]; }

  /*!
   * \brief Get the back pressure (static) at an outlet boundary.
   * \param[in] val_index - Index corresponding to the outlet boundary.
   * \return The outlet pressure.
   */
  su2double GetSurface_DC60(unsigned short val_marker) const { return Surface_DC60[val_marker]; }

  /*!
   * \brief Get the massflow at an outlet boundary.
   * \param[in] val_index - Index corresponding to the outlet boundary.
   * \return The massflow.
   */
  su2double GetSurface_MassFlow(unsigned short val_marker) const { return Surface_MassFlow[val_marker]; }

  /*!
   * \brief Get the mach number at an outlet boundary.
   * \param[in] val_index - Index corresponding to the outlet boundary.
   * \return The mach number.
   */
  su2double GetSurface_Mach(unsigned short val_marker) const { return Surface_Mach[val_marker]; }

  /*!
   * \brief Get the temperature at an outlet boundary.
   * \param[in] val_index - Index corresponding to the outlet boundary.
   * \return The temperature.
   */
  su2double GetSurface_Temperature(unsigned short val_marker) const { return Surface_Temperature[val_marker]; }

  /*!
   * \brief Get the pressure at an outlet boundary.
   * \param[in] val_index - Index corresponding to the outlet boundary.
   * \return The pressure.
   */
  su2double GetSurface_Pressure(unsigned short val_marker) const { return Surface_Pressure[val_marker]; }

  /*!
   * \brief Get the density at an outlet boundary.
   * \param[in] val_index - Index corresponding to the outlet boundary.
   * \return The density.
   */
  su2double GetSurface_Density(unsigned short val_marker) const { return Surface_Density[val_marker]; }

  /*!
   * \brief Get the enthalpy at an outlet boundary.
   * \param[in] val_index - Index corresponding to the outlet boundary.
   * \return The density.
   */
  su2double GetSurface_Enthalpy(unsigned short val_marker) const { return Surface_Enthalpy[val_marker]; }

  /*!
   * \brief Get the normal velocity at an outlet boundary.
   * \param[in] val_index - Index corresponding to the outlet boundary.
   * \return The normal velocity.
   */
  su2double GetSurface_NormalVelocity(unsigned short val_marker) const { return Surface_NormalVelocity[val_marker]; }

  /*!
   * \brief Get the streamwise flow uniformity at the surface.
   * \param[in] val_marker - Index corresponding to the outlet boundary.
   * \return The streamwise flow uniformity.
   */
  su2double GetSurface_Uniformity(unsigned short val_marker) const { return Surface_Uniformity[val_marker]; }

  /*!
   * \brief Get the secondary flow strength at the surface.
   * \param[in] val_marker - Index corresponding to the outlet boundary.
   * \return The secondary flow strength.
   */
  su2double GetSurface_SecondaryStrength(unsigned short val_marker) const { return Surface_SecondaryStrength[val_marker]; }

  /*!
   * \brief Get the relative secondary flow strength at the surface.
   * \param[in] val_marker - Index corresponding to the outlet boundary.
   * \return The relative seondary flow strength.
   */
  su2double GetSurface_SecondOverUniform(unsigned short val_marker) const { return Surface_SecondOverUniform[val_marker]; }

  /*!
   * \brief Get the momentum distortion at the surface.
   * \param[in] val_marker - Index corresponding to the outlet boundary.
   * \return The momentum distortion.
   */
  su2double GetSurface_MomentumDistortion(unsigned short val_marker) const { return Surface_MomentumDistortion[val_marker]; }

  /*!
   * \brief Get the total temperature at an outlet boundary.
   * \param[in] val_index - Index corresponding to the outlet boundary.
   * \return The total temperature.
   */
  su2double GetSurface_TotalTemperature(unsigned short val_marker) const { return Surface_TotalTemperature[val_marker]; }

  /*!
   * \brief Get the total pressure at an outlet boundary.
   * \param[in] val_index - Index corresponding to the outlet boundary.
   * \return The total pressure.
   */
  su2double GetSurface_TotalPressure(unsigned short val_marker) const { return Surface_TotalPressure[val_marker]; }

  /*!
   * \brief Get the pressure drop between two surfaces.
   * \param[in] val_index - Index corresponding to the outlet boundary.
   * \return The pressure drop.
   */
  su2double GetSurface_PressureDrop(unsigned short val_marker) const { return Surface_PressureDrop[val_marker]; }

  /*!
   * \brief Get avg species_0 at a boundary.
   * \param[in] val_index - Index corresponding to the boundary.
   * \return The avg species_0.
   */
  su2double GetSurface_Species_0(unsigned short val_marker) const { return Surface_Species_0[val_marker]; }

  /*!
   * \brief Get the species variance at a boundary.
   * \param[in] val_index - Index corresponding to the boundary.
   * \return The species variance.
   */
  su2double GetSurface_Species_Variance(unsigned short val_marker) const { return Surface_Species_Variance[val_marker]; }

  /*!
   * \brief Get the back pressure (static) at an outlet boundary.
   * \param[in] val_index - Index corresponding to the outlet boundary.
   * \return The outlet pressure.
   */
  su2double GetSurface_IDC(unsigned short val_marker) const { return Surface_IDC[val_marker]; }

  /*!
   * \brief Get the back pressure (static) at an outlet boundary.
   * \param[in] val_index - Index corresponding to the outlet boundary.
   * \return The outlet pressure.
   */
  su2double GetSurface_IDC_Mach(unsigned short val_marker) const { return Surface_IDC_Mach[val_marker]; }

  /*!
   * \brief Get the back pressure (static) at an outlet boundary.
   * \param[in] val_index - Index corresponding to the outlet boundary.
   * \return The outlet pressure.
   */
  su2double GetSurface_IDR(unsigned short val_marker) const { return Surface_IDR[val_marker]; }

  /*!
   * \brief Get the back pressure (static) at an outlet boundary.
   * \param[in] val_index - Index corresponding to the outlet boundary.
   * \return The outlet pressure.
   */
  su2double GetActDiskOutlet_Pressure(const string& val_marker) const;

  /*!
   * \brief Get the back pressure (static) at an outlet boundary.
   * \param[in] val_index - Index corresponding to the outlet boundary.
   * \return The outlet pressure.
   */
  su2double GetActDiskOutlet_TotalPressure(const string& val_marker) const;

  /*!
   * \brief Get the back pressure (static) at an outlet boundary.
   * \param[in] val_index - Index corresponding to the outlet boundary.
   * \return The outlet pressure.
   */
  su2double GetActDiskOutlet_GrossThrust(const string& val_marker) const;

  /*!
   * \brief Get the back pressure (static) at an outlet boundary.
   * \param[in] val_index - Index corresponding to the outlet boundary.
   * \return The outlet pressure.
   */
  su2double GetActDiskOutlet_Force(const string& val_marker) const;

  /*!
   * \brief Get the back pressure (static) at an outlet boundary.
   * \param[in] val_index - Index corresponding to the outlet boundary.
   * \return The outlet pressure.
   */
  su2double GetActDiskOutlet_Power(const string& val_marker) const;

  /*!
   * \brief Get the thrust at the actuator disk outlet boundary.
   * \param[in] val_marker - Marker corresponding to the outlet (actuator disk) boundary.
   * \return The outlet (actuator disk) thrust.
   */
  su2double GetActDiskOutlet_Thrust_BEM(string val_marker) const;

  /*!
   * \brief Get the torque at the actuator disk outlet boundary.
   * \param[in] val_marker - Marker corresponding to the outlet boundary.
   * \return The outlet (actuator disk) torque.
   */
  su2double GetActDiskOutlet_Torque_BEM(string val_marker) const;

  /*!
   * \brief Get the back pressure (static) at an outlet boundary.
   * \param[in] val_index - Index corresponding to the outlet boundary.
   * \return The outlet pressure.
   */
  void SetActDiskOutlet_Pressure(unsigned short val_marker, su2double val_actdisk_press) { ActDiskOutlet_Pressure[val_marker] = val_actdisk_press; }

  /*!
   * \brief Get the back pressure (static) at an outlet boundary.
   * \param[in] val_index - Index corresponding to the outlet boundary.
   * \return The outlet pressure.
   */
  void SetActDiskOutlet_TotalPressure(unsigned short val_marker, su2double val_actdisk_totalpress) { ActDiskOutlet_TotalPressure[val_marker] = val_actdisk_totalpress; }

  /*!
   * \brief Get the back pressure (static) at an outlet boundary.
   * \param[in] val_index - Index corresponding to the outlet boundary.
   * \return The outlet pressure.
   */
  void SetActDiskOutlet_GrossThrust(unsigned short val_marker, su2double val_actdisk_grossthrust) { ActDiskOutlet_GrossThrust[val_marker] = val_actdisk_grossthrust; }

  /*!
   * \brief Get the back pressure (static) at an outlet boundary.
   * \param[in] val_index - Index corresponding to the outlet boundary.
   * \return The outlet pressure.
   */
  void SetActDiskOutlet_Force(unsigned short val_marker, su2double val_actdisk_force) { ActDiskOutlet_Force[val_marker] = val_actdisk_force; }

  /*!
   * \brief Get the back pressure (static) at an outlet boundary.
   * \param[in] val_index - Index corresponding to the outlet boundary.
   * \return The outlet pressure.
   */
  void SetActDiskOutlet_Power(unsigned short val_marker, su2double val_actdisk_power) { ActDiskOutlet_Power[val_marker] = val_actdisk_power; }

  /*!
   * \brief Set the thrust at the outlet (actuator disk) boundary.
   * \param[in] val_marker - Marker corresponding to the outlet (actuator disk) boundary.
   * \param[in] val_actdisk_thrust_bem - Value of the actuator disk thrust.
   */
  void SetActDiskOutlet_Thrust_BEM(unsigned short val_marker, su2double val_actdisk_thrust_bem) {
    ActDiskOutlet_Thrust_BEM[val_marker] = val_actdisk_thrust_bem;
  }

  /*!
   * \brief Get the back pressure (static) at an outlet boundary.
   * \param[in] val_marker - Marker corresponding to the outlet boundary.
   * \param[in] val_actdisk_torque_bem - Value of the actuator disk torque.
   */
  void SetActDiskOutlet_Torque_BEM(unsigned short val_marker, su2double val_actdisk_torque_bem) {
    ActDiskOutlet_Torque_BEM[val_marker] = val_actdisk_torque_bem;
  }

  /*!
   * \brief Get the displacement value at an displacement boundary.
   * \param[in] val_index - Index corresponding to the displacement boundary.
   * \return The displacement value.
   */
  su2double GetDispl_Value(const string& val_index) const;

  /*!
   * \brief Get the force value at an load boundary.
   * \param[in] val_index - Index corresponding to the load boundary.
   * \return The load value.
   */
  su2double GetLoad_Value(const string& val_index) const;

  /*!
   * \brief Get the constant value at a damper boundary.
   * \param[in] val_index - Index corresponding to the load boundary.
   * \return The damper constant.
   */
  su2double GetDamper_Constant(const string& val_index) const;

  /*!
   * \brief Get the force value at a load boundary defined in cartesian coordinates.
   * \param[in] val_index - Index corresponding to the load boundary.
   * \return The load value.
   */
  su2double GetLoad_Dir_Value(const string& val_index) const;

  /*!
   * \brief Get the force multiplier at a load boundary in cartesian coordinates.
   * \param[in] val_index - Index corresponding to the load boundary.
   * \return The load multiplier.
   */
  su2double GetLoad_Dir_Multiplier(const string& val_index) const;

  /*!
   * \brief Get the force value at a load boundary defined in cartesian coordinates.
   * \param[in] val_index - Index corresponding to the load boundary.
   * \return The load value.
   */
  su2double GetDisp_Dir_Value(const string& val_index) const;

  /*!
   * \brief Get the force multiplier at a load boundary in cartesian coordinates.
   * \param[in] val_index - Index corresponding to the load boundary.
   * \return The load multiplier.
   */
  su2double GetDisp_Dir_Multiplier(const string& val_index) const;

  /*!
   * \brief Get the force direction at a loaded boundary in cartesian coordinates.
   * \param[in] val_index - Index corresponding to the load boundary.
   * \return The load direction.
   */
  const su2double* GetLoad_Dir(const string& val_index) const;

  /*!
   * \brief Get the force direction at a loaded boundary in cartesian coordinates.
   * \param[in] val_index - Index corresponding to the load boundary.
   * \return The load direction.
   */
  const su2double* GetDisp_Dir(const string& val_index) const;

  /*!
   * \brief Get name of the arbitrary mesh motion input file.
   * \return File name of the arbitrary mesh motion input file.
   */
  string GetDV_Filename(void) const { return DV_Filename; }

  /*!
   * \brief Get name of the unordered ASCII volume sensitivity file.
   * \return File name of the unordered ASCII volume sensitivity file.
   */
  string GetDV_Unordered_Sens_Filename(void) const { return DV_Unordered_Sens_Filename; }

  /*!
   * \brief Get name of the unordered ASCII surface sensitivity file.
   * \return File name of the unordered ASCII surface sensitivity file.
   */
  string GetDV_Sens_Filename(void) const { return DV_Sens_Filename; }

  /*!
   * \brief Set the config options.
   */
  void SetConfig_Options();

  /*!
   * \brief Set the config file parsing.
   */
  void SetConfig_Parsing(char case_filename[MAX_STRING_SIZE]);

  /*!
   * \brief Set the config file parsing.
   */
  void SetConfig_Parsing(istream &config_buffer);

  /*!
   * \brief Set the config file parsing.
   */
  bool SetRunTime_Parsing(char case_filename[MAX_STRING_SIZE]);

  /*!
   * \brief Config file postprocessing.
   */
  void SetPostprocessing(SU2_COMPONENT val_software, unsigned short val_izone, unsigned short val_nDim);

  /*!
   * \brief Config file markers processing.
   */
  void SetMarkers(SU2_COMPONENT val_software);

  /*!
   * \brief Config file output.
   */
  void SetOutput(SU2_COMPONENT val_software, unsigned short val_izone);

  /*!
   * \brief Value of Aeroelastic solution coordinate at time n+1.
   */
  vector<vector<su2double> > GetAeroelastic_np1(unsigned short iMarker) const { return Aeroelastic_np1[iMarker]; }

  /*!
   * \brief Value of Aeroelastic solution coordinate at time n.
   */
  vector<vector<su2double> > GetAeroelastic_n(unsigned short iMarker) const { return Aeroelastic_n[iMarker]; }

  /*!
   * \brief Value of Aeroelastic solution coordinate at time n-1.
   */
  vector<vector<su2double> > GetAeroelastic_n1(unsigned short iMarker) const { return Aeroelastic_n1[iMarker]; }

  /*!
   * \brief Value of Aeroelastic solution coordinate at time n+1.
   */
  void SetAeroelastic_np1(unsigned short iMarker, vector<vector<su2double> > solution) { Aeroelastic_np1[iMarker] = solution;}

  /*!
   * \brief Value of Aeroelastic solution coordinate at time n from time n+1.
   */
  void SetAeroelastic_n(void) { Aeroelastic_n = Aeroelastic_np1; }

  /*!
   * \brief Value of Aeroelastic solution coordinate at time n-1 from time n.
   */
  void SetAeroelastic_n1(void) { Aeroelastic_n1 = Aeroelastic_n; }

  /*!
   * \brief Aeroelastic Flutter Speed Index.
   */
  su2double GetAeroelastic_Flutter_Speed_Index(void) const { return FlutterSpeedIndex; }

  /*!
   * \brief Uncoupled Aeroelastic Frequency Plunge.
   */
  su2double GetAeroelastic_Frequency_Plunge(void) const { return PlungeNaturalFrequency; }

  /*!
   * \brief Uncoupled Aeroelastic Frequency Pitch.
   */
  su2double GetAeroelastic_Frequency_Pitch(void) const { return PitchNaturalFrequency; }

  /*!
   * \brief Aeroelastic Airfoil Mass Ratio.
   */
  su2double GetAeroelastic_Airfoil_Mass_Ratio(void) const { return AirfoilMassRatio; }

  /*!
   * \brief Aeroelastic center of gravity location.
   */
  su2double GetAeroelastic_CG_Location(void) const { return CG_Location; }

  /*!
   * \brief Aeroelastic radius of gyration squared.
   */
  su2double GetAeroelastic_Radius_Gyration_Squared(void) const { return RadiusGyrationSquared; }

  /*!
   * \brief Aeroelastic solve every x inner iteration.
   */
  unsigned short GetAeroelasticIter(void) const { return AeroelasticIter; }

  /*!
   * \brief Value of plunging coordinate.
   * \param[in] val_marker - the marker we are monitoring.
   * \return Value of plunging coordinate.
   */
  su2double GetAeroelastic_plunge(unsigned short val_marker) const { return Aeroelastic_plunge[val_marker]; }

  /*!
   * \brief Value of pitching coordinate.
   * \param[in] val_marker - the marker we are monitoring.
   * \return Value of pitching coordinate.
   */
  su2double GetAeroelastic_pitch(unsigned short val_marker) const { return Aeroelastic_pitch[val_marker]; }

  /*!
   * \brief Value of plunging coordinate.
   * \param[in] val_marker - the marker we are monitoring.
   * \param[in] val - value of plunging coordinate.
   */
  void SetAeroelastic_plunge(unsigned short val_marker, su2double val) { Aeroelastic_plunge[val_marker] = val; }

  /*!
   * \brief Value of pitching coordinate.
   * \param[in] val_marker - the marker we are monitoring.
   * \param[in] val - value of pitching coordinate.
   */
  void SetAeroelastic_pitch(unsigned short val_marker, su2double val) { Aeroelastic_pitch[val_marker] = val; }

  /*!
   * \brief Get information about the aeroelastic simulation.
   * \return <code>TRUE</code> if it is an aeroelastic case; otherwise <code>FALSE</code>.
   */
  bool GetAeroelastic_Simulation(void) const { return Aeroelastic_Simulation; }

  /*!
   * \brief Get information about the wind gust.
   * \return <code>TRUE</code> if there is a wind gust; otherwise <code>FALSE</code>.
   */
  bool GetWind_Gust(void) const { return Wind_Gust; }

  /*!
   * \brief Get the type of gust to simulate.
   * \return type of gust to use for the simulation.
   */
  unsigned short GetGust_Type(void) const { return Gust_Type; }

  /*!
   * \brief Get the gust direction.
   * \return the gust direction.
   */
  unsigned short GetGust_Dir(void) const { return Gust_Dir; }

  /*!
   * \brief Value of the gust wavelength.
   */
  su2double GetGust_WaveLength(void) const { return Gust_WaveLength; }

  /*!
   * \brief Value of the number of gust periods.
   */
  su2double GetGust_Periods(void) const { return Gust_Periods; }

  /*!
   * \brief Value of the gust amplitude.
   */
  su2double GetGust_Ampl(void) const { return Gust_Ampl; }

  /*!
   * \brief Value of the time at which to begin the gust.
   */
  su2double GetGust_Begin_Time(void) const { return Gust_Begin_Time; }

  /*!
   * \brief Value of the location ath which the gust begins.
   */
  su2double GetGust_Begin_Loc(void) const { return Gust_Begin_Loc; }

  /*!
   * \brief Get whether fixed values for turbulence quantities are applied.
   * \return <code>TRUE</code> if fixed values are applied; otherwise <code>FALSE</code>.
   */
  bool GetTurb_Fixed_Values(void) const { return Turb_Fixed_Values; }

  /*!
   * \brief Get shift of the upstream half-plane where fixed values for turbulence quantities are applied.
   * \details This half-plane is given by the condition that the dot product between the
   * coordinate vector and the normalized far-field velocity vector is less than what this
   * function returns.
   */
  su2double GetTurb_Fixed_Values_MaxScalarProd(void) const { return Turb_Fixed_Values_MaxScalarProd; }

  /*!
   * \brief Get the number of iterations to evaluate the parametric coordinates.
   * \return Number of iterations to evaluate the parametric coordinates.
   */
  unsigned short GetnFFD_Iter(void) const { return nFFD_Iter; }

  /*!
   * \brief Get the tolerance of the point inversion algorithm.
   * \return Tolerance of the point inversion algorithm.
   */
  su2double GetFFD_Tol(void) const { return FFD_Tol; }

  /*!
   * \brief Get information about whether to do a check on self-intersections within
      the FFD box based on value on the Jacobian determinant.
   * \param[out] FFD_IntPrev: <code>TRUE</code> if FFD intersection prevention is active; otherwise <code>FALSE</code>.
   * \param[out] FFD_IntPrev_MaxIter: Maximum number of iterations in the intersection prevention procedure.
   * \param[out] FFD_IntPrev_MaxDepth: Maximum recursion depth in the intersection prevention procedure.
   */
  tuple<bool, unsigned short, unsigned short> GetFFD_IntPrev(void) const {
    return make_tuple(FFD_IntPrev, FFD_IntPrev_MaxIter, FFD_IntPrev_MaxDepth);
  }

  /*!
   * \brief Get information about whether to do a check on convexity of the mesh elements.
   * \param[out] ConvexityCheck: <code>TRUE</code> if convexity check is active; otherwise <code>FALSE</code>.
   * \param[out] ConvexityCheck_MaxIter: Maximum number of iterations in the convexity check.
   * \param[out] ConvexityCheck_MaxDepth: Maximum recursion depth in the convexity check.
   */
  tuple<bool, unsigned short, unsigned short> GetConvexityCheck(void) const {
    return make_tuple(ConvexityCheck, ConvexityCheck_MaxIter, ConvexityCheck_MaxDepth);
  }

  /*!
   * \brief Get the scale factor for the line search.
   * \return Scale factor for the line search.
   */
  su2double GetOpt_RelaxFactor(void) const { return Opt_RelaxFactor; }

  /*!
   * \brief Get the bound for the line search.
   * \return Bound for the line search.
   */
  su2double GetOpt_LineSearch_Bound(void) const { return Opt_LineSearch_Bound; }

  /*!
   * \brief Set the scale factor for the line search.
   * \param[in] val_scale - scale of the deformation.
   */
  void SetOpt_RelaxFactor(su2double val_scale) { Opt_RelaxFactor = val_scale; }

  /*!
   * \brief Get the node number of the CV to visualize.
   * \return Node number of the CV to visualize.
   */
  long GetVisualize_CV(void) const { return Visualize_CV; }

  /*!
   * \brief Get information about whether to use fixed CL mode.
   * \return <code>TRUE</code> if fixed CL mode is active; otherwise <code>FALSE</code>.
   */
  bool GetFixed_CL_Mode(void) const { return Fixed_CL_Mode; }

  /*!
   * \brief Get information about whether to use fixed CL mode.
   * \return <code>TRUE</code> if fixed CL mode is active; otherwise <code>FALSE</code>.
   */
  bool GetEval_dOF_dCX(void) const { return Eval_dOF_dCX; }

  /*!
   * \brief Get information about whether to use fixed CL mode.
   * \return <code>TRUE</code> if fixed CL mode is active; otherwise <code>FALSE</code>.
   */
  bool GetDiscard_InFiles(void) const { return Discard_InFiles; }

  /*!
   * \brief Get the value specified for the target CL.
   * \return Value of the target CL.
   */
  su2double GetTarget_CL(void) const { return Target_CL; }

  /*!
   * \brief Get the value for the lift curve slope for fixed CL mode.
   * \return Lift curve slope for fixed CL mode.
   */
  su2double GetdCL_dAlpha(void) const { return dCL_dAlpha; }

  /*!
   * \brief Number of iterations to evaluate dCL_dAlpha.
   * \return Number of iterations.
   */
  unsigned long GetIter_dCL_dAlpha(void) const { return Iter_dCL_dAlpha; }

  /*!
   * \brief Get the value of iterations to re-evaluate the angle of attack.
   * \return Number of iterations.
   */
  unsigned long GetIter_Fixed_NetThrust(void) const { return Iter_Fixed_NetThrust; }

  /*!
   * \brief Get the value of NetThrust_dBCThrust.
   * \return Value NetThrust_dBCThrust.
   */
  su2double GetdNetThrust_dBCThrust(void) const { return dNetThrust_dBCThrust; }

  /*!
   * \brief Get the value of iterations to re-evaluate the angle of attack.
   * \return Number of iterations.
   */
  unsigned long GetUpdate_BCThrust(void) const { return Update_BCThrust; }

  /*!
   * \brief Set the value of the boolean for updating AoA in fixed lift mode.
   * \param[in] val_update - the bool for whether to update the AoA.
   */
  void SetUpdate_BCThrust_Bool(bool val_update) { Update_BCThrust_Bool = val_update; }

  /*!
   * \brief Set the value of the boolean for updating AoA in fixed lift mode.
   * \param[in] val_update - the bool for whether to update the AoA.
   */
  void SetUpdate_AoA(bool val_update) { Update_AoA = val_update; }

  /*!
   * \brief Get information about whether to update the AoA for fixed lift mode.
   * \return <code>TRUE</code> if we should update the AoA for fixed lift mode; otherwise <code>FALSE</code>.
   */
  bool GetUpdate_BCThrust_Bool(void) const { return Update_BCThrust_Bool; }

  /*!
   * \brief Get information about whether to update the AoA for fixed lift mode.
   * \return <code>TRUE</code> if we should update the AoA for fixed lift mode; otherwise <code>FALSE</code>.
   */
  bool GetUpdate_AoA(void) const { return Update_AoA; }

  /*!
   * \brief Get the maximum number of iterations between AoA updates for fixed C_L mode
   * \return Number of maximum iterations between AoA updates
   */
  unsigned long GetUpdate_AoA_Iter_Limit(void) const { return Update_AoA_Iter_Limit; }

  /*!
   * \brief Get whether at the end of finite differencing (Fixed CL mode)
   * \return boolean indicating end of finite differencing mode (Fixed CL mode)
   */
  bool GetFinite_Difference_Mode(void) const { return Finite_Difference_Mode; }

  /*!
   * \brief Set whether at the end of finite differencing (Fixed CL mode)
   */
  void SetFinite_Difference_Mode(bool val_fd_mode) { Finite_Difference_Mode = val_fd_mode; }

  /*!
   * \brief Set the current number of non-physical nodes in the solution.
   * \param[in] val_nonphys_points - current number of non-physical points.
   */
  void SetNonphysical_Points(unsigned long val_nonphys_points) { Nonphys_Points = val_nonphys_points; }

  /*!
   * \brief Get the current number of non-physical nodes in the solution.
   * \return Current number of non-physical points.
   */
  unsigned long GetNonphysical_Points(void) const { return Nonphys_Points; }

  /*!
   * \brief Set the current number of non-physical reconstructions for 2nd-order upwinding.
   * \param[in] val_nonphys_reconstr - current number of non-physical reconstructions for 2nd-order upwinding.
   */
  void SetNonphysical_Reconstr(unsigned long val_nonphys_reconstr) { Nonphys_Reconstr = val_nonphys_reconstr; }

  /*!
   * \brief Get the current number of non-physical reconstructions for 2nd-order upwinding.
   * \return Current number of non-physical reconstructions for 2nd-order upwinding.
   */
  unsigned long GetNonphysical_Reconstr(void) const { return Nonphys_Reconstr; }

  /*!
   * \brief Start the timer for profiling subroutines.
   * \param[in] val_start_time - the value of the start time.
   */
  void Tick(double *val_start_time);

  /*!
   * \brief Stop the timer for profiling subroutines and store results.
   * \param[in] val_start_time - the value of the start time.
   * \param[in] val_function_name - string for the name of the profiled subroutine.
   * \param[in] val_group_id - string for the name of the profiled subroutine.
   */
  void Tock(double val_start_time, const string& val_function_name, int val_group_id);

  /*!
   * \brief Write a CSV file containing the results of the profiling.
   */
  void SetProfilingCSV(void);

  /*!
   * \brief Start the timer for profiling subroutines.
   * \param[in] val_start_time - the value of the start time.
   */
  void GEMM_Tick(double *val_start_time) const;

  /*!
   * \brief Stop the timer for the GEMM profiling and store results.
   * \param[in] val_start_time - The value of the start time.
   * \param[in] M, N, K        - Matrix size of the GEMM call.
   */
  void GEMM_Tock(double val_start_time, int M, int N, int K) const;

  /*!
   * \brief Write a CSV file containing the results of the profiling.
   */
  void GEMMProfilingCSV(void);

  /*!
   * \brief Set freestream turbonormal for initializing solution.
   */
  void SetFreeStreamTurboNormal(const su2double* turboNormal);

  /*!
   * \brief Set freestream turbonormal for initializing solution.
   */
  const su2double* GetFreeStreamTurboNormal(void) const { return FreeStreamTurboNormal; }

  /*!
   * \brief Set multizone properties.
   */
  void SetMultizone(const CConfig *driver_config, const CConfig* const* config_container);

  /*!
   * \brief Get the verbosity level of the console output.
   * \return Verbosity level for the console output.
   */
  unsigned short GetConsole_Output_Verb(void) const { return Console_Output_Verb; }

  /*!
   * \brief Get the kind of marker analyze marker (area-averaged, mass flux averaged, etc).
   * \return Kind of average.
   */
  unsigned short GetKind_Average(void) const { return Kind_Average; }

  /*!
   * \brief Get the direct differentation method.
   * \return direct differentiation method.
   */
  unsigned short GetDirectDiff() const { return DirectDiff;}

  /*!
   * \brief Get the indicator whether we are solving an discrete adjoint problem.
   * \return the discrete adjoint indicator.
   */
  bool GetDiscrete_Adjoint(void) const { return DiscreteAdjoint; }

  /*!
   * \brief Get the number of subiterations while a ramp is applied.
   * \return Number of FSI subiters.
   */
  unsigned short GetnIterFSI_Ramp(void) const { return nIterFSI_Ramp; }

  /*!
   * \brief Get Aitken's relaxation parameter for static relaxation cases.
   * \return Aitken's relaxation parameters.
   */
  su2double GetAitkenStatRelax(void) const { return AitkenStatRelax; }

  /*!
   * \brief Get Aitken's maximum relaxation parameter for dynamic relaxation cases and first iteration.
   * \return Aitken's relaxation parameters.
   */
  su2double GetAitkenDynMaxInit(void) const { return AitkenDynMaxInit; }

  /*!
   * \brief Get Aitken's maximum relaxation parameter for dynamic relaxation cases and first iteration.
   * \return Aitken's relaxation parameters.
   */
  su2double GetAitkenDynMinInit(void) const { return AitkenDynMinInit; }

  /*!
   * \brief Decide whether to apply centrifugal forces to the model.
   */
  bool GetCentrifugalForce(void) const { return CentrifugalForce; }

  /*!
   * \brief Identifies if the mesh is matching or not (temporary, while implementing interpolation procedures).
   * \return <code>TRUE</code> if the mesh is matching, <code>FALSE</code> otherwise.
   */
  bool GetPseudoStatic(void) const { return PseudoStatic; }

  /*!
   * \brief Identifies if we want to restart from a steady or an unsteady solution.
   * \return <code>TRUE</code> if we restart from steady state solution, <code>FALSE</code> otherwise.
   */
  bool GetSteadyRestart(void) const { return SteadyRestart; }

  /*!
   * \brief Get the current instance.
   * \return Current instance identifier.
   */
  unsigned short GetiInst(void) const { return iInst; }

  /*!
   * \brief Set the current instance.
   * \param[in] iInst - current instance identifier.
   */
  void SetiInst(unsigned short val_iInst) { iInst = val_iInst; }

  /*!
   * \brief Get Newmark alpha parameter.
   * \return Value of the Newmark alpha parameter.
   */
  su2double GetNewmark_beta(void) const { return Newmark_beta; }

  /*!
   * \brief Get Newmark delta parameter.
   * \return Value of the Newmark delta parameter.
   */
  su2double GetNewmark_gamma(void) const { return Newmark_gamma; }

  /*!
   * \brief Get the number of integration coefficients provided by the user.
   * \return Number of integration coefficients.
   */
  unsigned short GetnIntCoeffs(void) const { return nIntCoeffs; }

  /*!
   * \brief Get the number of different materials for the elasticity solver.
   * \return Number of different materials.
   */
  unsigned short GetnElasticityMat(void) const { return nElasticityMod; }

  /*!
   * \brief Get the integration coefficients for the Generalized Alpha - Newmark integration integration scheme.
   * \param[in] val_coeff - Index of the coefficient.
   * \return Alpha coefficient for the Runge-Kutta integration scheme.
   */
  su2double Get_Int_Coeffs(unsigned short val_coeff) const { return Int_Coeffs[val_coeff]; }

  /*!
   * \brief Get the number of different values for the modulus of the electric field.
   * \return Number of different values for the modulus of the electric field.
   */
  unsigned short GetnElectric_Field(void) const { return nElectric_Field; }

  /*!
   * \brief Get the dimensionality of the electric field.
   * \return Number of integration coefficients.
   */
  unsigned short GetnDim_Electric_Field(void) const { return nDim_Electric_Field; }

  /*!
   * \brief Get the values for the electric field modulus.
   * \param[in] val_coeff - Index of the coefficient.
   * \return Alpha coefficient for the Runge-Kutta integration scheme.
   */
  su2double Get_Electric_Field_Mod(unsigned short val_coeff) const { return Electric_Field_Mod[val_coeff]; }

  /*!
   * \brief Set the values for the electric field modulus.
   * \param[in] val_coeff - Index of the electric field.
   * \param[in] val_el_field - Value of the electric field.
   */
  void Set_Electric_Field_Mod(unsigned short val_coeff, su2double val_el_field) { Electric_Field_Mod[val_coeff] = val_el_field; }

  /*!
   * \brief Get the direction of the electric field in reference configuration.
   * \param[in] val_coeff - Index of the coefficient.
   * \return Alpha coefficient for the Runge-Kutta integration scheme.
   */
  const su2double* Get_Electric_Field_Dir(void) const { return Electric_Field_Dir; }

  /*!
   * \brief Check if the user wants to apply the load as a ramp.
   * \return    <code>TRUE</code> means that the load is to be applied as a ramp.
   */
  bool GetRamp_Load(void) const { return Ramp_Load; }

  /*!
   * \brief Get the maximum time of the ramp.
   * \return    Value of the max time while the load is linearly increased
   */
  su2double GetRamp_Time(void) const { return Ramp_Time; }

  /*!
   * \brief Check if the user wants to apply the load as a ramp.
   * \return  <code>TRUE</code> means that the load is to be applied as a ramp.
   */
  bool GetRampAndRelease_Load(void) const { return RampAndRelease; }

  /*!
   * \brief Check if the user wants to apply the load as a ramp.
   * \return  <code>TRUE</code> means that the load is to be applied as a ramp.
   */
  bool GetSine_Load(void) const { return Sine_Load; }

  /*!
   * \brief Get the sine load properties.
   * \param[in] val_index - Index corresponding to the load boundary.
   * \return The pointer to the sine load values.
   */
  const su2double* GetLoad_Sine(void) const { return sineload_coeff; }

  /*!
   * \brief Get the kind of load transfer method we want to use for dynamic problems
   * \note This value is obtained from the config file, and it is constant
   *       during the computation.
   * \return Kind of transfer method for multiphysics problems
   */
  unsigned short GetDynamic_LoadTransfer(void) const { return Dynamic_LoadTransfer; }

  /*!
   * \brief Get the penalty weight value for the objective function.
   * \return  Penalty weight value for the reference geometry objective function.
   */
  su2double GetRefGeom_Penalty(void) const { return RefGeom_Penalty; }

  /*!
   * \brief Get the penalty weight value for the objective function.
   * \return  Penalty weight value for the reference geometry objective function.
   */
  su2double GetTotalDV_Penalty(void) const { return DV_Penalty; }

  /*!
   * \brief Get the maximum allowed VM stress and KS exponent for the stress penalty objective function.
   */
  array<su2double,2> GetStressPenaltyParam(void) const { return StressPenaltyParam; }

  /*!
   * \brief Get whether a predictor is used for FSI applications.
   * \return Bool: determines if predictor is used or not
   */
  bool GetPredictor(void) const { return Predictor; }

  /*!
   * \brief Get the order of the predictor for FSI applications.
   * \return Order of predictor
   */
  unsigned short GetPredictorOrder(void) const { return Pred_Order; }

  /*!
   * \brief Get boolean for using Persson's shock capturing method in Euler flow DG-FEM
   * \return Boolean for using Persson's shock capturing method in Euler flow DG-FEM
   */
  bool GetEulerPersson(void) const { return EulerPersson; }

  /*!
   * \brief Set boolean for using Persson's shock capturing method in Euler flow DG-FEM
   * \param[in] val_EulerPersson - Boolean for using Persson's shock capturing method in Euler flow DG-FEM
   */
  void SetEulerPersson(bool val_EulerPersson) { EulerPersson = val_EulerPersson; }

  /*!
   * \brief Get whether a relaxation parameter is used for FSI applications.
   * \return Bool: determines if relaxation parameter  is used or not
   */
  bool GetRelaxation(void) const { return Relaxation; }

  /*!
   * \brief Check if the simulation we are running is a FSI simulation
   * \return Value of the physical time in an unsteady simulation.
   */
  bool GetFSI_Simulation(void) const { return FSI_Problem || (nMarker_Fluid_Load > 0); }

  /*!
   * \brief Set that the simulation we are running is a multizone simulation
   * \param[in] MZ_problem - boolean that determines is Multizone_Problem is true/false.
   */
  void SetMultizone_Problem(bool MZ_problem) { Multizone_Problem = MZ_problem; }

  /*!
   * \brief Get whether the simulation we are running is a multizone simulation
   * \return Multizone_Problem - boolean that determines is Multizone_Problem is true/false.
   */
  bool GetMultizone_Problem(void) const { return Multizone_Problem; }

  /*!
   * \brief Get the ID for the FEA region that we want to compute the gradient for using direct differentiation
   * \return ID
   */
  unsigned short GetnID_DV(void) const { return nID_DV; }

  /*!
   * \brief Check if we want to apply an incremental load to the nonlinear structural simulation
   * \return <code>TRUE</code> means that the load is to be applied in increments.
   */
  bool GetIncrementalLoad(void) const { return IncrementalLoad; }

  /*!
   * \brief Get the number of increments for an incremental load.
   * \return Number of increments.
   */
  unsigned long GetNumberIncrements(void) const { return IncLoad_Nincrements; }

  /*!
   * \brief Get the value of the criteria for applying incremental loading.
   * \return Value of the log10 of the residual.
   */
  su2double GetIncLoad_Criteria(unsigned short val_var) const { return inc_crit[val_var]; }

  /*!
   * \brief Get the relaxation method chosen for the simulation
   * \return Value of the relaxation method
   */
  BGS_RELAXATION GetRelaxation_Method_BGS(void) const { return Kind_BGS_RelaxMethod; }

  /*!
   * \brief Get the kind of Riemann solver for the DG method (FEM flow solver).
   * \note This value is obtained from the config file, and it is constant during the computation.
   * \return Kind of Riemann solver for the DG method (FEM flow solver).
   */
  UPWIND GetRiemann_Solver_FEM(void) const { return Riemann_Solver_FEM; }

  /*!
   * \brief Get the factor applied during quadrature of straight elements.
   * \return The specified straight element quadrature factor.
   */
  su2double GetQuadrature_Factor_Straight(void) const { return Quadrature_Factor_Straight; }

  /*!
   * \brief Get the factor applied during quadrature of curved elements.
   * \return The specified curved element quadrature factor.
   */
  su2double GetQuadrature_Factor_Curved(void) const { return Quadrature_Factor_Curved; }

  /*!
   * \brief Get the factor applied during time quadrature for ADER-DG.
   * \return The specified ADER-DG time quadrature factor.
   */
  su2double GetQuadrature_Factor_Time_ADER_DG(void) const { return Quadrature_Factor_Time_ADER_DG; }

  /*!
   * \brief Function to make available the multiplication factor theta of the
   *        symmetrizing terms in the DG discretization of the viscous terms.
   * \return The specified factor for the DG discretization.
   */
  su2double GetTheta_Interior_Penalty_DGFEM(void) const { return Theta_Interior_Penalty_DGFEM; }

  /*!
   * \brief Function to make available the matrix size in vectorization in
            order to optimize the gemm performance.
   * \return The matrix size in this direction.
   */
  unsigned short GetSizeMatMulPadding(void) const { return sizeMatMulPadding; }

  /*!
   * \brief Function to make available whether or not the entropy must be computed.
   * \return The boolean whether or not the entropy must be computed.
   */
  bool GetCompute_Entropy(void) const { return Compute_Entropy; }

  /*!
   * \brief Function to make available whether or not the lumped mass matrix
            must be used for steady computations.
   * \return The boolean whether or not to use the lumped mass matrix.
   */
  bool GetUse_Lumped_MassMatrix_DGFEM(void) const { return Use_Lumped_MassMatrix_DGFEM; }

  /*!
   * \brief Function to make available whether or not only the exact Jacobian
   *        of the spatial discretization must be computed.
   * \return The boolean whether or not the Jacobian must be computed.
   */
  bool GetJacobian_Spatial_Discretization_Only(void) const { return Jacobian_Spatial_Discretization_Only; }

  /*!
   * \brief Get the interpolation method used for matching between zones.
   */
  INTERFACE_INTERPOLATOR GetKindInterpolation(void) const { return Kind_Interpolation; }

  /*!
   * \brief Get option of whether to use conservative interpolation between zones.
   */
  bool GetConservativeInterpolation(void) const { return ConservativeInterpolation && GetStructuralProblem(); }

  /*!
   * \brief Get the basis function to use for radial basis function interpolation for FSI.
   */
  RADIAL_BASIS GetKindRadialBasisFunction(void) const { return Kind_RadialBasisFunction; }

  /*!
   * \brief Get option of whether to use polynomial terms in Radial Basis Function interpolation.
   */
  bool GetRadialBasisFunctionPolynomialOption(void) const { return RadialBasisFunction_PolynomialOption; }

  /*!
   * \brief Get the basis function radius to use for radial basis function interpolation for FSI.
   */
  su2double GetRadialBasisFunctionParameter(void) const { return RadialBasisFunction_Parameter; }

  /*!
   * \brief Get the tolerance used to prune the interpolation matrix (making it sparser).
   */
  su2double GetRadialBasisFunctionPruneTol(void) const { return RadialBasisFunction_PruneTol; }

  /*!
   * \brief Get the number of donor points to use in Nearest Neighbor interpolation.
   */
  unsigned short GetNumNearestNeighbors(void) const { return NumNearestNeighbors; }

  /*!
   * \brief Get the kind of inlet face interpolation function to use.
   */
  inline INLET_SPANWISE_INTERP GetKindInletInterpolationFunction(void) const { return Kind_InletInterpolationFunction; }

  /*!
   * \brief Get the kind of inlet face interpolation data type.
   */
  inline INLET_INTERP_TYPE GetKindInletInterpolationType (void) const  { return Kind_Inlet_InterpolationType; }

  /*!
   * \brief Get whether to print inlet interpolated data or not.
   */
  bool GetPrintInlet_InterpolatedData(void) const { return PrintInlet_InterpolatedData; }

  /*!
   * \brief Get the amount of eigenvalue perturbation to be done
   * \return Value of the uq_delta_b parameter
   */
  su2double GetUQ_Delta_B(void) const { return uq_delta_b; }

  /*!
   * \brief Get the kind of eigenspace perturbation to be done
   * \return Value of the eig_val_comp
   */
  unsigned short GetEig_Val_Comp(void) const { return eig_val_comp; }

  /*!
   * \brief Get the underelaxation factor
   * \return Value of the uq_urlx parameter
   */
  su2double GetUQ_URLX(void) const { return uq_urlx; }

  /*!
   * \brief Get information about eigenspace perturbation
   * \return <code>TRUE</code> means eigenspace perterturbation will be used
   */
  bool GetUQ_Permute(void) const { return uq_permute; }

  /*!
   * \brief Get information about whether to use wall functions.
   * \return <code>TRUE</code> if wall functions are on; otherwise <code>FALSE</code>.
   */
  bool GetWall_Functions(void) const { return Wall_Functions; }

  /*!
   * \brief Get the AD support.
   */
  bool GetAD_Mode(void) const { return AD_Mode;}

  /*!
   * \brief Set the maximum velocity^2 in the domain for the incompressible preconditioner.
   * \param[in] Value of the maximum velocity^2 in the domain for the incompressible preconditioner.
   */
  void SetMax_Vel2(su2double val_max_vel2) { Max_Vel2 = val_max_vel2; }

  /*!
   * \brief Get the maximum velocity^2 in the domain for the incompressible preconditioner.
   * \return Value of the maximum velocity^2 in the domain for the incompressible preconditioner.
   */
  su2double GetMax_Vel2(void) const { return Max_Vel2; }

  /*!
   * \brief Set the sum of the bandwidth for writing binary restarts (to be averaged later).
   * \param[in] Sum of the bandwidth for writing binary restarts.
   */
  void SetRestart_Bandwidth_Agg(su2double val_restart_bandwidth_sum) { Restart_Bandwidth_Agg = val_restart_bandwidth_sum; }

  /*!
   * \brief Set the sum of the bandwidth for writing binary restarts (to be averaged later).
   * \return Sum of the bandwidth for writing binary restarts.
   */
  su2double GetRestart_Bandwidth_Agg(void) const { return Restart_Bandwidth_Agg; }

  /*!
   * \brief Get the Kind of Hybrid RANS/LES.
   * \return Value of Hybrid RANS/LES method.
   */
  unsigned short GetKind_HybridRANSLES(void) const { return Kind_HybridRANSLES; }

  /*!
   * \brief Get the Kind of Roe Low Dissipation Scheme for Unsteady flows.
   * \return Value of Low dissipation approach.
   */
  unsigned short GetKind_RoeLowDiss(void) const { return Kind_RoeLowDiss; }

  /*!
   * \brief Get the DES Constant.
   * \return Value of DES constant.
   */
  su2double GetConst_DES(void) const { return Const_DES; }

  /*!
   * \brief Get if AD preaccumulation should be performed.
   */
  bool GetAD_Preaccumulation(void) const { return AD_Preaccumulation;}

  /*!
   * \brief Get the heat equation.
   * \return YES if weakly coupled heat equation for inc. flow is enabled.
   */
  bool GetWeakly_Coupled_Heat(void) const { return Weakly_Coupled_Heat; }

  /*!
   * \brief Get the CHT couling method.
   * \return Kind of the method.
   */
  CHT_COUPLING GetKind_CHT_Coupling() const { return Kind_CHT_Coupling; }

  /*!
   * \brief Check if values passed to the BC_HeatFlux-Routine are already integrated.
   * \return YES if the passed values is the integrated heat flux over the marker's surface.
   */
  bool GetIntegrated_HeatFlux() const { return Integrated_HeatFlux; }

  /*!
   * \brief Get Compute Average.
   * \return YES if start computing averages
   */
  bool GetCompute_Average(void) const { return Compute_Average;}

  /*!
   * \brief Get the verification solution.
   * \return The verification solution to be used.
   */
  VERIFICATION_SOLUTION GetVerification_Solution(void) const { return Kind_Verification_Solution;}

  /*!
   * \brief Get topology optimization.
   */
  bool GetTopology_Optimization(void) const { return topology_optimization; }

  /*!
   * \brief Get name of output file for topology optimization derivatives.
   */
  string GetTopology_Optim_FileName(void) const { return top_optim_output_file; }

  /*!
   * \brief Get exponent for density-based stiffness penalization.
   */
  su2double GetSIMP_Exponent(void) const { return simp_exponent; }

  /*!
   * \brief Get lower bound for density-based stiffness penalization.
   */
  su2double GetSIMP_MinStiffness(void) const { return simp_minimum_stiffness; }

  /*!
   * \brief Number of kernels to use in filtering the design density field.
   */
  unsigned short GetTopology_Optim_Num_Kernels(void) const { return top_optim_nKernel; }

  /*!
   * \brief Get the i'th kernel to use, its parameter, and the radius.
   */
  void GetTopology_Optim_Kernel(const unsigned short iKernel, ENUM_FILTER_KERNEL &type,
                                su2double &param, su2double &radius) const {
    type = top_optim_kernels[iKernel];
    param = top_optim_kernel_params[iKernel];
    radius = top_optim_filter_radius[iKernel];
  }

  /*!
   * \brief Get the maximum "logical radius" (degree of neighborhood) to consider in the neighbor search.
   */
  unsigned short GetTopology_Search_Limit(void) const { return top_optim_search_lim; }

  /*!
   * \brief Get the type and parameter for the projection function used in topology optimization
   */
  void GetTopology_Optim_Projection(ENUM_PROJECTION_FUNCTION &type, su2double &param) const {
    type = top_optim_proj_type;  param = top_optim_proj_param;
  }

  /*!
   * \brief Get the filenames of the individual config files
   * \return File name of the config file for zone "index"
   */
  string GetConfigFilename(unsigned short index) const { return Config_Filenames[index]; }

  /*!
   * \brief Get the number of config files
   * \return Number of config filenames in CONFIG_LIST
   */
  unsigned short GetnConfigFiles(void) const { return nConfig_Files; }

  /*!
   * \brief Check if the multizone problem is solved for time domain.
   * \return YES if time-domain is considered.
   */
  bool GetTime_Domain(void) const { return Time_Domain; }

  /*!
   * \brief Get the number of inner iterations
   * \return Number of inner iterations on each multizone block
   */
  unsigned long GetnInner_Iter(void) const { return nInnerIter; }

  /*!
   * \brief Get the number of outer iterations
   * \return Number of outer iterations for the multizone problem
   */
  unsigned long GetnOuter_Iter(void) const { return nOuterIter; }

  /*!
   * \brief Get the number of time iterations
   * \return Number of time steps run
   */
  unsigned long GetnTime_Iter(void) const { return nTimeIter; }

  /*!
   * \brief Set the number of time iterations
   * \param[in] val_iter - Number of time steps run
   */
  void SetnTime_Iter(unsigned long val_iter) { nTimeIter = val_iter; }

  /*!
   * \brief Get the restart iteration
   * \return Iteration for the restart of multizone problems
   */
  unsigned long GetRestart_Iter(void) const { return Restart_Iter; }

  /*!
   * \brief Get the time step for multizone problems
   * \return Time step for multizone problems, it is set on all the zones
   */
  su2double GetTime_Step(void) const { return Time_Step; }

  /*!
   * \brief Get the maximum simulation time for time-domain problems
   * \return Simulation time for multizone problems, it is set on all the zones
   */
  su2double GetMax_Time(void) const { return Max_Time; }

  /*!
   * \brief Get the level of MPI communications to be performed.
   * \return Level of MPI communications.
   */
  unsigned short GetComm_Level(void) const { return Comm_Level; }

  /*!
   * \brief Check if the mesh read supports multiple zones.
   * \return YES if multiple zones can be contained in the mesh file.
   */
  bool GetMultizone_Mesh(void) const { return Multizone_Mesh; }

  /*!
   * \brief Check if the mesh read supports multiple zones.
   * \return YES if multiple zones can be contained in the mesh file.
   */
  bool GetMultizone_Residual(void) const { return Multizone_Residual; }

  /*!
   * \brief Get the Kind of Radiation model applied.
   * \return Kind of radiation model used.
   */
  RADIATION_MODEL GetKind_RadiationModel(void) const { return Kind_Radiation; }

  /*!
   * \brief Get the Kind of P1 initialization method applied.
   * \return Kind of P1 initialization method used.
   */
  P1_INIT GetKind_P1_Init(void) const { return Kind_P1_Init; }

  /*!
   * \brief Get the value of the absorption coefficient of the medium.
   * \return Value of the absorption coefficient of the medium.
   */
  su2double GetAbsorption_Coeff(void) const { return Absorption_Coeff; }

  /*!
   * \brief Get the value of the scattering coefficient of the medium.
   * \return Value of the scattering coefficient of the medium.
   */
  su2double GetScattering_Coeff(void) const { return Scattering_Coeff; }

  /*!
   * \brief Get the wall emissivity at a boundary.
   * \param[in] val_index - Index corresponding to the boundary.
   * \return The wall emissivity.
   */
  su2double GetWall_Emissivity(const string& val_index) const;

  /*!
   * \brief Get if boundary is strong or weak.
   * \param[in] val_index - Index corresponding to the boundary.
   * \return true if strong BC.
   */
  bool GetMarker_StrongBC(const string& val_index) const;

  /*!
   * \brief Get the value of the CFL condition for radiation solvers.
   * \return Value of the CFL condition for radiation solvers.
   */
  su2double GetCFL_Rad(void) const { return CFL_Rad; }

  /*!
   * \brief Determines if radiation needs to be incorporated to the analysis.
   * \return Radiation boolean
   */
  bool AddRadiation(void) const { return Radiation; }

  /*!
   * \brief Check if the convergence history of each individual zone is written to screen
   * \return YES if the zone convergence history of each individual zone must be written to screen
   */
  bool GetWrt_ZoneConv(void) const { return Wrt_ZoneConv; }

  /*!
   * \brief Check if the convergence history of each individual zone is written to file
   * \return YES if the zone convergence history of each individual zone must be written to file
   */
  bool GetWrt_ZoneHist(void) const { return Wrt_ZoneHist; }

  /*!
   * \brief Check if the special output is written
   * \return YES if the special output is written.
   */
  bool GetSpecial_Output(void) const { return SpecialOutput; }

  /*!
   * \brief Check if the forces breakdown file is written
   * \return YES if the forces breakdown file is written.
   */
  bool GetWrt_ForcesBreakdown(void) const { return Wrt_ForcesBreakdown; }

  /*!
   * \brief Get the number of grid points in the analytic RECTANGLE or BOX grid in the specified coordinate direction.
   * \return Number of grid points in the analytic RECTANGLE or BOX grid in the specified coordinate direction.
   */
  short GetMeshBoxSize(unsigned short val_iDim) const { return Mesh_Box_Size[val_iDim]; }

  /*!
   * \brief Get the length of the analytic RECTANGLE or BOX grid in the specified coordinate direction.
   * \return Length the analytic RECTANGLE or BOX grid in the specified coordinate direction.
   */
  su2double GetMeshBoxLength(unsigned short val_iDim) const { return mesh_box_length[val_iDim]; }

  /*!
   * \brief Get the offset from 0.0 of the analytic RECTANGLE or BOX grid in the specified coordinate direction.
   * \return Offset from 0.0 the analytic RECTANGLE or BOX grid in the specified coordinate direction.
   */
  su2double GetMeshBoxOffset(unsigned short val_iDim) const { return mesh_box_offset[val_iDim]; }

  /*!
   * \brief Get the polynomial degree of the FEM solution for the analytic RECTANGLE or BOX.
   * \return The polynomial degree of the FEM solution.
   */
  unsigned short GetMeshBoxPSolFEM(void) const { return Mesh_Box_PSolFEM; }

  /*!
   * \brief Get the number of screen output variables requested (maximum 6)
   */
  unsigned short GetnScreenOutput(void) const { return nScreenOutput; }

  /*!
   * \brief Get the screen output field iField
   */
  string GetScreenOutput_Field(unsigned short iField) const { return ScreenOutput[iField]; }

  /*!
   * \brief Get the number of history output variables requested
   */
  unsigned short GetnHistoryOutput(void) const { return nHistoryOutput; }

  /*!
   * \brief Get the history output field iField
   */
  string GetHistoryOutput_Field(unsigned short iField) const { return HistoryOutput[iField]; }

  /*!
   * \brief Get the number of history output variables requested
   */
  unsigned short GetnVolumeOutput(void) const { return nVolumeOutput; }

  /*!
   * \brief Get the history output field iField
   */
  string GetVolumeOutput_Field(unsigned short iField) const { return VolumeOutput[iField]; }

  /*!
  * \brief Get the convergence fields for monitoring
  * \param[in] iField - Index of the field
  * return Field name for monitoring convergence
  */
  string GetConv_Field(unsigned short iField) const { return ConvField[iField]; }

  /*!
   * \brief Get functional that is going to be used to evaluate the convergence of the windowed time average of the unsteady problem.
   * \param[in] iField - Index of the field
   * \return Field name for monitoring convergence
   */
  string GetWndConv_Field(unsigned short iField) const { return WndConvField[iField]; }

  /*!
   * \brief Get the number of iterations that are considered in the Cauchy convergence criteria for the windowed time average of the unsteady problem.
   * \return Number of elements in the Cauchy criteria windowed time average of the unsteady problem.
   */
  unsigned short GetWnd_Cauchy_Elems(void) const { return Wnd_Cauchy_Elems; }

  /*!
   * \brief Get the value of convergence criteria for the Cauchy method for the time averaged
   *        windowed objective functions for unsteady flows
   * \return Value of the convergence criteria.
   */
  su2double GetWnd_Cauchy_Eps(void) const { return Wnd_Cauchy_Eps; }

  /*!
   * \brief Get the number of iterations that are not considered in the convergence criteria for the windowed average output function
   * \return Number of iterations before starting with the convergence criteria for the windowed average output function.
   */
  unsigned long  GetWnd_StartConv_Iter(void) const { return Wnd_StartConv_Iter; }

  /*!
   * \brief Get the boolean value, whether the the Cauchy method for the time averaged
   *        windowed objective functions for unsteady flows is used or not.
   * \return Boolean value, if the criterion is used.
   */
  bool GetWnd_Cauchy_Crit(void) const { return Wnd_Cauchy_Crit; }

  /*!
  * \brief Get the number of convergence monitoring fields for time convergence monitoring.
  * return Number of convergence monitoring fields.
  */
  unsigned short GetnWndConv_Field() const { return nWndConvField; }

  /*!
  * \brief Get the number of convergence monitoring fields for inner convergence monitoring.
  * return Number of convergence monitoring fields.
  */
  unsigned short GetnConv_Field() const { return nConvField; }

  /*!
   * \brief Set the start time to track a phase of the code (preprocessing, compute, output).
   * \param[in] Value of the start time to track a phase of the code.
   */
  void Set_StartTime(su2double starttime) { StartTime = starttime; }

  /*!
   * \brief Get the start time to track a phase of the code (preprocessing, compute, output).
   * \return Value of the start time to track a phase of the code.
   */
  su2double Get_StartTime() const { return StartTime; }

  /*!
   * \brief GetHistory_Wrt_Freq_Inner
   * \return
   */
  unsigned long GetHistory_Wrt_Freq(unsigned short iter) const { return HistoryWrtFreq[iter];}

  /*!
   * \brief SetHistory_Wrt_Freq_Inner
   * \param[in] iter: index for Time (0), Outer (1), or Inner (2) iterations
   * \param[in] nIter: Number of iterations
   */
  void SetHistory_Wrt_Freq(unsigned short iter, unsigned long nIter) { HistoryWrtFreq[iter] = nIter;}

  /*!
   * \brief GetScreen_Wrt_Freq_Inner
   * \param[in] iter: index for Time (0), Outer (1), or Inner (2) iterations
   * \return
   */
  unsigned long GetScreen_Wrt_Freq(unsigned short iter) const { return ScreenWrtFreq[iter]; }

  /*!
   * \brief SetScreen_Wrt_Freq_Inner
   * \param[in] iter: index for Time (0), Outer (1), or Inner (2) iterations
   * \param[in] nIter: Number of iterations
   */
  void SetScreen_Wrt_Freq(unsigned short iter, unsigned long nIter) { ScreenWrtFreq[iter] = nIter; }

  /*!
   * \brief GetVolumeOutputFiles
   */
  const OUTPUT_TYPE* GetVolumeOutputFiles() const { return VolumeOutputFiles; }

  /*!
   * \brief GetnVolumeOutputFiles
   */
  unsigned short GetnVolumeOutputFiles() const { return nVolumeOutputFiles; }

  /*!
   * \brief GetVolumeOutputFrequency
   * \param[in] iFile: index of file number for which the writing frequency needs to be returned.
   */
  unsigned long GetVolumeOutputFrequency(unsigned short iFile) const { return VolumeOutputFrequencies[iFile]; }

  /*!
   * \brief Get the desired factorization frequency for PaStiX
   * \return Number of calls to 'Build' that trigger re-factorization.
   */
  unsigned long GetPastixFactFreq(void) const { return pastix_fact_freq; }

  /*!
   * \brief Get the desired level of verbosity for PaStiX
   * \return 0 - Quiet, 1 - During factorization and cleanup, 2 - Even more detail.
   */
  unsigned short GetPastixVerbLvl(void) const { return pastix_verb_lvl; }

  /*!
   * \brief Get the desired level of fill for the PaStiX ILU
   * \return Level of fill.
   */
  unsigned short GetPastixFillLvl(void) const { return pastix_fill_lvl; }

  /*!
   * \brief Check if an option is present in the config file
   * \param[in] - Name of the option
   * \return <TRUE> if option was set in the config file
   */
  bool OptionIsSet(string option) const { return all_options.find(option) == all_options.end(); }

  /*!
   * \brief Get the name of the current case
   * \return the case name
   */
  const string& GetCaseName() const { return caseName; }

  /*!
   * \brief Get the number of threads per rank to use for ILU and LU_SGS preconditioners.
   * \return Number of threads per rank.
   */
  unsigned long GetLinear_Solver_Prec_Threads(void) const { return Linear_Solver_Prec_Threads; }

  /*!
   * \brief Get the size of the edge groups colored for OpenMP parallelization of edge loops.
   */
  unsigned long GetEdgeColoringGroupSize(void) const { return edgeColorGroupSize; }

  /*!
   * \brief Check if the discrete adjoint is allowed to relax the coloring, that is, allow smaller edge color group sizes and allow more colors.
   */
  bool GetEdgeColoringRelaxDiscAdj() const { return edgeColoringRelaxDiscAdj; }

  /*!
   * \brief Get the ParMETIS load balancing tolerance.
   */
  passivedouble GetParMETIS_Tolerance() const { return SU2_TYPE::GetValue(ParMETIS_tolerance); }

  /*!
   * \brief Get the ParMETIS load balancing weight for points.
   */
  long GetParMETIS_PointWeight() const { return ParMETIS_pointWgt; }

  /*!
   * \brief Get the ParMETIS load balancing weight for edges
   */
  long GetParMETIS_EdgeWeight() const { return ParMETIS_edgeWgt; }

  /*!
   * \brief Find the marker index (if any) that is part of a given interface pair.
   * \param[in] iInterface - Number of the interface pair being tested, starting at 0.
   * \return -1 if (on this mpi rank) the zone defined by config is not part of the interface.
   */
  short FindInterfaceMarker(unsigned short iInterface) const;

  /*!
   * \brief Get whether or not to save solution data to libROM.
   * \return True if specified in config file.
   */
  bool GetSave_libROM(void) const {return libROM; }

  /*!
   * \brief Get the name of the file for libROM to save.
   * \return Filename prefix for libROM to save to (default: "su2").
   */
  string GetlibROMbase_FileName(void) const { return libROMbase_FileName; }

  /*!
   * \brief Static or incremental toggle for POD basis generation type.
   * \return Type of POD generation type
   */
  POD_KIND GetKind_PODBasis(void) const { return POD_Basis_Gen; }

  /*!
   * \brief Get maximum number of POD basis dimensions (default: 100).
   * \return Maximum number of POD basis vectors.
   */
  unsigned short GetMax_BasisDim(void) const { return maxBasisDim; }

  /*!
   * \brief Get frequency of unsteady time steps to save (default: 1).
   * \return Save frequency for unsteady time steps.
   */
  unsigned short GetRom_SaveFreq(void) const { return rom_save_freq; }

  /*!
   * \brief Check if the gradient smoothing is active
   * \return true means that smoothing is applied to the sensitivities
   */
  bool GetSmoothGradient(void) const {return SmoothGradient; }

  /*!
   * \brief Gets the factor epsilon in front of the Laplace term
   * \return epsilon
   */
  su2double GetSmoothingEps1(void) const { return SmoothingEps1; }

  /*!
   * \brief Gets the factor zeta in front of the identity term
   * \return zeta
   */
  su2double GetSmoothingEps2(void) const { return SmoothingEps2; }

  /*!
   * \brief Check if we split in the dimensions
   * \return true means that smoothing is for each dimension separate
   */
  bool GetSmoothSepDim(void) const { return SmoothSepDim; }

  /*!
   * \brief Check if we assemble the operator on the surface
   * \return true means that smoothing is done on the surface level
   */
  bool GetSmoothOnSurface(void) const { return SmoothOnSurface; }

  /*!
   * \brief Check if we use zero Dirichlet boundarys on the bound of the surface
   * \return true means that we use zero Dirichlet boundary
   */
  bool GetDirichletSurfaceBound(void) const { return SmoothDirichletSurfaceBound; }

  /*!
   * \brief The modus of operation for the Sobolev solver
   * \return returns on what level we operate
   */
  ENUM_SOBOLEV_MODUS GetSobMode(void) const { return SmoothNumMode; }

  /*!
   * \brief Get the name of the file with the hessian of the objective function.
   * \return Name of the file with the hessian of the objective function.
   */
  string GetObjFunc_Hess_FileName(void) const { return ObjFunc_Hess_FileName; }

  /*!
   * \brief Get min error of the linear solver for the gradient smoothing.
   * \return Min error of the linear solver for the gradient smoothing.
   */
  su2double GetGrad_Linear_Solver_Error(void) const { return Grad_Linear_Solver_Error; }

  /*!
   * \brief Get the kind of solver for the gradient smoothing.
   * \return Numerical solver for the gradient smoothing.
   */
  unsigned short GetKind_Grad_Linear_Solver(void) const { return Kind_Grad_Linear_Solver; }

  /*!
   * \brief Get the kind of preconditioner for the gradient smoothing.
   * \return Numerical preconditioner for the gradient smoothing.
   */
  unsigned short GetKind_Grad_Linear_Solver_Prec(void) const { return Kind_Grad_Linear_Solver_Prec; }

  /*!
   * \brief Get max number of iterations of the for the gradient smoothing.
   * \return Max number of iterations of the linear solver for the gradient smoothing.
   */
  unsigned long GetGrad_Linear_Solver_Iter(void) const { return Grad_Linear_Solver_Iter; }

  /*!
   * \brief Get parsed SST option data structure.
   * \return SST option data structure.
   */
  SST_ParsedOptions GetSSTParsedOptions() const { return sstParsedOptions; }

  /*!
   * \brief Get parsed SA option data structure.
   * \return SA option data structure.
   */
  SA_ParsedOptions GetSAParsedOptions() const { return saParsedOptions; }

  /*!
   * \brief Get parsed LM option data structure.
   * \return LM option data structure.
   */
  LM_ParsedOptions GetLMParsedOptions() const { return lmParsedOptions; }

<<<<<<< HEAD
  /*!
   * \brief Get the kind of the turbulence model.
   * \return Kind of the turbulence model.
   */
  bool GetBoolTurbModelSST(void) const { return (Kind_Turb_Model == TURB_MODEL::SST); }

    /*!
   * \brief Check if error estimation is being carried out
   * \return <code>TRUE<\code> if error estimation is taking place
  */
  bool GetCompute_Metric(void) const { return Compute_Metric; }

  /*!
   * \brief Check if goal-oriented error estimation is being carried out
   * \return <code>TRUE<\code> if goal-oriented error estimation is taking place
  */
  bool GetGoal_Oriented_Metric(void) const { return (Adap_Sensor[0] == "GOAL"); }

  /*!
   * \brief Get the kind of method for computation of Hessians used for anisotropy.
   * \return Numerical method for computation of Hessians used for anisotropy.
   */
  unsigned short GetKind_Hessian_Method(void) const { return Kind_Hessian_Method; }

  /*!
   * \brief Get adaptation sensor
   */
  string GetAdap_Sensor(unsigned short iSens) const { return Adap_Sensor[iSens]; }

  /*!
   * \brief Get number of adaptation sensors
   */
  unsigned short GetnAdap_Sensor(void) const { return nAdap_Sensor; }

  /*!
   * \brief Get adaptation norm value (Lp)
   */
  su2double GetAdap_Norm(void) const { return Adap_Norm; }

  /*!
   * \brief Get maximum cell size
   * \return Maximum cell size
   */
  su2double GetAdap_Hmax(void) const { return Adap_Hmax; }

  /*!
   * \brief Get minimum cell size
   * \return Minimum cell size
   */
  su2double GetAdap_Hmin(void) const { return Adap_Hmin; }

  /*!
   * \brief Get maximum cell aspect ratio
   * \return Maximum cell aspect ratio
   */
  su2double GetAdap_ARmax(void) const { return Adap_ARmax; }

  /*!
   * \brief Get constraint complexity
   * \return Mesh complexity
   */
  unsigned long GetAdap_Complexity(void) const { return Adap_Complexity; }
=======

  /*!
   * \brief Get parsed option data structure for data-driven fluid model.
   * \return option data structure for data-driven fluid model.
   */
  const DataDrivenFluid_ParsedOptions& GetDataDrivenParsedOptions() const { return datadriven_ParsedOptions; }

  /*!
   * \brief Get parsed option data structure for the flamelet fluid model.
   * \return option data structure for the flamelet fluid model.
   */
  const FluidFlamelet_ParsedOptions& GetFlameletParsedOptions() const { return flamelet_ParsedOptions; }
>>>>>>> a0ab3da9

};<|MERGE_RESOLUTION|>--- conflicted
+++ resolved
@@ -699,11 +699,8 @@
   unsigned long StartConv_Iter;       /*!< \brief Start convergence criteria at iteration. */
   su2double Cauchy_Eps;               /*!< \brief Epsilon used for the convergence. */
   bool Restart,                       /*!< \brief Restart solution (for direct, adjoint, and linearized problems).*/
-<<<<<<< HEAD
   Restart_CFL,                        /*!< \brief Restart CFL (for direct, adjoint, and linearized problems).*/
-=======
   Wrt_Restart_Compact,                /*!< \brief Write compact restart files with minimum nr. of variables. */
->>>>>>> a0ab3da9
   Read_Binary_Restart,                /*!< \brief Read binary SU2 native restart files.*/
   Wrt_Restart_Overwrite,              /*!< \brief Overwrite restart files or append iteration number.*/
   Wrt_Surface_Overwrite,              /*!< \brief Overwrite surface output files or append iteration number.*/
@@ -9847,7 +9844,6 @@
    */
   LM_ParsedOptions GetLMParsedOptions() const { return lmParsedOptions; }
 
-<<<<<<< HEAD
   /*!
    * \brief Get the kind of the turbulence model.
    * \return Kind of the turbulence model.
@@ -9910,7 +9906,7 @@
    * \return Mesh complexity
    */
   unsigned long GetAdap_Complexity(void) const { return Adap_Complexity; }
-=======
+
 
   /*!
    * \brief Get parsed option data structure for data-driven fluid model.
@@ -9923,6 +9919,5 @@
    * \return option data structure for the flamelet fluid model.
    */
   const FluidFlamelet_ParsedOptions& GetFlameletParsedOptions() const { return flamelet_ParsedOptions; }
->>>>>>> a0ab3da9
 
 };