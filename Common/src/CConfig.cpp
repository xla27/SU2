--- conflicted
+++ resolved
@@ -1174,13 +1174,10 @@
 
   /*!\brief RESTART_SOL \n DESCRIPTION: Restart solution from native solution file \n Options: NO, YES \ingroup Config */
   addBoolOption("RESTART_SOL", Restart, false);
-<<<<<<< HEAD
   /*!\brief RESTART_CFL \n DESCRIPTION: Restart CFL from value stored in native solution file \n Options: NO, YES \ingroup Config */
   addBoolOption("RESTART_CFL", Restart_CFL, false);
-=======
   /*!\brief WRT_RESTART_COMPACT \n DESCRIPTION: Minimize the size of restart files \n Options: NO, YES \ingroup Config */
   addBoolOption("WRT_RESTART_COMPACT", Wrt_Restart_Compact, true);
->>>>>>> a0ab3da9
   /*!\brief BINARY_RESTART \n DESCRIPTION: Read binary SU2 native restart files. \n Options: YES, NO \ingroup Config */
   addBoolOption("READ_BINARY_RESTART", Read_Binary_Restart, true);
   /*!\brief WRT_RESTART_OVERWRITE \n DESCRIPTION: overwrite restart files or append iteration number. \n Options: YES, NO \ingroup Config */
@@ -5697,7 +5694,6 @@
     SU2_MPI::Error("BOUNDED_SCALAR discretization can only be used for incompressible problems.", CURRENT_FUNCTION);
   }
 
-<<<<<<< HEAD
   /*--- Checks for mesh adaptation ---*/
   if (Compute_Metric) {
     /*--- Check that sensor is valid ---*/
@@ -5731,8 +5727,6 @@
       }
     }
   }
-=======
->>>>>>> a0ab3da9
 }
 
 void CConfig::SetMarkers(SU2_COMPONENT val_software) {
