--- conflicted
+++ resolved
@@ -5545,17 +5545,11 @@
   nMarker_HeatFlux + nMarker_HeatTransfer +
   nMarker_EngineInflow + nMarker_EngineExhaust + nMarker_Internal +
   nMarker_Supersonic_Inlet + nMarker_Supersonic_Outlet + nMarker_Displacement + nMarker_Load +
-<<<<<<< HEAD
   nMarker_Custom + nMarker_Damper + nMarker_Fluid_Load +
   nMarker_Clamped + nMarker_Load_Dir + nMarker_Disp_Dir +
-  nMarker_ActDiskInlet + nMarker_ActDiskOutlet + nMarker_ZoneInterface;
-=======
-  nMarker_FlowLoad + nMarker_Custom + nMarker_Damper + nMarker_Fluid_Load +
-  nMarker_Clamped + nMarker_Load_Sine + nMarker_Load_Dir + nMarker_Disp_Dir +
   nMarker_ActDiskInlet + nMarker_ActDiskOutlet +
   nMarker_ActDiskBemInlet + nMarker_ActDiskBemOutlet +
   nMarker_ZoneInterface;
->>>>>>> a8c5e152
 
   /*--- Add the possible send/receive domains ---*/
 
