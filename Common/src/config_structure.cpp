/*!
 * \file config_structure.cpp
 * \brief Main file for managing the config file
 * \author F. Palacios, T. Economon, B. Tracey
 * \version 3.2.9 "eagle"
 *
 * SU2 Lead Developers: Dr. Francisco Palacios (Francisco.D.Palacios@boeing.com).
 *                      Dr. Thomas D. Economon (economon@stanford.edu).
 *
 * SU2 Developers: Prof. Juan J. Alonso's group at Stanford University.
 *                 Prof. Piero Colonna's group at Delft University of Technology.
 *                 Prof. Nicolas R. Gauger's group at Kaiserslautern University of Technology.
 *                 Prof. Alberto Guardone's group at Polytechnic University of Milan.
 *                 Prof. Rafael Palacios' group at Imperial College London.
 *
 * SU2 is free software; you can redistribute it and/or
 * modify it under the terms of the GNU Lesser General Public
 * License as published by the Free Software Foundation; either
 * version 2.1 of the License, or (at your option) any later version.
 *
 * SU2 is distributed in the hope that it will be useful,
 * but WITHOUT ANY WARRANTY; without even the implied warranty of
 * MERCHANTABILITY or FITNESS FOR A PARTICULAR PURPOSE. See the GNU
 * Lesser General Public License for more details.
 *
 * You should have received a copy of the GNU Lesser General Public
 * License along with SU2. If not, see <http://www.gnu.org/licenses/>.
 */

#include "../include/config_structure.hpp"

CConfig::CConfig(char case_filename[MAX_STRING_SIZE], unsigned short val_software, unsigned short val_iZone, unsigned short val_nZone, unsigned short val_nDim, unsigned short verb_level) {

  int rank = MASTER_NODE;
#ifdef HAVE_MPI
  MPI_Comm_rank(MPI_COMM_WORLD, &rank);
#endif

  /*--- Initialize pointers to Null---*/
  
  SetPointersNull();

  /*--- Reading config options  ---*/
  
  SetConfig_Options(val_iZone, val_nZone);

  /*--- Parsing the config file  ---*/
  
  SetConfig_Parsing(case_filename);

  /*--- Configuration file postprocessing ---*/

  SetPostprocessing(val_software, val_iZone, val_nDim);

  /*--- Configuration file boundaries/markers setting ---*/
  
  SetMarkers(val_software);

  /*--- Configuration file output ---*/

  if ((rank == MASTER_NODE) && (verb_level == VERB_HIGH) && (val_iZone != 1))
    SetOutput(val_software, val_iZone);

}

CConfig::CConfig(char case_filename[MAX_STRING_SIZE], unsigned short val_software) {
  
  /*--- Initialize pointers to Null---*/
  
  SetPointersNull();

  /*--- Reading config options  ---*/
  
  SetConfig_Options(1, 1);

  /*--- Parsing the config file  ---*/
  
  SetConfig_Parsing(case_filename);

  /*--- Configuration file postprocessing ---*/
  
  SetPostprocessing(val_software, 1, 1);
  
}

CConfig::CConfig(char case_filename[MAX_STRING_SIZE], CConfig *config) {
  
  bool runtime_file = false;
  
  /*--- Reading config options  ---*/
  
  SetRunTime_Options();
  
  /*--- Parsing the config file  ---*/
  
  runtime_file = SetRunTime_Parsing(case_filename);
  
  /*--- Update config file ---*/
  
  if (runtime_file) {
    config->SetnExtIter(nExtIter);
  }

}

void CConfig::SetPointersNull(void) {

  /*--- Marker Pointers ---*/

  Marker_Euler=NULL;          Marker_FarField=NULL;         Marker_Custom=NULL;
  Marker_SymWall=NULL;        Marker_Pressure=NULL;         Marker_PerBound=NULL;
  Marker_PerDonor=NULL;       Marker_NearFieldBound=NULL;   Marker_InterfaceBound=NULL;
  Marker_Dirichlet=NULL;      Marker_Dirichlet_Elec=NULL;   Marker_Inlet=NULL;
  Marker_Supersonic_Inlet=NULL;    Marker_Outlet=NULL;      Marker_Out_1D=NULL;
  Marker_Isothermal=NULL;     Marker_HeatFlux=NULL;         Marker_EngineInflow=NULL;
  Marker_EngineBleed=NULL;  Marker_Supersonic_Outlet=NULL;
  Marker_IsothermalCatalytic=NULL; Marker_IsothermalNonCatalytic=NULL;
  Marker_HeatFluxNonCatalytic=NULL; Marker_HeatFluxCatalytic=NULL;
  Marker_EngineExhaust=NULL; Marker_Displacement=NULL;     Marker_Load=NULL;
  Marker_Load_Dir=NULL;   	  Marker_Load_Sine=NULL; 		Marker_Clamped=NULL;
  Marker_FlowLoad=NULL;       Marker_Neumann=NULL;          Marker_Neumann_Elec=NULL;
  Marker_All_TagBound=NULL;        Marker_CfgFile_TagBound=NULL;       Marker_All_KindBC=NULL;
  Marker_CfgFile_KindBC=NULL;    Marker_All_SendRecv=NULL; Marker_All_PerBound=NULL;
  Marker_FSIinterface=NULL;

  /*--- Boundary Condition settings ---*/

  Dirichlet_Value=NULL;       Exhaust_Temperature_Target=NULL;
  Exhaust_Pressure_Target=NULL;         Inlet_Ttotal=NULL;            Inlet_Ptotal=NULL;
  Inlet_FlowDir=NULL;         Inlet_Temperature=NULL;       Inlet_Pressure=NULL;
  Inlet_Velocity=NULL;        Inflow_Mach_Target=NULL;     Inflow_Mach=NULL;
  Inflow_Pressure=NULL;       Bleed_Temperature_Target=NULL;       Bleed_Temperature=NULL;
  Bleed_MassFlow_Target=NULL; Bleed_MassFlow=NULL;          Exhaust_Pressure=NULL; Exhaust_Temperature=NULL;
  Bleed_Pressure=NULL;        Outlet_Pressure=NULL;         Isothermal_Temperature=NULL;
  Heat_Flux=NULL;             Displ_Value=NULL;             Load_Value=NULL;
  FlowLoad_Value=NULL;        Periodic_RotCenter=NULL;      Periodic_RotAngles=NULL;
  Periodic_Translation=NULL;  Periodic_Center=NULL;         Periodic_Rotation=NULL;
  Periodic_Translate=NULL;    Wall_Catalycity=NULL;

  Load_Dir=NULL;	          Load_Dir_Value=NULL;          Load_Dir_Multiplier=NULL;
  Load_Sine_Dir=NULL;	      Load_Sine_Amplitude=NULL;     Load_Sine_Frequency=NULL;

  /*--- Miscellaneous/unsorted ---*/

  Aeroelastic_plunge=NULL;    Aeroelastic_pitch=NULL;
  MassFrac_FreeStream=NULL;
  Velocity_FreeStream=NULL;
  RefOriginMoment=NULL;     RefOriginMoment_X=NULL;  RefOriginMoment_Y=NULL;
  RefOriginMoment_Z=NULL;   CFL_AdaptParam=NULL;            CFL=NULL;
  PlaneTag=NULL;
  Kappa_Flow=NULL;    Kappa_AdjFlow=NULL;  Kappa_TNE2=NULL;
  Kappa_AdjTNE2=NULL;  Kappa_LinFlow=NULL;
  Section_Location=NULL;
  U_FreeStreamND=NULL;

  /*--- Moving mesh pointers ---*/

  Kind_GridMovement = NULL;
  Motion_Origin_X = NULL;     Motion_Origin_Y = NULL;     Motion_Origin_Z = NULL;
  Translation_Rate_X = NULL;  Translation_Rate_Y = NULL;  Translation_Rate_Z = NULL;
  Rotation_Rate_X = NULL;     Rotation_Rate_Y = NULL;     Rotation_Rate_Z = NULL;
  Pitching_Omega_X = NULL;    Pitching_Omega_Y = NULL;    Pitching_Omega_Z = NULL;
  Pitching_Ampl_X = NULL;     Pitching_Ampl_Y = NULL;     Pitching_Ampl_Z = NULL;
  Pitching_Phase_X = NULL;    Pitching_Phase_Y = NULL;    Pitching_Phase_Z = NULL;
  Plunging_Omega_X = NULL;    Plunging_Omega_Y = NULL;    Plunging_Omega_Z = NULL;
  Plunging_Ampl_X = NULL;     Plunging_Ampl_Y = NULL;     Plunging_Ampl_Z = NULL;
  RefOriginMoment_X = NULL;   RefOriginMoment_Y = NULL;   RefOriginMoment_Z = NULL;
  MoveMotion_Origin = NULL;

  /*--- Variable initialization ---*/
  
  ExtIter = 0;
  IntIter = 0;
  
  /*--- Reacting chemistry, collisions, plasma ---*/

  Reactions=NULL;                 Omega00=NULL;               Omega11=NULL;
  Gas_Composition=NULL;           Enthalpy_Formation=NULL;    Blottner=NULL;
  Species_Ref_Temperature=NULL;   Species_Ref_Viscosity=NULL; nElStates=NULL;
  CharElTemp=NULL;                degen=NULL;
  Molar_Mass=NULL;                Particle_Mass=NULL;
  ArrheniusCoefficient=NULL;    ArrheniusEta=NULL;    ArrheniusTheta=NULL;
  CharVibTemp=NULL;             RotationModes=NULL;   Ref_Temperature=NULL;
  Tcf_a=NULL;    Tcf_b=NULL;    Tcb_a=NULL;    Tcb_b=NULL;
  Diss=NULL;
  
}

void CConfig::SetRunTime_Options(void) {
  
  /* DESCRIPTION: Number of external iterations */
  
  addUnsignedLongOption("EXT_ITER", nExtIter, 999999);

}

void CConfig::SetConfig_Options(unsigned short val_iZone, unsigned short val_nZone) {
  
  su2double default_vec_3d[3];
  su2double default_vec_4d[4];
  su2double default_vec_2d[2];
  su2double default_vec_6d[6];
  
  nZone = val_nZone;
  iZone = val_iZone;


  // This config file is parsed by a number of programs to make it easy to write SU2
  // wrapper scripts (in python, go, etc.) so please do
  // the best you can to follow the established format. It's very hard to parse c++ code
  // and none of us that write the parsers want to write a full c++ interpreter. Please
  // play nice with the existing format so that you don't break the existing scripts.


  /* BEGIN_CONFIG_OPTIONS */

  /*!\par CONFIG_CATEGORY: Problem Definition \ingroup Config */
  /*--- Options related to problem definition and partitioning ---*/

  /*!\brief REGIME_TYPE \n  DESCRIPTION: Regime type \n OPTIONS: see \link Regime_Map \endlink \ingroup Config*/
  addEnumOption("REGIME_TYPE", Kind_Regime, Regime_Map, COMPRESSIBLE);
  
  /* DESCRIPTION: Debug mode */
  addBoolOption("DEBUG_MODE",DebugMode, false);
  
  /*!\brief PHYSICAL_PROBLEM \n DESCRIPTION: Physical governing equations \n Options: see \link Solver_Map \endlink \n Default: NO_SOLVER \ingroup Config*/
  addEnumOption("PHYSICAL_PROBLEM", Kind_Solver, Solver_Map, NO_SOLVER);
  /*!\brief MATH_PROBLEM  \n DESCRIPTION: Mathematical problem \n  Options: DIRECT, ADJOINT \ingroup Config*/
  addMathProblemOption("MATH_PROBLEM" , Adjoint, false , Linearized, false, Restart_Flow, false, DiscreteAdjoint, false);
  /*!\brief KIND_TURB_MODEL \n DESCRIPTION: Specify turbulence model \n Options: see \link Turb_Model_Map \endlink \n Default: NO_TURB_MODEL \ingroup Config*/
  addEnumOption("KIND_TURB_MODEL", Kind_Turb_Model, Turb_Model_Map, NO_TURB_MODEL);

  /*!\brief KIND_TRANS_MODEL \n DESCRIPTION: Specify transition model OPTIONS: see \link Trans_Model_Map \endlink \n Default: NO_TRANS_MODEL \ingroup Config*/
  addEnumOption("KIND_TRANS_MODEL", Kind_Trans_Model, Trans_Model_Map, NO_TRANS_MODEL);

  /*\brief AXISYMMETRIC \n DESCRIPTION: Axisymmetric simulation \n DEFAULT: false \ingroup Config */
  addBoolOption("AXISYMMETRIC", Axisymmetric, false);
  /* DESCRIPTION: Add the gravity force */
  addBoolOption("GRAVITY_FORCE", GravityForce, false);
  /* DESCRIPTION: Perform a low fidelity simulation */
  addBoolOption("LOW_FIDELITY_SIMULATION", LowFidelitySim, false);
  /*!\brief RESTART_SOL \n DESCRIPTION: Restart solution from native solution file \n Options: NO, YES \ingroup Config */
  addBoolOption("RESTART_SOL", Restart, false);
  /*!\brief SYSTEM_MEASUREMENTS \n DESCRIPTION: System of measurements \n OPTIONS: see \link Measurements_Map \endlink \n Default: SI \ingroup Config*/
  addEnumOption("SYSTEM_MEASUREMENTS", SystemMeasurements, Measurements_Map, SI);

  /*!\par CONFIG_CATEGORY: FluidModel \ingroup Config*/
  /*!\brief FLUID_MODEL \n DESCRIPTION: Fluid model \n OPTIONS: See \link FluidModel_Map \endlink \n Default: STANDARD_AIR \ingroup Config*/
  addEnumOption("FLUID_MODEL", Kind_FluidModel, FluidModel_Map, STANDARD_AIR);



  /*!\par CONFIG_CATEGORY: Freestream Conditions \ingroup Config*/
  /*--- Options related to freestream specification ---*/

  /*!\brief GAS_CONSTANT \n DESCRIPTION: Specific gas constant (287.058 J/kg*K (air), only for compressible flows) \ingroup Config*/
  addDoubleOption("GAS_CONSTANT", Gas_Constant, 287.058);
  /*!\brief GAMMA_VALUE  \n DESCRIPTION: Ratio of specific heats (1.4 (air), only for compressible flows) \ingroup Config*/
  addDoubleOption("GAMMA_VALUE", Gamma, 1.4);


  /*--- Options related to VAN der WAALS MODEL and PENG ROBINSON ---*/

  /* DESCRIPTION: Critical Temperature, default value for AIR */
  addDoubleOption("CRITICAL_TEMPERATURE", Temperature_Critical, 131.00);
  /* DESCRIPTION: Critical Pressure, default value for MDM */
  addDoubleOption("CRITICAL_PRESSURE", Pressure_Critical, 3588550.0);
  /* DESCRIPTION: Critical Density, default value for MDM */
  addDoubleOption("CRITICAL_DENSITY", Density_Critical, 263.0);

  /*--- Options related to VAN der WAALS MODEL and PENG ROBINSON ---*/
  /* DESCRIPTION: Critical Density, default value for MDM */
   addDoubleOption("ACENTRIC_FACTOR", Acentric_Factor, 0.035);

   /*--- Options related to Viscosity Model ---*/
  /*!\brief VISCOSITY_MODEL \n DESCRIPTION: model of the viscosity \n OPTIONS: See \link ViscosityModel_Map \endlink \n Default: SUTHERLAND \ingroup Config*/
  addEnumOption("VISCOSITY_MODEL", Kind_ViscosityModel, ViscosityModel_Map, SUTHERLAND);

  /*--- Options related to Constant Viscosity Model ---*/

  /* DESCRIPTION: default value for AIR */
  addDoubleOption("MU_CONSTANT", Mu_ConstantND , 1.716E-5);

  /*--- Options related to Sutherland Viscosity Model ---*/

  /* DESCRIPTION: Sutherland Viscosity Ref default value for AIR SI */
  addDoubleOption("MU_REF", Mu_RefND, 1.716E-5);
  /* DESCRIPTION: Sutherland Temperature Ref, default value for AIR SI */
  addDoubleOption("MU_T_REF", Mu_Temperature_RefND, 273.15);
  /* DESCRIPTION: Sutherland constant, default value for AIR SI */
  addDoubleOption("SUTHERLAND_CONSTANT", Mu_SND, 110.4);

  /*--- Options related to Thermal Conductivity Model ---*/

  addEnumOption("CONDUCTIVITY_MODEL", Kind_ConductivityModel, ConductivityModel_Map, CONSTANT_PRANDTL);

 /*--- Options related to Constant Thermal Conductivity Model ---*/

 /* DESCRIPTION: default value for AIR */
  addDoubleOption("KT_CONSTANT", Kt_ConstantND , 0.0257);

  /*!\brief REYNOLDS_NUMBER \n DESCRIPTION: Reynolds number (non-dimensional, based on the free-stream values). Needed for viscous solvers. For incompressible solvers the Reynolds length will always be 1.0 \n DEFAULT: 0.0 \ingroup Config */
  addDoubleOption("REYNOLDS_NUMBER", Reynolds, 0.0);
  /*!\brief REYNOLDS_LENGTH \n DESCRIPTION: Reynolds length (1 m by default). Used for compressible solver: incompressible solver will use 1.0. \ingroup Config */
  addDoubleOption("REYNOLDS_LENGTH", Length_Reynolds, 1.0);
  /*!\brief PRANDTL_LAM \n DESCRIPTION: Laminar Prandtl number (0.72 (air), only for compressible flows) \n DEFAULT: 0.72 \ingroup Config*/
  addDoubleOption("PRANDTL_LAM", Prandtl_Lam, 0.72);
  /*!\brief PRANDTL_TURB \n DESCRIPTION: Turbulent Prandtl number (0.9 (air), only for compressible flows) \n DEFAULT 0.90 \ingroup Config*/
  addDoubleOption("PRANDTL_TURB", Prandtl_Turb, 0.90);
  /*!\brief BULK_MODULUS \n DESCRIPTION: Value of the Bulk Modulus  \n DEFAULT 1.42E5 \ingroup Config*/
  addDoubleOption("BULK_MODULUS", Bulk_Modulus, 1.42E5);
  /* DESCRIPTION: Artifical compressibility factor  */
  addDoubleOption("ARTCOMP_FACTOR", ArtComp_Factor, 1.0);
  /*!\brief MACH_NUMBER  \n DESCRIPTION:  Mach number (non-dimensional, based on the free-stream values). 0.0 by default \ingroup Config*/
  addDoubleOption("MACH_NUMBER", Mach, 0.0);
  /*!\brief INIT_OPTION \n DESCRIPTION: Init option to choose between Reynolds or thermodynamics quantities for initializing the solution \n OPTIONS: see \link InitOption_Map \endlink \n DEFAULT REYNOLDS \ingroup Config*/
  addEnumOption("INIT_OPTION", Kind_InitOption, InitOption_Map, REYNOLDS);
  /* DESCRIPTION: Free-stream option to choose between density and temperature for initializing the solution */
  addEnumOption("FREESTREAM_OPTION", Kind_FreeStreamOption, FreeStreamOption_Map, TEMPERATURE_FS);
  /*!\brief FREESTREAM_PRESSURE\n DESCRIPTION: Free-stream pressure (101325.0 N/m^2 by default) \ingroup Config*/
  addDoubleOption("FREESTREAM_PRESSURE", Pressure_FreeStream, 101325.0);
  /*!\brief FREESTREAM_DENSITY\n DESCRIPTION: Free-stream density (1.2886 Kg/m^3 (air), 998.2 Kg/m^3 (water)) \n DEFAULT -1.0 (calculated from others) \ingroup Config*/
  addDoubleOption("FREESTREAM_DENSITY", Density_FreeStream, -1.0);
  /*!\brief FREESTREAM_TEMPERATURE\n DESCRIPTION: Free-stream temperature (288.15 K by default) \ingroup Config*/
  addDoubleOption("FREESTREAM_TEMPERATURE", Temperature_FreeStream, 288.15);
  /*!\brief FREESTREAM_TEMPERATURE_VE\n DESCRIPTION: Free-stream vibrational-electronic temperature (288.15 K by default) \ingroup Config*/
  addDoubleOption("FREESTREAM_TEMPERATURE_VE", Temperature_ve_FreeStream, 288.15);
  default_vec_3d[0] = 1.0; default_vec_3d[1] = 0.0; default_vec_3d[2] = 0.0;
  /*!\brief FREESTREAM_VELOCITY\n DESCRIPTION: Free-stream velocity (m/s) */
  addDoubleArrayOption("FREESTREAM_VELOCITY", 3, Velocity_FreeStream, default_vec_3d);
  /* DESCRIPTION: Free-stream viscosity (1.853E-5 Ns/m^2 (air), 0.798E-3 Ns/m^2 (water)) */
  addDoubleOption("FREESTREAM_VISCOSITY", Viscosity_FreeStream, -1.0);
  /* DESCRIPTION:  */
  addDoubleOption("FREESTREAM_INTERMITTENCY", Intermittency_FreeStream, 1.0);
  /* DESCRIPTION:  */
  addDoubleOption("FREESTREAM_TURBULENCEINTENSITY", TurbulenceIntensity_FreeStream, 0.05);
  /* DESCRIPTION:  */
  addDoubleOption("FREESTREAM_NU_FACTOR", NuFactor_FreeStream, 3.0);
  /* DESCRIPTION:  */
  addDoubleOption("ENGINE_NU_FACTOR", NuFactor_Engine, 30.0);
  /* DESCRIPTION:  */
  addDoubleOption("FREESTREAM_TURB2LAMVISCRATIO", Turb2LamViscRatio_FreeStream, 10.0);
  /* DESCRIPTION: Side-slip angle (degrees, only for compressible flows) */
  addDoubleOption("SIDESLIP_ANGLE", AoS, 0.0);
  /*!\brief AOA  \n DESCRIPTION: Angle of attack (degrees, only for compressible flows) \ingroup Config*/
  addDoubleOption("AOA", AoA, 0.0);
  /* DESCRIPTION: Activate fixed CL mode (specify a CL instead of AoA). */
  addBoolOption("FIXED_CL_MODE", Fixed_CL_Mode, false);
  /* DESCRIPTION: Specify a fixed coefficient of lift instead of AoA (only for compressible flows) */
  addDoubleOption("TARGET_CL", Target_CL, 0.0);
  /* DESCRIPTION: Damping factor for fixed CL mode. */
  addDoubleOption("DAMP_FIXED_CL", Damp_Fixed_CL, 0.2);
  /* DESCRIPTION: Iterations to re-evaluate the angle of attack. */
  addUnsignedLongOption("ITER_FIXED_CL", Iter_Fixed_CL, 100);


  /*!\par CONFIG_CATEGORY: Reference Conditions \ingroup Config*/
  /*--- Options related to reference values for nondimensionalization ---*/

  Length_Ref = 1.0; //<---- NOTE: this should be given an option or set as a const

  /*!\brief REF_ORIGIN_MOMENT_X\n DESCRIPTION: X Reference origin for moment computation \ingroup Config*/
  addDoubleListOption("REF_ORIGIN_MOMENT_X", nRefOriginMoment_X, RefOriginMoment_X);
  /*!\brief REF_ORIGIN_MOMENT_Y\n DESCRIPTION: Y Reference origin for moment computation \ingroup Config*/
  addDoubleListOption("REF_ORIGIN_MOMENT_Y", nRefOriginMoment_Y, RefOriginMoment_Y);
  /*!\brief REF_ORIGIN_MOMENT_Z\n DESCRIPTION: Z Reference origin for moment computation \ingroup Config*/
  addDoubleListOption("REF_ORIGIN_MOMENT_Z", nRefOriginMoment_Z, RefOriginMoment_Z);
  /*!\brief REF_AREA\n DESCRIPTION: Reference area for force coefficients (0 implies automatic calculation) \ingroup Config*/
  addDoubleOption("REF_AREA", RefAreaCoeff, 1.0);
  /*!\brief REF_LENGTH_MOMENT\n DESCRIPTION: Reference length for pitching, rolling, and yawing non-dimensional moment \ingroup Config*/
  addDoubleOption("REF_LENGTH_MOMENT", RefLengthMoment, 1.0);
  /*!\brief REF_ELEM_LENGTH\n DESCRIPTION: Reference element length for computing the slope limiter epsilon \ingroup Config*/
  addDoubleOption("REF_ELEM_LENGTH", RefElemLength, 0.1);
  /*!\brief REF_SHARP_EDGES\n DESCRIPTION: Reference coefficient for detecting sharp edges \ingroup Config*/
  addDoubleOption("REF_SHARP_EDGES", RefSharpEdges, 3.0);
	/*!\brief REF_VELOCITY\n DESCRIPTION: Reference velocity (incompressible only)  \ingroup Config*/
  addDoubleOption("REF_VELOCITY", Velocity_Ref, -1.0);
	/* !\brief REF_VISCOSITY  \n DESCRIPTION: Reference viscosity (incompressible only)  \ingroup Config*/
  addDoubleOption("REF_VISCOSITY", Viscosity_Ref, -1.0);
  /* DESCRIPTION: Type of mesh motion */
  addEnumOption("REF_DIMENSIONALIZATION", Ref_NonDim, NonDim_Map, DIMENSIONAL);

  /*!\par CONFIG_CATEGORY: Boundary Markers \ingroup Config*/
  /*--- Options related to various boundary markers ---*/

  /*!\brief MARKER_PLOTTING\n DESCRIPTION: Marker(s) of the surface in the surface flow solution file  \ingroup Config*/
  addStringListOption("MARKER_PLOTTING", nMarker_Plotting, Marker_Plotting);
  /*!\brief MARKER_MONITORING\n DESCRIPTION: Marker(s) of the surface where evaluate the non-dimensional coefficients \ingroup Config*/
  addStringListOption("MARKER_MONITORING", nMarker_Monitoring, Marker_Monitoring);
  /*!\brief MARKER_DESIGNING\n DESCRIPTION: Marker(s) of the surface where objective function (design problem) will be evaluated \ingroup Config*/
  addStringListOption("MARKER_DESIGNING", nMarker_Designing, Marker_Designing);
  /*!\brief GEO_MARKER\n DESCRIPTION: Marker(s) of the surface where evaluate the geometrical functions \ingroup Config*/
  addStringListOption("GEO_MARKER", nMarker_GeoEval, Marker_GeoEval);
  /*!\brief MARKER_EULER\n DESCRIPTION: Euler wall boundary marker(s) \ingroup Config*/
  addStringListOption("MARKER_EULER", nMarker_Euler, Marker_Euler);
  /*!\brief MARKER_FAR\n DESCRIPTION: Far-field boundary marker(s) \ingroup Config*/
  addStringListOption("MARKER_FAR", nMarker_FarField, Marker_FarField);
  /*!\brief MARKER_SYM\n DESCRIPTION: Symmetry boundary condition \ingroup Config*/
  addStringListOption("MARKER_SYM", nMarker_SymWall, Marker_SymWall);
  /*!\brief MARKER_PRESSURE\n DESCRIPTION: Symmetry boundary condition \ingroup Config*/
  addStringListOption("MARKER_PRESSURE", nMarker_Pressure, Marker_Pressure);
  /*!\brief MARKER_NEARFIELD\n DESCRIPTION: Near-Field boundary condition \ingroup Config*/
  addStringListOption("MARKER_NEARFIELD", nMarker_NearFieldBound, Marker_NearFieldBound);
  /*!\brief MARKER_INTERFACE\n DESCRIPTION: Zone interface boundary marker(s) \ingroup Config*/
  addStringListOption("MARKER_INTERFACE", nMarker_InterfaceBound, Marker_InterfaceBound);
  /*!\brief MARKER_FSI_INTERFACE \n DESCRIPTION: FSI interface boundary marker(s) \ingroup Config*/
  addStringListOption("MARKER_FSI_INTERFACE", nMarker_FSIinterface, Marker_FSIinterface);
  /*!\brief MARKER_DIRICHLET  \n DESCRIPTION: Dirichlet boundary marker(s) \ingroup Config*/
  addStringListOption("MARKER_DIRICHLET", nMarker_Dirichlet, Marker_Dirichlet);
  /* DESCRIPTION: Neumann boundary marker(s) */
  addStringListOption("MARKER_NEUMANN", nMarker_Neumann, Marker_Neumann);
  /* DESCRIPTION: poisson dirichlet boundary marker(s) */
  addStringDoubleListOption("ELEC_DIRICHLET", nMarker_Dirichlet_Elec, Marker_Dirichlet_Elec, Dirichlet_Value );
  /* DESCRIPTION: poisson neumann boundary marker(s) */
  addStringListOption("ELEC_NEUMANN", nMarker_Neumann_Elec, Marker_Neumann_Elec);
  /* DESCRIPTION: Custom boundary marker(s) */
  addStringListOption("MARKER_CUSTOM", nMarker_Custom, Marker_Custom);
  /* DESCRIPTION: Periodic boundary marker(s) for use with SU2_MSH
   Format: ( periodic marker, donor marker, rotation_center_x, rotation_center_y,
   rotation_center_z, rotation_angle_x-axis, rotation_angle_y-axis,
   rotation_angle_z-axis, translation_x, translation_y, translation_z, ... ) */
  addPeriodicOption("MARKER_PERIODIC", nMarker_PerBound, Marker_PerBound, Marker_PerDonor,
                    Periodic_RotCenter, Periodic_RotAngles, Periodic_Translation);

  /*!\brief MARKER_ACTDISK\n DESCRIPTION: Periodic boundary marker(s) for use with SU2_MSH
   Format: ( periodic marker, donor marker, rotation_center_x, rotation_center_y,
   rotation_center_z, rotation_angle_x-axis, rotation_angle_y-axis,
   rotation_angle_z-axis, translation_x, translation_y, translation_z, ... ) \ingroup Config*/
  addActuatorDiskOption("MARKER_ACTDISK", nMarker_ActDisk_Inlet, nMarker_ActDisk_Outlet,
                        Marker_ActDisk_Inlet, Marker_ActDisk_Outlet,
                        ActDisk_Origin, ActDisk_RootRadius, ActDisk_TipRadius,
                        ActDisk_PressJump, ActDisk_TempJump, ActDisk_Omega, ActDisk_Distribution);

  /*!\brief INLET_TYPE  \n DESCRIPTION: Inlet boundary type \n OPTIONS: see \link Inlet_Map \endlink \n Default: TOTAL_CONDITIONS \ingroup Config*/
  addEnumOption("INLET_TYPE", Kind_Inlet, Inlet_Map, TOTAL_CONDITIONS);

  /*!\brief MARKER_INLET  \n DESCRIPTION: Inlet boundary marker(s) with the following formats,
   Total Conditions: (inlet marker, total temp, total pressure, flow_direction_x,
   flow_direction_y, flow_direction_z, ... ) where flow_direction is
   a unit vector.
   Mass Flow: (inlet marker, density, velocity magnitude, flow_direction_x,
   flow_direction_y, flow_direction_z, ... ) where flow_direction is
   a unit vector. \ingroup Config*/
  addInletOption("MARKER_INLET", nMarker_Inlet, Marker_Inlet, Inlet_Ttotal, Inlet_Ptotal, Inlet_FlowDir);

  /* DESCRIPTION: Riemann boundary marker(s) with the following formats, a unit vector. */
  addRiemannOption("MARKER_RIEMANN", nMarker_Riemann, Marker_Riemann, Kind_Data_Riemann, Riemann_Map, Riemann_Var1, Riemann_Var2, Riemann_FlowDir);
  /*!\brief MARKER_SUPERSONIC_INLET  \n DESCRIPTION: Supersonic inlet boundary marker(s) \n   Format: (inlet marker, temperature, static pressure, velocity_x,   velocity_y, velocity_z, ... ), i.e. primitive variables specified. \ingroup Config*/
  addInletOption("MARKER_SUPERSONIC_INLET", nMarker_Supersonic_Inlet, Marker_Supersonic_Inlet,
                 Inlet_Temperature, Inlet_Pressure, Inlet_Velocity);
  /*!\brief MARKER_SUPERSONIC_OUTLET \n DESCRIPTION: Supersonic outlet boundary marker(s) \ingroup Config*/
  addStringListOption("MARKER_SUPERSONIC_OUTLET", nMarker_Supersonic_Outlet, Marker_Supersonic_Outlet);
  /*!\brief MARKER_OUTLET  \n DESCRIPTION: Outlet boundary marker(s)\n
   Format: ( outlet marker, back pressure (static), ... ) \ingroup Config*/
  addStringDoubleListOption("MARKER_OUTLET", nMarker_Outlet, Marker_Outlet, Outlet_Pressure);
  /*!\brief MARKER_ISOTHERMAL DESCRIPTION: Isothermal wall boundary marker(s)\n
   * Format: ( isothermal marker, wall temperature (static), ... ) \ingroup Config  */
  addStringDoubleListOption("MARKER_ISOTHERMAL", nMarker_Isothermal, Marker_Isothermal, Isothermal_Temperature);
  /*!\brief MARKER_ISOTHERMAL_NONCATALYTIC  \n DESCRIPTION: Isothermal wall boundary marker(s)\n
   Format: ( isothermal marker, wall temperature (static), ... ) \ingroup Config */
  addStringDoubleListOption("MARKER_ISOTHERMAL_NONCATALYTIC", nMarker_IsothermalNonCatalytic, Marker_IsothermalNonCatalytic, Isothermal_Temperature);
  /*!\brief MARKER_ISOTHERMAL_CATALYTIC  \n DESCRIPTION: Isothermal wall boundary marker(s)
   Format: ( isothermal marker, wall temperature (static), ... ) \ingroup Config */
  addStringDoubleListOption("MARKER_ISOTHERMAL_CATALYTIC", nMarker_IsothermalCatalytic, Marker_IsothermalCatalytic, Isothermal_Temperature);
  /*!\brief MARKER_HEATFLUX  \n DESCRIPTION: Specified heat flux wall boundary marker(s)
   Format: ( Heat flux marker, wall heat flux (static), ... ) \ingroup Config*/
  addStringDoubleListOption("MARKER_HEATFLUX", nMarker_HeatFlux, Marker_HeatFlux, Heat_Flux);
  /*!\brief MARKER_HEATFLUX_NONCATALYTIC \n DESCRIPTION: Specified heat flux wall boundary marker(s)
   Format: ( Heat flux marker, wall heat flux (static), ... ) \ingroup Config*/
  addStringDoubleListOption("MARKER_HEATFLUX_NONCATALYTIC", nMarker_HeatFluxNonCatalytic, Marker_HeatFluxNonCatalytic, Heat_Flux);
  /*!\brief MARKER_HEATFLUX_CATALYTIC \n DESCRIPTION: Specified heat flux wall boundary marker(s)
   Format: ( Heat flux marker, wall heat flux (static), ... ) \ingroup Config*/
  addStringDoubleListOption("MARKER_HEATFLUX_CATALYTIC", nMarker_HeatFluxCatalytic, Marker_HeatFluxCatalytic, Heat_Flux);
  /*!\brief MARKER_ENGINE_INFLOW  \n DESCRIPTION: Engine inflow boundary marker(s)
   Format: ( nacelle inflow marker, fan face Mach, ... ) \ingroup Config*/
  addStringDoubleListOption("MARKER_ENGINE_INFLOW", nMarker_EngineInflow, Marker_EngineInflow, Inflow_Mach_Target);
  /*!\brief MARKER_ENGINE_BLEED  \n DESCRIPTION: Engine bleed boundary marker(s)
   Format: ( nacelle inflow marker, flux, ... ) \ingroup Config*/
  addBleedOption("MARKER_ENGINE_BLEED", nMarker_EngineBleed, Marker_EngineBleed, Bleed_MassFlow_Target, Bleed_Temperature_Target);
  /* DESCRIPTION: Engine subsonic intake region */
  addBoolOption("SUBSONIC_ENGINE", Engine_Intake, false);
  default_vec_6d[0] = -1E15; default_vec_6d[1] = -1E15; default_vec_6d[2] = -1E15;
  default_vec_6d[3] =  1E15; default_vec_6d[4] =  1E15; default_vec_6d[5] =  1E15;
  /* DESCRIPTION: Coordinates of the box to impose a subsonic nacellle (Xmin, Ymin, Zmin, Xmax, Ymax, Zmax) */
  addDoubleArrayOption("SUBSONIC_ENGINE_BOX", 6, Subsonic_Engine_Box, default_vec_6d);
  /* DESCRIPTION: Engine exhaust boundary marker(s)
   Format: (nacelle exhaust marker, total nozzle temp, total nozzle pressure, ... )*/
  addExhaustOption("MARKER_ENGINE_EXHAUST", nMarker_EngineExhaust, Marker_EngineExhaust, Exhaust_Temperature_Target, Exhaust_Pressure_Target);
  /* DESCRIPTION: Clamped boundary marker(s) */
  addStringListOption("MARKER_CLAMPED", nMarker_Clamped, Marker_Clamped);
  /* DESCRIPTION: Displacement boundary marker(s) */
  addStringDoubleListOption("MARKER_NORMAL_DISPL", nMarker_Displacement, Marker_Displacement, Displ_Value);
  /* DESCRIPTION: Load boundary marker(s) */
  addStringDoubleListOption("MARKER_NORMAL_LOAD", nMarker_Load, Marker_Load, Load_Value);
  /* DESCRIPTION: Load boundary marker(s)
   Format: (inlet marker, load, multiplier, dir_x, dir_y, dir_z, ... ), i.e. primitive variables specified. */
  addInletOption("MARKER_LOAD", nMarker_Load_Dir, Marker_Load_Dir, Load_Dir_Value, Load_Dir_Multiplier, Load_Dir);
  /* DESCRIPTION: Sine load boundary marker(s)
   Format: (inlet marker, load, multiplier, dir_x, dir_y, dir_z, ... ), i.e. primitive variables specified. */
  addInletOption("MARKER_SINE_LOAD", nMarker_Load_Sine, Marker_Load_Sine, Load_Sine_Amplitude, Load_Sine_Frequency, Load_Sine_Dir);

  /* DESCRIPTION: Flow load boundary marker(s) */
  addStringDoubleListOption("MARKER_FLOWLOAD", nMarker_FlowLoad, Marker_FlowLoad, FlowLoad_Value);
  /* DESCRIPTION: Damping factor for engine inlet condition */
  addDoubleOption("DAMP_ENGINE_INFLOW", Damp_Engine_Inflow, 0.95);
  /* DESCRIPTION: Damping factor for engine bleed condition */
  addDoubleOption("DAMP_ENGINE_BLEED", Damp_Engine_Bleed, 0.95);
  /* DESCRIPTION: Damping factor for engine exhaust condition */
  addDoubleOption("DAMP_ENGINE_EXHAUST", Damp_Engine_Exhaust, 0.95);
  /*!\brief MARKER_OUT_1D \n DESCRIPTION: Outlet boundary marker(s) over which to calculate 1-D flow properties
   Format: ( outlet marker) \ingroup Config*/
  addStringListOption("MARKER_OUT_1D", nMarker_Out_1D, Marker_Out_1D);


  /*!\par CONFIG_CATEGORY: Time-marching \ingroup Config*/
  /*--- Options related to time-marching ---*/

  /* DESCRIPTION: Unsteady simulation  */
  addEnumOption("UNSTEADY_SIMULATION", Unsteady_Simulation, Unsteady_Map, STEADY);
  /* DESCRIPTION:  Courant-Friedrichs-Lewy condition of the finest grid */
  addDoubleOption("CFL_NUMBER", CFLFineGrid, 1.25);
  /* DESCRIPTION:  Max time step in local time stepping simulations */
  addDoubleOption("MAX_DELTA_TIME", Max_DeltaTime, 1000000);
  /* DESCRIPTION: Activate The adaptive CFL number. */
  addBoolOption("CFL_ADAPT", CFL_Adapt, false);
  /* !\brief CFL_ADAPT_PARAM
   * DESCRIPTION: Parameters of the adaptive CFL number (factor down, factor up, CFL limit (min and max) )
   * Factor down generally >1.0, factor up generally < 1.0 to cause the CFL to increase when residual is decreasing,
   * and decrease when the residual is increasing or stalled. \ingroup Config*/
  default_vec_4d[0] = 0.0; default_vec_4d[1] = 0.0; default_vec_4d[2] = 1.0; default_vec_4d[3] = 100.0;
  addDoubleArrayOption("CFL_ADAPT_PARAM", 4, CFL_AdaptParam, default_vec_4d);
  /* DESCRIPTION: Reduction factor of the CFL coefficient in the adjoint problem */
  addDoubleOption("CFL_REDUCTION_ADJFLOW", CFLRedCoeff_AdjFlow, 0.8);
  /* DESCRIPTION: Reduction factor of the CFL coefficient in the level set problem */
  addDoubleOption("CFL_REDUCTION_TURB", CFLRedCoeff_Turb, 1.0);
  /* DESCRIPTION: Reduction factor of the CFL coefficient in the turbulent adjoint problem */
  addDoubleOption("CFL_REDUCTION_ADJTURB", CFLRedCoeff_AdjTurb, 1.0);
  /* DESCRIPTION: Number of total iterations */
  addUnsignedLongOption("EXT_ITER", nExtIter, 999999);
  // these options share nRKStep as their size, which is not a good idea in general
  /* DESCRIPTION: Runge-Kutta alpha coefficients */
  addDoubleListOption("RK_ALPHA_COEFF", nRKStep, RK_Alpha_Step);
  /* DESCRIPTION: Time Step for dual time stepping simulations (s) */
  addDoubleOption("UNST_TIMESTEP", Delta_UnstTime, 0.0);
  /* DESCRIPTION: Total Physical Time for dual time stepping simulations (s) */
  addDoubleOption("UNST_TIME", Total_UnstTime, 1.0);
  /* DESCRIPTION: Unsteady Courant-Friedrichs-Lewy number of the finest grid */
  addDoubleOption("UNST_CFL_NUMBER", Unst_CFL, 0.0);
  /* DESCRIPTION: Number of internal iterations (dual time method) */
  addUnsignedLongOption("UNST_INT_ITER", Unst_nIntIter, 100);
  /* DESCRIPTION: Integer number of periodic time instances for Time Spectral */
  addUnsignedShortOption("TIME_INSTANCES", nTimeInstances, 1);
  /* DESCRIPTION: Iteration number to begin unsteady restarts (dual time method) */
  addLongOption("UNST_RESTART_ITER", Unst_RestartIter, 0);
  /* DESCRIPTION: Starting direct solver iteration for the unsteady adjoint */
  addLongOption("UNST_ADJOINT_ITER", Unst_AdjointIter, 0);
  /* DESCRIPTION: Time discretization */
  addEnumOption("TIME_DISCRE_FLOW", Kind_TimeIntScheme_Flow, Time_Int_Map, EULER_IMPLICIT);
  /* DESCRIPTION: Time discretization */
  addEnumOption("TIME_DISCRE_TNE2", Kind_TimeIntScheme_TNE2, Time_Int_Map, EULER_IMPLICIT);
  /* DESCRIPTION: Time discretization */
  addEnumOption("TIME_DISCRE_ADJTNE2", Kind_TimeIntScheme_AdjTNE2, Time_Int_Map, EULER_IMPLICIT);
  /* DESCRIPTION: Time discretization */
  addEnumOption("TIME_DISCRE_ADJLEVELSET", Kind_TimeIntScheme_AdjLevelSet, Time_Int_Map, EULER_IMPLICIT);
  /* DESCRIPTION: Time discretization */
  addEnumOption("TIME_DISCRE_ADJFLOW", Kind_TimeIntScheme_AdjFlow, Time_Int_Map, EULER_IMPLICIT);
  /* DESCRIPTION: Time discretization */
  addEnumOption("TIME_DISCRE_LIN", Kind_TimeIntScheme_LinFlow, Time_Int_Map, EULER_IMPLICIT);
  /* DESCRIPTION: Time discretization */
  addEnumOption("TIME_DISCRE_TURB", Kind_TimeIntScheme_Turb, Time_Int_Map, EULER_IMPLICIT);
  /* DESCRIPTION: Time discretization */
  addEnumOption("TIME_DISCRE_ADJTURB", Kind_TimeIntScheme_AdjTurb, Time_Int_Map, EULER_IMPLICIT);
  /* DESCRIPTION: Time discretization */
  addEnumOption("TIME_DISCRE_WAVE", Kind_TimeIntScheme_Wave, Time_Int_Map, EULER_IMPLICIT);
  /* DESCRIPTION: Time discretization */
  addEnumOption("TIME_DISCRE_FEA", Kind_TimeIntScheme_FEA, Time_Int_Map_FEA, NEWMARK_IMPLICIT);
  /* DESCRIPTION: Time discretization */
  addEnumOption("TIME_DISCRE_HEAT", Kind_TimeIntScheme_Heat, Time_Int_Map, EULER_IMPLICIT);
  /* DESCRIPTION: Time discretization */
  addEnumOption("TIME_DISCRE_POISSON", Kind_TimeIntScheme_Poisson, Time_Int_Map, EULER_IMPLICIT);

  /*!\par CONFIG_CATEGORY: Linear solver definition \ingroup Config*/
  /*--- Options related to the linear solvers ---*/

  /*!\brief LINEAR_SOLVER
   *  \n DESCRIPTION: Linear solver for the implicit, mesh deformation, or discrete adjoint systems \n OPTIONS: see \link Linear_Solver_Map \endlink \n Default: FGMRES \ingroup Config*/
  addEnumOption("LINEAR_SOLVER", Kind_Linear_Solver, Linear_Solver_Map, FGMRES);
  /*!\brief LINEAR_SOLVER_PREC
   *  \n DESCRIPTION: Preconditioner for the Krylov linear solvers \n OPTIONS: see \link Linear_Solver_Prec_Map \endlink \n Default: LU_SGS \ingroup Config*/
  addEnumOption("LINEAR_SOLVER_PREC", Kind_Linear_Solver_Prec, Linear_Solver_Prec_Map, LU_SGS);
  /* DESCRIPTION: Minimum error threshold for the linear solver for the implicit formulation */
  addDoubleOption("LINEAR_SOLVER_ERROR", Linear_Solver_Error, 1E-5);
  /* DESCRIPTION: Maximum number of iterations of the linear solver for the implicit formulation */
  addUnsignedLongOption("LINEAR_SOLVER_ITER", Linear_Solver_Iter, 10);
  /* DESCRIPTION: Maximum number of iterations of the linear solver for the implicit formulation */
  addUnsignedLongOption("LINEAR_SOLVER_RESTART_FREQUENCY", Linear_Solver_Restart_Frequency, 10);
  /* DESCRIPTION: Relaxation of the flow equations solver for the implicit formulation */
  addDoubleOption("RELAXATION_FACTOR_FLOW", Relaxation_Factor_Flow, 1.0);
  /* DESCRIPTION: Relaxation of the turb equations solver for the implicit formulation */
  addDoubleOption("RELAXATION_FACTOR_TURB", Relaxation_Factor_Turb, 1.0);
  /* DESCRIPTION: Relaxation of the adjoint flow equations solver for the implicit formulation */
  addDoubleOption("RELAXATION_FACTOR_ADJFLOW", Relaxation_Factor_AdjFlow, 1.0);
  /* DESCRIPTION: Roe coefficient */
  addDoubleOption("ROE_KAPPA", Roe_Kappa, 0.5);
  /* DESCRIPTION: Roe-Turkel preconditioning for low Mach number flows */
  addBoolOption("ROE_TURKEL_PREC", Low_Mach_Precon, false);
  /* DESCRIPTION: Time Step for dual time stepping simulations (s) */
  addDoubleOption("MIN_ROE_TURKEL_PREC", Min_Beta_RoeTurkel, 0.01);
  /* DESCRIPTION: Time Step for dual time stepping simulations (s) */
  addDoubleOption("MAX_ROE_TURKEL_PREC", Max_Beta_RoeTurkel, 0.2);
  /* DESCRIPTION: Linear solver for the turbulent adjoint systems */
  addEnumOption("ADJTURB_LIN_SOLVER", Kind_AdjTurb_Linear_Solver, Linear_Solver_Map, FGMRES);
  /* DESCRIPTION: Preconditioner for the turbulent adjoint Krylov linear solvers */
  addEnumOption("ADJTURB_LIN_PREC", Kind_AdjTurb_Linear_Prec, Linear_Solver_Prec_Map, LU_SGS);
  /* DESCRIPTION: Minimum error threshold for the turbulent adjoint linear solver for the implicit formulation */
  addDoubleOption("ADJTURB_LIN_ERROR", AdjTurb_Linear_Error, 1E-5);
  /* DESCRIPTION: Maximum number of iterations of the turbulent adjoint linear solver for the implicit formulation */
  addUnsignedShortOption("ADJTURB_LIN_ITER", AdjTurb_Linear_Iter, 10);
  /* DESCRIPTION: Entropy fix factor */
  addDoubleOption("ENTROPY_FIX_COEFF", EntropyFix_Coeff, 0.001);
  
  /*!\par CONFIG_CATEGORY: Convergence\ingroup Config*/
  /*--- Options related to convergence ---*/
  
  /*!\brief CONV_CRITERIA
   *  \n DESCRIPTION: Convergence criteria \n OPTIONS: see \link Converge_Crit_Map \endlink \n Default: RESIDUAL \ingroup Config*/
  addEnumOption("CONV_CRITERIA", ConvCriteria, Converge_Crit_Map, RESIDUAL);
  /* DESCRIPTION: Residual reduction (order of magnitude with respect to the initial value) */
  addDoubleOption("RESIDUAL_REDUCTION", OrderMagResidual, 3.0);
  /* DESCRIPTION: Min value of the residual (log10 of the residual) */
  addDoubleOption("RESIDUAL_MINVAL", MinLogResidual, -8.0);
  /* DESCRIPTION: Residual reduction (order of magnitude with respect to the initial value) */
  addDoubleOption("RESIDUAL_REDUCTION_FSI", OrderMagResidualFSI, 3.0);
  /* DESCRIPTION: Min value of the residual (log10 of the residual) */
  addDoubleOption("RESIDUAL_MINVAL_FSI", MinLogResidualFSI, -5.0);
  /* DESCRIPTION: Flow functional for the Residual criteria */
  addEnumOption("RESIDUAL_FUNC_FLOW", Residual_Func_Flow, Residual_Map, RHO_RESIDUAL);
  /* DESCRIPTION: Iteration number to begin convergence monitoring */
  addUnsignedLongOption("STARTCONV_ITER", StartConv_Iter, 5);
  /* DESCRIPTION: Number of elements to apply the criteria */
  addUnsignedShortOption("CAUCHY_ELEMS", Cauchy_Elems, 100);
  /* DESCRIPTION: Epsilon to control the series convergence */
  addDoubleOption("CAUCHY_EPS", Cauchy_Eps, 1E-10);
  /*!\brief CAUCHY_FUNC_FLOW
   *  \n DESCRIPTION: Flow functional for the Cauchy criteria \n OPTIONS: see \link Objective_Map \endlink \n Default: DRAG_COEFFICIENT \ingroup Config*/
  addEnumOption("CAUCHY_FUNC_FLOW", Cauchy_Func_Flow, Objective_Map, DRAG_COEFFICIENT);
  /* DESCRIPTION: Adjoint functional for the Cauchy criteria */
  addEnumOption("CAUCHY_FUNC_ADJFLOW", Cauchy_Func_AdjFlow, Sens_Map, SENS_GEOMETRY);
  /* DESCRIPTION: Linearized functional for the Cauchy criteria */
  addEnumOption("CAUCHY_FUNC_LIN", Cauchy_Func_LinFlow, Linear_Obj_Map, DELTA_DRAG_COEFFICIENT);

  /*!\par CONFIG_CATEGORY: Multi-grid \ingroup Config*/
  /*--- Options related to Multi-grid ---*/

  /* DESCRIPTION: Start up iterations using the fine grid only */
  addUnsignedShortOption("START_UP_ITER", nStartUpIter, 0);
  /* DESCRIPTION: Multi-grid Levels */
  addUnsignedShortOption("MGLEVEL", nMGLevels, 0);
  /* DESCRIPTION: Multi-grid cycle */
  addEnumOption("MGCYCLE", MGCycle, MG_Cycle_Map, V_CYCLE);
  /* DESCRIPTION: Multi-grid pre-smoothing level */
  addUShortListOption("MG_PRE_SMOOTH", nMG_PreSmooth, MG_PreSmooth);
  /* DESCRIPTION: Multi-grid post-smoothing level */
  addUShortListOption("MG_POST_SMOOTH", nMG_PostSmooth, MG_PostSmooth);
  /* DESCRIPTION: Jacobi implicit smoothing of the correction */
  addUShortListOption("MG_CORRECTION_SMOOTH", nMG_CorrecSmooth, MG_CorrecSmooth);
  /* DESCRIPTION: Damping factor for the residual restriction */
  addDoubleOption("MG_DAMP_RESTRICTION", Damp_Res_Restric, 0.75);
  /* DESCRIPTION: Damping factor for the correction prolongation */
  addDoubleOption("MG_DAMP_PROLONGATION", Damp_Correc_Prolong, 0.75);

  /*!\par CONFIG_CATEGORY: Spatial Discretization \ingroup Config*/
  /*--- Options related to the spatial discretization ---*/

  /*!\brief NUM_METHOD_GRAD
   *  \n DESCRIPTION: Numerical method for spatial gradients \n OPTIONS: See \link Gradient_Map \endlink. \n DEFAULT: WEIGHTED_LEAST_SQUARES. \ingroup Config*/
  addEnumOption("NUM_METHOD_GRAD", Kind_Gradient_Method, Gradient_Map, WEIGHTED_LEAST_SQUARES);
  /*!\brief LIMITER_COEFF
   *  \n DESCRIPTION: Coefficient for the limiter. Default value 0.5. Larger values decrease the extent of limiting, values approaching zero cause lower-order approximation to the solution. \ingroup Config */
  addDoubleOption("LIMITER_COEFF", LimiterCoeff, 0.5);
  /*!\brief LIMITER_ITER
   *  \n DESCRIPTION: Freeze the value of the limiter after a number of iterations. Default value 999999. \ingroup Config*/
  addUnsignedLongOption("LIMITER_ITER", LimiterIter, 999999);
  /*!\brief SHARP_EDGES_COEFF
   *  \n DESCRIPTION: Coefficient for detecting the limit of the sharp edges. Default value 3.0.  Use with sharp edges limiter. \ingroup Config*/
  addDoubleOption("SHARP_EDGES_COEFF", SharpEdgesCoeff, 3.0);

  /*!\brief CONV_NUM_METHOD_FLOW
   *  \n DESCRIPTION: Convective numerical method \n OPTIONS: See \link Upwind_Map \endlink , \link Centered_Map \endlink. \ingroup Config*/
  addConvectOption("CONV_NUM_METHOD_FLOW", Kind_ConvNumScheme_Flow, Kind_Centered_Flow, Kind_Upwind_Flow);
  /*!\brief SPATIAL_ORDER_FLOW
   *  \n DESCRIPTION: Spatial numerical order integration \n OPTIONS: See \link SpatialOrder_Map \endlink \n Default: SECOND_ORDER \ingroup Config*/
  addEnumOption("SPATIAL_ORDER_FLOW", SpatialOrder_Flow, SpatialOrder_Map, SECOND_ORDER);
  /*!\brief SLOPE_LIMITER_FLOW
   * DESCRIPTION: Slope limiter for the direct solution. \n OPTIONS: See \link Limiter_Map \endlink \n Default VENKATAKRISHNAN \ingroup Config*/
  addEnumOption("SLOPE_LIMITER_FLOW", Kind_SlopeLimit_Flow, Limiter_Map, VENKATAKRISHNAN);
  default_vec_3d[0] = 0.15; default_vec_3d[1] = 0.5; default_vec_3d[2] = 0.02;
  /* DESCRIPTION: 1st, 2nd and 4th order artificial dissipation coefficients */
  addDoubleArrayOption("AD_COEFF_FLOW", 3, Kappa_Flow, default_vec_3d);

  /*!\brief CONV_NUM_METHOD_ADJFLOW
   *  \n DESCRIPTION: Convective numerical method for the adjoint solver.
   *  \n OPTIONS:  See \link Upwind_Map \endlink , \link Centered_Map \endlink. Note: not all methods are guaranteed to be implemented for the adjoint solver. \ingroup Config */
  addConvectOption("CONV_NUM_METHOD_ADJFLOW", Kind_ConvNumScheme_AdjFlow, Kind_Centered_AdjFlow, Kind_Upwind_AdjFlow);
  /*!\brief SPATIAL_ORDER_ADJFLOW
   *  \n DESCRIPTION: Spatial numerical order integration \n OPTIONS: See \link SpatialOrder_Map \endlink \n Default: SECOND_ORDER \ingroup Config*/
  addEnumOption("SPATIAL_ORDER_ADJFLOW", SpatialOrder_AdjFlow, SpatialOrder_Map, SECOND_ORDER);
  /*!\brief SLOPE_LIMITER_ADJFLOW
     * DESCRIPTION: Slope limiter for the adjoint solution. \n OPTIONS: See \link Limiter_Map \endlink \n Default VENKATAKRISHNAN \ingroup Config*/
  addEnumOption("SLOPE_LIMITER_ADJFLOW", Kind_SlopeLimit_AdjFlow, Limiter_Map, VENKATAKRISHNAN);
  default_vec_3d[0] = 0.15; default_vec_3d[1] = 0.5; default_vec_3d[2] = 0.02;
  /*!\brief AD_COEFF_ADJFLOW
   *  \n DESCRIPTION: 1st, 2nd and 4th order artificial dissipation coefficients for the adjoint solver.
   *  \n FORMAT and default values: AD_COEFF_ADJFLOW = (0.15, 0.5, 0.02) \ingroup Config*/
  addDoubleArrayOption("AD_COEFF_ADJFLOW", 3, Kappa_AdjFlow, default_vec_3d);

  /*!\brief SPATIAL_ORDER_TURB
   *  \n DESCRIPTION: Spatial numerical order integration.\n OPTIONS: See \link SpatialOrder_Map \endlink \n Default: FIRST_ORDER \ingroup Config*/
  addEnumOption("SPATIAL_ORDER_TURB", SpatialOrder_Turb, SpatialOrder_Map, FIRST_ORDER);
  /*!\brief SLOPE_LIMITER_TURB
   *  \n DESCRIPTION: Slope limiter  \n OPTIONS: See \link Limiter_Map \endlink \n Default VENKATAKRISHNAN \ingroup Config*/
  addEnumOption("SLOPE_LIMITER_TURB", Kind_SlopeLimit_Turb, Limiter_Map, VENKATAKRISHNAN);
  /*!\brief CONV_NUM_METHOD_TURB
   *  \n DESCRIPTION: Convective numerical method \ingroup Config*/
  addConvectOption("CONV_NUM_METHOD_TURB", Kind_ConvNumScheme_Turb, Kind_Centered_Turb, Kind_Upwind_Turb);
  
  /*!\brief SPATIAL_ORDER_ADJTURB
   *  \n DESCRIPTION: Spatial numerical order integration \n OPTIONS: See \link SpatialOrder_Map \endlink \n Default: FIRST_ORDER \ingroup Config*/
  addEnumOption("SPATIAL_ORDER_ADJTURB", SpatialOrder_AdjTurb, SpatialOrder_Map, FIRST_ORDER);
  /*!\brief SLOPE_LIMITER_ADJTURB
   *  \n DESCRIPTION: Slope limiter \n OPTIONS: See \link Limiter_Map \endlink \n Default VENKATAKRISHNAN \ingroup Config */
  addEnumOption("SLOPE_LIMITER_ADJTURB", Kind_SlopeLimit_AdjTurb, Limiter_Map, VENKATAKRISHNAN);
  /*!\brief CONV_NUM_METHOD_ADJTURB\n DESCRIPTION: Convective numerical method for the adjoint/turbulent problem \ingroup Config*/
  addConvectOption("CONV_NUM_METHOD_ADJTURB", Kind_ConvNumScheme_AdjTurb, Kind_Centered_AdjTurb, Kind_Upwind_AdjTurb);

  /* DESCRIPTION: Convective numerical method */
  addConvectOption("CONV_NUM_METHOD_LIN", Kind_ConvNumScheme_LinFlow, Kind_Centered_LinFlow, Kind_Upwind_LinFlow);
  default_vec_2d[0] = 0.15; default_vec_2d[1] = 0.02;
  /* DESCRIPTION: 1st, 2nd and 4th order artificial dissipation coefficients */
  addDoubleArrayOption("AD_COEFF_LIN", 2, Kappa_LinFlow, default_vec_2d);

  /*!\brief SPATIAL_ORDER_ADJLEVELSET
   *  \n DESCRIPTION: Spatial numerical order integration \n OPTIONS: See \link SpatialOrder_Map \endlink \n Default: 2ND_ORDER \ingroup Config*/
  addEnumOption("SPATIAL_ORDER_ADJLEVELSET", SpatialOrder_AdjLevelSet, SpatialOrder_Map, SECOND_ORDER);
  /*!\brief SLOPE_LIMITER_ADJLEVELTSET
   *  \n DESCRIPTION: Slope limiter\n OPTIONS: See \link Limiter_Map \endlink \n Default VENKATAKRISHNAN \ingroup Config */
  addEnumOption("SLOPE_LIMITER_ADJLEVELSET", Kind_SlopeLimit_AdjLevelSet, Limiter_Map, VENKATAKRISHNAN);
  /*!\brief CONV_NUM_METHOD_ADJLEVELSET
   *  \n DESCRIPTION: Convective numerical method for the adjoint levelset problem. \ingroup Config*/
  addConvectOption("CONV_NUM_METHOD_ADJLEVELSET", Kind_ConvNumScheme_AdjLevelSet, Kind_Centered_AdjLevelSet, Kind_Upwind_AdjLevelSet);

  /*!\brief CONV_NUM_METHOD_TNE2
   *  \n DESCRIPTION: Convective numerical method for the TNE2 problem \ingroup Config*/
  addConvectOption("CONV_NUM_METHOD_TNE2", Kind_ConvNumScheme_TNE2, Kind_Centered_TNE2, Kind_Upwind_TNE2);
  /*!\brief SPATIAL_ORDER_TNE2
   *  \n DESCRIPTION: Spatial numerical order integration \n OPTIONS: See \link SpatialOrder_Map \endlink \n Default: SECOND_ORDER \ingroup Config*/
  addEnumOption("SPATIAL_ORDER_TNE2", SpatialOrder_TNE2, SpatialOrder_Map, SECOND_ORDER);
  /*!\brief SLOPE_LIMITER_TNE2
   *  \n DESCRIPTION: Slope limiter for the TNE2 problem
   *  \n OPTIONS: see \link Limiter_Map \endlink. DEFAULT: VENKATAKRISHNAN \ingroup Config  */
  addEnumOption("SLOPE_LIMITER_TNE2", Kind_SlopeLimit_TNE2, Limiter_Map, VENKATAKRISHNAN);
  default_vec_3d[0] = 0.15; default_vec_3d[1] = 0.5; default_vec_3d[2] = 0.02;
  /*!\brief AD_COEFF_TNE2 \n DESCRIPTION: 1st, 2nd and 4th order artificial dissipation coefficients */
  addDoubleArrayOption("AD_COEFF_TNE2", 3, Kappa_TNE2, default_vec_3d);

  /* DESCRIPTION: Convective numerical method */
  addConvectOption("CONV_NUM_METHOD_ADJTNE2", Kind_ConvNumScheme_AdjTNE2, Kind_Centered_AdjTNE2, Kind_Upwind_AdjTNE2);
  /*!\brief SPATIAL_ORDER_ADJTNE2
   *  \n DESCRIPTION: Spatial numerical order integration \n OPTIONS: See \link SpatialOrder_Map \endlink \n Default: SECOND_ORDER \ingroup Config*/
  addEnumOption("SPATIAL_ORDER_ADJTNE2", SpatialOrder_AdjTNE2, SpatialOrder_Map, SECOND_ORDER);
  /* DESCRIPTION: Slope limiter */
  addEnumOption("SLOPE_LIMITER_ADJTNE2", Kind_SlopeLimit_AdjTNE2, Limiter_Map, VENKATAKRISHNAN);
  default_vec_3d[0] = 0.15; default_vec_3d[1] = 0.5; default_vec_3d[2] = 0.02;
  /*!\brief AD_COEFF_ADJTNE2
   *  \n DESCRIPTION: 1st, 2nd and 4th order artificial dissipation coefficients
   *  \n FORMAT and default values: AD_COEFF_ADJFLOW = (0.15, 0.5, 0.02) \ingroup Config*/
  addDoubleArrayOption("AD_COEFF_ADJTNE2", 3, Kappa_AdjTNE2, default_vec_3d);

  /* DESCRIPTION: Viscous limiter mean flow equations */
  addBoolOption("VISCOUS_LIMITER_FLOW", Viscous_Limiter_Flow, false);
  /* DESCRIPTION: Viscous limiter turbulent equations */
  addBoolOption("VISCOUS_LIMITER_TURB", Viscous_Limiter_Turb, false);
  
  /*!\par CONFIG_CATEGORY: Adjoint and Gradient \ingroup Config*/
  /*--- Options related to the adjoint and gradient ---*/

  /* DESCRIPTION: Limit value for the adjoint variable */
  addDoubleOption("LIMIT_ADJFLOW", AdjointLimit, 1E6);
  /* DESCRIPTION: Multigrid with the adjoint problem */
  addBoolOption("MG_ADJFLOW", MG_AdjointFlow, true);
  /*!\brief OBJECTIVE_FUNCTION
   *  \n DESCRIPTION: Adjoint problem boundary condition \n OPTIONS: see \link Objective_Map \endlink \n Default: DRAG_COEFFICIENT \ingroup Config*/
  addEnumOption("OBJECTIVE_FUNCTION", Kind_ObjFunc, Objective_Map, DRAG_COEFFICIENT);

  default_vec_2d[0] = 0.0; default_vec_2d[1] = 1.0;
  /* DESCRIPTION: Definition of the airfoil section */
  addDoubleArrayOption("GEO_LOCATION_SECTIONS", 2, Section_Location, default_vec_2d);
  /* DESCRIPTION: Identify the axis of the section */
  addEnumOption("GEO_ORIENTATION_SECTIONS", Axis_Orientation, Axis_Orientation_Map, Y_AXIS);
  /* DESCRIPTION: Percentage of new elements (% of the original number of elements) */
  addUnsignedShortOption("GEO_NUMBER_SECTIONS", nSections, 5);
  /* DESCRIPTION: Number of section cuts to make when calculating internal volume */
  addUnsignedShortOption("GEO_VOLUME_SECTIONS", nVolSections, 101);
  /* DESCRIPTION: Output sectional forces for specified markers. */
  addBoolOption("GEO_PLOT_SECTIONS", Plot_Section_Forces, false);
  /* DESCRIPTION: Mode of the GDC code (analysis, or gradient) */
  addEnumOption("GEO_MODE", GeometryMode, GeometryMode_Map, FUNCTION);

  /* DESCRIPTION: Drag weight in sonic boom Objective Function (from 0.0 to 1.0) */
  addDoubleOption("DRAG_IN_SONICBOOM", WeightCd, 0.0);
  /* DESCRIPTION: Sensitivity smoothing  */
  addEnumOption("SENS_SMOOTHING", Kind_SensSmooth, Sens_Smoothing_Map, NO_SMOOTH);
  /* DESCRIPTION: Adjoint frozen viscosity */
  addBoolOption("FROZEN_VISC", Frozen_Visc, true);
   /* DESCRIPTION:  */
  addDoubleOption("FIX_AZIMUTHAL_LINE", FixAzimuthalLine, 90.0);
  /*!\brief SENS_REMOVE_SHARP
   * DESCRIPTION: Remove sharp edges from the sensitivity evaluation  \n Format: SENS_REMOVE_SHARP = YES \n Default: NO \ingroup Config*/
  addBoolOption("SENS_REMOVE_SHARP", Sens_Remove_Sharp, false);
  /* DESCRIPTION: P-norm for heat-flux based objective functions. */
	addDoubleOption("PNORM_HEATFLUX", pnorm_heat, 1.0);

  /*!\par CONFIG_CATEGORY: Input/output files and formats \ingroup Config */
  /*--- Options related to input/output files and formats ---*/

  /*!\brief OUTPUT_FORMAT \n DESCRIPTION: I/O format for output plots. \n OPTIONS: see \link Output_Map \endlink \n Default: TECPLOT \ingroup Config */
  addEnumOption("OUTPUT_FORMAT", Output_FileFormat, Output_Map, TECPLOT);
  /*!\brief MESH_FORMAT \n DESCRIPTION: Mesh input file format \n OPTIONS: see \link Input_Map \endlink \n Default: SU2 \ingroup Config*/
  addEnumOption("MESH_FORMAT", Mesh_FileFormat, Input_Map, SU2);
  /* DESCRIPTION:  Mesh input file */
  addStringOption("MESH_FILENAME", Mesh_FileName, string("mesh.su2"));
  /*!\brief MESH_OUT_FILENAME \n DESCRIPTION: Mesh output file name. Used when converting, scaling, or deforming a mesh. \n Default: mesh_out.su2 \ingroup Config*/
  addStringOption("MESH_OUT_FILENAME", Mesh_Out_FileName, string("mesh_out.su2"));

  /*!\brief CONV_FILENAME \n DESCRIPTION: Output file convergence history (w/o extension) \n Default: history \ingroup Config*/
  addStringOption("CONV_FILENAME", Conv_FileName, string("history"));
  /*!\brief BREAKDOWN_FILENAME \n DESCRIPTION: Output file forces breakdown \ingroup Config*/
  addStringOption("BREAKDOWN_FILENAME", Breakdown_FileName, string("forces_breakdown.dat"));
  /*!\brief CONV_FILENAME \n DESCRIPTION: Output file convergence history (w/o extension) \n Default: history \ingroup Config*/
  addStringOption("CONV_FILENAME_FSI", Conv_FileName_FSI, string("historyFSI.csv"));
  /* DESCRIPTION: Viscous limiter turbulent equations */
  addBoolOption("WRITE_CONV_FILENAME_FSI", Write_Conv_FSI, false);
  /*!\brief SOLUTION_FLOW_FILENAME \n DESCRIPTION: Restart flow input file (the file output under the filename set by RESTART_FLOW_FILENAME) \n Default: solution_flow.dat \ingroup Config */
  addStringOption("SOLUTION_FLOW_FILENAME", Solution_FlowFileName, string("solution_flow.dat"));
  /*!\brief SOLUTION_LIN_FILENAME  \n DESCRIPTION: Restart linear flow input file \ingroup Config*/
  addStringOption("SOLUTION_LIN_FILENAME", Solution_LinFileName, string("solution_lin.dat"));
  /*!\brief SOLUTION_ADJ_FILENAME\n DESCRIPTION: Restart adjoint input file. Objective function abbreviation is expected. \ingroup Config*/
  addStringOption("SOLUTION_ADJ_FILENAME", Solution_AdjFileName, string("solution_adj.dat"));
  /*!\brief RESTART_FLOW_FILENAME \n DESCRIPTION: Output file restart flow \ingroup Config*/
  addStringOption("RESTART_FLOW_FILENAME", Restart_FlowFileName, string("restart_flow.dat"));
  /*!\brief RESTART_LIN_FILENAME \n DESCRIPTION: Output file linear flow \ingroup Config*/
  addStringOption("RESTART_LIN_FILENAME",Restart_LinFileName, string("restart_lin.dat"));
  /*!\brief RESTART_ADJ_FILENAME  \n DESCRIPTION: Output file restart adjoint. Objective function abbreviation will be appended. \ingroup Config*/
  addStringOption("RESTART_ADJ_FILENAME", Restart_AdjFileName, string("restart_adj.dat"));
  /*!\brief RESTART_WAVE_FILENAME \n DESCRIPTION: Output file restart wave \ingroup Config*/
  addStringOption("RESTART_WAVE_FILENAME", Restart_WaveFileName, string("restart_wave.dat"));
  /*!\brief VOLUME_FLOW_FILENAME  \n DESCRIPTION: Output file flow (w/o extension) variables \ingroup Config */
  addStringOption("VOLUME_FLOW_FILENAME", Flow_FileName, string("flow"));
  /*!\brief VOLUME_STRUCTURE_FILENAME
   * \n  DESCRIPTION: Output file structure (w/o extension) variables \ingroup Config*/
  addStringOption("VOLUME_STRUCTURE_FILENAME", Structure_FileName, string("structure"));
  /*!\brief SURFACE_STRUCTURE_FILENAME
   *  \n DESCRIPTION: Output file structure (w/o extension) variables \ingroup Config*/
  addStringOption("SURFACE_STRUCTURE_FILENAME", SurfStructure_FileName, string("surface_structure"));
  /*!\brief SURFACE_WAVE_FILENAME
   *  \n DESCRIPTION: Output file structure (w/o extension) variables \ingroup Config*/
  addStringOption("SURFACE_WAVE_FILENAME", SurfWave_FileName, string("surface_wave"));
  /*!\brief SURFACE_HEAT_FILENAME
   *  \n DESCRIPTION: Output file structure (w/o extension) variables \ingroup Config */
  addStringOption("SURFACE_HEAT_FILENAME", SurfHeat_FileName, string("surface_heat"));
  /*!\brief VOLUME_WAVE_FILENAME
   *  \n DESCRIPTION: Output file wave (w/o extension) variables  \ingroup Config*/
  addStringOption("VOLUME_WAVE_FILENAME", Wave_FileName, string("wave"));
  /*!\brief VOLUME_HEAT_FILENAME
   *  \n DESCRIPTION: Output file wave (w/o extension) variables  \ingroup Config*/
  addStringOption("VOLUME_HEAT_FILENAME", Heat_FileName, string("heat"));
  /*!\brief VOLUME_ADJWAVE_FILENAME
   *  \n DESCRIPTION: Output file adj. wave (w/o extension) variables  \ingroup Config*/
  addStringOption("VOLUME_ADJWAVE_FILENAME", AdjWave_FileName, string("adjoint_wave"));
  /*!\brief VOLUME_ADJ_FILENAME
   *  \n DESCRIPTION: Output file adjoint (w/o extension) variables  \ingroup Config*/
  addStringOption("VOLUME_ADJ_FILENAME", Adj_FileName, string("adjoint"));
  /*!\brief VOLUME_LIN_FILENAME
   *  \n DESCRIPTION: Output file linear (w/o extension) variables  \ingroup Config*/
  addStringOption("VOLUME_LIN_FILENAME", Lin_FileName, string("linearized"));
  /*!\brief GRAD_OBJFUNC_FILENAME
   *  \n DESCRIPTION: Output objective function gradient  \ingroup Config*/
  addStringOption("GRAD_OBJFUNC_FILENAME", ObjFunc_Grad_FileName, string("of_grad.dat"));
  /*!\brief VALUE_OBJFUNC_FILENAME
   *  \n DESCRIPTION: Output objective function  \ingroup Config*/
  addStringOption("VALUE_OBJFUNC_FILENAME", ObjFunc_Value_FileName, string("of_func.dat"));
  /*!\brief SURFACE_FLOW_FILENAME
   *  \n DESCRIPTION: Output file surface flow coefficient (w/o extension)  \ingroup Config*/
  addStringOption("SURFACE_FLOW_FILENAME", SurfFlowCoeff_FileName, string("surface_flow"));
  /*!\brief SURFACE_ADJ_FILENAME
   *  \n DESCRIPTION: Output file surface adjoint coefficient (w/o extension)  \ingroup Config*/
  addStringOption("SURFACE_ADJ_FILENAME", SurfAdjCoeff_FileName, string("surface_adjoint"));
  /*!\brief SURFACE_LIN_FILENAME
   *  \n DESCRIPTION: Output file surface linear coefficient (w/o extension)  \ingroup Config*/
  addStringOption("SURFACE_LIN_FILENAME", SurfLinCoeff_FileName, string("surface_linear"));
  /*!\brief WRT_SOL_FREQ
   *  \n DESCRIPTION: Writing solution file frequency  \ingroup Config*/
  addUnsignedLongOption("WRT_SOL_FREQ", Wrt_Sol_Freq, 1000);
  /*!\brief WRT_SOL_FREQ_DUALTIME
   *  \n DESCRIPTION: Writing solution file frequency for dual time  \ingroup Config*/
  addUnsignedLongOption("WRT_SOL_FREQ_DUALTIME", Wrt_Sol_Freq_DualTime, 1);
  /*!\brief WRT_CON_FREQ
   *  \n DESCRIPTION: Writing convergence history frequency  \ingroup Config*/
  addUnsignedLongOption("WRT_CON_FREQ",  Wrt_Con_Freq, 1);
  /*!\brief WRT_CON_FREQ_DUALTIME
   *  \n DESCRIPTION: Writing convergence history frequency for the dual time  \ingroup Config*/
  addUnsignedLongOption("WRT_CON_FREQ_DUALTIME",  Wrt_Con_Freq_DualTime, 10);
  /*!\brief LOW_MEMORY_OUTPUT
   *  \n DESCRIPTION: Output less information for lower memory use.  \ingroup Config*/
  addBoolOption("LOW_MEMORY_OUTPUT", Low_MemoryOutput, false);
  /*!\brief WRT_VOL_SOL
   *  \n DESCRIPTION: Write a volume solution file  \ingroup Config*/
  addBoolOption("WRT_VOL_SOL", Wrt_Vol_Sol, true);
  /*!\brief WRT_SRF_SOL
   *  \n DESCRIPTION: Write a surface solution file  \ingroup Config*/
  addBoolOption("WRT_SRF_SOL", Wrt_Srf_Sol, true);
  /*!\brief WRT_CSV_SOL
   *  \n DESCRIPTION: Write a surface CSV solution file  \ingroup Config*/
  addBoolOption("WRT_CSV_SOL", Wrt_Csv_Sol, true);
  /*!\brief WRT_RESIDUALS
   *  \n DESCRIPTION: Output residual info to solution/restart file  \ingroup Config*/
  addBoolOption("WRT_RESIDUALS", Wrt_Residuals, false);
  /*!\brief WRT_LIMITERS
   *  \n DESCRIPTION: Output limiter value information to solution/restart file  \ingroup Config*/
  addBoolOption("WRT_LIMITERS", Wrt_Limiters, false);
  /*!\brief WRT_SHARPEDGES
   *  \n DESCRIPTION: Output sharp edge limiter information to solution/restart file  \ingroup Config*/
  addBoolOption("WRT_SHARPEDGES", Wrt_SharpEdges, false);
  /* DESCRIPTION: Output the rind layers in the solution files  \ingroup Config*/
  addBoolOption("WRT_HALO", Wrt_Halo, false);
  /*!\brief ONE_D_OUTPUT
   *  \n DESCRIPTION: Output averaged outlet flow values on specified exit marker. \n Use with MARKER_OUT_1D. \ingroup Config*/
  addBoolOption("ONE_D_OUTPUT", Wrt_1D_Output, false);
  /*!\brief CONSOLE_OUTPUT_VERBOSITY
   *  \n DESCRIPTION: Verbosity level for console output  \ingroup Config*/
  addEnumOption("CONSOLE_OUTPUT_VERBOSITY", Console_Output_Verb, Verb_Map, VERB_HIGH);


  /*!\par CONFIG_CATEGORY: Dynamic mesh definition \ingroup Config*/
  /*--- Options related to dynamic meshes ---*/

  /* DESCRIPTION: Mesh motion for unsteady simulations */
  addBoolOption("GRID_MOVEMENT", Grid_Movement, false);
  /* DESCRIPTION: Type of mesh motion */
  addEnumListOption("GRID_MOVEMENT_KIND", nGridMovement, Kind_GridMovement, GridMovement_Map);
  /* DESCRIPTION: Marker(s) of moving surfaces (MOVING_WALL or DEFORMING grid motion). */
  addStringListOption("MARKER_MOVING", nMarker_Moving, Marker_Moving);
  /* DESCRIPTION: Mach number (non-dimensional, based on the mesh velocity and freestream vals.) */
  addDoubleOption("MACH_MOTION", Mach_Motion, 0.0);
  /* DESCRIPTION: Coordinates of the rigid motion origin */
  addDoubleListOption("MOTION_ORIGIN_X", nMotion_Origin_X, Motion_Origin_X);
  /* DESCRIPTION: Coordinates of the rigid motion origin */
  addDoubleListOption("MOTION_ORIGIN_Y", nMotion_Origin_Y, Motion_Origin_Y);
  /* DESCRIPTION: Coordinates of the rigid motion origin */
  addDoubleListOption("MOTION_ORIGIN_Z", nMotion_Origin_Z, Motion_Origin_Z);
  /* DESCRIPTION: Translational velocity vector (m/s) in the x, y, & z directions (RIGID_MOTION only) */
  addDoubleListOption("TRANSLATION_RATE_X", nTranslation_Rate_X, Translation_Rate_X);
  /* DESCRIPTION: Translational velocity vector (m/s) in the x, y, & z directions (RIGID_MOTION only) */
  addDoubleListOption("TRANSLATION_RATE_Y", nTranslation_Rate_Y, Translation_Rate_Y);
  /* DESCRIPTION: Translational velocity vector (m/s) in the x, y, & z directions (RIGID_MOTION only) */
  addDoubleListOption("TRANSLATION_RATE_Z", nTranslation_Rate_Z, Translation_Rate_Z);
  /* DESCRIPTION: Angular velocity vector (rad/s) about x, y, & z axes (RIGID_MOTION only) */
  addDoubleListOption("ROTATION_RATE_X", nRotation_Rate_X, Rotation_Rate_X);
  /* DESCRIPTION: Angular velocity vector (rad/s) about x, y, & z axes (RIGID_MOTION only) */
  addDoubleListOption("ROTATION_RATE_Y", nRotation_Rate_Y, Rotation_Rate_Y);
  /* DESCRIPTION: Angular velocity vector (rad/s) about x, y, & z axes (RIGID_MOTION only) */
  addDoubleListOption("ROTATION_RATE_Z", nRotation_Rate_Z, Rotation_Rate_Z);
  /* DESCRIPTION: Pitching angular freq. (rad/s) about x, y, & z axes (RIGID_MOTION only) */
  addDoubleListOption("PITCHING_OMEGA_X", nPitching_Omega_X, Pitching_Omega_X);
  /* DESCRIPTION: Pitching angular freq. (rad/s) about x, y, & z axes (RIGID_MOTION only) */
  addDoubleListOption("PITCHING_OMEGA_Y", nPitching_Omega_Y, Pitching_Omega_Y);
  /* DESCRIPTION: Pitching angular freq. (rad/s) about x, y, & z axes (RIGID_MOTION only) */
  addDoubleListOption("PITCHING_OMEGA_Z", nPitching_Omega_Z, Pitching_Omega_Z);
  /* DESCRIPTION: Pitching amplitude (degrees) about x, y, & z axes (RIGID_MOTION only) */
  addDoubleListOption("PITCHING_AMPL_X", nPitching_Ampl_X, Pitching_Ampl_X);
  /* DESCRIPTION: Pitching amplitude (degrees) about x, y, & z axes (RIGID_MOTION only) */
  addDoubleListOption("PITCHING_AMPL_Y", nPitching_Ampl_Y, Pitching_Ampl_Y);
  /* DESCRIPTION: Pitching amplitude (degrees) about x, y, & z axes (RIGID_MOTION only) */
  addDoubleListOption("PITCHING_AMPL_Z", nPitching_Ampl_Z, Pitching_Ampl_Z);
  /* DESCRIPTION: Pitching phase offset (degrees) about x, y, & z axes (RIGID_MOTION only) */
  addDoubleListOption("PITCHING_PHASE_X", nPitching_Phase_X, Pitching_Phase_X);
  /* DESCRIPTION: Pitching phase offset (degrees) about x, y, & z axes (RIGID_MOTION only) */
  addDoubleListOption("PITCHING_PHASE_Y", nPitching_Phase_Y, Pitching_Phase_Y);
  /* DESCRIPTION: Pitching phase offset (degrees) about x, y, & z axes (RIGID_MOTION only) */
  addDoubleListOption("PITCHING_PHASE_Z", nPitching_Phase_Z, Pitching_Phase_Z);
  /* DESCRIPTION: Plunging angular freq. (rad/s) in x, y, & z directions (RIGID_MOTION only) */
  addDoubleListOption("PLUNGING_OMEGA_X", nPlunging_Omega_X, Plunging_Omega_X);
  /* DESCRIPTION: Plunging angular freq. (rad/s) in x, y, & z directions (RIGID_MOTION only) */
  addDoubleListOption("PLUNGING_OMEGA_Y", nPlunging_Omega_Y, Plunging_Omega_Y);
  /* DESCRIPTION: Plunging angular freq. (rad/s) in x, y, & z directions (RIGID_MOTION only) */
  addDoubleListOption("PLUNGING_OMEGA_Z", nPlunging_Omega_Z, Plunging_Omega_Z);
  /* DESCRIPTION: Plunging amplitude (m) in x, y, & z directions (RIGID_MOTION only) */
  addDoubleListOption("PLUNGING_AMPL_X", nPlunging_Ampl_X, Plunging_Ampl_X);
  /* DESCRIPTION: Plunging amplitude (m) in x, y, & z directions (RIGID_MOTION only) */
  addDoubleListOption("PLUNGING_AMPL_Y", nPlunging_Ampl_Y, Plunging_Ampl_Y);
  /* DESCRIPTION: Plunging amplitude (m) in x, y, & z directions (RIGID_MOTION only) */
  addDoubleListOption("PLUNGING_AMPL_Z", nPlunging_Ampl_Z, Plunging_Ampl_Z);
  /* DESCRIPTION: Value to move motion origins (1 or 0) */
  addUShortListOption("MOVE_MOTION_ORIGIN", nMoveMotion_Origin, MoveMotion_Origin);
  /* DESCRIPTION:  */
  addStringOption("MOTION_FILENAME", Motion_Filename, string("mesh_motion.dat"));
  /* DESCRIPTION: Uncoupled Aeroelastic Frequency Plunge. */
  addDoubleOption("FREQ_PLUNGE_AEROELASTIC", FreqPlungeAeroelastic, 100);
  /* DESCRIPTION: Uncoupled Aeroelastic Frequency Pitch. */
  addDoubleOption("FREQ_PITCH_AEROELASTIC", FreqPitchAeroelastic, 100);

  /*!\par CONFIG_CATEGORY: Grid adaptation \ingroup Config*/
  /*--- Options related to grid adaptation ---*/

  /* DESCRIPTION: Kind of grid adaptation */
  addEnumOption("KIND_ADAPT", Kind_Adaptation, Adapt_Map, NO_ADAPT);
  /* DESCRIPTION: Percentage of new elements (% of the original number of elements) */
  addDoubleOption("NEW_ELEMS", New_Elem_Adapt, -1.0);
  /* DESCRIPTION: Scale factor for the dual volume */
  addDoubleOption("DUALVOL_POWER", DualVol_Power, 0.5);
  /* DESCRIPTION: Use analytical definition for surfaces */
  addEnumOption("ANALYTICAL_SURFDEF", Analytical_Surface, Geo_Analytic_Map, NO_GEO_ANALYTIC);
  /* DESCRIPTION: Before each computation, implicitly smooth the nodal coordinates */
  addBoolOption("SMOOTH_GEOMETRY", SmoothNumGrid, false);
  /* DESCRIPTION: Adapt the boundary elements */
  addBoolOption("ADAPT_BOUNDARY", AdaptBoundary, true);

  /*!\par CONFIG_CATEGORY: Wind Gust \ingroup Config*/
  /*--- Options related to wind gust simulations ---*/

  /* DESCRIPTION: Apply a wind gust */
  addBoolOption("WIND_GUST", Wind_Gust, false);
  /* DESCRIPTION: Type of gust */
  addEnumOption("GUST_TYPE", Gust_Type, Gust_Type_Map, NO_GUST);
  /* DESCRIPTION: Gust wavelenght (meters) */
  addDoubleOption("GUST_WAVELENGTH", Gust_WaveLength, 0.0);
  /* DESCRIPTION: Number of gust periods */
  addDoubleOption("GUST_PERIODS", Gust_Periods, 1.0);
  /* DESCRIPTION: Gust amplitude (m/s) */
  addDoubleOption("GUST_AMPL", Gust_Ampl, 0.0);
  /* DESCRIPTION: Time at which to begin the gust (sec) */
  addDoubleOption("GUST_BEGIN_TIME", Gust_Begin_Time, 0.0);
  /* DESCRIPTION: Location at which the gust begins (meters) */
  addDoubleOption("GUST_BEGIN_LOC", Gust_Begin_Loc, 0.0);
  /* DESCRIPTION: Direction of the gust X or Y dir */
  addEnumOption("GUST_DIR", Gust_Dir, Gust_Dir_Map, Y_DIR);


  /*!\par CONFIG_CATEGORY: Equivalent Area \ingroup Config*/
  /*--- Options related to the equivalent area ---*/

  /* DESCRIPTION: Evaluate equivalent area on the Near-Field  */
  addBoolOption("EQUIV_AREA", EquivArea, false);
  default_vec_3d[0] = 0.0; default_vec_3d[1] = 1.0; default_vec_3d[2] = 1.0;
  /* DESCRIPTION: Integration limits of the equivalent area ( xmin, xmax, Dist_NearField ) */
  addDoubleArrayOption("EA_INT_LIMIT", 3, EA_IntLimit, default_vec_3d);
  /* DESCRIPTION: Equivalent area scaling factor */
  addDoubleOption("EA_SCALE_FACTOR", EA_ScaleFactor, 1.0);

	/*!\par CONFIG_CATEGORY: Reacting Flow \ingroup Config*/
  /*--- Options related to the reacting gas mixtures ---*/

	/* DESCRIPTION: Specify chemical model for multi-species simulations */
	addEnumOption("GAS_MODEL", Kind_GasModel, GasModel_Map, ARGON);
	/* DESCRIPTION:  */
	addDoubleListOption("GAS_COMPOSITION", nTemp, Gas_Composition);

	/*!\par CONFIG_CATEGORY: Free surface simulation \ingroup Config*/
	/*--- Options related to free surface simulation ---*/

	/* DESCRIPTION: Ratio of density for two phase problems */
  addDoubleOption("RATIO_DENSITY", RatioDensity, 0.1);
	/* DESCRIPTION: Ratio of viscosity for two phase problems */
  addDoubleOption("RATIO_VISCOSITY", RatioViscosity, 0.1);
	/* DESCRIPTION: Location of the freesurface (y or z coordinate) */
  addDoubleOption("FREESURFACE_ZERO", FreeSurface_Zero, 0.0);
	/* DESCRIPTION: Free surface depth surface (x or y coordinate) */
  addDoubleOption("FREESURFACE_DEPTH", FreeSurface_Depth, 1.0);
	/* DESCRIPTION: Thickness of the interface in a free surface problem */
  addDoubleOption("FREESURFACE_THICKNESS", FreeSurface_Thickness, 0.1);
	/* DESCRIPTION: Free surface damping coefficient */
  addDoubleOption("FREESURFACE_DAMPING_COEFF", FreeSurface_Damping_Coeff, 0.0);
	/* DESCRIPTION: Free surface damping length (times the baseline wave) */
  addDoubleOption("FREESURFACE_DAMPING_LENGTH", FreeSurface_Damping_Length, 1.0);
	/* DESCRIPTION: Location of the free surface outlet surface (x or y coordinate) */
  addDoubleOption("FREESURFACE_OUTLET", FreeSurface_Outlet, 0.0);

	// these options share nDV as their size in the option references; not a good idea
	/*!\par CONFIG_CATEGORY: Grid deformation \ingroup Config*/
  /*--- Options related to the grid deformation ---*/

	/* DESCRIPTION: Kind of deformation */
	addEnumListOption("DV_KIND", nDV, Design_Variable, Param_Map);
	/* DESCRIPTION: Marker of the surface to which we are going apply the shape deformation */
  addStringListOption("DV_MARKER", nMarker_DV, Marker_DV);
	/* DESCRIPTION: New value of the shape deformation */
	addDoubleListOption("DV_VALUE", nDV, DV_Value);
	/* DESCRIPTION: Parameters of the shape deformation
   - FFD_CONTROL_POINT_2D ( FFDBox ID, i_Ind, j_Ind, x_Disp, y_Disp )
   - FFD_RADIUS_2D ( FFDBox ID )
   - FFD_CAMBER_2D ( FFDBox ID, i_Ind )
   - FFD_THICKNESS_2D ( FFDBox ID, i_Ind )
   - HICKS_HENNE ( Lower Surface (0)/Upper Surface (1)/Only one Surface (2), x_Loc )
   - COSINE_BUMP ( Lower Surface (0)/Upper Surface (1)/Only one Surface (2), x_Loc, Thickness )
   - FOURIER ( Lower Surface (0)/Upper Surface (1)/Only one Surface (2), index, cos(0)/sin(1) )
   - NACA_4DIGITS ( 1st digit, 2nd digit, 3rd and 4th digit )
   - PARABOLIC ( Center, Thickness )
   - DISPLACEMENT ( x_Disp, y_Disp, z_Disp )
   - ROTATION ( x_Orig, y_Orig, z_Orig, x_End, y_End, z_End )
   - OBSTACLE ( Center, Bump size )
   - SPHERICAL ( ControlPoint_Index, Theta_Disp, R_Disp )
   - FFD_CONTROL_POINT ( FFDBox ID, i_Ind, j_Ind, k_Ind, x_Disp, y_Disp, z_Disp )
   - FFD_DIHEDRAL_ANGLE ( FFDBox ID, x_Orig, y_Orig, z_Orig, x_End, y_End, z_End )
   - FFD_TWIST_ANGLE ( FFDBox ID, x_Orig, y_Orig, z_Orig, x_End, y_End, z_End )
   - FFD_ROTATION ( FFDBox ID, x_Orig, y_Orig, z_Orig, x_End, y_End, z_End )
   - FFD_CONTROL_SURFACE ( FFDBox ID, x_Orig, y_Orig, z_Orig, x_End, y_End, z_End )
   - FFD_CAMBER ( FFDBox ID, i_Ind, j_Ind )
   - FFD_THICKNESS ( FFDBox ID, i_Ind, j_Ind ) */
	addDVParamOption("DV_PARAM", nDV, ParamDV, FFDTag, Design_Variable);
	/* DESCRIPTION: Hold the grid fixed in a region */
  addBoolOption("HOLD_GRID_FIXED", Hold_GridFixed, false);
	default_vec_6d[0] = -1E15; default_vec_6d[1] = -1E15; default_vec_6d[2] = -1E15;
	default_vec_6d[3] =  1E15; default_vec_6d[4] =  1E15; default_vec_6d[5] =  1E15;
	/* DESCRIPTION: Coordinates of the box where the grid will be deformed (Xmin, Ymin, Zmin, Xmax, Ymax, Zmax) */
	addDoubleArrayOption("HOLD_GRID_FIXED_COORD", 6, Hold_GridFixed_Coord, default_vec_6d);
	/* DESCRIPTION: Visualize the deformation */
  addBoolOption("VISUALIZE_DEFORMATION", Visualize_Deformation, false);
  /* DESCRIPTION: Print the residuals during mesh deformation to the console */
  addBoolOption("DEFORM_CONSOLE_OUTPUT", Deform_Output, false);
  /* DESCRIPTION: Number of nonlinear deformation iterations (surface deformation increments) */
  addUnsignedLongOption("DEFORM_NONLINEAR_ITER", GridDef_Nonlinear_Iter, 2);
  /* DESCRIPTION: Number of smoothing iterations for FEA mesh deformation */
  addUnsignedLongOption("DEFORM_LINEAR_ITER", GridDef_Linear_Iter, 500);
  /* DESCRIPTION: Factor to multiply smallest volume for deform tolerance (0.001 default) */
  addDoubleOption("DEFORM_TOL_FACTOR", Deform_Tol_Factor, 0.001);
  /* DESCRIPTION: Type of element stiffness imposed for FEA mesh deformation (INVERSE_VOLUME, WALL_DISTANCE, CONSTANT_STIFFNESS) */
  addEnumOption("DEFORM_STIFFNESS_TYPE", Deform_Stiffness_Type, Deform_Stiffness_Map, INVERSE_VOLUME);
  /* DESCRIPTION: Poisson's ratio for constant stiffness FEA method of grid deformation*/
  addDoubleOption("DEFORM_ELASTICITY_MODULUS", Deform_ElasticityMod, 2E11);
  /* DESCRIPTION: Young's modulus and Poisson's ratio for constant stiffness FEA method of grid deformation*/
  addDoubleOption("DEFORM_POISSONS_RATIO", Deform_PoissonRatio, 0.3);
  /*  DESCRIPTION: Linear solver for the mesh deformation\n OPTIONS: see \link Linear_Solver_Map \endlink \n Default: FGMRES \ingroup Config*/
  addEnumOption("DEFORM_LINEAR_SOLVER", Deform_Linear_Solver, Linear_Solver_Map, FGMRES);

  /*!\par CONFIG_CATEGORY: Rotorcraft problem \ingroup Config*/
  /*--- option related to rotorcraft problems ---*/

  /* DESCRIPTION: MISSING --- */
  addDoubleOption("CYCLIC_PITCH", Cyclic_Pitch, 0.0);
  /* DESCRIPTION: MISSING --- */
  addDoubleOption("COLLECTIVE_PITCH", Collective_Pitch, 0.0);


  /*!\par CONFIG_CATEGORY: FEA solver \ingroup Config*/
  /*--- Options related to the FEA solver ---*/

  /* DESCRIPTION: Modulus of elasticity */
  addDoubleOption("ELASTICITY_MODULUS", ElasticyMod, 2E11);
  /* DESCRIPTION: Poisson ratio */
  addDoubleOption("POISSON_RATIO", PoissonRatio, 0.30);
  /* DESCRIPTION: Material density */
  addDoubleOption("MATERIAL_DENSITY", MaterialDensity, 7854);
  /* DESCRIPTION: Formulation for bidimensional elasticity solver */
  addEnumOption("FORMULATION_ELASTICITY_2D", Kind_2DElasForm, ElasForm_2D, PLANE_STRESS);
  /*  DESCRIPTION: Apply dead loads
  *  Options: NO, YES \ingroup Config */
  addBoolOption("DEAD_LOAD", DeadLoad, false);
  /* DESCRIPTION: Dynamic or static structural analysis */
  addEnumOption("DYNAMIC_ANALYSYS", Dynamic_Analysis, Dynamic_Map, STATIC);
  /* DESCRIPTION: Time Step for dynamic analysis (s) */
  addDoubleOption("DYN_TIMESTEP", Delta_DynTime, 0.0);
  /* DESCRIPTION: Total Physical Time for dual time stepping simulations (s) */
  addDoubleOption("DYN_TIME", Total_DynTime, 1.0);
  /* DESCRIPTION: Parameter alpha for Newmark scheme (s) */
  addDoubleOption("NEWMARK_ALPHA", Newmark_alpha, 0.25);
  /* DESCRIPTION: Parameter delta for Newmark scheme (s) */
  addDoubleOption("NEWMARK_DELTA", Newmark_delta, 0.5);
  /* DESCRIPTION: Apply the load slowly or suddenly */
  addBoolOption("SIGMOID_LOADING", Gradual_Load, false);
  /* DESCRIPTION: Apply the load as a ramp */
  addBoolOption("RAMP_LOADING", Ramp_Load, false);
  /* DESCRIPTION: Time while the load is to be increased linearly */
  addDoubleOption("RAMP_TIME", Ramp_Time, 1.0);

  /* DESCRIPTION: Time while the structure is static */
  addDoubleOption("STATIC_TIME", Static_Time, 1.0);

  /* DESCRIPTION: Order of the predictor */
  addUnsignedShortOption("PREDICTOR_ORDER", Pred_Order, 0);

  /*!\par PHYSICAL_PROBLEM_FLUID_FSI
   *  DESCRIPTION: Physical governing equations \n
   *  Options: NONE (default),EULER, NAVIER_STOKES, RANS,
   *  \ingroup Config*/
  addEnumOption("FSI_FLUID_PROBLEM", Kind_Solver_Fluid_FSI, FSI_Fluid_Solver_Map, NO_SOLVER_FFSI);
  /*!\par PHYSICAL_PROBLEM_STRUCTURAL_FSI
   *  DESCRIPTION: Physical governing equations \n
   *  Options: NONE (default), LINEAR_ELASTICITY, NONLINEAR_ELASTICITY
   *  \ingroup Config*/
  addEnumOption("FSI_STRUCTURAL_PROBLEM", Kind_Solver_Struc_FSI, FSI_Struc_Solver_Map, NO_SOLVER_SFSI);

  /* DESCRIPTION: Preconditioner for the Krylov linear solvers */
  addEnumOption("FSI_LINEAR_SOLVER_PREC_STRUC", Kind_Linear_Solver_Prec_FSI_Struc, Linear_Solver_Prec_Map, ILU);

  /* DESCRIPTION: Maximum number of iterations of the linear solver for the implicit formulation */
  addUnsignedLongOption("FSI_LINEAR_SOLVER_ITER_STRUC", Linear_Solver_Iter_FSI_Struc, 500);


  /* CONFIG_CATEGORY: FSI solver */
  /*--- Options related to the FSI solver ---*/
  /* DESCRIPTION: Maximum number of FSI iterations */
  addUnsignedShortOption("FSI_ITER", nIterFSI, 1);
  /* DESCRIPTION: Aitken's static relaxation factor */
  addDoubleOption("STAT_RELAX_PARAMETER", AitkenStatRelax, 0.4);
  /* DESCRIPTION: Aitken's dynamic maximum relaxation factor for the first iteration */
  addDoubleOption("AITKEN_DYN_MAX_INITIAL", AitkenDynMaxInit, 0.4);
  /* DESCRIPTION: Type of gust */
  addEnumOption("BGS_RELAXATION", Kind_BGS_RelaxMethod, AitkenForm_Map, NO_RELAXATION);


  /*!\par CONFIG_CATEGORY: Wave solver \ingroup Config*/
  /*--- options related to the wave solver ---*/

  /* DESCRIPTION: Constant wave speed */
  addDoubleOption("WAVE_SPEED", Wave_Speed, 331.79);

  /*!\par CONFIG_CATEGORY: Heat solver \ingroup Config*/
  /*--- options related to the heat solver ---*/

  /* DESCRIPTION: Thermal diffusivity constant */
  addDoubleOption("THERMAL_DIFFUSIVITY", Thermal_Diffusivity, 1.172E-5);

  /*!\par CONFIG_CATEGORY: Visualize Control Volumes \ingroup Config*/
  /*--- options related to visualizing control volumes ---*/

  /* DESCRIPTION: Node number for the CV to be visualized */
  addLongOption("VISUALIZE_CV", Visualize_CV, -1);

  /*!\par CONFIG_CATEGORY: Inverse design problem \ingroup Config*/
  /*--- options related to inverse design problem ---*/

  /* DESCRIPTION: Evaluate inverse design on the surface  */
  addBoolOption("INV_DESIGN_CP", InvDesign_Cp, false);

  /* DESCRIPTION: Evaluate inverse design on the surface  */
  addBoolOption("INV_DESIGN_HEATFLUX", InvDesign_HeatFlux, false);

  /*!\par CONFIG_CATEGORY: Unsupported options \ingroup Config*/
  /*--- Options that are experimental and not intended for general use ---*/

  /* DESCRIPTION: Write extra output */
  addBoolOption("EXTRA_OUTPUT", ExtraOutput, false);

  /* DESCRIPTION: Location of the turb model itself */
  addStringOption("ML_TURB_MODEL_FILE", ML_Turb_Model_File, string("model.json"));

  /* DESCRIPTION: what kind of input/output feature map is there */
  addStringOption("ML_TURB_MODEL_FEATURESET", ML_Turb_Model_FeatureSet, string("none"));

  /* DESCRIPTION: Extra values for ML Turb model */
  addStringListOption("ML_TURB_MODEL_EXTRA", nML_Turb_Model_Extra, ML_Turb_Model_Extra);

  /*--- options related to the FFD problem ---*/
  /*!\par CONFIG_CATEGORY:FFD point inversion \ingroup Config*/

  /* DESCRIPTION: Number of total iterations in the FFD point inversion */
  addUnsignedShortOption("FFD_ITERATIONS", nFFD_Iter, 500);

  /* DESCRIPTION: Free surface damping coefficient */
	addDoubleOption("FFD_TOLERANCE", FFD_Tol, 1E-10);

  /* DESCRIPTION: Definition of the FFD boxes */
  addFFDDefOption("FFD_DEFINITION", nFFDBox, CoordFFDBox, TagFFDBox);
  
  /* DESCRIPTION: Definition of the FFD boxes */
  addFFDDegreeOption("FFD_DEGREE", nFFDBox, DegreeFFDBox);
  
  /* DESCRIPTION: Surface continuity at the intersection with the FFD */
  addEnumOption("FFD_CONTINUITY", FFD_Continuity, Continuity_Map, DERIVATIVE_2ND);

  /*--- Options for the direct differentiation methods ---*/
  /*!\par CONFIG_CATEGORY: Direct Differentation options\ingroup Config*/

  /* DESCRIPTION: Direct differentiation mode */
  addEnumOption("DIRECT_DIFF", DirectDiff, DirectDiff_Var_Map, NO_DERIVATIVE);

  /*--- options that are used in the python optimization scripts. These have no effect on the c++ toolsuite ---*/
  /*!\par CONFIG_CATEGORY:Python Options\ingroup Config*/

  /* DESCRIPTION: Gradient method */
  addPythonOption("GRADIENT_METHOD");

  /* DESCRIPTION: Geometrical Parameter */
  addPythonOption("GEO_PARAM");

  /* DESCRIPTION: Setup for design variables */
  addPythonOption("DEFINITION_DV");

  /* DESCRIPTION: Maximum number of iterations */
  addPythonOption("OPT_ITERATIONS");
  
  /* DESCRIPTION: Requested accuracy */
  addPythonOption("OPT_ACCURACY");
  
  /* DESCRIPTION: Setup for design variables */
  addPythonOption("BOUND_DV");
  
  /* DESCRIPTION: Current value of the design variables */
  addPythonOption("DV_VALUE_NEW");

  /* DESCRIPTION: Previous value of the design variables */
  addPythonOption("DV_VALUE_OLD");

  /* DESCRIPTION: Number of partitions of the mesh */
  addPythonOption("NUMBER_PART");

  /* DESCRIPTION: Optimization objective function with optional scaling factor*/
  addPythonOption("OPT_OBJECTIVE");

  /* DESCRIPTION: Optimization constraint functions with optional scaling factor */
  addPythonOption("OPT_CONSTRAINT");

  /* DESCRIPTION: Finite different step for gradient estimation */
  addPythonOption("FIN_DIFF_STEP");

  /* DESCRIPTION: Verbosity of the python scripts to Stdout */
  addPythonOption("CONSOLE");

  /* DESCRIPTION: Flag specifying if the mesh was decomposed */
  addPythonOption("DECOMPOSED");

  /* DESCRIPTION: Activate ParMETIS mode for testing */
  addBoolOption("PARMETIS", ParMETIS, false);
  
  /* END_CONFIG_OPTIONS */

}

void CConfig::SetConfig_Parsing(char case_filename[MAX_STRING_SIZE]) {
  string text_line, option_name;
  ifstream case_file;
  vector<string> option_value;
  int rank = MASTER_NODE;
  
#ifdef HAVE_MPI
  MPI_Comm_rank(MPI_COMM_WORLD, &rank);
#endif
  
  /*--- Read the configuration file ---*/
  
  case_file.open(case_filename, ios::in);

  if (case_file.fail()) {
    if (rank == MASTER_NODE) cout << endl << "The configuration file (.cfg) is missing!!" << endl << endl;
    exit(EXIT_FAILURE);
  }

  string errorString;

  int  err_count = 0;  // How many errors have we found in the config file
  int max_err_count = 30; // Maximum number of errors to print before stopping

  map<string, bool> included_options;

  /*--- Parse the configuration file and set the options ---*/
  
  while (getline (case_file, text_line)) {
    
    if (err_count >= max_err_count) {
      errorString.append("too many errors. Stopping parse");

      cout << errorString << endl;
      throw(1);
    }
    
    if (TokenizeString(text_line, option_name, option_value)) {
      
      /*--- See if it's a python option ---*/

      if (option_map.find(option_name) == option_map.end()) {
          string newString;
          newString.append(option_name);
          newString.append(": invalid option name");
          newString.append(". Check current SU2 options in config_template.cfg.");
          newString.append("\n");
          errorString.append(newString);
          err_count++;
        continue;
      }

      /*--- Option exists, check if the option has already been in the config file ---*/
      
      if (included_options.find(option_name) != included_options.end()) {
        string newString;
        newString.append(option_name);
        newString.append(": option appears twice");
        newString.append("\n");
        errorString.append(newString);
        err_count++;
        continue;
      }


      /*--- New found option. Add it to the map, and delete from all options ---*/
      
      included_options.insert(pair<string, bool>(option_name, true));
      all_options.erase(option_name);

      /*--- Set the value and check error ---*/
      
      string out = option_map[option_name]->SetValue(option_value);
      if (out.compare("") != 0) {
        errorString.append(out);
        errorString.append("\n");
        err_count++;
      }
    }
  }

  /*--- See if there were any errors parsing the config file ---*/
      
  if (errorString.size() != 0) {
    if (rank == MASTER_NODE) cout << errorString << endl;
    exit(EXIT_FAILURE);
  }

  /*--- Set the default values for all of the options that weren't set ---*/
      
  for (map<string, bool>::iterator iter = all_options.begin(); iter != all_options.end(); ++iter) {
    option_map[iter->first]->SetDefault();
  }

  case_file.close();
  
}

bool CConfig::SetRunTime_Parsing(char case_filename[MAX_STRING_SIZE]) {
  string text_line, option_name;
  ifstream case_file;
  vector<string> option_value;
  int rank = MASTER_NODE;
  
#ifdef HAVE_MPI
  MPI_Comm_rank(MPI_COMM_WORLD, &rank);
#endif
  
  /*--- Read the configuration file ---*/
  
  case_file.open(case_filename, ios::in);
  
  if (case_file.fail()) { return false; }
  
  string errorString;
  
  int err_count = 0;  // How many errors have we found in the config file
  int max_err_count = 30; // Maximum number of errors to print before stopping
  
  map<string, bool> included_options;
  
  /*--- Parse the configuration file and set the options ---*/
  
  while (getline (case_file, text_line)) {
    
    if (err_count >= max_err_count) {
      errorString.append("too many errors. Stopping parse");
      
      cout << errorString << endl;
      throw(1);
    }
    
    if (TokenizeString(text_line, option_name, option_value)) {
      
      if (option_map.find(option_name) == option_map.end()) {
        
        /*--- See if it's a python option ---*/
        
        string newString;
        newString.append(option_name);
        newString.append(": invalid option name");
        newString.append("\n");
        errorString.append(newString);
        err_count++;
        continue;
      }
      
      /*--- Option exists, check if the option has already been in the config file ---*/
      
      if (included_options.find(option_name) != included_options.end()) {
        string newString;
        newString.append(option_name);
        newString.append(": option appears twice");
        newString.append("\n");
        errorString.append(newString);
        err_count++;
        continue;
      }
      
      /*--- New found option. Add it to the map, and delete from all options ---*/
      
      included_options.insert(pair<string, bool>(option_name, true));
      all_options.erase(option_name);
      
      /*--- Set the value and check error ---*/
      
      string out = option_map[option_name]->SetValue(option_value);
      if (out.compare("") != 0) {
        errorString.append(out);
        errorString.append("\n");
        err_count++;
      }
      
    }
  }
  
  /*--- See if there were any errors parsing the runtime file ---*/
  
  if (errorString.size() != 0) {
    if (rank == MASTER_NODE) cout << errorString << endl;
    exit(EXIT_FAILURE);
  }
  
  case_file.close();
  
  return true;
  
}

void CConfig::SetPostprocessing(unsigned short val_software, unsigned short val_izone, unsigned short val_nDim) {
  
  unsigned short iZone, iCFL, iDim;
  bool ideal_gas       = (Kind_FluidModel == STANDARD_AIR || Kind_FluidModel == IDEAL_GAS );
  bool standard_air       = (Kind_FluidModel == STANDARD_AIR);
  
#ifdef HAVE_MPI
  int size = SINGLE_NODE;
  MPI_Comm_size(MPI_COMM_WORLD, &size);
#endif
  
#ifndef HAVE_TECIO
  if (Output_FileFormat == TECPLOT_BINARY) {
    cout << "Tecplot binary file requested but SU2 was built without TecIO support." << "\n";
    Output_FileFormat = TECPLOT;
  }
#endif
  
  /*--- Store the SU2 module that we are executing. ---*/
  
  Kind_SU2 = val_software;
  
  /*--- Make sure that 1D outputs are written when objective function requires ---*/
  
  if (Kind_ObjFunc== AVG_OUTLET_PRESSURE || Kind_ObjFunc == AVG_TOTAL_PRESSURE) {
    Wrt_1D_Output = YES;
    Marker_Out_1D = Marker_Monitoring;
    nMarker_Out_1D = nMarker_Monitoring;
  }
  
  /*--- Low memory only for ASCII Tecplot ---*/

  if (Output_FileFormat != TECPLOT) Low_MemoryOutput = NO;
  
  /*--- Deactivate the multigrid in the adjoint problem ---*/
  
  if ((Adjoint && !MG_AdjointFlow) ||
      (Unsteady_Simulation == TIME_STEPPING)) { nMGLevels = 0; }

  /*--- If Fluid Structure Interaction, set the solver for each zone.
   *--- ZONE_0 is the zone of the fluid.
   *--- All the other zones are structure.
   *--- This will allow us to define multiple physics structural problems */

  if (Kind_Solver == FLUID_STRUCTURE_INTERACTION){
	  if (val_izone==0) {	Kind_Solver = Kind_Solver_Fluid_FSI; 		FSI_Problem = true;}

	  else {			 	Kind_Solver = Kind_Solver_Struc_FSI;	  	FSI_Problem = true;
	  	  	  	  	  	  	Kind_Linear_Solver_Prec = Kind_Linear_Solver_Prec_FSI_Struc;
	  	  	  	  	  	  	Linear_Solver_Iter = Linear_Solver_Iter_FSI_Struc;}
  }
  else{ FSI_Problem = false; }

  
  /*--- Initialize non-physical points/reconstructions to zero ---*/
  
  Nonphys_Points   = 0;
  Nonphys_Reconstr = 0;
  
  /*--- Don't do any deformation if there is no Design variable information ---*/
  
  if (Design_Variable == NULL) {
    Design_Variable = new unsigned short [1];
    nDV = 1; Design_Variable[0] = NONE;
  }
  
  /*--- Identification of free-surface problem, this problems are always 
   unsteady and incompressible. ---*/
  
  if (Kind_Regime == FREESURFACE) {
    if (Unsteady_Simulation != DT_STEPPING_2ND) Unsteady_Simulation = DT_STEPPING_1ST;
  }
  
  if (Kind_Solver == POISSON_EQUATION) {
    Unsteady_Simulation = STEADY;
  }
  
  /*--- Set the number of external iterations to 1 for the steady state problem ---*/

  if ((Kind_Solver == HEAT_EQUATION) ||
      (Kind_Solver == WAVE_EQUATION) || (Kind_Solver == POISSON_EQUATION)) {
    nMGLevels = 0;
    if (Unsteady_Simulation == STEADY) nExtIter = 1;
    else Unst_nIntIter = 2;
  }
  
  if ((Kind_Solver == LINEAR_ELASTICITY)) {
    nMGLevels = 0;
    if (Dynamic_Analysis == STATIC) 
	nExtIter = 1;
  }

  /*--- Decide whether we should be writing unsteady solution files. ---*/
  
  if (Unsteady_Simulation == STEADY ||
      Unsteady_Simulation == TIME_STEPPING ||
      Unsteady_Simulation == TIME_SPECTRAL  ||
      Kind_Regime == FREESURFACE) { Wrt_Unsteady = false; }
  else { Wrt_Unsteady = true; }

  if ((Kind_Solver == LINEAR_ELASTICITY)) {

	  if (Dynamic_Analysis == STATIC) { Wrt_Dynamic = false; }
	  else { Wrt_Dynamic = true; }

  }

  
  
  /*--- Check for Measurement System ---*/
  
  if (SystemMeasurements == US && !standard_air) {
    cout << "Only STANDARD_AIR fluid model can be used with US Measurement System" << endl;
    exit(EXIT_FAILURE);
  }
  
  /*--- Check for Convective scheme available for NICF ---*/
  
  if (!ideal_gas) {
    if (Kind_ConvNumScheme_Flow != SPACE_UPWIND) {
      cout << "Only ROE Upwind scheme can be used for Not Ideal Compressible Fluids" << endl;
      exit(EXIT_FAILURE);
    }
    else {
      if (Kind_Upwind_Flow != ROE) {
        cout << "Only ROE Upwind scheme can be used for Not Ideal Compressible Fluids" << endl;
        exit(EXIT_FAILURE);
      }
    }
  }
  
  /*--- Check for Boundary condition available for NICF ---*/
  
  if (!ideal_gas) {
    if (nMarker_Inlet != 0) {
      cout << "Riemann Boundary conditions must be used for inlet and outlet with Not Ideal Compressible Fluids " << endl;
      exit(EXIT_FAILURE);
    }
    if (nMarker_Outlet != 0) {
      cout << "Riemann Boundary conditions must be used outlet with Not Ideal Compressible Fluids " << endl;
      exit(EXIT_FAILURE);
    }
    
    if (nMarker_FarField != 0) {
      cout << "Far Field BC is not generalized for Not Ideal Compressible Fluids " << endl;
      exit(EXIT_FAILURE);
    }
    
  }
  
  /*--- Check for Boundary condition available for NICF ---*/
  
  if (ideal_gas) {
    if (SystemMeasurements == US && standard_air) {
      if (Kind_ViscosityModel != SUTHERLAND) {
        cout << "Only SUTHERLAND viscosity model can be used with US Measurement  " << endl;
        exit(EXIT_FAILURE);
      }
    }
    if (Kind_ConductivityModel != CONSTANT_PRANDTL ) {
      cout << "Only CONSTANT_PRANDTL thermal conductivity model can be used with STANDARD_AIR and IDEAL_GAS" << endl;
      exit(EXIT_FAILURE);
    }
    
  }
  
  /*--- Set grid movement kind to NO_MOVEMENT if not specified, which means
   that we also set the Grid_Movement flag to false. We initialize to the
   number of zones here, because we are guaranteed to at least have one. ---*/
  
  if (Kind_GridMovement == NULL) {
    Kind_GridMovement = new unsigned short[nZone];
    for (unsigned short iZone = 0; iZone < nZone; iZone++ )
      Kind_GridMovement[iZone] = NO_MOVEMENT;
    if (Grid_Movement == true) {
      cout << "GRID_MOVEMENT = YES but no type provided in GRID_MOVEMENT_KIND!!" << endl;
      exit(EXIT_FAILURE);
    }
  }
  
  /*--- If we're solving a purely steady problem with no prescribed grid
   movement (both rotating frame and moving walls can be steady), make sure that
   there is no grid motion ---*/
  
  if ((Kind_SU2 == SU2_CFD || Kind_SU2 == SU2_SOL) &&
      (Unsteady_Simulation == STEADY) &&
      ((Kind_GridMovement[ZONE_0] != MOVING_WALL) &&
       (Kind_GridMovement[ZONE_0] != ROTATING_FRAME)))
    Grid_Movement = false;
  
  /*--- If it is not specified, set the mesh motion mach number
   equal to the freestream value. ---*/
  
  if (Grid_Movement && Mach_Motion == 0.0)
    Mach_Motion = Mach;
  
  /*--- Set the boolean flag if we are in a rotating frame (source term). ---*/
  
  if (Grid_Movement && Kind_GridMovement[ZONE_0] == ROTATING_FRAME)
    Rotating_Frame = true;
  else
    Rotating_Frame = false;
  
  /*--- Check the number of moving markers against the number of grid movement
   types provided (should be equal, except that rigid motion and rotating frame
   do not depend on surface specification). ---*/
  
  if (Grid_Movement && (Kind_GridMovement[ZONE_0] != RIGID_MOTION) &&
      (Kind_GridMovement[ZONE_0] != ROTATING_FRAME) &&
      (nGridMovement != nMarker_Moving)) {
    cout << "Number of GRID_MOVEMENT_KIND must match number of MARKER_MOVING!!" << endl;
    exit(EXIT_FAILURE);
  }
  
  /*--- Make sure that there aren't more than one rigid motion or
   rotating frame specified in GRID_MOVEMENT_KIND. ---*/
  
  if (Grid_Movement && (Kind_GridMovement[ZONE_0] == RIGID_MOTION) &&
      (nGridMovement > 1)) {
    cout << "Can not support more than one type of rigid motion in GRID_MOVEMENT_KIND!!" << endl;
    exit(EXIT_FAILURE);
  }
  if (Grid_Movement && (Kind_GridMovement[ZONE_0] == ROTATING_FRAME) &&
      (nGridMovement > 1)) {
    cout << "Can not support more than one rotating frame in GRID_MOVEMENT_KIND!!" << endl;
    exit(EXIT_FAILURE);
  }
  
  /*--- In case the grid movement parameters have not been declared in the
   config file, set them equal to zero for safety. Also check to make sure
   that for each option, a value has been declared for each moving marker. ---*/
  
  unsigned short nMoving;
  if (nGridMovement > nZone) nMoving = nGridMovement;
  else nMoving = nZone;
  
  /*--- Motion Origin: ---*/
  
  if (Motion_Origin_X == NULL) {
    Motion_Origin_X = new su2double[nMoving];
    for (iZone = 0; iZone < nMoving; iZone++ )
      Motion_Origin_X[iZone] = 0.0;
  } else {
    if (Grid_Movement && (nMotion_Origin_X != nGridMovement)) {
      cout << "Length of MOTION_ORIGIN_X must match GRID_MOVEMENT_KIND!!" << endl;
      exit(EXIT_FAILURE);
    }
  }
  
  if (Motion_Origin_Y == NULL) {
    Motion_Origin_Y = new su2double[nMoving];
    for (iZone = 0; iZone < nMoving; iZone++ )
      Motion_Origin_Y[iZone] = 0.0;
  } else {
    if (Grid_Movement && (nMotion_Origin_Y != nGridMovement)) {
      cout << "Length of MOTION_ORIGIN_Y must match GRID_MOVEMENT_KIND!!" << endl;
      exit(EXIT_FAILURE);
    }
  }
  
  if (Motion_Origin_Z == NULL) {
    Motion_Origin_Z = new su2double[nMoving];
    for (iZone = 0; iZone < nMoving; iZone++ )
      Motion_Origin_Z[iZone] = 0.0;
  } else {
    if (Grid_Movement && (nMotion_Origin_Z != nGridMovement)) {
      cout << "Length of MOTION_ORIGIN_Z must match GRID_MOVEMENT_KIND!!" << endl;
      exit(EXIT_FAILURE);
    }
  }
  
  if (MoveMotion_Origin == NULL) {
    MoveMotion_Origin = new unsigned short[nMoving];
    for (iZone = 0; iZone < nMoving; iZone++ )
      MoveMotion_Origin[iZone] = 0;
  } else {
    if (Grid_Movement && (nMoveMotion_Origin != nGridMovement)) {
      cout << "Length of MOVE_MOTION_ORIGIN must match GRID_MOVEMENT_KIND!!" << endl;
      exit(EXIT_FAILURE);
    }
  }
  
  /*--- Translation: ---*/
  
  if (Translation_Rate_X == NULL) {
    Translation_Rate_X = new su2double[nMoving];
    for (iZone = 0; iZone < nMoving; iZone++ )
      Translation_Rate_X[iZone] = 0.0;
  } else {
    if (Grid_Movement && (nTranslation_Rate_X != nGridMovement)) {
      cout << "Length of TRANSLATION_RATE_X must match GRID_MOVEMENT_KIND!!" << endl;
      exit(EXIT_FAILURE);
    }
  }
  
  if (Translation_Rate_Y == NULL) {
    Translation_Rate_Y = new su2double[nMoving];
    for (iZone = 0; iZone < nMoving; iZone++ )
      Translation_Rate_Y[iZone] = 0.0;
  } else {
    if (Grid_Movement && (nTranslation_Rate_Y != nGridMovement)) {
      cout << "Length of TRANSLATION_RATE_Y must match GRID_MOVEMENT_KIND!!" << endl;
      exit(EXIT_FAILURE);
    }
  }
  
  if (Translation_Rate_Z == NULL) {
    Translation_Rate_Z = new su2double[nMoving];
    for (iZone = 0; iZone < nMoving; iZone++ )
      Translation_Rate_Z[iZone] = 0.0;
  } else {
    if (Grid_Movement && (nTranslation_Rate_Z != nGridMovement)) {
      cout << "Length of TRANSLATION_RATE_Z must match GRID_MOVEMENT_KIND!!" << endl;
      exit(EXIT_FAILURE);
    }
  }
  
  /*--- Rotation: ---*/
  
  if (Rotation_Rate_X == NULL) {
    Rotation_Rate_X = new su2double[nMoving];
    for (iZone = 0; iZone < nMoving; iZone++ )
      Rotation_Rate_X[iZone] = 0.0;
  } else {
    if (Grid_Movement && (nRotation_Rate_X != nGridMovement)) {
      cout << "Length of ROTATION_RATE_X must match GRID_MOVEMENT_KIND!!" << endl;
      exit(EXIT_FAILURE);
    }
  }
  
  if (Rotation_Rate_Y == NULL) {
    Rotation_Rate_Y = new su2double[nMoving];
    for (iZone = 0; iZone < nMoving; iZone++ )
      Rotation_Rate_Y[iZone] = 0.0;
  } else {
    if (Grid_Movement && (nRotation_Rate_Y != nGridMovement)) {
      cout << "Length of ROTATION_RATE_Y must match GRID_MOVEMENT_KIND!!" << endl;
      exit(EXIT_FAILURE);
    }
  }
  
  if (Rotation_Rate_Z == NULL) {
    Rotation_Rate_Z = new su2double[nMoving];
    for (iZone = 0; iZone < nMoving; iZone++ )
      Rotation_Rate_Z[iZone] = 0.0;
  } else {
    if (Grid_Movement && (nRotation_Rate_Z != nGridMovement)) {
      cout << "Length of ROTATION_RATE_Z must match GRID_MOVEMENT_KIND!!" << endl;
      exit(EXIT_FAILURE);
    }
  }
  
  /*--- Pitching: ---*/
  
  if (Pitching_Omega_X == NULL) {
    Pitching_Omega_X = new su2double[nMoving];
    for (iZone = 0; iZone < nMoving; iZone++ )
      Pitching_Omega_X[iZone] = 0.0;
  } else {
    if (Grid_Movement && (nPitching_Omega_X != nGridMovement)) {
      cout << "Length of PITCHING_OMEGA_X must match GRID_MOVEMENT_KIND!!" << endl;
      exit(EXIT_FAILURE);
    }
  }
  
  if (Pitching_Omega_Y == NULL) {
    Pitching_Omega_Y = new su2double[nMoving];
    for (iZone = 0; iZone < nMoving; iZone++ )
      Pitching_Omega_Y[iZone] = 0.0;
  } else {
    if (Grid_Movement && (nPitching_Omega_Y != nGridMovement)) {
      cout << "Length of PITCHING_OMEGA_Y must match GRID_MOVEMENT_KIND!!" << endl;
      exit(EXIT_FAILURE);
    }
  }
  
  if (Pitching_Omega_Z == NULL) {
    Pitching_Omega_Z = new su2double[nMoving];
    for (iZone = 0; iZone < nMoving; iZone++ )
      Pitching_Omega_Z[iZone] = 0.0;
  } else {
    if (Grid_Movement && (nPitching_Omega_Z != nGridMovement)) {
      cout << "Length of PITCHING_OMEGA_Z must match GRID_MOVEMENT_KIND!!" << endl;
      exit(EXIT_FAILURE);
    }
  }
  
  /*--- Pitching Amplitude: ---*/
  
  if (Pitching_Ampl_X == NULL) {
    Pitching_Ampl_X = new su2double[nMoving];
    for (iZone = 0; iZone < nMoving; iZone++ )
      Pitching_Ampl_X[iZone] = 0.0;
  } else {
    if (Grid_Movement && (nPitching_Ampl_X != nGridMovement)) {
      cout << "Length of PITCHING_AMPL_X must match GRID_MOVEMENT_KIND!!" << endl;
      exit(EXIT_FAILURE);
    }
  }
  
  if (Pitching_Ampl_Y == NULL) {
    Pitching_Ampl_Y = new su2double[nMoving];
    for (iZone = 0; iZone < nMoving; iZone++ )
      Pitching_Ampl_Y[iZone] = 0.0;
  } else {
    if (Grid_Movement && (nPitching_Ampl_Y != nGridMovement)) {
      cout << "Length of PITCHING_AMPL_Y must match GRID_MOVEMENT_KIND!!" << endl;
      exit(EXIT_FAILURE);
    }
  }
  
  if (Pitching_Ampl_Z == NULL) {
    Pitching_Ampl_Z = new su2double[nMoving];
    for (iZone = 0; iZone < nMoving; iZone++ )
      Pitching_Ampl_Z[iZone] = 0.0;
  } else {
    if (Grid_Movement && (nPitching_Ampl_Z != nGridMovement)) {
      cout << "Length of PITCHING_AMPL_Z must match GRID_MOVEMENT_KIND!!" << endl;
      exit(EXIT_FAILURE);
    }
  }
  
  /*--- Pitching Phase: ---*/
  
  if (Pitching_Phase_X == NULL) {
    Pitching_Phase_X = new su2double[nMoving];
    for (iZone = 0; iZone < nMoving; iZone++ )
      Pitching_Phase_X[iZone] = 0.0;
  } else {
    if (Grid_Movement && (nPitching_Phase_X != nGridMovement)) {
      cout << "Length of PITCHING_PHASE_X must match GRID_MOVEMENT_KIND!!" << endl;
      exit(EXIT_FAILURE);
    }
  }
  
  if (Pitching_Phase_Y == NULL) {
    Pitching_Phase_Y = new su2double[nMoving];
    for (iZone = 0; iZone < nMoving; iZone++ )
      Pitching_Phase_Y[iZone] = 0.0;
  } else {
    if (Grid_Movement && (nPitching_Phase_Y != nGridMovement)) {
      cout << "Length of PITCHING_PHASE_Y must match GRID_MOVEMENT_KIND!!" << endl;
      exit(EXIT_FAILURE);
    }
  }
  
  if (Pitching_Phase_Z == NULL) {
    Pitching_Phase_Z = new su2double[nMoving];
    for (iZone = 0; iZone < nMoving; iZone++ )
      Pitching_Phase_Z[iZone] = 0.0;
  } else {
    if (Grid_Movement && (nPitching_Phase_Z != nGridMovement)) {
      cout << "Length of PITCHING_PHASE_Z must match GRID_MOVEMENT_KIND!!" << endl;
      exit(EXIT_FAILURE);
    }
  }
  
  /*--- Plunging: ---*/
  
  if (Plunging_Omega_X == NULL) {
    Plunging_Omega_X = new su2double[nMoving];
    for (iZone = 0; iZone < nMoving; iZone++ )
      Plunging_Omega_X[iZone] = 0.0;
  } else {
    if (Grid_Movement && (nPlunging_Omega_X != nGridMovement)) {
      cout << "Length of PLUNGING_OMEGA_X must match GRID_MOVEMENT_KIND!!" << endl;
      exit(EXIT_FAILURE);
    }
  }
  
  if (Plunging_Omega_Y == NULL) {
    Plunging_Omega_Y = new su2double[nMoving];
    for (iZone = 0; iZone < nMoving; iZone++ )
      Plunging_Omega_Y[iZone] = 0.0;
  } else {
    if (Grid_Movement && (nPlunging_Omega_Y != nGridMovement)) {
      cout << "Length of PLUNGING_OMEGA_Y must match GRID_MOVEMENT_KIND!!" << endl;
      exit(EXIT_FAILURE);
    }
  }
  
  if (Plunging_Omega_Z == NULL) {
    Plunging_Omega_Z = new su2double[nMoving];
    for (iZone = 0; iZone < nMoving; iZone++ )
      Plunging_Omega_Z[iZone] = 0.0;
  } else {
    if (Grid_Movement && (nPlunging_Omega_Z != nGridMovement)) {
      cout << "Length of PLUNGING_OMEGA_Z must match GRID_MOVEMENT_KIND!!" << endl;
      exit(EXIT_FAILURE);
    }
  }
  
  /*--- Plunging Amplitude: ---*/
  
  if (Plunging_Ampl_X == NULL) {
    Plunging_Ampl_X = new su2double[nMoving];
    for (iZone = 0; iZone < nMoving; iZone++ )
      Plunging_Ampl_X[iZone] = 0.0;
  } else {
    if (Grid_Movement && (nPlunging_Ampl_X != nGridMovement)) {
      cout << "Length of PLUNGING_AMPL_X must match GRID_MOVEMENT_KIND!!" << endl;
      exit(EXIT_FAILURE);
    }
  }
  
  if (Plunging_Ampl_Y == NULL) {
    Plunging_Ampl_Y = new su2double[nMoving];
    for (iZone = 0; iZone < nMoving; iZone++ )
      Plunging_Ampl_Y[iZone] = 0.0;
  } else {
    if (Grid_Movement && (nPlunging_Ampl_Y != nGridMovement)) {
      cout << "Length of PLUNGING_AMPL_Y must match GRID_MOVEMENT_KIND!!" << endl;
      exit(EXIT_FAILURE);
    }
  }
  
  if (Plunging_Ampl_Z == NULL) {
    Plunging_Ampl_Z = new su2double[nMoving];
    for (iZone = 0; iZone < nMoving; iZone++ )
      Plunging_Ampl_Z[iZone] = 0.0;
  } else {
    if (Grid_Movement && (nPlunging_Ampl_Z != nGridMovement)) {
      cout << "Length of PLUNGING_AMPL_Z must match GRID_MOVEMENT_KIND!!" << endl;
      exit(EXIT_FAILURE);
    }
  }
  
  /*--- Use the various rigid-motion input frequencies to determine the period to be used with time-spectral cases.
   There are THREE types of motion to consider, namely: rotation, pitching, and plunging.
   The largest period of motion is the one to be used for time-spectral calculations. ---*/
  
  if (Unsteady_Simulation == TIME_SPECTRAL) {
    
    unsigned short N_MOTION_TYPES = 3;
    su2double *periods;
    periods = new su2double[N_MOTION_TYPES];
    
    /*--- rotation: ---*/
    
    su2double Omega_mag_rot = sqrt(pow(Rotation_Rate_X[ZONE_0],2)+pow(Rotation_Rate_Y[ZONE_0],2)+pow(Rotation_Rate_Z[ZONE_0],2));
    if (Omega_mag_rot > 0)
      periods[0] = 2*PI_NUMBER/Omega_mag_rot;
    else
      periods[0] = 0.0;
    
    /*--- pitching: ---*/
    
    su2double Omega_mag_pitch = sqrt(pow(Pitching_Omega_X[ZONE_0],2)+pow(Pitching_Omega_Y[ZONE_0],2)+pow(Pitching_Omega_Z[ZONE_0],2));
    if (Omega_mag_pitch > 0)
      periods[1] = 2*PI_NUMBER/Omega_mag_pitch;
    else
      periods[1] = 0.0;
    
    /*--- plunging: ---*/
    
    su2double Omega_mag_plunge = sqrt(pow(Plunging_Omega_X[ZONE_0],2)+pow(Plunging_Omega_Y[ZONE_0],2)+pow(Plunging_Omega_Z[ZONE_0],2));
    if (Omega_mag_plunge > 0)
      periods[2] = 2*PI_NUMBER/Omega_mag_plunge;
    else
      periods[2] = 0.0;
    
    /*--- determine which period is largest ---*/
    
    unsigned short iVar;
    TimeSpectral_Period = 0.0;
    for (iVar = 0; iVar < N_MOTION_TYPES; iVar++) {
      if (periods[iVar] > TimeSpectral_Period)
        TimeSpectral_Period = periods[iVar];
    }
    
    delete periods;
    
  }
  
  /*--- Initialize the RefOriginMoment Pointer ---*/
  
  RefOriginMoment = NULL;
  RefOriginMoment = new su2double[3];
  RefOriginMoment[0] = 0.0; RefOriginMoment[1] = 0.0; RefOriginMoment[2] = 0.0;
  
  /*--- In case the moment origin coordinates have not been declared in the
   config file, set them equal to zero for safety. Also check to make sure
   that for each marker, a value has been declared for the moment origin.
   Unless only one value was specified, then set this value for all the markers
   being monitored. ---*/
  
  unsigned short iMarker;
  
  if ((nRefOriginMoment_X != nRefOriginMoment_Y) || (nRefOriginMoment_X != nRefOriginMoment_Z) ) {
    cout << "ERROR: Length of REF_ORIGIN_MOMENT_X, REF_ORIGIN_MOMENT_Y and REF_ORIGIN_MOMENT_Z must be the same!!" << endl;
    exit(EXIT_FAILURE);
  }
  
  if (RefOriginMoment_X == NULL) {
    RefOriginMoment_X = new su2double[nMarker_Monitoring];
    for (iMarker = 0; iMarker < nMarker_Monitoring; iMarker++ )
      RefOriginMoment_X[iMarker] = 0.0;
  } else {
    if (nRefOriginMoment_X == 1) {
      
      su2double aux_RefOriginMoment_X = RefOriginMoment_X[0];
      delete [] RefOriginMoment_X;
      RefOriginMoment_X = new su2double[nMarker_Monitoring];
      nRefOriginMoment_X = nMarker_Monitoring;
      
      for (iMarker = 0; iMarker < nMarker_Monitoring; iMarker++ )
        RefOriginMoment_X[iMarker] = aux_RefOriginMoment_X;
    }
    else if (nRefOriginMoment_X != nMarker_Monitoring) {
      cout << "ERROR: Length of REF_ORIGIN_MOMENT_X must match number of Monitoring Markers!!" << endl;
      exit(EXIT_FAILURE);
    }
  }
  
  if (RefOriginMoment_Y == NULL) {
    RefOriginMoment_Y = new su2double[nMarker_Monitoring];
    for (iMarker = 0; iMarker < nMarker_Monitoring; iMarker++ )
      RefOriginMoment_Y[iMarker] = 0.0;
  } else {
    if (nRefOriginMoment_Y == 1) {
      
      su2double aux_RefOriginMoment_Y = RefOriginMoment_Y[0];
      delete [] RefOriginMoment_Y;
      RefOriginMoment_Y = new su2double[nMarker_Monitoring];
      nRefOriginMoment_Y = nMarker_Monitoring;
      
      for (iMarker = 0; iMarker < nMarker_Monitoring; iMarker++ )
        RefOriginMoment_Y[iMarker] = aux_RefOriginMoment_Y;
    }
    else if (nRefOriginMoment_Y != nMarker_Monitoring) {
      cout << "ERROR: Length of REF_ORIGIN_MOMENT_Y must match number of Monitoring Markers!!" << endl;
      exit(EXIT_FAILURE);
    }
  }
  
  if (RefOriginMoment_Z == NULL) {
    RefOriginMoment_Z = new su2double[nMarker_Monitoring];
    for (iMarker = 0; iMarker < nMarker_Monitoring; iMarker++ )
      RefOriginMoment_Z[iMarker] = 0.0;
  } else {
    if (nRefOriginMoment_Z == 1) {
      
      su2double aux_RefOriginMoment_Z = RefOriginMoment_Z[0];
      delete [] RefOriginMoment_Z;
      RefOriginMoment_Z = new su2double[nMarker_Monitoring];
      nRefOriginMoment_Z = nMarker_Monitoring;
      
      for (iMarker = 0; iMarker < nMarker_Monitoring; iMarker++ )
        RefOriginMoment_Z[iMarker] = aux_RefOriginMoment_Z;
    }
    else if (nRefOriginMoment_Z != nMarker_Monitoring) {
      cout << "ERROR: Length of REF_ORIGIN_MOMENT_Z must match number of Monitoring Markers!!" << endl;
      exit(EXIT_FAILURE);
    }
  }
  
  /*--- Set the boolean flag if we are carrying out an aeroelastic simulation. ---*/
  
  if (Grid_Movement && (Kind_GridMovement[ZONE_0] == AEROELASTIC || Kind_GridMovement[ZONE_0] == AEROELASTIC_RIGID_MOTION)) Aeroelastic_Simulation = true;
  else Aeroelastic_Simulation = false;
  
  /*--- Initializing the size for the solutions of the Aeroelastic problem. ---*/
  
  
  if (Grid_Movement && Aeroelastic_Simulation) {
    Aeroelastic_np1.resize(nMarker_Monitoring);
    Aeroelastic_n.resize(nMarker_Monitoring);
    Aeroelastic_n1.resize(nMarker_Monitoring);
    for (iMarker = 0; iMarker < nMarker_Monitoring; iMarker++) {
      Aeroelastic_np1[iMarker].resize(2);
      Aeroelastic_n[iMarker].resize(2);
      Aeroelastic_n1[iMarker].resize(2);
      for (int i =0; i<2; i++) {
        Aeroelastic_np1[iMarker][i].resize(2);
        Aeroelastic_n[iMarker][i].resize(2);
        Aeroelastic_n1[iMarker][i].resize(2);
        for (int j=0; j<2; j++) {
          Aeroelastic_np1[iMarker][i][j] = 0.0;
          Aeroelastic_n[iMarker][i][j] = 0.0;
          Aeroelastic_n1[iMarker][i][j] = 0.0;
        }
      }
    }
  }
  
  /*--- Allocate memory for the plunge and pitch and initialized them to zero ---*/
  
  if (Grid_Movement && Aeroelastic_Simulation) {
    Aeroelastic_pitch = new su2double[nMarker_Monitoring];
    Aeroelastic_plunge = new su2double[nMarker_Monitoring];
    for (iMarker = 0; iMarker < nMarker_Monitoring; iMarker++ ) {
      Aeroelastic_pitch[iMarker] = 0.0;
      Aeroelastic_plunge[iMarker] = 0.0;
    }
  }

  /*--- Fluid-Structure Interaction problems ---*/

  if (FSI_Problem) {
	  Kind_GridMovement[val_izone] = FLUID_STRUCTURE;
	  Grid_Movement = true;
  }
  
  if (MGCycle == FULLMG_CYCLE) FinestMesh = nMGLevels;
  else FinestMesh = MESH_0;
  
  if ((Kind_Solver == NAVIER_STOKES) &&
      (Kind_Turb_Model != NONE))
    Kind_Solver = RANS;
  
  if (Kind_Regime == FREESURFACE) GravityForce = true;
  
  Kappa_1st_Flow = Kappa_Flow[0];
  Kappa_2nd_Flow = Kappa_Flow[1];
  Kappa_4th_Flow = Kappa_Flow[2];
  Kappa_1st_AdjFlow = Kappa_AdjFlow[0];
  Kappa_2nd_AdjFlow = Kappa_AdjFlow[1];
  Kappa_4th_AdjFlow = Kappa_AdjFlow[2];
  Kappa_1st_LinFlow = Kappa_AdjFlow[0];
  Kappa_4th_LinFlow = Kappa_AdjFlow[1];
  
  /*--- Make the MG_PreSmooth, MG_PostSmooth, and MG_CorrecSmooth
   arrays consistent with nMGLevels ---*/
  
  unsigned short * tmp_smooth = new unsigned short[nMGLevels+1];
  
  if ((nMG_PreSmooth != nMGLevels+1) && (nMG_PreSmooth != 0)) {
    if (nMG_PreSmooth > nMGLevels+1) {
      
      /*--- Truncate by removing unnecessary elements at the end ---*/
      
      for (unsigned int i = 0; i <= nMGLevels; i++)
        tmp_smooth[i] = MG_PreSmooth[i];
      delete [] MG_PreSmooth;
    } else {
      
      /*--- Add additional elements equal to last element ---*/
      
      for (unsigned int i = 0; i < nMG_PreSmooth; i++)
        tmp_smooth[i] = MG_PreSmooth[i];
      for (unsigned int i = nMG_PreSmooth; i <= nMGLevels; i++)
        tmp_smooth[i] = MG_PreSmooth[nMG_PreSmooth-1];
      delete [] MG_PreSmooth;
    }
    
    nMG_PreSmooth = nMGLevels+1;
    MG_PreSmooth = new unsigned short[nMG_PreSmooth];
    for (unsigned int i = 0; i < nMG_PreSmooth; i++)
      MG_PreSmooth[i] = tmp_smooth[i];
  }
  if ((nMGLevels != 0) && (nMG_PreSmooth == 0)) {
    delete [] MG_PreSmooth;
    nMG_PreSmooth = nMGLevels+1;
    MG_PreSmooth = new unsigned short[nMG_PreSmooth];
    for (unsigned int i = 0; i < nMG_PreSmooth; i++)
      MG_PreSmooth[i] = i+1;
  }
  
  if ((nMG_PostSmooth != nMGLevels+1) && (nMG_PostSmooth != 0)) {
    if (nMG_PostSmooth > nMGLevels+1) {
      
      /*--- Truncate by removing unnecessary elements at the end ---*/
      
      for (unsigned int i = 0; i <= nMGLevels; i++)
        tmp_smooth[i] = MG_PostSmooth[i];
      delete [] MG_PostSmooth;
    } else {
      
      /*--- Add additional elements equal to last element ---*/
       
      for (unsigned int i = 0; i < nMG_PostSmooth; i++)
        tmp_smooth[i] = MG_PostSmooth[i];
      for (unsigned int i = nMG_PostSmooth; i <= nMGLevels; i++)
        tmp_smooth[i] = MG_PostSmooth[nMG_PostSmooth-1];
      delete [] MG_PostSmooth;
      
    }
    
    nMG_PostSmooth = nMGLevels+1;
    MG_PostSmooth = new unsigned short[nMG_PostSmooth];
    for (unsigned int i = 0; i < nMG_PostSmooth; i++)
      MG_PostSmooth[i] = tmp_smooth[i];
    
  }
  
  if ((nMGLevels != 0) && (nMG_PostSmooth == 0)) {
    delete [] MG_PostSmooth;
    nMG_PostSmooth = nMGLevels+1;
    MG_PostSmooth = new unsigned short[nMG_PostSmooth];
    for (unsigned int i = 0; i < nMG_PostSmooth; i++)
      MG_PostSmooth[i] = 0;
  }
  
  if ((nMG_CorrecSmooth != nMGLevels+1) && (nMG_CorrecSmooth != 0)) {
    if (nMG_CorrecSmooth > nMGLevels+1) {
      
      /*--- Truncate by removing unnecessary elements at the end ---*/
      
      for (unsigned int i = 0; i <= nMGLevels; i++)
        tmp_smooth[i] = MG_CorrecSmooth[i];
      delete [] MG_CorrecSmooth;
    } else {
      
      /*--- Add additional elements equal to last element ---*/
      
      for (unsigned int i = 0; i < nMG_CorrecSmooth; i++)
        tmp_smooth[i] = MG_CorrecSmooth[i];
      for (unsigned int i = nMG_CorrecSmooth; i <= nMGLevels; i++)
        tmp_smooth[i] = MG_CorrecSmooth[nMG_CorrecSmooth-1];
      delete [] MG_CorrecSmooth;
    }
    nMG_CorrecSmooth = nMGLevels+1;
    MG_CorrecSmooth = new unsigned short[nMG_CorrecSmooth];
    for (unsigned int i = 0; i < nMG_CorrecSmooth; i++)
      MG_CorrecSmooth[i] = tmp_smooth[i];
  }
  
  if ((nMGLevels != 0) && (nMG_CorrecSmooth == 0)) {
    delete [] MG_CorrecSmooth;
    nMG_CorrecSmooth = nMGLevels+1;
    MG_CorrecSmooth = new unsigned short[nMG_CorrecSmooth];
    for (unsigned int i = 0; i < nMG_CorrecSmooth; i++)
      MG_CorrecSmooth[i] = 0;
  }
  
  /*--- Override MG Smooth parameters ---*/
  
  if (nMG_PreSmooth != 0) MG_PreSmooth[MESH_0] = 1;
  if (nMG_PostSmooth != 0) {
    MG_PostSmooth[MESH_0] = 0;
    MG_PostSmooth[nMGLevels] = 0;
  }
  if (nMG_CorrecSmooth != 0) MG_CorrecSmooth[nMGLevels] = 0;
  
  if (Restart) MGCycle = V_CYCLE;
  
  if (Adjoint) {
    if (Kind_Solver == EULER) Kind_Solver = ADJ_EULER;
    if (Kind_Solver == NAVIER_STOKES) Kind_Solver = ADJ_NAVIER_STOKES;
    if (Kind_Solver == RANS) Kind_Solver = ADJ_RANS;
    if (Kind_Solver == TNE2_EULER) Kind_Solver = ADJ_TNE2_EULER;
    if (Kind_Solver == TNE2_NAVIER_STOKES) Kind_Solver = ADJ_TNE2_NAVIER_STOKES;
  }
  
  if (Linearized) {
    if (Kind_Solver == EULER) Kind_Solver = LIN_EULER;
  }
  
  nCFL = nMGLevels+1;
  CFL = new su2double[nCFL];
  CFL[0] = CFLFineGrid;
  if (Adjoint){
    CFL[0] = CFL[0] * CFLRedCoeff_AdjFlow;
    CFL_AdaptParam[2]*=CFLRedCoeff_AdjFlow;
    CFL_AdaptParam[3]*=CFLRedCoeff_AdjFlow;
  }
  
  for (iCFL = 1; iCFL < nCFL; iCFL++)
    CFL[iCFL] = CFL[iCFL-1];
  
  if (nRKStep == 0) {
    nRKStep = 1;
    RK_Alpha_Step = new su2double[1]; RK_Alpha_Step[0] = 1.0;
  }
  
  if ((Kind_SU2 == SU2_CFD) && (Kind_Solver == NO_SOLVER)) {
    cout << "PHYSICAL_PROBLEM must be set in the configuration file" << endl;
    exit(EXIT_FAILURE);
  }
  
  /*--- Set a flag for viscous simulations ---*/
  
  Viscous = (( Kind_Solver == NAVIER_STOKES          ) ||
             ( Kind_Solver == ADJ_NAVIER_STOKES      ) ||
             ( Kind_Solver == RANS                   ) ||
             ( Kind_Solver == ADJ_RANS               ) ||
             ( Kind_Solver == TNE2_NAVIER_STOKES     ) ||
             ( Kind_Solver == ADJ_TNE2_NAVIER_STOKES )   );
  
  
  /*--- Re-scale the length based parameters. The US system uses feet,
   but SU2 assumes that the grid is in inches ---*/
  
  if ((SystemMeasurements == US) && (Kind_SU2 == SU2_CFD)) {
    
    for (iMarker = 0; iMarker < nMarker_Monitoring; iMarker++) {
      RefOriginMoment_X[iMarker] = RefOriginMoment_X[iMarker]/12.0;
      RefOriginMoment_Y[iMarker] = RefOriginMoment_Y[iMarker]/12.0;
      RefOriginMoment_Z[iMarker] = RefOriginMoment_Z[iMarker]/12.0;
    }
    
    for (iMarker = 0; iMarker < nGridMovement; iMarker++) {
      Motion_Origin_X[iMarker] = Motion_Origin_X[iMarker]/12.0;
      Motion_Origin_Y[iMarker] = Motion_Origin_Y[iMarker]/12.0;
      Motion_Origin_Z[iMarker] = Motion_Origin_Z[iMarker]/12.0;
    }
    
    RefLengthMoment = RefLengthMoment/12.0;
    if (val_nDim == 2) RefAreaCoeff = RefAreaCoeff/12.0;
    else RefAreaCoeff = RefAreaCoeff/144.0;
    Length_Reynolds = Length_Reynolds/12.0;
    RefElemLength = RefElemLength/12.0;
    
    EA_IntLimit[0] = EA_IntLimit[0]/12.0;
    EA_IntLimit[1] = EA_IntLimit[1]/12.0;
    EA_IntLimit[2] = EA_IntLimit[2]/12.0;
    
    Section_Location[0] = Section_Location[0]/12.0;
    Section_Location[1] = Section_Location[1]/12.0;
    
    Subsonic_Engine_Box[0] = Subsonic_Engine_Box[0]/12.0;
    Subsonic_Engine_Box[1] = Subsonic_Engine_Box[1]/12.0;
    Subsonic_Engine_Box[2] = Subsonic_Engine_Box[2]/12.0;
    Subsonic_Engine_Box[3] = Subsonic_Engine_Box[3]/12.0;
    Subsonic_Engine_Box[4] = Subsonic_Engine_Box[4]/12.0;
    Subsonic_Engine_Box[5] = Subsonic_Engine_Box[5]/12.0;
    
    for (iMarker = 0; iMarker < nMarker_ActDisk_Inlet; iMarker++) {
      for (iDim = 0; iDim < val_nDim; iDim++)
        ActDisk_Origin[iMarker][iDim] = ActDisk_Origin[iMarker][iDim]/12.0;
      ActDisk_RootRadius[iMarker] = ActDisk_RootRadius[iMarker]/12.0;
      ActDisk_TipRadius[iMarker] = ActDisk_TipRadius[iMarker]/12.0;
    }
    
  }
  
  /*--- Reacting flows initialization ---*/
  
  if (( Kind_Solver == TNE2_EULER             ) ||
      ( Kind_Solver == TNE2_NAVIER_STOKES     ) ||
      ( Kind_Solver == ADJ_TNE2_EULER         ) ||
      ( Kind_Solver == ADJ_TNE2_NAVIER_STOKES )   ) {
    
    Kappa_1st_TNE2    = Kappa_TNE2[0];
    Kappa_2nd_TNE2    = Kappa_TNE2[1];
    Kappa_4th_TNE2    = Kappa_TNE2[2];
    Kappa_1st_AdjTNE2 = Kappa_AdjTNE2[0];
    Kappa_2nd_AdjTNE2 = Kappa_AdjTNE2[1];
    Kappa_4th_AdjTNE2 = Kappa_AdjTNE2[2];
    
    
    unsigned short maxEl = 0;
    unsigned short iSpecies, jSpecies, iEl;
    
    switch (Kind_GasModel) {
      case ONESPECIES:
        /*--- Define parameters of the gas model ---*/
        nSpecies    = 1;
        ionization  = false;
        
        /*--- Allocate vectors for gas properties ---*/
        Molar_Mass         = new su2double[nSpecies];
        CharVibTemp        = new su2double[nSpecies];
        RotationModes      = new su2double[nSpecies];
        Enthalpy_Formation = new su2double[nSpecies];
        Wall_Catalycity    = new su2double[nSpecies];
        Ref_Temperature    = new su2double[nSpecies];
        nElStates          = new unsigned short[nSpecies];
        
        
        
        MassFrac_FreeStream = new su2double[nSpecies];
        MassFrac_FreeStream[0] = 1.0;
        
        /*--- Assign gas properties ---*/
        // Rotational modes of energy storage
        RotationModes[0] = 2.0;
        // Molar mass [kg/kmol]
        Molar_Mass[0] = 14.0067+15.9994;
        // Characteristic vibrational temperatures for calculating e_vib [K]
        //CharVibTemp[0] = 3395.0;
        CharVibTemp[0] = 1000.0;
        // Formation enthalpy: (JANAF values, [KJ/Kmol])
        Enthalpy_Formation[0] = 0.0;					//N2
        // Reference temperature (JANAF values, [K])
        Ref_Temperature[0] = 0.0;
        
        /*        nElStates[0] = 0;
         CharElTemp   = new su2double *[nSpecies];
         degen        = new su2double *[nSpecies];
         
         OSPthetae    = new su2double[nElStates[0]];
         OSPthetae[0] = 1.0;
         OSPg         = new su2double[nElStates[0]];
         OSPg[0]      = 1.0;
         
         CharElTemp[0] = OSPthetae;
         degen[0] = OSPg;*/
        
        break;
        
      case N2:
        
        /*--- Define parameters of the gas model ---*/
        nSpecies    = 2;
        nReactions  = 2;
        ionization  = false;
        
        /*--- Allocate vectors for gas properties ---*/
        Wall_Catalycity      = new su2double[nSpecies];
        Molar_Mass           = new su2double[nSpecies];
        CharVibTemp          = new su2double[nSpecies];
        RotationModes        = new su2double[nSpecies];
        Enthalpy_Formation   = new su2double[nSpecies];
        Ref_Temperature      = new su2double[nSpecies];
        Diss                 = new su2double[nSpecies];
        ArrheniusCoefficient = new su2double[nReactions];
        ArrheniusEta         = new su2double[nReactions];
        ArrheniusTheta       = new su2double[nReactions];
        Tcf_a                = new su2double[nReactions];
        Tcf_b                = new su2double[nReactions];
        Tcb_a                = new su2double[nReactions];
        Tcb_b                = new su2double[nReactions];
        nElStates            = new unsigned short[nSpecies];
        Reactions = new int**[nReactions];
        for (unsigned short iRxn = 0; iRxn < nReactions; iRxn++) {
          Reactions[iRxn] = new int*[2];
          for (unsigned short ii = 0; ii < 2; ii++)
            Reactions[iRxn][ii] = new int[6];
        }
        
        // Omega[iSpecies][jSpecies][iCoeff]
        Omega00 = new su2double**[nSpecies];
        Omega11 = new su2double**[nSpecies];
        for (iSpecies = 0; iSpecies < nSpecies; iSpecies++) {
          Omega00[iSpecies] = new su2double*[nSpecies];
          Omega11[iSpecies] = new su2double*[nSpecies];
          for (jSpecies = 0; jSpecies < nSpecies; jSpecies++) {
            Omega00[iSpecies][jSpecies] = new su2double[4];
            Omega11[iSpecies][jSpecies] = new su2double[4];
          }
        }
        
        MassFrac_FreeStream = new su2double[nSpecies];
        MassFrac_FreeStream[0] = 0.99;
        MassFrac_FreeStream[1] = 0.01;
        
        /*--- Assign gas properties ---*/
        
        // Wall mass fractions for catalytic boundaries
        Wall_Catalycity[0] = 0.7;
        Wall_Catalycity[1] = 0.3;
        
        // Rotational modes of energy storage
        RotationModes[0] = 2.0;
        RotationModes[1] = 0.0;
        
        // Molar mass [kg/kmol]
        Molar_Mass[0] = 2.0*14.0067;
        Molar_Mass[1] = 14.0067;
        
        // Characteristic vibrational temperatures
        CharVibTemp[0] = 3395.0;
        CharVibTemp[1] = 0.0;
        
        // Formation enthalpy: (JANAF values [KJ/Kmol])
        Enthalpy_Formation[0] = 0.0;					//N2
        Enthalpy_Formation[1] = 472.683E3;		//N
        
        // Reference temperature (JANAF values, [K])
        Ref_Temperature[0] = 0.0;
        Ref_Temperature[1] = 298.15;
        
        // Number of electron states
        nElStates[0] = 15;                    // N2
        nElStates[1] = 3;                     // N
        for (iSpecies = 0; iSpecies < nSpecies; iSpecies++)
          maxEl = max(maxEl, nElStates[iSpecies]);
        
        /*--- Allocate electron data arrays ---*/
        CharElTemp = new su2double*[nSpecies];
        degen      = new su2double*[nSpecies];
        for (iSpecies = 0; iSpecies < nSpecies; iSpecies++) {
          CharElTemp[iSpecies] = new su2double[maxEl];
          degen[iSpecies]      = new su2double[maxEl];
        }
        
        /*--- Initialize the arrays ---*/
        for (iSpecies = 0; iSpecies < nSpecies; iSpecies++) {
          for (iEl = 0; iEl < maxEl; iEl++) {
            CharElTemp[iSpecies][iEl] = 0.0;
            degen[iSpecies][iEl] = 0.0;
          }
        }
        
        /*--- Assign values to data structures ---*/
        // N2: 15 states
        CharElTemp[0][0]  = 0.000000000000000E+00;
        CharElTemp[0][1]  = 7.223156514095200E+04;
        CharElTemp[0][2]  = 8.577862640384000E+04;
        CharElTemp[0][3]  = 8.605026716160000E+04;
        CharElTemp[0][4]  = 9.535118627874400E+04;
        CharElTemp[0][5]  = 9.805635702203200E+04;
        CharElTemp[0][6]  = 9.968267656935200E+04;
        CharElTemp[0][7]  = 1.048976467715200E+05;
        CharElTemp[0][8]  = 1.116489555200000E+05;
        CharElTemp[0][9]  = 1.225836470400000E+05;
        CharElTemp[0][10] = 1.248856873600000E+05;
        CharElTemp[0][11] = 1.282476158188320E+05;
        CharElTemp[0][12] = 1.338060936000000E+05;
        CharElTemp[0][13] = 1.404296391107200E+05;
        CharElTemp[0][14] = 1.504958859200000E+05;
        degen[0][0]  = 1;
        degen[0][1]  = 3;
        degen[0][2]  = 6;
        degen[0][3]  = 6;
        degen[0][4]  = 3;
        degen[0][5]  = 1;
        degen[0][6]  = 2;
        degen[0][7]  = 2;
        degen[0][8]  = 5;
        degen[0][9]  = 1;
        degen[0][10] = 6;
        degen[0][11] = 6;
        degen[0][12] = 10;
        degen[0][13] = 6;
        degen[0][14] = 6;
        // N: 3 states
        CharElTemp[1][0] = 0.000000000000000E+00;
        CharElTemp[1][1] = 2.766469645581980E+04;
        CharElTemp[1][2] = 4.149309313560210E+04;
        degen[1][0] = 4;
        degen[1][1] = 10;
        degen[1][2] = 6;
        
        /*--- Set Arrhenius coefficients for chemical reactions ---*/
        // Pre-exponential factor
        ArrheniusCoefficient[0]  = 7.0E21;
        ArrheniusCoefficient[1]  = 3.0E22;
        // Rate-controlling temperature exponent
        ArrheniusEta[0]  = -1.60;
        ArrheniusEta[1]  = -1.60;
        // Characteristic temperature
        ArrheniusTheta[0] = 113200.0;
        ArrheniusTheta[1] = 113200.0;
        
        /*--- Set reaction maps ---*/
        // N2 + N2 -> 2N + N2
        Reactions[0][0][0]=0;		Reactions[0][0][1]=0;		Reactions[0][0][2]=nSpecies;
        Reactions[0][1][0]=1;		Reactions[0][1][1]=1;		Reactions[0][1][2] =0;
        // N2 + N -> 2N + N
        Reactions[1][0][0]=0;		Reactions[1][0][1]=1;		Reactions[1][0][2]=nSpecies;
        Reactions[1][1][0]=1;		Reactions[1][1][1]=1;		Reactions[1][1][2]=1;
        
        /*--- Set rate-controlling temperature exponents ---*/
        //  -----------  Tc = Ttr^a * Tve^b  -----------
        //
        // Forward Reactions
        //   Dissociation:      a = 0.5, b = 0.5  (OR a = 0.7, b =0.3)
        //   Exchange:          a = 1,   b = 0
        //   Impact ionization: a = 0,   b = 1
        //
        // Backward Reactions
        //   Recomb ionization:      a = 0, b = 1
        //   Impact ionization:      a = 0, b = 1
        //   N2 impact dissociation: a = 0, b = 1
        //   Others:                 a = 1, b = 0
        Tcf_a[0] = 0.5; Tcf_b[0] = 0.5; Tcb_a[0] = 1;  Tcb_b[0] = 0;
        Tcf_a[1] = 0.5; Tcf_b[1] = 0.5; Tcb_a[1] = 1;  Tcb_b[1] = 0;
        
        /*--- Dissociation potential [KJ/kg] ---*/
        Diss[0] = 3.36E4;
        Diss[1] = 0.0;
        
        /*--- Collision integral data ---*/
        Omega00[0][0][0] = -6.0614558E-03;  Omega00[0][0][1] = 1.2689102E-01;   Omega00[0][0][2] = -1.0616948E+00;  Omega00[0][0][3] = 8.0955466E+02;
        Omega00[0][1][0] = -1.0796249E-02;  Omega00[0][1][1] = 2.2656509E-01;   Omega00[0][1][2] = -1.7910602E+00;  Omega00[0][1][3] = 4.0455218E+03;
        Omega00[1][0][0] = -1.0796249E-02;  Omega00[1][0][1] = 2.2656509E-01;   Omega00[1][0][2] = -1.7910602E+00;  Omega00[1][0][3] = 4.0455218E+03;
        Omega00[1][1][0] = -9.6083779E-03;  Omega00[1][1][1] = 2.0938971E-01;   Omega00[1][1][2] = -1.7386904E+00;  Omega00[1][1][3] = 3.3587983E+03;
        
        Omega11[0][0][0] = -7.6303990E-03;  Omega11[0][0][1] = 1.6878089E-01;   Omega11[0][0][2] = -1.4004234E+00;  Omega11[0][0][3] = 2.1427708E+03;
        Omega11[0][1][0] = -8.3493693E-03;  Omega11[0][1][1] = 1.7808911E-01;   Omega11[0][1][2] = -1.4466155E+00;  Omega11[0][1][3] = 1.9324210E+03;
        Omega11[1][0][0] = -8.3493693E-03;  Omega11[1][0][1] = 1.7808911E-01;   Omega11[1][0][2] = -1.4466155E+00;  Omega11[1][0][3] = 1.9324210E+03;
        Omega11[1][1][0] = -7.7439615E-03;  Omega11[1][1][1] = 1.7129007E-01;   Omega11[1][1][2] = -1.4809088E+00;  Omega11[1][1][3] = 2.1284951E+03;
        
        break;
        
      case AIR5:
        /*--- Define parameters of the gas model ---*/
        nSpecies    = 5;
        nReactions  = 17;
        ionization  = false;
        
        /*--- Allocate vectors for gas properties ---*/
        Wall_Catalycity      = new su2double[nSpecies];
        Molar_Mass           = new su2double[nSpecies];
        CharVibTemp          = new su2double[nSpecies];
        RotationModes        = new su2double[nSpecies];
        Enthalpy_Formation   = new su2double[nSpecies];
        Ref_Temperature      = new su2double[nSpecies];
        ArrheniusCoefficient = new su2double[nReactions];
        ArrheniusEta         = new su2double[nReactions];
        ArrheniusTheta       = new su2double[nReactions];
        Tcf_a                = new su2double[nReactions];
        Tcf_b                = new su2double[nReactions];
        Tcb_a                = new su2double[nReactions];
        Tcb_b                = new su2double[nReactions];
        nElStates            = new unsigned short[nSpecies];
        Reactions            = new int**[nReactions];
        for (unsigned short iRxn = 0; iRxn < nReactions; iRxn++) {
          Reactions[iRxn] = new int*[2];
          for (unsigned short ii = 0; ii < 2; ii++)
            Reactions[iRxn][ii] = new int[6];
        }
        
        // Omega[iSpecies][jSpecies][iCoeff]
        Omega00 = new su2double**[nSpecies];
        Omega11 = new su2double**[nSpecies];
        for (iSpecies = 0; iSpecies < nSpecies; iSpecies++) {
          Omega00[iSpecies] = new su2double*[nSpecies];
          Omega11[iSpecies] = new su2double*[nSpecies];
          for (jSpecies = 0; jSpecies < nSpecies; jSpecies++) {
            Omega00[iSpecies][jSpecies] = new su2double[4];
            Omega11[iSpecies][jSpecies] = new su2double[4];
          }
        }
        
        // Wall mass fractions for catalytic boundaries
        Wall_Catalycity[0] = 0.4;
        Wall_Catalycity[1] = 0.4;
        Wall_Catalycity[2] = 0.1;
        Wall_Catalycity[3] = 0.05;
        Wall_Catalycity[4] = 0.05;
        
        // Free stream mass fractions
        MassFrac_FreeStream = new su2double[nSpecies];
        MassFrac_FreeStream[0] = 0.78;
        MassFrac_FreeStream[1] = 0.19;
        MassFrac_FreeStream[2] = 0.01;
        MassFrac_FreeStream[3] = 0.01;
        MassFrac_FreeStream[4] = 0.01;
        
        /*--- Assign gas properties ---*/
        // Rotational modes of energy storage
        RotationModes[0] = 2.0;
        RotationModes[1] = 2.0;
        RotationModes[2] = 2.0;
        RotationModes[3] = 0.0;
        RotationModes[4] = 0.0;
        
        // Molar mass [kg/kmol]
        Molar_Mass[0] = 2.0*14.0067;
        Molar_Mass[1] = 2.0*15.9994;
        Molar_Mass[2] = 14.0067+15.9994;
        Molar_Mass[3] = 14.0067;
        Molar_Mass[4] = 15.9994;
        
        //Characteristic vibrational temperatures
        CharVibTemp[0] = 3395.0;
        CharVibTemp[1] = 2239.0;
        CharVibTemp[2] = 2817.0;
        CharVibTemp[3] = 0.0;
        CharVibTemp[4] = 0.0;
        
        // Formation enthalpy: (JANAF values [KJ/Kmol])
        Enthalpy_Formation[0] = 0.0;					//N2
        Enthalpy_Formation[1] = 0.0;					//O2
        Enthalpy_Formation[2] = 90.291E3;			//NO
        Enthalpy_Formation[3] = 472.683E3;		//N
        Enthalpy_Formation[4] = 249.173E3;		//O
        
        // Reference temperature (JANAF values, [K])
        Ref_Temperature[0] = 0.0;
        Ref_Temperature[1] = 0.0;
        Ref_Temperature[2] = 298.15;
        Ref_Temperature[3] = 298.15;
        Ref_Temperature[4] = 298.15;
        
        // Number of electron states
        nElStates[0] = 15;                    // N2
        nElStates[1] = 7;                     // O2
        nElStates[2] = 16;                    // NO
        nElStates[3] = 3;                     // N
        nElStates[4] = 5;                     // O
        /////
        
        for (iSpecies = 0; iSpecies < nSpecies; iSpecies++)
          maxEl = max(maxEl, nElStates[iSpecies]);
        
        /*--- Allocate electron data arrays ---*/
        CharElTemp = new su2double*[nSpecies];
        degen      = new su2double*[nSpecies];
        for (iSpecies = 0; iSpecies < nSpecies; iSpecies++) {
          CharElTemp[iSpecies] = new su2double[maxEl];
          degen[iSpecies]      = new su2double[maxEl];
        }
        
        /*--- Initialize the arrays ---*/
        for (iSpecies = 0; iSpecies < nSpecies; iSpecies++) {
          for (iEl = 0; iEl < maxEl; iEl++) {
            CharElTemp[iSpecies][iEl] = 0.0;
            degen[iSpecies][iEl] = 0.0;
          }
        }
        
        //N2: 15 states
        CharElTemp[0][0]  = 0.000000000000000E+00;
        CharElTemp[0][1]  = 7.223156514095200E+04;
        CharElTemp[0][2]  = 8.577862640384000E+04;
        CharElTemp[0][3]  = 8.605026716160000E+04;
        CharElTemp[0][4]  = 9.535118627874400E+04;
        CharElTemp[0][5]  = 9.805635702203200E+04;
        CharElTemp[0][6]  = 9.968267656935200E+04;
        CharElTemp[0][7]  = 1.048976467715200E+05;
        CharElTemp[0][8]  = 1.116489555200000E+05;
        CharElTemp[0][9]  = 1.225836470400000E+05;
        CharElTemp[0][10] = 1.248856873600000E+05;
        CharElTemp[0][11] = 1.282476158188320E+05;
        CharElTemp[0][12] = 1.338060936000000E+05;
        CharElTemp[0][13] = 1.404296391107200E+05;
        CharElTemp[0][14] = 1.504958859200000E+05;
        degen[0][0]  = 1;
        degen[0][1]  = 3;
        degen[0][2]  = 6;
        degen[0][3]  = 6;
        degen[0][4]  = 3;
        degen[0][5]  = 1;
        degen[0][6]  = 2;
        degen[0][7]  = 2;
        degen[0][8]  = 5;
        degen[0][9]  = 1;
        degen[0][10] = 6;
        degen[0][11] = 6;
        degen[0][12] = 10;
        degen[0][13] = 6;
        degen[0][14] = 6;
        
        // O2: 7 states
        CharElTemp[1][0] = 0.000000000000000E+00;
        CharElTemp[1][1] = 1.139156019700800E+04;
        CharElTemp[1][2] = 1.898473947826400E+04;
        CharElTemp[1][3] = 4.755973576639200E+04;
        CharElTemp[1][4] = 4.991242097343200E+04;
        CharElTemp[1][5] = 5.092268575561600E+04;
        CharElTemp[1][6] = 7.189863255967200E+04;
        degen[1][0] = 3;
        degen[1][1] = 2;
        degen[1][2] = 1;
        degen[1][3] = 1;
        degen[1][4] = 6;
        degen[1][5] = 3;
        degen[1][6] = 3;
        
        // NO: 16 states
        CharElTemp[2][0]  = 0.000000000000000E+00;
        CharElTemp[2][1]  = 5.467345760000000E+04;
        CharElTemp[2][2]  = 6.317139627802400E+04;
        CharElTemp[2][3]  = 6.599450342445600E+04;
        CharElTemp[2][4]  = 6.906120960000000E+04;
        CharElTemp[2][5]  = 7.049998480000000E+04;
        CharElTemp[2][6]  = 7.491055017560000E+04;
        CharElTemp[2][7]  = 7.628875293968000E+04;
        CharElTemp[2][8]  = 8.676188537552000E+04;
        CharElTemp[2][9]  = 8.714431182368000E+04;
        CharElTemp[2][10] = 8.886077063728000E+04;
        CharElTemp[2][11] = 8.981755614528000E+04;
        CharElTemp[2][12] = 8.988445919208000E+04;
        CharElTemp[2][13] = 9.042702132000000E+04;
        CharElTemp[2][14] = 9.064283760000000E+04;
        CharElTemp[2][15] = 9.111763341600000E+04;
        degen[2][0]  = 4;
        degen[2][1]  = 8;
        degen[2][2]  = 2;
        degen[2][3]  = 4;
        degen[2][4]  = 4;
        degen[2][5]  = 4;
        degen[2][6]  = 4;
        degen[2][7]  = 2;
        degen[2][8]  = 4;
        degen[2][9]  = 2;
        degen[2][10] = 4;
        degen[2][11] = 4;
        degen[2][12] = 2;
        degen[2][13] = 2;
        degen[2][14] = 2;
        degen[2][15] = 4;
        
        // N: 3 states
        CharElTemp[3][0] = 0.000000000000000E+00;
        CharElTemp[3][1] = 2.766469645581980E+04;
        CharElTemp[3][2] = 4.149309313560210E+04;
        degen[3][0] = 4;
        degen[3][1] = 10;
        degen[3][2] = 6;
        
        // O: 5 states
        CharElTemp[4][0] = 0.000000000000000E+00;
        CharElTemp[4][1] = 2.277077570280000E+02;
        CharElTemp[4][2] = 3.265688785704000E+02;
        CharElTemp[4][3] = 2.283028632262240E+04;
        CharElTemp[4][4] = 4.861993036434160E+04;
        degen[4][0] = 5;
        degen[4][1] = 3;
        degen[4][2] = 1;
        degen[4][3] = 5;
        degen[4][4] = 1;
        
        /*--- Set reaction maps ---*/
        // N2 dissociation
        Reactions[0][0][0]=0;		Reactions[0][0][1]=0;		Reactions[0][0][2]=nSpecies;		Reactions[0][1][0]=3;		Reactions[0][1][1]=3;		Reactions[0][1][2] =0;
        Reactions[1][0][0]=0;		Reactions[1][0][1]=1;		Reactions[1][0][2]=nSpecies;		Reactions[1][1][0]=3;		Reactions[1][1][1]=3;		Reactions[1][1][2] =1;
        Reactions[2][0][0]=0;		Reactions[2][0][1]=2;		Reactions[2][0][2]=nSpecies;		Reactions[2][1][0]=3;		Reactions[2][1][1]=3;		Reactions[2][1][2] =2;
        Reactions[3][0][0]=0;		Reactions[3][0][1]=3;		Reactions[3][0][2]=nSpecies;		Reactions[3][1][0]=3;		Reactions[3][1][1]=3;		Reactions[3][1][2] =3;
        Reactions[4][0][0]=0;		Reactions[4][0][1]=4;		Reactions[4][0][2]=nSpecies;		Reactions[4][1][0]=3;		Reactions[4][1][1]=3;		Reactions[4][1][2] =4;
        // O2 dissociation
        Reactions[5][0][0]=1;		Reactions[5][0][1]=0;		Reactions[5][0][2]=nSpecies;		Reactions[5][1][0]=4;		Reactions[5][1][1]=4;		Reactions[5][1][2] =0;
        Reactions[6][0][0]=1;		Reactions[6][0][1]=1;		Reactions[6][0][2]=nSpecies;		Reactions[6][1][0]=4;		Reactions[6][1][1]=4;		Reactions[6][1][2] =1;
        Reactions[7][0][0]=1;		Reactions[7][0][1]=2;		Reactions[7][0][2]=nSpecies;		Reactions[7][1][0]=4;		Reactions[7][1][1]=4;		Reactions[7][1][2] =2;
        Reactions[8][0][0]=1;		Reactions[8][0][1]=3;		Reactions[8][0][2]=nSpecies;		Reactions[8][1][0]=4;		Reactions[8][1][1]=4;		Reactions[8][1][2] =3;
        Reactions[9][0][0]=1;		Reactions[9][0][1]=4;		Reactions[9][0][2]=nSpecies;		Reactions[9][1][0]=4;		Reactions[9][1][1]=4;		Reactions[9][1][2] =4;
        // NO dissociation
        Reactions[10][0][0]=2;		Reactions[10][0][1]=0;		Reactions[10][0][2]=nSpecies;		Reactions[10][1][0]=3;		Reactions[10][1][1]=4;		Reactions[10][1][2] =0;
        Reactions[11][0][0]=2;		Reactions[11][0][1]=1;		Reactions[11][0][2]=nSpecies;		Reactions[11][1][0]=3;		Reactions[11][1][1]=4;		Reactions[11][1][2] =1;
        Reactions[12][0][0]=2;		Reactions[12][0][1]=2;		Reactions[12][0][2]=nSpecies;		Reactions[12][1][0]=3;		Reactions[12][1][1]=4;		Reactions[12][1][2] =2;
        Reactions[13][0][0]=2;		Reactions[13][0][1]=3;		Reactions[13][0][2]=nSpecies;		Reactions[13][1][0]=3;		Reactions[13][1][1]=4;		Reactions[13][1][2] =3;
        Reactions[14][0][0]=2;		Reactions[14][0][1]=4;		Reactions[14][0][2]=nSpecies;		Reactions[14][1][0]=3;		Reactions[14][1][1]=4;		Reactions[14][1][2] =4;
        // N2 + O -> NO + N
        Reactions[15][0][0]=0;		Reactions[15][0][1]=4;		Reactions[15][0][2]=nSpecies;		Reactions[15][1][0]=2;		Reactions[15][1][1]=3;		Reactions[15][1][2]= nSpecies;
        // NO + O -> O2 + N
        Reactions[16][0][0]=2;		Reactions[16][0][1]=4;		Reactions[16][0][2]=nSpecies;		Reactions[16][1][0]=1;		Reactions[16][1][1]=3;		Reactions[16][1][2]= nSpecies;
        
        /*--- Set Arrhenius coefficients for reactions ---*/
        // Pre-exponential factor
        ArrheniusCoefficient[0]  = 7.0E21;
        ArrheniusCoefficient[1]  = 7.0E21;
        ArrheniusCoefficient[2]  = 7.0E21;
        ArrheniusCoefficient[3]  = 3.0E22;
        ArrheniusCoefficient[4]  = 3.0E22;
        ArrheniusCoefficient[5]  = 2.0E21;
        ArrheniusCoefficient[6]  = 2.0E21;
        ArrheniusCoefficient[7]  = 2.0E21;
        ArrheniusCoefficient[8]  = 1.0E22;
        ArrheniusCoefficient[9]  = 1.0E22;
        ArrheniusCoefficient[10] = 5.0E15;
        ArrheniusCoefficient[11] = 5.0E15;
        ArrheniusCoefficient[12] = 5.0E15;
        ArrheniusCoefficient[13] = 1.1E17;
        ArrheniusCoefficient[14] = 1.1E17;
        ArrheniusCoefficient[15] = 6.4E17;
        ArrheniusCoefficient[16] = 8.4E12;
        
        // Rate-controlling temperature exponent
        ArrheniusEta[0]  = -1.60;
        ArrheniusEta[1]  = -1.60;
        ArrheniusEta[2]  = -1.60;
        ArrheniusEta[3]  = -1.60;
        ArrheniusEta[4]  = -1.60;
        ArrheniusEta[5]  = -1.50;
        ArrheniusEta[6]  = -1.50;
        ArrheniusEta[7]  = -1.50;
        ArrheniusEta[8]  = -1.50;
        ArrheniusEta[9]  = -1.50;
        ArrheniusEta[10] = 0.0;
        ArrheniusEta[11] = 0.0;
        ArrheniusEta[12] = 0.0;
        ArrheniusEta[13] = 0.0;
        ArrheniusEta[14] = 0.0;
        ArrheniusEta[15] = -1.0;
        ArrheniusEta[16] = 0.0;
        
        // Characteristic temperature
        ArrheniusTheta[0]  = 113200.0;
        ArrheniusTheta[1]  = 113200.0;
        ArrheniusTheta[2]  = 113200.0;
        ArrheniusTheta[3]  = 113200.0;
        ArrheniusTheta[4]  = 113200.0;
        ArrheniusTheta[5]  = 59500.0;
        ArrheniusTheta[6]  = 59500.0;
        ArrheniusTheta[7]  = 59500.0;
        ArrheniusTheta[8]  = 59500.0;
        ArrheniusTheta[9]  = 59500.0;
        ArrheniusTheta[10] = 75500.0;
        ArrheniusTheta[11] = 75500.0;
        ArrheniusTheta[12] = 75500.0;
        ArrheniusTheta[13] = 75500.0;
        ArrheniusTheta[14] = 75500.0;
        ArrheniusTheta[15] = 38400.0;
        ArrheniusTheta[16] = 19450.0;
        
        /*--- Set rate-controlling temperature exponents ---*/
        //  -----------  Tc = Ttr^a * Tve^b  -----------
        //
        // Forward Reactions
        //   Dissociation:      a = 0.5, b = 0.5  (OR a = 0.7, b =0.3)
        //   Exchange:          a = 1,   b = 0
        //   Impact ionization: a = 0,   b = 1
        //
        // Backward Reactions
        //   Recomb ionization:      a = 0, b = 1
        //   Impact ionization:      a = 0, b = 1
        //   N2 impact dissociation: a = 0, b = 1
        //   Others:                 a = 1, b = 0
        Tcf_a[0]  = 0.5; Tcf_b[0]  = 0.5; Tcb_a[0]  = 1;  Tcb_b[0] = 0;
        Tcf_a[1]  = 0.5; Tcf_b[1]  = 0.5; Tcb_a[1]  = 1;  Tcb_b[1] = 0;
        Tcf_a[2]  = 0.5; Tcf_b[2]  = 0.5; Tcb_a[2]  = 1;  Tcb_b[2] = 0;
        Tcf_a[3]  = 0.5; Tcf_b[3]  = 0.5; Tcb_a[3]  = 1;  Tcb_b[3] = 0;
        Tcf_a[4]  = 0.5; Tcf_b[4]  = 0.5; Tcb_a[4]  = 1;  Tcb_b[4] = 0;
        
        Tcf_a[5]  = 0.5; Tcf_b[5]  = 0.5; Tcb_a[5]  = 1;  Tcb_b[5] = 0;
        Tcf_a[6]  = 0.5; Tcf_b[6]  = 0.5; Tcb_a[6]  = 1;  Tcb_b[6] = 0;
        Tcf_a[7]  = 0.5; Tcf_b[7]  = 0.5; Tcb_a[7]  = 1;  Tcb_b[7] = 0;
        Tcf_a[8]  = 0.5; Tcf_b[8]  = 0.5; Tcb_a[8]  = 1;  Tcb_b[8] = 0;
        Tcf_a[9]  = 0.5; Tcf_b[9]  = 0.5; Tcb_a[9]  = 1;  Tcb_b[9] = 0;
        
        Tcf_a[10] = 0.5; Tcf_b[10] = 0.5; Tcb_a[10] = 1;  Tcb_b[10] = 0;
        Tcf_a[11] = 0.5; Tcf_b[11] = 0.5; Tcb_a[11] = 1;  Tcb_b[11] = 0;
        Tcf_a[12] = 0.5; Tcf_b[12] = 0.5; Tcb_a[12] = 1;  Tcb_b[12] = 0;
        Tcf_a[13] = 0.5; Tcf_b[13] = 0.5; Tcb_a[13] = 1;  Tcb_b[13] = 0;
        Tcf_a[14] = 0.5; Tcf_b[14] = 0.5; Tcb_a[14] = 1;  Tcb_b[14] = 0;
        
        Tcf_a[15] = 1.0; Tcf_b[15] = 0.0; Tcb_a[15] = 1;  Tcb_b[15] = 0;
        Tcf_a[16] = 1.0; Tcf_b[16] = 0.0; Tcb_a[16] = 1;  Tcb_b[16] = 0;
        
        /*--- Collision integral data ---*/
        // Omega(0,0) ----------------------
        //N2
        Omega00[0][0][0] = -6.0614558E-03;  Omega00[0][0][1] = 1.2689102E-01;   Omega00[0][0][2] = -1.0616948E+00;  Omega00[0][0][3] = 8.0955466E+02;
        Omega00[0][1][0] = -3.7959091E-03;  Omega00[0][1][1] = 9.5708295E-02;   Omega00[0][1][2] = -1.0070611E+00;  Omega00[0][1][3] = 8.9392313E+02;
        Omega00[0][2][0] = -1.9295666E-03;  Omega00[0][2][1] = 2.7995735E-02;   Omega00[0][2][2] = -3.1588514E-01;  Omega00[0][2][3] = 1.2880734E+02;
        Omega00[0][3][0] = -1.0796249E-02;  Omega00[0][3][1] = 2.2656509E-01;   Omega00[0][3][2] = -1.7910602E+00;  Omega00[0][3][3] = 4.0455218E+03;
        Omega00[0][4][0] = -2.7244269E-03;  Omega00[0][4][1] = 6.9587171E-02;   Omega00[0][4][2] = -7.9538667E-01;  Omega00[0][4][3] = 4.0673730E+02;
        //O2
        Omega00[1][0][0] = -3.7959091E-03;  Omega00[1][0][1] = 9.5708295E-02;   Omega00[1][0][2] = -1.0070611E+00;  Omega00[1][0][3] = 8.9392313E+02;
        Omega00[1][1][0] = -8.0682650E-04;  Omega00[1][1][1] = 1.6602480E-02;   Omega00[1][1][2] = -3.1472774E-01;  Omega00[1][1][3] = 1.4116458E+02;
        Omega00[1][2][0] = -6.4433840E-04;  Omega00[1][2][1] = 8.5378580E-03;   Omega00[1][2][2] = -2.3225102E-01;  Omega00[1][2][3] = 1.1371608E+02;
        Omega00[1][3][0] = -1.1453028E-03;  Omega00[1][3][1] = 1.2654140E-02;   Omega00[1][3][2] = -2.2435218E-01;  Omega00[1][3][3] = 7.7201588E+01;
        Omega00[1][4][0] = -4.8405803E-03;  Omega00[1][4][1] = 1.0297688E-01;   Omega00[1][4][2] = -9.6876576E-01;  Omega00[1][4][3] = 6.1629812E+02;
        //NO
        Omega00[2][0][0] = -1.9295666E-03;  Omega00[2][0][1] = 2.7995735E-02;   Omega00[2][0][2] = -3.1588514E-01;  Omega00[2][0][3] = 1.2880734E+02;
        Omega00[2][1][0] = -6.4433840E-04;  Omega00[2][1][1] = 8.5378580E-03;   Omega00[2][1][2] = -2.3225102E-01;  Omega00[2][1][3] = 1.1371608E+02;
        Omega00[2][2][0] = -0.0000000E+00;  Omega00[2][2][1] = -1.1056066E-02;  Omega00[2][2][2] = -5.9216250E-02;  Omega00[2][2][3] = 7.2542367E+01;
        Omega00[2][3][0] = -1.5770918E-03;  Omega00[2][3][1] = 1.9578381E-02;   Omega00[2][3][2] = -2.7873624E-01;  Omega00[2][3][3] = 9.9547944E+01;
        Omega00[2][4][0] = -1.0885815E-03;  Omega00[2][4][1] = 1.1883688E-02;   Omega00[2][4][2] = -2.1844909E-01;  Omega00[2][4][3] = 7.5512560E+01;
        //N
        Omega00[3][0][0] = -1.0796249E-02;  Omega00[3][0][1] = 2.2656509E-01;   Omega00[3][0][2] = -1.7910602E+00;  Omega00[3][0][3] = 4.0455218E+03;
        Omega00[3][1][0] = -1.1453028E-03;  Omega00[3][1][1] = 1.2654140E-02;   Omega00[3][1][2] = -2.2435218E-01;  Omega00[3][1][3] = 7.7201588E+01;
        Omega00[3][2][0] = -1.5770918E-03;  Omega00[3][2][1] = 1.9578381E-02;   Omega00[3][2][2] = -2.7873624E-01;  Omega00[3][2][3] = 9.9547944E+01;
        Omega00[3][3][0] = -9.6083779E-03;  Omega00[3][3][1] = 2.0938971E-01;   Omega00[3][3][2] = -1.7386904E+00;  Omega00[3][3][3] = 3.3587983E+03;
        Omega00[3][4][0] = -7.8147689E-03;  Omega00[3][4][1] = 1.6792705E-01;   Omega00[3][4][2] = -1.4308628E+00;  Omega00[3][4][3] = 1.6628859E+03;
        //O
        Omega00[4][0][0] = -2.7244269E-03;  Omega00[4][0][1] = 6.9587171E-02;   Omega00[4][0][2] = -7.9538667E-01;  Omega00[4][0][3] = 4.0673730E+02;
        Omega00[4][1][0] = -4.8405803E-03;  Omega00[4][1][1] = 1.0297688E-01;   Omega00[4][1][2] = -9.6876576E-01;  Omega00[4][1][3] = 6.1629812E+02;
        Omega00[4][2][0] = -1.0885815E-03;  Omega00[4][2][1] = 1.1883688E-02;   Omega00[4][2][2] = -2.1844909E-01;  Omega00[4][2][3] = 7.5512560E+01;
        Omega00[4][3][0] = -7.8147689E-03;  Omega00[4][3][1] = 1.6792705E-01;   Omega00[4][3][2] = -1.4308628E+00;  Omega00[4][3][3] = 1.6628859E+03;
        Omega00[4][4][0] = -6.4040535E-03;  Omega00[4][4][1] = 1.4629949E-01;   Omega00[4][4][2] = -1.3892121E+00;  Omega00[4][4][3] = 2.0903441E+03;
        
        // Omega(1,1) ----------------------
        //N2
        Omega11[0][0][0] = -7.6303990E-03;  Omega11[0][0][1] = 1.6878089E-01;   Omega11[0][0][2] = -1.4004234E+00;  Omega11[0][0][3] = 2.1427708E+03;
        Omega11[0][1][0] = -8.0457321E-03;  Omega11[0][1][1] = 1.9228905E-01;   Omega11[0][1][2] = -1.7102854E+00;  Omega11[0][1][3] = 5.2213857E+03;
        Omega11[0][2][0] = -6.8237776E-03;  Omega11[0][2][1] = 1.4360616E-01;   Omega11[0][2][2] = -1.1922240E+00;  Omega11[0][2][3] = 1.2433086E+03;
        Omega11[0][3][0] = -8.3493693E-03;  Omega11[0][3][1] = 1.7808911E-01;   Omega11[0][3][2] = -1.4466155E+00;  Omega11[0][3][3] = 1.9324210E+03;
        Omega11[0][4][0] = -8.3110691E-03;  Omega11[0][4][1] = 1.9617877E-01;   Omega11[0][4][2] = -1.7205427E+00;  Omega11[0][4][3] = 4.0812829E+03;
        //O2
        Omega11[1][0][0] = -8.0457321E-03;  Omega11[1][0][1] = 1.9228905E-01;   Omega11[1][0][2] = -1.7102854E+00;  Omega11[1][0][3] = 5.2213857E+03;
        Omega11[1][1][0] = -6.2931612E-03;  Omega11[1][1][1] = 1.4624645E-01;   Omega11[1][1][2] = -1.3006927E+00;  Omega11[1][1][3] = 1.8066892E+03;
        Omega11[1][2][0] = -6.8508672E-03;  Omega11[1][2][1] = 1.5524564E-01;   Omega11[1][2][2] = -1.3479583E+00;  Omega11[1][2][3] = 2.0037890E+03;
        Omega11[1][3][0] = -1.0608832E-03;  Omega11[1][3][1] = 1.1782595E-02;   Omega11[1][3][2] = -2.1246301E-01;  Omega11[1][3][3] = 8.4561598E+01;
        Omega11[1][4][0] = -3.7969686E-03;  Omega11[1][4][1] = 7.6789981E-02;   Omega11[1][4][2] = -7.3056809E-01;  Omega11[1][4][3] = 3.3958171E+02;
        //NO
        Omega11[2][0][0] = -6.8237776E-03;  Omega11[2][0][1] = 1.4360616E-01;   Omega11[2][0][2] = -1.1922240E+00;  Omega11[2][0][3] = 1.2433086E+03;
        Omega11[2][1][0] = -6.8508672E-03;  Omega11[2][1][1] = 1.5524564E-01;   Omega11[2][1][2] = -1.3479583E+00;  Omega11[2][1][3] = 2.0037890E+03;
        Omega11[2][2][0] = -7.4942466E-03;  Omega11[2][2][1] = 1.6626193E-01;   Omega11[2][2][2] = -1.4107027E+00;  Omega11[2][2][3] = 2.3097604E+03;
        Omega11[2][3][0] = -1.4719259E-03;  Omega11[2][3][1] = 1.8446968E-02;   Omega11[2][3][2] = -2.6460411E-01;  Omega11[2][3][3] = 1.0911124E+02;
        Omega11[2][4][0] = -1.0066279E-03;  Omega11[2][4][1] = 1.1029264E-02;   Omega11[2][4][2] = -2.0671266E-01;  Omega11[2][4][3] = 8.2644384E+01;
        //N
        Omega11[3][0][0] = -8.3493693E-03;  Omega11[3][0][1] = 1.7808911E-01;   Omega11[3][0][2] = -1.4466155E+00;  Omega11[3][0][3] = 1.9324210E+03;
        Omega11[3][1][0] = -1.0608832E-03;  Omega11[3][1][1] = 1.1782595E-02;   Omega11[3][1][2] = -2.1246301E-01;  Omega11[3][1][3] = 8.4561598E+01;
        Omega11[3][2][0] = -1.4719259E-03;  Omega11[3][2][1] = 1.8446968E-02;   Omega11[3][2][2] = -2.6460411E-01;  Omega11[3][2][3] = 1.0911124E+02;
        Omega11[3][3][0] = -7.7439615E-03;  Omega11[3][3][1] = 1.7129007E-01;   Omega11[3][3][2] = -1.4809088E+00;  Omega11[3][3][3] = 2.1284951E+03;
        Omega11[3][4][0] = -5.0478143E-03;  Omega11[3][4][1] = 1.0236186E-01;   Omega11[3][4][2] = -9.0058935E-01;  Omega11[3][4][3] = 4.4472565E+02;
        //O
        Omega11[4][0][0] = -8.3110691E-03;  Omega11[4][0][1] = 1.9617877E-01;   Omega11[4][0][2] = -1.7205427E+00;  Omega11[4][0][3] = 4.0812829E+03;
        Omega11[4][1][0] = -3.7969686E-03;  Omega11[4][1][1] = 7.6789981E-02;   Omega11[4][1][2] = -7.3056809E-01;  Omega11[4][1][3] = 3.3958171E+02;
        Omega11[4][2][0] = -1.0066279E-03;  Omega11[4][2][1] = 1.1029264E-02;   Omega11[4][2][2] = -2.0671266E-01;  Omega11[4][2][3] = 8.2644384E+01;
        Omega11[4][3][0] = -5.0478143E-03;  Omega11[4][3][1] = 1.0236186E-01;   Omega11[4][3][2] = -9.0058935E-01;  Omega11[4][3][3] = 4.4472565E+02;
        Omega11[4][4][0] = -4.2451096E-03;  Omega11[4][4][1] = 9.6820337E-02;   Omega11[4][4][2] = -9.9770795E-01;  Omega11[4][4][3] = 8.3320644E+02;
        
        break;
    }
  }
  
  /*--- Check for constant lift mode  ---*/
  if (Fixed_CL_Mode) {
    
    /*--- The initial AoA will be taken as the value input in the
     config file (the default is zero). ---*/
    
    /*--- We will force the use of the cauchy convergence criteria for
     constant lift mode. ---*/
    
    ConvCriteria = CAUCHY;
    Cauchy_Func_Flow = LIFT_COEFFICIENT;
    
    /*--- Initialize the update flag for the AoA with each iteration to false ---*/
    
    Update_AoA = false;
    
  }
  
  if (DirectDiff != NO_DERIVATIVE){
#if !defined COMPLEX_TYPE && !defined ADOLC_FORWARD_TYPE
      if (Kind_SU2 == SU2_CFD){
        cout << "SU2_CFD: DIRECT_DIFF=YES requires forward or complex mode support!" << endl;
        cout << "Please use or compile correct executables." << endl;
        exit(EXIT_FAILURE);
      }
#endif
    /*--- Initialize the derivative values --- */
    switch (DirectDiff) {
      case D_MACH:
        SU2_TYPE::SetDerivative(Mach, 1.0);
        break;
      case D_AOA:
        SU2_TYPE::SetDerivative(AoA, 1.0);
        break;
      case D_SIDESLIP:
        SU2_TYPE::SetDerivative(AoS, 1.0);
        break;
      case D_REYNOLDS:
        SU2_TYPE::SetDerivative(Reynolds, 1.0);
        break;
      case D_TURB2LAM:
       SU2_TYPE::SetDerivative(Turb2LamViscRatio_FreeStream, 1.0);
        break;
      default:
        /*--- All other cases are handled in the specific solver ---*/
        break;
      }
  }

  if (DiscreteAdjoint){
#if !defined ADOLC_REVERSE_TYPE && !defined CODI_REVERSE_TYPE
    if (Kind_SU2 == SU2_CFD){
      cout << "SU2_CFD: MATH_PROBLEM= DISC_ADJOINT requires reverse mode support!" << endl;
      cout << "Please use or compile correct executable." << endl;
      exit(EXIT_FAILURE);
    }
#endif
    switch(Kind_Solver){
      case EULER:
        Kind_Solver = DISC_ADJ_EULER;
        break;
      case RANS:
        Kind_Solver = DISC_ADJ_RANS;
        Frozen_Visc = false;
        break;
      case NAVIER_STOKES:
        Kind_Solver = DISC_ADJ_NAVIER_STOKES;
        break;
      default:
        break;
    }
  }

  /*--- Check for 2nd order w/ limiting for JST and correct ---*/
  
  if ((Kind_ConvNumScheme_Flow == SPACE_CENTERED) && (Kind_Centered_Flow == JST) && (SpatialOrder_Flow == SECOND_ORDER_LIMITER))
    SpatialOrder_Flow = SECOND_ORDER;
  
  if ((Kind_ConvNumScheme_AdjFlow == SPACE_CENTERED) && (Kind_Centered_AdjFlow == JST) && (SpatialOrder_AdjFlow == SECOND_ORDER_LIMITER))
    SpatialOrder_AdjFlow = SECOND_ORDER;
  
  delete [] tmp_smooth;
  
}

void CConfig::SetMarkers(unsigned short val_software) {

  unsigned short iMarker_All, iMarker_Config, iMarker_Euler, iMarker_Custom,
  iMarker_FarField, iMarker_SymWall, iMarker_Pressure, iMarker_PerBound,
  iMarker_NearFieldBound, iMarker_InterfaceBound, iMarker_Dirichlet,
  iMarker_Inlet, iMarker_Riemann, iMarker_Outlet, iMarker_Isothermal, iMarker_IsothermalCatalytic,
  iMarker_IsothermalNonCatalytic, iMarker_HeatFlux, iMarker_HeatFluxNoncatalytic,
  iMarker_HeatFluxCatalytic, iMarker_EngineInflow, iMarker_EngineBleed, iMarker_EngineExhaust,
  iMarker_Displacement, iMarker_Load, iMarker_FlowLoad, iMarker_Neumann,
  iMarker_Monitoring, iMarker_Designing, iMarker_GeoEval, iMarker_Plotting,
  iMarker_DV, iMarker_Moving, iMarker_Supersonic_Inlet, iMarker_Supersonic_Outlet,
  iMarker_Clamped, iMarker_FSIinterface, iMarker_Load_Dir, iMarker_Load_Sine,
  iMarker_ActDisk_Inlet, iMarker_ActDisk_Outlet, iMarker_Out_1D;

  int size = SINGLE_NODE;
  
#ifdef HAVE_MPI
  if (val_software != SU2_MSH)
    MPI_Comm_size(MPI_COMM_WORLD, &size);
#endif

  /*--- Compute the total number of markers in the config file ---*/
  
  nMarker_Config = nMarker_Euler + nMarker_FarField + nMarker_SymWall +
  nMarker_Pressure + nMarker_PerBound + nMarker_NearFieldBound +
  nMarker_InterfaceBound + nMarker_Dirichlet + nMarker_Neumann + nMarker_Inlet + nMarker_Riemann +
  nMarker_Outlet + nMarker_Isothermal + nMarker_IsothermalNonCatalytic +
  nMarker_IsothermalCatalytic + nMarker_HeatFlux + nMarker_HeatFluxNonCatalytic +
  nMarker_HeatFluxCatalytic + nMarker_EngineInflow + nMarker_EngineBleed + nMarker_EngineExhaust +
  nMarker_Supersonic_Inlet + nMarker_Supersonic_Outlet + nMarker_Displacement + nMarker_Load +
  nMarker_FlowLoad + nMarker_Custom +
  nMarker_Clamped + nMarker_Load_Sine + nMarker_Load_Dir +
  nMarker_ActDisk_Inlet + nMarker_ActDisk_Outlet + nMarker_Out_1D;
  
  /*--- Add the possible send/receive domains ---*/

  nMarker_Max = nMarker_Config + 2*size;
  
  /*--- Basic dimensionalization of the markers (worst scenario) ---*/

  nMarker_All = nMarker_Max;

  /*--- Allocate the memory (markers in each domain) ---*/
  
  Marker_All_TagBound   = new string[nMarker_All];			    // Store the tag that correspond with each marker.
  Marker_All_SendRecv   = new short[nMarker_All];						// +#domain (send), -#domain (receive).
  Marker_All_KindBC     = new unsigned short[nMarker_All];	// Store the kind of boundary condition.
  Marker_All_Monitoring = new unsigned short[nMarker_All];	// Store whether the boundary should be monitored.
  Marker_All_Designing  = new unsigned short[nMarker_All];  // Store whether the boundary should be designed.
  Marker_All_Plotting   = new unsigned short[nMarker_All];	// Store whether the boundary should be plotted.
  Marker_All_FSIinterface   = new unsigned short[nMarker_All];	// Store whether the boundary is in the FSI interface.
  Marker_All_GeoEval    = new unsigned short[nMarker_All];	// Store whether the boundary should be geometry evaluation.
  Marker_All_DV         = new unsigned short[nMarker_All];	// Store whether the boundary should be affected by design variables.
  Marker_All_Moving     = new unsigned short[nMarker_All];	// Store whether the boundary should be in motion.
  Marker_All_PerBound   = new short[nMarker_All];						// Store whether the boundary belongs to a periodic boundary.
  Marker_All_Out_1D     = new unsigned short[nMarker_All];  // Store whether the boundary belongs to a 1-d output boundary.

  for (iMarker_All = 0; iMarker_All < nMarker_All; iMarker_All++) {
    Marker_All_TagBound[iMarker_All]   = "SEND_RECEIVE";
    Marker_All_SendRecv[iMarker_All]   = 0;
    Marker_All_KindBC[iMarker_All]     = 0;
    Marker_All_Monitoring[iMarker_All] = 0;
    Marker_All_GeoEval[iMarker_All]    = 0;
    Marker_All_Designing[iMarker_All]  = 0;
    Marker_All_Plotting[iMarker_All]   = 0;
    Marker_All_FSIinterface[iMarker_All]   = 0;
    Marker_All_DV[iMarker_All]         = 0;
    Marker_All_Moving[iMarker_All]     = 0;
    Marker_All_PerBound[iMarker_All]   = 0;
    Marker_All_Out_1D[iMarker_All]     = 0;
  }

  /*--- Allocate the memory (markers in the config file) ---*/

  Marker_CfgFile_TagBound   = new string[nMarker_Config];
  Marker_CfgFile_KindBC     = new unsigned short[nMarker_Config];
  Marker_CfgFile_Monitoring = new unsigned short[nMarker_Config];
  Marker_CfgFile_Designing  = new unsigned short[nMarker_Config];
  Marker_CfgFile_Plotting   = new unsigned short[nMarker_Config];
  Marker_CfgFile_GeoEval    = new unsigned short[nMarker_Config];
  Marker_CfgFile_FSIinterface	= new unsigned short[nMarker_Config];
  Marker_CfgFile_DV         = new unsigned short[nMarker_Config];
  Marker_CfgFile_Moving     = new unsigned short[nMarker_Config];
  Marker_CfgFile_PerBound   = new unsigned short[nMarker_Config];
  Marker_CfgFile_Out_1D     = new unsigned short[nMarker_Config];

  for (iMarker_Config = 0; iMarker_Config < nMarker_Config; iMarker_Config++) {
    Marker_CfgFile_TagBound[iMarker_Config]   = "SEND_RECEIVE";
    Marker_CfgFile_KindBC[iMarker_Config]     = 0;
    Marker_CfgFile_Monitoring[iMarker_Config] = 0;
    Marker_CfgFile_GeoEval[iMarker_Config]    = 0;
    Marker_CfgFile_Designing[iMarker_Config]  = 0;
    Marker_CfgFile_Plotting[iMarker_Config]   = 0;
    Marker_CfgFile_FSIinterface[iMarker_Config]   = 0;
    Marker_CfgFile_DV[iMarker_Config]         = 0;
    Marker_CfgFile_Moving[iMarker_Config]     = 0;
    Marker_CfgFile_PerBound[iMarker_Config]   = 0;
    Marker_CfgFile_Out_1D[iMarker_Config]     = 0;
  }

  /*--- Populate the marker information in the config file (all domains) ---*/

  iMarker_Config = 0;
  for (iMarker_Euler = 0; iMarker_Euler < nMarker_Euler; iMarker_Euler++) {
    Marker_CfgFile_TagBound[iMarker_Config] = Marker_Euler[iMarker_Euler];
    Marker_CfgFile_KindBC[iMarker_Config] = EULER_WALL;
    iMarker_Config++;
  }

  for (iMarker_FarField = 0; iMarker_FarField < nMarker_FarField; iMarker_FarField++) {
    Marker_CfgFile_TagBound[iMarker_Config] = Marker_FarField[iMarker_FarField];
    Marker_CfgFile_KindBC[iMarker_Config] = FAR_FIELD;
    iMarker_Config++;
  }

  for (iMarker_SymWall = 0; iMarker_SymWall < nMarker_SymWall; iMarker_SymWall++) {
    Marker_CfgFile_TagBound[iMarker_Config] = Marker_SymWall[iMarker_SymWall];
    Marker_CfgFile_KindBC[iMarker_Config] = SYMMETRY_PLANE;
    iMarker_Config++;
  }

  for (iMarker_Pressure = 0; iMarker_Pressure < nMarker_Pressure; iMarker_Pressure++) {
    Marker_CfgFile_TagBound[iMarker_Config] = Marker_Pressure[iMarker_Pressure];
    Marker_CfgFile_KindBC[iMarker_Config] = PRESSURE_BOUNDARY;
    iMarker_Config++;
  }

  for (iMarker_PerBound = 0; iMarker_PerBound < nMarker_PerBound; iMarker_PerBound++) {
    Marker_CfgFile_TagBound[iMarker_Config] = Marker_PerBound[iMarker_PerBound];
    Marker_CfgFile_KindBC[iMarker_Config] = PERIODIC_BOUNDARY;
    Marker_CfgFile_PerBound[iMarker_Config] = iMarker_PerBound + 1;
    iMarker_Config++;
  }

  for (iMarker_ActDisk_Inlet = 0; iMarker_ActDisk_Inlet < nMarker_ActDisk_Inlet; iMarker_ActDisk_Inlet++) {
		Marker_CfgFile_TagBound[iMarker_Config] = Marker_ActDisk_Inlet[iMarker_ActDisk_Inlet];
		Marker_CfgFile_KindBC[iMarker_Config] = ACTDISK_INLET;
		iMarker_Config++;
	}

  for (iMarker_ActDisk_Outlet = 0; iMarker_ActDisk_Outlet < nMarker_ActDisk_Outlet; iMarker_ActDisk_Outlet++) {
		Marker_CfgFile_TagBound[iMarker_Config] = Marker_ActDisk_Outlet[iMarker_ActDisk_Outlet];
		Marker_CfgFile_KindBC[iMarker_Config] = ACTDISK_OUTLET;
		iMarker_Config++;
	}

  for (iMarker_NearFieldBound = 0; iMarker_NearFieldBound < nMarker_NearFieldBound; iMarker_NearFieldBound++) {
    Marker_CfgFile_TagBound[iMarker_Config] = Marker_NearFieldBound[iMarker_NearFieldBound];
    Marker_CfgFile_KindBC[iMarker_Config] = NEARFIELD_BOUNDARY;
    iMarker_Config++;
  }

  for (iMarker_InterfaceBound = 0; iMarker_InterfaceBound < nMarker_InterfaceBound; iMarker_InterfaceBound++) {
    Marker_CfgFile_TagBound[iMarker_Config] = Marker_InterfaceBound[iMarker_InterfaceBound];
    Marker_CfgFile_KindBC[iMarker_Config] = INTERFACE_BOUNDARY;
    iMarker_Config++;
  }

  for (iMarker_Dirichlet = 0; iMarker_Dirichlet < nMarker_Dirichlet; iMarker_Dirichlet++) {
    Marker_CfgFile_TagBound[iMarker_Config] = Marker_Dirichlet[iMarker_Dirichlet];
    Marker_CfgFile_KindBC[iMarker_Config] = DIRICHLET;
    iMarker_Config++;
  }

  for (iMarker_Inlet = 0; iMarker_Inlet < nMarker_Inlet; iMarker_Inlet++) {
    Marker_CfgFile_TagBound[iMarker_Config] = Marker_Inlet[iMarker_Inlet];
    Marker_CfgFile_KindBC[iMarker_Config] = INLET_FLOW;
    iMarker_Config++;
  }

  for (iMarker_Riemann = 0; iMarker_Riemann < nMarker_Riemann; iMarker_Riemann++) {
    Marker_CfgFile_TagBound[iMarker_Config] = Marker_Riemann[iMarker_Riemann];
    Marker_CfgFile_KindBC[iMarker_Config] = RIEMANN_BOUNDARY;
    iMarker_Config++;
  }

  Inflow_Mach = new su2double[nMarker_EngineInflow];
  Inflow_Pressure = new su2double[nMarker_EngineInflow];

  for (iMarker_EngineInflow = 0; iMarker_EngineInflow < nMarker_EngineInflow; iMarker_EngineInflow++) {
    Marker_CfgFile_TagBound[iMarker_Config] = Marker_EngineInflow[iMarker_EngineInflow];
    Marker_CfgFile_KindBC[iMarker_Config] = ENGINE_INFLOW;
    Inflow_Mach[iMarker_EngineInflow] = 0.0;
    Inflow_Pressure[iMarker_EngineInflow] = 0.0;
    iMarker_Config++;
  }
  
  Bleed_MassFlow = new su2double[nMarker_EngineBleed];
  Bleed_Temperature = new su2double[nMarker_EngineBleed];
  Bleed_Pressure = new su2double[nMarker_EngineBleed];

  for (iMarker_EngineBleed = 0; iMarker_EngineBleed < nMarker_EngineBleed; iMarker_EngineBleed++) {
    Marker_CfgFile_TagBound[iMarker_Config] = Marker_EngineBleed[iMarker_EngineBleed];
    Marker_CfgFile_KindBC[iMarker_Config] = ENGINE_BLEED;
    Bleed_MassFlow[iMarker_EngineBleed] = 0.0;
    Bleed_Temperature[iMarker_EngineBleed] = 0.0;
    Bleed_Pressure[iMarker_EngineBleed] = 0.0;
    iMarker_Config++;
  }

  Exhaust_Pressure = new su2double[nMarker_EngineExhaust];
  Exhaust_Temperature = new su2double[nMarker_EngineExhaust];

  for (iMarker_EngineExhaust = 0; iMarker_EngineExhaust < nMarker_EngineExhaust; iMarker_EngineExhaust++) {
    Marker_CfgFile_TagBound[iMarker_Config] = Marker_EngineExhaust[iMarker_EngineExhaust];
    Marker_CfgFile_KindBC[iMarker_Config] = ENGINE_EXHAUST;
    Exhaust_Pressure[iMarker_EngineExhaust] = 0.0;
    Exhaust_Temperature[iMarker_EngineExhaust] = 0.0;
    iMarker_Config++;
  }

  for (iMarker_Supersonic_Inlet = 0; iMarker_Supersonic_Inlet < nMarker_Supersonic_Inlet; iMarker_Supersonic_Inlet++) {
    Marker_CfgFile_TagBound[iMarker_Config] = Marker_Supersonic_Inlet[iMarker_Supersonic_Inlet];
    Marker_CfgFile_KindBC[iMarker_Config] = SUPERSONIC_INLET;
    iMarker_Config++;
  }
  
  for (iMarker_Supersonic_Outlet = 0; iMarker_Supersonic_Outlet < nMarker_Supersonic_Outlet; iMarker_Supersonic_Outlet++) {
    Marker_CfgFile_TagBound[iMarker_Config] = Marker_Supersonic_Outlet[iMarker_Supersonic_Outlet];
    Marker_CfgFile_KindBC[iMarker_Config] = SUPERSONIC_OUTLET;
    iMarker_Config++;
  }

  for (iMarker_Neumann = 0; iMarker_Neumann < nMarker_Neumann; iMarker_Neumann++) {
    Marker_CfgFile_TagBound[iMarker_Config] = Marker_Neumann[iMarker_Neumann];
    Marker_CfgFile_KindBC[iMarker_Config] = NEUMANN;
    iMarker_Config++;
  }

  for (iMarker_Custom = 0; iMarker_Custom < nMarker_Custom; iMarker_Custom++) {
    Marker_CfgFile_TagBound[iMarker_Config] = Marker_Custom[iMarker_Custom];
    Marker_CfgFile_KindBC[iMarker_Config] = CUSTOM_BOUNDARY;
    iMarker_Config++;
  }

  for (iMarker_Outlet = 0; iMarker_Outlet < nMarker_Outlet; iMarker_Outlet++) {
    Marker_CfgFile_TagBound[iMarker_Config] = Marker_Outlet[iMarker_Outlet];
    Marker_CfgFile_KindBC[iMarker_Config] = OUTLET_FLOW;
    iMarker_Config++;
  }

  for (iMarker_Isothermal = 0; iMarker_Isothermal < nMarker_Isothermal; iMarker_Isothermal++) {
    Marker_CfgFile_TagBound[iMarker_Config] = Marker_Isothermal[iMarker_Isothermal];
    Marker_CfgFile_KindBC[iMarker_Config] = ISOTHERMAL;
    iMarker_Config++;
  }

  for (iMarker_IsothermalCatalytic = 0; iMarker_IsothermalCatalytic < nMarker_IsothermalCatalytic; iMarker_IsothermalCatalytic++) {
    Marker_CfgFile_TagBound[iMarker_Config] = Marker_IsothermalCatalytic[iMarker_IsothermalCatalytic];
    Marker_CfgFile_KindBC[iMarker_Config] = ISOTHERMAL_CATALYTIC;
    iMarker_Config++;
  }

  for (iMarker_IsothermalNonCatalytic = 0; iMarker_IsothermalNonCatalytic < nMarker_IsothermalNonCatalytic; iMarker_IsothermalNonCatalytic++) {
    Marker_CfgFile_TagBound[iMarker_Config] = Marker_IsothermalNonCatalytic[iMarker_IsothermalNonCatalytic];
    Marker_CfgFile_KindBC[iMarker_Config] = ISOTHERMAL_NONCATALYTIC;
    iMarker_Config++;
  }

  for (iMarker_HeatFlux = 0; iMarker_HeatFlux < nMarker_HeatFlux; iMarker_HeatFlux++) {
    Marker_CfgFile_TagBound[iMarker_Config] = Marker_HeatFlux[iMarker_HeatFlux];
    Marker_CfgFile_KindBC[iMarker_Config] = HEAT_FLUX;
    iMarker_Config++;
  }

  for (iMarker_HeatFluxCatalytic = 0; iMarker_HeatFluxCatalytic < nMarker_HeatFluxCatalytic; iMarker_HeatFluxCatalytic++) {
    Marker_CfgFile_TagBound[iMarker_Config] = Marker_HeatFluxCatalytic[iMarker_HeatFluxCatalytic];
    Marker_CfgFile_KindBC[iMarker_Config] = HEAT_FLUX_CATALYTIC;
    iMarker_Config++;
  }

  for (iMarker_HeatFluxNoncatalytic = 0; iMarker_HeatFluxNoncatalytic < nMarker_HeatFluxNonCatalytic; iMarker_HeatFluxNoncatalytic++) {
    Marker_CfgFile_TagBound[iMarker_Config] = Marker_HeatFluxNonCatalytic[iMarker_HeatFluxNoncatalytic];
    Marker_CfgFile_KindBC[iMarker_Config] = HEAT_FLUX_NONCATALYTIC;
    iMarker_Config++;
  }

  for (iMarker_Clamped = 0; iMarker_Clamped < nMarker_Clamped; iMarker_Clamped++) {
    Marker_CfgFile_TagBound[iMarker_Config] = Marker_Clamped[iMarker_Clamped];
    Marker_CfgFile_KindBC[iMarker_Config] = CLAMPED_BOUNDARY;
    iMarker_Config++;
  }

  for (iMarker_Displacement = 0; iMarker_Displacement < nMarker_Displacement; iMarker_Displacement++) {
    Marker_CfgFile_TagBound[iMarker_Config] = Marker_Displacement[iMarker_Displacement];
    Marker_CfgFile_KindBC[iMarker_Config] = DISPLACEMENT_BOUNDARY;
    iMarker_Config++;
  }

  for (iMarker_Load = 0; iMarker_Load < nMarker_Load; iMarker_Load++) {
    Marker_CfgFile_TagBound[iMarker_Config] = Marker_Load[iMarker_Load];
    Marker_CfgFile_KindBC[iMarker_Config] = LOAD_BOUNDARY;
    iMarker_Config++;
  }

  for (iMarker_Load_Dir = 0; iMarker_Load_Dir < nMarker_Load_Dir; iMarker_Load_Dir++) {
    Marker_CfgFile_TagBound[iMarker_Config] = Marker_Load_Dir[iMarker_Load_Dir];
    Marker_CfgFile_KindBC[iMarker_Config] = LOAD_DIR_BOUNDARY;
    iMarker_Config++;
  }

  for (iMarker_Load_Sine = 0; iMarker_Load_Sine < nMarker_Load_Sine; iMarker_Load_Sine++) {
    Marker_CfgFile_TagBound[iMarker_Config] = Marker_Load_Sine[iMarker_Load_Sine];
    Marker_CfgFile_KindBC[iMarker_Config] = LOAD_SINE_BOUNDARY;
    iMarker_Config++;
  }


  for (iMarker_FlowLoad = 0; iMarker_FlowLoad < nMarker_FlowLoad; iMarker_FlowLoad++) {
    Marker_CfgFile_TagBound[iMarker_Config] = Marker_FlowLoad[iMarker_FlowLoad];
    Marker_CfgFile_KindBC[iMarker_Config] = FLOWLOAD_BOUNDARY;
    iMarker_Config++;
  }

  for (iMarker_Config = 0; iMarker_Config < nMarker_Config; iMarker_Config++) {
    Marker_CfgFile_Monitoring[iMarker_Config] = NO;
    for (iMarker_Monitoring = 0; iMarker_Monitoring < nMarker_Monitoring; iMarker_Monitoring++)
      if (Marker_CfgFile_TagBound[iMarker_Config] == Marker_Monitoring[iMarker_Monitoring])
        Marker_CfgFile_Monitoring[iMarker_Config] = YES;
  }

  for (iMarker_Config = 0; iMarker_Config < nMarker_Config; iMarker_Config++) {
    Marker_CfgFile_GeoEval[iMarker_Config] = NO;
    for (iMarker_GeoEval = 0; iMarker_GeoEval < nMarker_GeoEval; iMarker_GeoEval++)
      if (Marker_CfgFile_TagBound[iMarker_Config] == Marker_GeoEval[iMarker_GeoEval])
        Marker_CfgFile_GeoEval[iMarker_Config] = YES;
  }

  for (iMarker_Config = 0; iMarker_Config < nMarker_Config; iMarker_Config++) {
    Marker_CfgFile_Designing[iMarker_Config] = NO;
    for (iMarker_Designing = 0; iMarker_Designing < nMarker_Designing; iMarker_Designing++)
      if (Marker_CfgFile_TagBound[iMarker_Config] == Marker_Designing[iMarker_Designing])
        Marker_CfgFile_Designing[iMarker_Config] = YES;
  }

  for (iMarker_Config = 0; iMarker_Config < nMarker_Config; iMarker_Config++) {
    Marker_CfgFile_Plotting[iMarker_Config] = NO;
    for (iMarker_Plotting = 0; iMarker_Plotting < nMarker_Plotting; iMarker_Plotting++)
      if (Marker_CfgFile_TagBound[iMarker_Config] == Marker_Plotting[iMarker_Plotting])
        Marker_CfgFile_Plotting[iMarker_Config] = YES;
  }

  /*--- Identification of Fluid-Structure interface markers ---*/

  for (iMarker_Config = 0; iMarker_Config < nMarker_Config; iMarker_Config++) {
	unsigned short indexMarker=0;
    Marker_CfgFile_FSIinterface[iMarker_Config] = NO;
    for (iMarker_FSIinterface = 0; iMarker_FSIinterface < nMarker_FSIinterface; iMarker_FSIinterface++)
      if (Marker_CfgFile_TagBound[iMarker_Config] == Marker_FSIinterface[iMarker_FSIinterface])
      	indexMarker=(int)(iMarker_FSIinterface/2+1);
        Marker_CfgFile_FSIinterface[iMarker_Config] = indexMarker;
  }

  for (iMarker_Config = 0; iMarker_Config < nMarker_Config; iMarker_Config++) {
    Marker_CfgFile_DV[iMarker_Config] = NO;
    for (iMarker_DV = 0; iMarker_DV < nMarker_DV; iMarker_DV++)
      if (Marker_CfgFile_TagBound[iMarker_Config] == Marker_DV[iMarker_DV])
        Marker_CfgFile_DV[iMarker_Config] = YES;
  }

  for (iMarker_Config = 0; iMarker_Config < nMarker_Config; iMarker_Config++) {
    Marker_CfgFile_Moving[iMarker_Config] = NO;
    for (iMarker_Moving = 0; iMarker_Moving < nMarker_Moving; iMarker_Moving++)
      if (Marker_CfgFile_TagBound[iMarker_Config] == Marker_Moving[iMarker_Moving])
        Marker_CfgFile_Moving[iMarker_Config] = YES;
  }

  for (iMarker_Config = 0; iMarker_Config < nMarker_Config; iMarker_Config++) {
    Marker_CfgFile_Out_1D[iMarker_Config] = NO;
    for (iMarker_Out_1D = 0; iMarker_Out_1D < nMarker_Out_1D; iMarker_Out_1D++)
      if (Marker_CfgFile_TagBound[iMarker_Config] == Marker_Out_1D[iMarker_Out_1D])
        Marker_CfgFile_Out_1D[iMarker_Config] = YES;
  }

}

void CConfig::SetOutput(unsigned short val_software, unsigned short val_izone) {

  unsigned short iMarker_Euler, iMarker_Custom, iMarker_FarField,
  iMarker_SymWall, iMarker_PerBound, iMarker_Pressure, iMarker_NearFieldBound,
  iMarker_InterfaceBound, iMarker_Dirichlet, iMarker_Inlet, iMarker_Riemann, iMarker_Outlet,
  iMarker_Isothermal, iMarker_IsothermalNonCatalytic, iMarker_IsothermalCatalytic,
  iMarker_HeatFlux, iMarker_HeatFluxNonCatalytic, iMarker_HeatFluxCatalytic,
  iMarker_EngineInflow, iMarker_EngineBleed, iMarker_EngineExhaust, iMarker_Displacement,
  iMarker_Load, iMarker_FlowLoad,  iMarker_Neumann, iMarker_Monitoring,
  iMarker_Designing, iMarker_GeoEval, iMarker_Plotting, iMarker_DV,
  iMarker_FSIinterface, iMarker_Load_Dir, iMarker_Load_Sine, iMarker_Clamped,
  iMarker_Moving, iMarker_Supersonic_Inlet, iMarker_Supersonic_Outlet, iMarker_ActDisk_Inlet,
  iMarker_ActDisk_Outlet;
  
  time_t now = time(0);
  string dt = ctime(&now); dt[24] = '.';

  cout << endl << "-------------------------------------------------------------------------" << endl;
  cout << "|    ___ _   _ ___                                                      |" << endl;
  cout << "|   / __| | | |_  )   Release 3.2.9   \"eagle\"                           |" << endl;
  cout << "|   \\__ \\ |_| |/ /                                                      |" << endl;
  switch (val_software) {
    case SU2_CFD: cout << "|   |___/\\___//___|   Suite (Computational Fluid Dynamics Code)         |" << endl; break;
    case SU2_DEF: cout << "|   |___/\\___//___|   Suite (Mesh Deformation Code)                     |" << endl; break;
    case SU2_DOT: cout << "|   |___/\\___//___|   Suite (Gradient Projection Code)                  |" << endl; break;
    case SU2_MSH: cout << "|   |___/\\___//___|   Suite (Mesh Adaptation Code)                      |" << endl; break;
    case SU2_GEO: cout << "|   |___/\\___//___|   Suite (Geometry Definition Code)                  |" << endl; break;
    case SU2_SOL: cout << "|   |___/\\___//___|   Suite (Solution Exporting Code)                   |" << endl; break;
  }

  cout << "|                                                                       |" << endl;
  cout << "|   Local date and time: " << dt << "                      |" << endl;
  cout <<"-------------------------------------------------------------------------" << endl;
  cout << "| SU2 Lead Dev.: Dr. Francisco Palacios (Francisco.D.Palacios@boeing.com).|" << endl;
  cout << "|                Dr. Thomas D. Economon (economon@stanford.edu).        |" << endl;
  cout <<"-------------------------------------------------------------------------" << endl;
  cout << "| SU2 Developers:                                                       |" << endl;
  cout << "| - Prof. Juan J. Alonso's group at Stanford University.                |" << endl;
  cout << "| - Prof. Piero Colonna's group at Delft University of Technology.      |" << endl;
  cout << "| - Prof. Nicolas R. Gauger's group at Kaiserslautern U. of Technology. |" << endl;
  cout << "| - Prof. Alberto Guardone's group at Polytechnic University of Milan.  |" << endl;
  cout << "| - Prof. Rafael Palacios' group at Imperial College London.            |" << endl;
  cout <<"-------------------------------------------------------------------------" << endl;
  cout << "| Copyright (C) 2012-2015 SU2, the open-source CFD code.                |" << endl;
  cout << "|                                                                       |" << endl;
  cout << "| SU2 is free software; you can redistribute it and/or                  |" << endl;
  cout << "| modify it under the terms of the GNU Lesser General Public            |" << endl;
  cout << "| License as published by the Free Software Foundation; either          |" << endl;
  cout << "| version 2.1 of the License, or (at your option) any later version.    |" << endl;
  cout << "|                                                                       |" << endl;
  cout << "| SU2 is distributed in the hope that it will be useful,                |" << endl;
  cout << "| but WITHOUT ANY WARRANTY; without even the implied warranty of        |" << endl;
  cout << "| MERCHANTABILITY or FITNESS FOR A PARTICULAR PURPOSE. See the GNU      |" << endl;
  cout << "| Lesser General Public License for more details.                       |" << endl;
  cout << "|                                                                       |" << endl;
  cout << "| You should have received a copy of the GNU Lesser General Public      |" << endl;
  cout << "| License along with SU2. If not, see <http://www.gnu.org/licenses/>.   |" << endl;
  cout <<"-------------------------------------------------------------------------" << endl;

  cout << endl <<"------------------------ Physical Case Definition -----------------------" << endl;
  if (val_software == SU2_CFD) {
	if (FSI_Problem){
	   cout << "Fluid-Structure Interaction." << endl;
	}
    switch (Kind_Solver) {
      case EULER:
        if (Kind_Regime == COMPRESSIBLE) cout << "Compressible Euler equations." << endl;
        if (Kind_Regime == INCOMPRESSIBLE) cout << "Incompressible Euler equations." << endl;
        if (Kind_Regime == FREESURFACE) {
          cout << "Incompressible Euler equations with FreeSurface." << endl;
          cout << "Free surface flow equation. Density ratio: " << RatioDensity << "." << endl;
          cout << "The free surface is located at: " << FreeSurface_Zero <<", and its thickness is: " << FreeSurface_Thickness << "." << endl;
        }
        break;
      case NAVIER_STOKES:
        if (Kind_Regime == COMPRESSIBLE) cout << "Compressible Laminar Navier-Stokes' equations." << endl;
        if (Kind_Regime == INCOMPRESSIBLE) cout << "Incompressible Laminar Navier-Stokes' equations." << endl;
        if (Kind_Regime == FREESURFACE) {
          cout << "Incompressible Laminar Navier-Stokes' equations with FreeSurface." << endl;
          cout << "Free surface flow equation. Density ratio: " << RatioDensity <<". Viscosity ratio: "<< RatioViscosity << "." << endl;
          cout << "The free surface is located at: " << FreeSurface_Zero <<", and its thickness is: " << FreeSurface_Thickness << "." << endl;
        }
        break;
      case RANS:
        if (Kind_Regime == COMPRESSIBLE) cout << "Compressible RANS equations." << endl;
        if (Kind_Regime == INCOMPRESSIBLE) cout << "Incompressible RANS equations." << endl;
        if (Kind_Regime == FREESURFACE) {
          cout << "Incompressible RANS equations with FreeSurface." << endl;
          cout << "Free surface flow equation. Density ratio: " << RatioDensity <<". Viscosity ratio: "<< RatioViscosity << "." << endl;
          cout << "The free surface is located at: " << FreeSurface_Zero <<", and its thickness is: " << FreeSurface_Thickness << "." << endl;
        }
        cout << "Turbulence model: ";
        switch (Kind_Turb_Model) {
          case SA:     cout << "Spalart Allmaras" << endl; break;
          case SA_NEG: cout << "Negative Spalart Allmaras" << endl; break;
          case SST:    cout << "Menter's SST"     << endl; break;
          case ML:     cout << "Machine Learning" << endl;break;
        }
        break;
      case TNE2_EULER:
        cout << "Compressible TNE2 Euler equations." << endl;
        break;
      case TNE2_NAVIER_STOKES:
        cout << "Compressible TNE2 Laminar Navier-Stokes' equations." << endl;
        break;
      case POISSON_EQUATION: cout << "Poisson equation." << endl; break;
      case WAVE_EQUATION: cout << "Wave equation." << endl; break;
      case HEAT_EQUATION: cout << "Heat equation." << endl; break;
      case LINEAR_ELASTICITY: cout << "Linear elasticity solver." << endl; break;
      case ADJ_EULER: cout << "Continuous Euler adjoint equations." << endl; break;
      case ADJ_NAVIER_STOKES:
        if (Frozen_Visc)
          cout << "Continuous Navier-Stokes adjoint equations with frozen (laminar) viscosity." << endl;
        else
          cout << "Continuous Navier-Stokes adjoint equations." << endl;
        break;
      case ADJ_TNE2_EULER: cout << "Continuous TNE2 Euler adjoint equations." << endl; break;
      case ADJ_TNE2_NAVIER_STOKES:
        cout << "Continuous TNE2 Navier-Stokes adjoint equations with frozen (laminar) viscosity." << endl;
        break;
      case ADJ_RANS:
        if (Frozen_Visc)
          cout << "Continuous RANS adjoint equations with frozen (laminar and eddy) viscosity." << endl;
        else
          cout << "Continuous RANS adjoint equations." << endl;

        break;
      case LIN_EULER: cout << "Linearized Euler equations." << endl; break;

    }

    if ((Kind_Regime == COMPRESSIBLE) && (Kind_Solver != LINEAR_ELASTICITY) &&
        (Kind_Solver != HEAT_EQUATION) && (Kind_Solver != WAVE_EQUATION)) {
      cout << "Mach number: " << Mach <<"."<< endl;
      cout << "Angle of attack (AoA): " << AoA <<" deg, and angle of sideslip (AoS): " << AoS <<" deg."<< endl;
      if ((Kind_Solver == NAVIER_STOKES) || (Kind_Solver == ADJ_NAVIER_STOKES) ||
          (Kind_Solver == RANS) || (Kind_Solver == ADJ_RANS))
        cout << "Reynolds number: " << Reynolds <<"."<< endl;
    }

    if (EquivArea) {
      cout <<"The equivalent area is going to be evaluated on the near-field."<< endl;
      cout <<"The lower integration limit is "<<EA_IntLimit[0]<<", and the upper is "<<EA_IntLimit[1]<<"."<< endl;
      cout <<"The near-field is situated at "<<EA_IntLimit[2]<<"."<< endl;
    }

    if (Grid_Movement) {
      cout << "Performing a dynamic mesh simulation: ";
      switch (Kind_GridMovement[ZONE_0]) {
        case NO_MOVEMENT:     cout << "no movement." << endl; break;
        case DEFORMING:       cout << "deforming mesh motion." << endl; break;
        case RIGID_MOTION:    cout << "rigid mesh motion." << endl; break;
        case MOVING_WALL:     cout << "moving walls." << endl; break;
        case ROTATING_FRAME:  cout << "rotating reference frame." << endl; break;
        case AEROELASTIC:     cout << "aeroelastic motion." << endl; break;
        case FLUID_STRUCTURE: cout << "fluid-structure motion." << endl; break;
        case EXTERNAL:        cout << "externally prescribed motion." << endl; break;
        case AEROELASTIC_RIGID_MOTION:  cout << "rigid mesh motion plus aeroelastic motion." << endl; break;
      }
    }

    if (Restart) {
      if (!Adjoint && !Linearized) cout << "Read flow solution from: " << Solution_FlowFileName << "." << endl;
      if (Adjoint) cout << "Read adjoint solution from: " << Solution_AdjFileName << "." << endl;
      if (Linearized) cout << "Read linearized solution from: " << Solution_LinFileName << "." << endl;
    }
    else {
      cout << "No restart solution, use the values at infinity (freestream)." << endl;
    }

    if (Adjoint || Linearized)
      cout << "Read flow solution from: " << Solution_FlowFileName << "." << endl;

    
    if (Ref_NonDim == DIMENSIONAL) { cout << "Dimensional simulation." << endl; }
    else if (Ref_NonDim == FREESTREAM_PRESS_EQ_ONE) { cout << "Non-Dimensional simulation (P=1.0, Rho=1.0, T=1.0 at the farfield)." << endl; }
    else if (Ref_NonDim == FREESTREAM_VEL_EQ_MACH) { cout << "Non-Dimensional simulation (V=Mach, Rho=1.0, T=1.0 at the farfield)." << endl; }
    else if (Ref_NonDim == FREESTREAM_VEL_EQ_ONE) { cout << "Non-Dimensional simulation (V=1.0, Rho=1.0, T=1.0 at the farfield)." << endl; }
    
    if (RefAreaCoeff == 0) cout << "The reference length/area will be computed using y(2D) or z(3D) projection." << endl;
    else cout << "The reference length/area (force coefficient) is " << RefAreaCoeff << "." << endl;
    cout << "The reference length (moment computation) is " << RefLengthMoment << "." << endl;

    if ((nRefOriginMoment_X > 1) || (nRefOriginMoment_Y > 1) || (nRefOriginMoment_Z > 1)) {
      cout << "Surface(s) where the force coefficients are evaluated and \n";
      cout << "their reference origin for moment computation: \n";

      for (iMarker_Monitoring = 0; iMarker_Monitoring < nMarker_Monitoring; iMarker_Monitoring++) {
        cout << "   - " << Marker_Monitoring[iMarker_Monitoring] << " (" << RefOriginMoment_X[iMarker_Monitoring] <<", "<<RefOriginMoment_Y[iMarker_Monitoring] <<", "<< RefOriginMoment_Z[iMarker_Monitoring] << ")";
        if (iMarker_Monitoring < nMarker_Monitoring-1) cout << ".\n";
        else cout <<"."<< endl;
      }
    }
    else {
      cout << "Reference origin (moment computation) is (" << RefOriginMoment_X[0] << ", " << RefOriginMoment_Y[0] << ", " << RefOriginMoment_Z[0] << ")." << endl;
      cout << "Surface(s) where the force coefficients are evaluated: ";
      for (iMarker_Monitoring = 0; iMarker_Monitoring < nMarker_Monitoring; iMarker_Monitoring++) {
        cout << Marker_Monitoring[iMarker_Monitoring];
        if (iMarker_Monitoring < nMarker_Monitoring-1) cout << ", ";
        else cout <<"."<< endl;
      }
    }

    if (nMarker_Designing != 0) {
      cout << "Surface(s) where the objective function is evaluated: ";
      for (iMarker_Designing = 0; iMarker_Designing < nMarker_Designing; iMarker_Designing++) {
        cout << Marker_Designing[iMarker_Designing];
        if (iMarker_Designing < nMarker_Designing-1) cout << ", ";
        else cout <<".";
      }
      cout<< endl;
    }

    cout << "Surface(s) plotted in the output file: ";
    for (iMarker_Plotting = 0; iMarker_Plotting < nMarker_Plotting; iMarker_Plotting++) {
      cout << Marker_Plotting[iMarker_Plotting];
      if (iMarker_Plotting < nMarker_Plotting-1) cout << ", ";
      else cout <<".";
    }
    cout<< endl;

    cout << "Surface(s) belonging to the Fluid-Structure Interaction problem: ";
    for (iMarker_FSIinterface = 0; iMarker_FSIinterface < nMarker_FSIinterface; iMarker_FSIinterface++) {
      cout << Marker_FSIinterface[iMarker_FSIinterface];
      if (iMarker_FSIinterface < nMarker_FSIinterface-1) cout << ", ";
      else cout <<".";
    }
    cout<<endl;

    if (nMarker_DV != 0) {
      cout << "Surface(s) affected by the design variables: ";
      for (iMarker_DV = 0; iMarker_DV < nMarker_DV; iMarker_DV++) {
        cout << Marker_DV[iMarker_DV];
        if (iMarker_DV < nMarker_DV-1) cout << ", ";
        else cout <<".";
      }
      cout<< endl;
    }

    if ((Kind_GridMovement[ZONE_0] == DEFORMING) || (Kind_GridMovement[ZONE_0] == MOVING_WALL)) {
      cout << "Surface(s) in motion: ";
      for (iMarker_Moving = 0; iMarker_Moving < nMarker_Moving; iMarker_Moving++) {
        cout << Marker_Moving[iMarker_Moving];
        if (iMarker_Moving < nMarker_Moving-1) cout << ", ";
        else cout <<".";
      }
      cout<< endl;
    }

  }

  if (val_software == SU2_GEO) {
    if (nMarker_GeoEval != 0) {
      cout << "Surface(s) where the geometrical based functions is evaluated: ";
      for (iMarker_GeoEval = 0; iMarker_GeoEval < nMarker_GeoEval; iMarker_GeoEval++) {
        cout << Marker_GeoEval[iMarker_GeoEval];
        if (iMarker_GeoEval < nMarker_GeoEval-1) cout << ", ";
        else cout <<".";
      }
      cout<< endl;
    }
  }

  cout << "Input mesh file name: " << Mesh_FileName << endl;

	if (val_software == SU2_DOT) {
		cout << "Input sensitivity file name: " << SurfAdjCoeff_FileName << "." << endl;
	}

	if (val_software == SU2_MSH) {
		switch (Kind_Adaptation) {
		case FULL: case WAKE: case FULL_FLOW: case FULL_ADJOINT: case FULL_LINEAR: case SMOOTHING: case SUPERSONIC_SHOCK:
			break;
		case GRAD_FLOW:
			cout << "Read flow solution from: " << Solution_FlowFileName << "." << endl;
			break;
		case GRAD_ADJOINT:
			cout << "Read adjoint flow solution from: " << Solution_AdjFileName << "." << endl;
			break;
		case GRAD_FLOW_ADJ: case ROBUST: case COMPUTABLE_ROBUST: case COMPUTABLE: case REMAINING:
			cout << "Read flow solution from: " << Solution_FlowFileName << "." << endl;
			cout << "Read adjoint flow solution from: " << Solution_AdjFileName << "." << endl;
			break;
		}
	}

	if (val_software == SU2_DEF) {
		cout << endl <<"---------------------- Grid deformation parameters ----------------------" << endl;
		cout << "Grid deformation using a linear elasticity method." << endl;

    if (Hold_GridFixed == YES) cout << "Hold some regions of the mesh fixed (hardcode implementation)." << endl;
  }

  if (val_software == SU2_DOT) {
  cout << endl <<"-------------------- Surface deformation parameters ---------------------" << endl;
  }

  if ((val_software == SU2_DEF) || (val_software == SU2_DOT)) {


    for (unsigned short iDV = 0; iDV < nDV; iDV++) {

      
      if ((Design_Variable[iDV] != FFD_SETTING) &&
          (Design_Variable[iDV] != SURFACE_FILE)) {
        
        if (iDV == 0)
          cout << "Design variables definition (markers <-> value <-> param):" << endl;
        
        switch (Design_Variable[iDV]) {
          case FFD_CONTROL_POINT_2D:  cout << "FFD 2D (control point) <-> "; break;
          case FFD_CAMBER_2D:         cout << "FFD 2D (camber) <-> "; break;
          case FFD_THICKNESS_2D:      cout << "FFD 2D (thickness) <-> "; break;
          case HICKS_HENNE:           cout << "Hicks Henne <-> " ; break;
          case TRANSLATION:           cout << "Translation design variable."; break;
          case SCALE:                 cout << "Scale design variable."; break;
          case NACA_4DIGITS:          cout << "NACA four digits <-> "; break;
          case PARABOLIC:             cout << "Parabolic <-> "; break;
          case AIRFOIL:               cout << "Airfoil <-> "; break;
          case ROTATION:              cout << "Rotation <-> "; break;
          case FFD_CONTROL_POINT:     cout << "FFD (control point) <-> "; break;
          case FFD_DIHEDRAL_ANGLE:    cout << "FFD (dihedral angle) <-> "; break;
          case FFD_TWIST_ANGLE:       cout << "FFD (twist angle) <-> "; break;
          case FFD_ROTATION:          cout << "FFD (rotation) <-> "; break;
          case FFD_CONTROL_SURFACE:   cout << "FFD (control surface) <-> "; break;
          case FFD_CAMBER:            cout << "FFD (camber) <-> "; break;
          case FFD_THICKNESS:         cout << "FFD (thickness) <-> "; break;
        }
        
        for (iMarker_DV = 0; iMarker_DV < nMarker_DV; iMarker_DV++) {
          cout << Marker_DV[iMarker_DV];
          if (iMarker_DV < nMarker_DV-1) cout << ", ";
          else cout << " <-> ";
        }
        cout << DV_Value[iDV] << " <-> ";

        if (Design_Variable[iDV] == FFD_SETTING) nParamDV = 0;
        if (Design_Variable[iDV] == SCALE) nParamDV = 0;
        if ((Design_Variable[iDV] == FFD_CAMBER_2D) ||
            (Design_Variable[iDV] == FFD_THICKNESS_2D) ||
            (Design_Variable[iDV] == HICKS_HENNE) ||
            (Design_Variable[iDV] == PARABOLIC) ||
            (Design_Variable[iDV] == AIRFOIL) ) nParamDV = 2;
        if ((Design_Variable[iDV] ==  TRANSLATION) ||
            (Design_Variable[iDV] ==  NACA_4DIGITS) ||
            (Design_Variable[iDV] ==  FFD_CAMBER) ||
            (Design_Variable[iDV] ==  FFD_THICKNESS) ) nParamDV = 3;
        if (Design_Variable[iDV] == FFD_CONTROL_POINT_2D) nParamDV = 5;
        if (Design_Variable[iDV] == ROTATION) nParamDV = 6;
        if ((Design_Variable[iDV] ==  FFD_CONTROL_POINT) ||
            (Design_Variable[iDV] ==  FFD_DIHEDRAL_ANGLE) ||
            (Design_Variable[iDV] ==  FFD_TWIST_ANGLE) ||
            (Design_Variable[iDV] ==  FFD_ROTATION) ||
            (Design_Variable[iDV] ==  FFD_CONTROL_SURFACE) ) nParamDV = 7;

        for (unsigned short iParamDV = 0; iParamDV < nParamDV; iParamDV++) {

          if (iParamDV == 0) cout << "( ";

          if ((iParamDV == 0) &&
              ((Design_Variable[iDV] == FFD_SETTING) ||
               (Design_Variable[iDV] == FFD_CONTROL_POINT_2D) ||
               (Design_Variable[iDV] == FFD_CAMBER_2D) ||
               (Design_Variable[iDV] == FFD_THICKNESS_2D) ||
               (Design_Variable[iDV] == FFD_CONTROL_POINT) ||
               (Design_Variable[iDV] == FFD_DIHEDRAL_ANGLE) ||
               (Design_Variable[iDV] == FFD_TWIST_ANGLE) ||
               (Design_Variable[iDV] == FFD_ROTATION) ||
               (Design_Variable[iDV] == FFD_CONTROL_SURFACE) ||
               (Design_Variable[iDV] == FFD_CAMBER) ||
               (Design_Variable[iDV] == FFD_THICKNESS))) cout << FFDTag[iDV];
          else cout << ParamDV[iDV][iParamDV];

          if (iParamDV < nParamDV-1) cout << ", ";
          else cout <<" )"<< endl;
          
        }

      }
      
      else if (Design_Variable[iDV] == FFD_SETTING) {
        
        cout << "Setting the FFD box structure." << endl;
        cout << "FFD boxes definition (FFD tag <-> degree <-> coord):" << endl;
        
        for (unsigned short iFFDBox = 0; iFFDBox < nFFDBox; iFFDBox++) {
          
          cout << TagFFDBox[iFFDBox] << " <-> ";
          
          for (unsigned short iDegreeFFD = 0; iDegreeFFD < 3; iDegreeFFD++) {
            if (iDegreeFFD == 0) cout << "( ";
            cout << DegreeFFDBox[iFFDBox][iDegreeFFD];
            if (iDegreeFFD < 2) cout << ", ";
            else cout <<" )";
          }
          
          cout << " <-> ";

          for (unsigned short iCoordFFD = 0; iCoordFFD < 24; iCoordFFD++) {
            if (iCoordFFD == 0) cout << "( ";
            cout << CoordFFDBox[iFFDBox][iCoordFFD];
            if (iCoordFFD < 23) cout << ", ";
            else cout <<" )"<< endl;
          }
          
        }
        
      }
      
      else cout << endl;

		}
	}

	if (((val_software == SU2_CFD) && ( Adjoint )) || (val_software == SU2_DOT)) {

		cout << endl <<"----------------------- Design problem definition -----------------------" << endl;
		switch (Kind_ObjFunc) {
      case DRAG_COEFFICIENT:        cout << "CD objective function." << endl; break;
      case LIFT_COEFFICIENT:        cout << "CL objective function." << endl; break;
      case MOMENT_X_COEFFICIENT:    cout << "CMx objective function." << endl; break;
      case MOMENT_Y_COEFFICIENT:    cout << "CMy objective function." << endl; break;
      case MOMENT_Z_COEFFICIENT:    cout << "CMz objective function." << endl; break;
      case INVERSE_DESIGN_PRESSURE: cout << "Inverse design (Cp) objective function." << endl; break;
      case INVERSE_DESIGN_HEATFLUX: cout << "Inverse design (Heat Flux) objective function." << endl; break;
      case SIDEFORCE_COEFFICIENT:   cout << "Side force objective function." << endl; break;
      case EFFICIENCY:              cout << "CL/CD objective function." << endl; break;
      case EQUIVALENT_AREA:         cout << "Equivalent area objective function. CD weight: " << WeightCd <<"."<< endl;  break;
      case NEARFIELD_PRESSURE:      cout << "Nearfield pressure objective function. CD weight: " << WeightCd <<"."<< endl;  break;
      case FORCE_X_COEFFICIENT:     cout << "X-force objective function." << endl; break;
      case FORCE_Y_COEFFICIENT:     cout << "Y-force objective function." << endl; break;
      case FORCE_Z_COEFFICIENT:     cout << "Z-force objective function." << endl; break;
      case THRUST_COEFFICIENT:      cout << "Thrust objective function." << endl; break;
      case TORQUE_COEFFICIENT:      cout << "Torque efficiency objective function." << endl; break;
      case TOTAL_HEATFLUX:          cout << "Total heat flux objective function." << endl; break;
      case MAXIMUM_HEATFLUX:        cout << "Maximum heat flux objective function." << endl; break;
      case FIGURE_OF_MERIT:         cout << "Rotor Figure of Merit objective function." << endl; break;
      case FREE_SURFACE:            cout << "Free-Surface objective function." << endl; break;
      case AVG_TOTAL_PRESSURE:      cout << "Average total objective pressure." << endl; break;
      case AVG_OUTLET_PRESSURE:     cout << "Average static objective pressure." << endl; break;
      case MASS_FLOW_RATE:          cout << "Mass flow rate objective function." << endl; break;
		}

	}

	if (val_software == SU2_CFD) {
		cout << endl <<"---------------------- Space Numerical Integration ----------------------" << endl;

		if (SmoothNumGrid) cout << "There are some smoothing iterations on the grid coordinates." << endl;

		if ((Kind_Solver == EULER) || (Kind_Solver == NAVIER_STOKES) || (Kind_Solver == RANS)) {

      if (Kind_ConvNumScheme_Flow == SPACE_CENTERED) {
        if (Kind_Centered_Flow == JST) {
          cout << "Jameson-Schmidt-Turkel scheme for the flow inviscid terms."<< endl;
          cout << "JST viscous coefficients (1st, 2nd & 4th): " << Kappa_1st_Flow
          << ", " << Kappa_2nd_Flow << ", " << Kappa_4th_Flow <<"."<< endl;
          cout << "The method includes a grid stretching correction (p = 0.3)."<< endl;
          cout << "Second order integration." << endl;
        }
        if (Kind_Centered_Flow == JST_KE) {
          cout << "Jameson-Schmidt-Turkel scheme for the flow inviscid terms."<< endl;
          cout << "JST viscous coefficients (1st, 2nd): " << Kappa_1st_Flow
          << ", " << Kappa_2nd_Flow << "."<< endl;
          cout << "The method includes a grid stretching correction (p = 0.3)."<< endl;
          cout << "Second order integration." << endl;
        }
        if (Kind_Centered_Flow == LAX) {
          cout << "Lax-Friedrich scheme for the flow inviscid terms."<< endl;
          cout << "First order integration." << endl;
        }
      }

			if (Kind_ConvNumScheme_Flow == SPACE_UPWIND) {
				if (Kind_Upwind_Flow == ROE) cout << "Roe (with entropy fix) solver for the flow inviscid terms."<< endl;
				if (Kind_Upwind_Flow == TURKEL) cout << "Roe-Turkel solver for the flow inviscid terms."<< endl;
				if (Kind_Upwind_Flow == AUSM)	cout << "AUSM solver for the flow inviscid terms."<< endl;
				if (Kind_Upwind_Flow == HLLC)	cout << "HLLC solver for the flow inviscid terms."<< endl;
				if (Kind_Upwind_Flow == SW)	cout << "Steger-Warming solver for the flow inviscid terms."<< endl;
				if (Kind_Upwind_Flow == MSW)	cout << "Modified Steger-Warming solver for the flow inviscid terms."<< endl;
        if (Kind_Upwind_Flow == CUSP)	cout << "CUSP solver for the flow inviscid terms."<< endl;
        switch (SpatialOrder_Flow) {
          case FIRST_ORDER: cout << "First order integration." << endl; break;
          case SECOND_ORDER: cout << "Second order integration." << endl; break;
          case SECOND_ORDER_LIMITER: cout << "Second order integration with slope limiter." << endl;
            switch (Kind_SlopeLimit_Flow) {
              case VENKATAKRISHNAN:
                cout << "Venkatakrishnan slope-limiting method, with constant: " << LimiterCoeff <<". "<< endl;
                cout << "The reference element size is: " << RefElemLength <<". "<< endl;
                break;
              case BARTH_JESPERSEN:
                cout << "Barth-Jespersen slope-limiting method." << endl;
                break;
            }
            break;
        }
			}

		}

    if (Kind_Solver == RANS) {
      if (Kind_ConvNumScheme_Turb == SPACE_UPWIND) {
        if (Kind_Upwind_Turb == SCALAR_UPWIND) cout << "Scalar upwind solver (first order) for the turbulence model."<< endl;
        switch (SpatialOrder_Turb) {
          case FIRST_ORDER: cout << "First order integration." << endl; break;
          case SECOND_ORDER: cout << "Second order integration." << endl; break;
          case SECOND_ORDER_LIMITER: cout << "Second order integration with slope limiter." << endl;
            switch (Kind_SlopeLimit_Turb) {
              case VENKATAKRISHNAN:
                cout << "Venkatakrishnan slope-limiting method, with constant: " << LimiterCoeff <<". "<< endl;
                cout << "The reference element size is: " << RefElemLength <<". "<< endl;
                break;
              case BARTH_JESPERSEN:
                cout << "Barth-Jespersen slope-limiting method." << endl;
                break;
            }
            break;
        }
      }
    }

    if ((Kind_Solver == TNE2_EULER) || (Kind_Solver == TNE2_NAVIER_STOKES)) {

      if (Kind_ConvNumScheme_TNE2 == SPACE_CENTERED) {
        if (Kind_ConvNumScheme_TNE2 == LAX) {
          cout << "Lax-Friedrich convective scheme for the inviscid terms of the two-temperature model." << endl;
          cout << "First order integration." << endl;
        }
      }
      if (Kind_ConvNumScheme_TNE2 == SPACE_UPWIND) {
        if (Kind_Upwind_TNE2 == ROE) cout << "Roe (with entropy fix) solver for the inviscid terms of the two-temperature model."<< endl;
        if (Kind_Upwind_TNE2 == TURKEL) cout << "Roe-Turkel solver for the inviscid terms of the two-temperature model."<< endl;
        if (Kind_Upwind_TNE2 == AUSM)	cout << "AUSM solver for the inviscid terms of the two-temperature model."<< endl;
        if (Kind_Upwind_TNE2 == HLLC)	cout << "HLLC solver for the inviscid terms of the two-temperature model."<< endl;
        if (Kind_Upwind_TNE2 == SW)	cout << "Steger-Warming solver for the inviscid terms of the two-temperature model."<< endl;
        if (Kind_Upwind_TNE2 == MSW)	cout << "Modified Steger-Warming solver for the inviscid terms of the two-temperature model."<< endl;
        switch (SpatialOrder_TNE2) {
          case FIRST_ORDER: cout << "First order integration." << endl; break;
          case SECOND_ORDER: cout << "Second order integration." << endl; break;
          case SECOND_ORDER_LIMITER: cout << "Second order integration with slope limiter." << endl;
            switch (Kind_SlopeLimit_TNE2) {
              case VENKATAKRISHNAN:
                cout << "Venkatakrishnan slope-limiting method, with constant: " << LimiterCoeff <<". "<< endl;
                cout << "The reference element size is: " << RefElemLength <<". "<< endl;
                break;
              case BARTH_JESPERSEN:
                cout << "Barth-Jespersen slope-limiting method." << endl;
                break;
            }
            break;
        }
      }

    }

    if ((Kind_Solver == ADJ_EULER) || (Kind_Solver == ADJ_NAVIER_STOKES) || (Kind_Solver == ADJ_RANS)) {

      if (Kind_ConvNumScheme_AdjFlow == SPACE_CENTERED) {
        if (Kind_Centered_AdjFlow == JST) {
          cout << "Jameson-Schmidt-Turkel scheme for the adjoint inviscid terms."<< endl;
          cout << "JST viscous coefficients (1st, 2nd, & 4th): " << Kappa_1st_AdjFlow
          << ", " << Kappa_2nd_AdjFlow << ", " << Kappa_4th_AdjFlow <<"."<< endl;
          cout << "The method includes a grid stretching correction (p = 0.3)."<< endl;
          cout << "Second order integration." << endl;
        }
        if (Kind_Centered_AdjFlow == LAX) {
          cout << "Lax-Friedrich scheme for the adjoint inviscid terms."<< endl;
          cout << "First order integration." << endl;
        }
      }

      if (Kind_ConvNumScheme_AdjFlow == SPACE_UPWIND) {
        if (Kind_Upwind_AdjFlow == ROE) cout << "Roe (with entropy fix) solver for the adjoint inviscid terms."<< endl;
        switch (SpatialOrder_AdjFlow) {
          case FIRST_ORDER: cout << "First order integration." << endl; break;
          case SECOND_ORDER: cout << "Second order integration." << endl; break;
          case SECOND_ORDER_LIMITER: cout << "Second order integration with slope limiter." << endl;
            switch (Kind_SlopeLimit_AdjFlow) {
              case VENKATAKRISHNAN:
                cout << "Venkatakrishnan slope-limiting method, with constant: " << LimiterCoeff <<". "<< endl;
                cout << "The reference element size is: " << RefElemLength <<". "<< endl;
                break;
              case SHARP_EDGES:
                cout << "Sharp edges slope-limiting method, with constant: " << LimiterCoeff <<". "<< endl;
                cout << "The reference element size is: " << RefElemLength <<". "<< endl;
                cout << "The reference sharp edge distance is: " << SharpEdgesCoeff*RefElemLength*LimiterCoeff <<". "<< endl;
                break;
              case SOLID_WALL_DISTANCE:
                cout << "Wall distance slope-limiting method, with constant: " << LimiterCoeff <<". "<< endl;
                cout << "The reference element size is: " << RefElemLength <<". "<< endl;
                cout << "The reference wall distance is: " << SharpEdgesCoeff*RefElemLength*LimiterCoeff <<". "<< endl;
                break;
              case BARTH_JESPERSEN:
                cout << "Barth-Jespersen slope-limiting method." << endl;
                break;
            }
            break;
        }
      }
      
      cout << "The reference sharp edge distance is: " << SharpEdgesCoeff*RefElemLength*LimiterCoeff <<". "<< endl;

    }

    if ((Kind_Solver == ADJ_RANS) && (!Frozen_Visc)) {
      if (Kind_ConvNumScheme_AdjTurb == SPACE_UPWIND) {
        if (Kind_Upwind_Turb == SCALAR_UPWIND) cout << "Scalar upwind solver (first order) for the adjoint turbulence model."<< endl;
        switch (SpatialOrder_AdjTurb) {
          case FIRST_ORDER: cout << "First order integration." << endl; break;
          case SECOND_ORDER: cout << "Second order integration." << endl; break;
          case SECOND_ORDER_LIMITER: cout << "Second order integration with slope limiter." << endl;
            switch (Kind_SlopeLimit_AdjTurb) {
              case VENKATAKRISHNAN:
                cout << "Venkatakrishnan slope-limiting method, with constant: " << LimiterCoeff <<". "<< endl;
                cout << "The reference element size is: " << RefElemLength <<". "<< endl;
                break;
              case SHARP_EDGES:
                cout << "Sharp edges slope-limiting method, with constant: " << LimiterCoeff <<". "<< endl;
                cout << "The reference element size is: " << RefElemLength <<". "<< endl;
                cout << "The reference sharp edge distance is: " << SharpEdgesCoeff*RefElemLength*LimiterCoeff <<". "<< endl;
                break;
              case SOLID_WALL_DISTANCE:
                cout << "Wall distance slope-limiting method, with constant: " << LimiterCoeff <<". "<< endl;
                cout << "The reference element size is: " << RefElemLength <<". "<< endl;
                cout << "The reference wall distance is: " << SharpEdgesCoeff*RefElemLength*LimiterCoeff <<". "<< endl;
                break;
              case BARTH_JESPERSEN:
                cout << "Barth-Jespersen slope-limiting method." << endl;
                break;
            }
            break;
        }
      }
    }

    if (Kind_Solver == ADJ_TNE2_EULER || Kind_Solver == ADJ_TNE2_NAVIER_STOKES) {

      if (Kind_ConvNumScheme_AdjTNE2 == SPACE_CENTERED) {
        if (Kind_Centered_AdjTNE2 == JST) {
          cout << "Jameson-Schmidt-Turkel scheme for the adjoint inviscid terms."<< endl;
          cout << "JST viscous coefficients (1st, 2nd, & 4th): " << Kappa_1st_AdjTNE2
          << ", " << Kappa_2nd_AdjTNE2 << ", " << Kappa_4th_AdjTNE2 <<"."<< endl;
          cout << "The method includes a grid stretching correction (p = 0.3)."<< endl;
          cout << "The reference sharp edge distance is: " << SharpEdgesCoeff*RefElemLength*LimiterCoeff <<". "<< endl;
          cout << "Second order integration." << endl;
        }
        if (Kind_Centered_AdjTNE2 == LAX) {
          cout << "Lax-Friedrich scheme for the adjoint inviscid terms."<< endl;
          cout << "First order integration." << endl;
        }
      }

      if (Kind_ConvNumScheme_AdjTNE2 == SPACE_UPWIND) {
        if (Kind_Upwind_AdjTNE2 == ROE) cout << "Roe (with entropy fix) solver for the adjoint inviscid terms."<< endl;

        switch (SpatialOrder_AdjTNE2) {
          case FIRST_ORDER: cout << "First order integration." << endl; break;
          case SECOND_ORDER: cout << "Second order integration." << endl; break;
          case SECOND_ORDER_LIMITER: cout << "Second order integration with slope limiter." << endl;
            switch (SpatialOrder_AdjTNE2) {
              case VENKATAKRISHNAN:
                cout << "Venkatakrishnan slope-limiting method, with constant: " << LimiterCoeff <<". "<< endl;
                cout << "The reference element size is: " << RefElemLength <<". "<< endl;
                break;
              case SHARP_EDGES:
                cout << "Sharp edges slope-limiting method, with constant: " << LimiterCoeff <<". "<< endl;
                cout << "The reference element size is: " << RefElemLength <<". "<< endl;
                cout << "The reference sharp edge distance is: " << SharpEdgesCoeff*RefElemLength*LimiterCoeff <<". "<< endl;
                break;
              case SOLID_WALL_DISTANCE:
                cout << "Wall distance slope-limiting method, with constant: " << LimiterCoeff <<". "<< endl;
                cout << "The reference element size is: " << RefElemLength <<". "<< endl;
                cout << "The reference wall distance is: " << SharpEdgesCoeff*RefElemLength*LimiterCoeff <<". "<< endl;
                break;
              case BARTH_JESPERSEN:
                cout << "Barth-Jespersen slope-limiting method." << endl;
                break;
            }
            break;
        }
      }

    }

    if (Kind_Solver == LIN_EULER) {

      if (Kind_ConvNumScheme_LinFlow == SPACE_CENTERED) {
        if (Kind_Centered_LinFlow == JST) {
          cout << "Jameson-Schmidt-Turkel scheme for the linearized inviscid terms."<< endl;
          cout << "JST viscous coefficients (1st, & 4th): " << Kappa_1st_LinFlow
          << ", " << Kappa_4th_LinFlow <<"."<< endl;
          cout << "The method includes a grid stretching correction (p = 0.3)."<< endl;
          cout << "Second order integration." << endl;
        }
        if (Kind_Centered_LinFlow == LAX) {
          cout << "Lax-Friedrich scheme for the linearized inviscid terms."<< endl;
          cout << "First order integration." << endl;
        }
      }

    }

    if ((Kind_Solver == NAVIER_STOKES) || (Kind_Solver == RANS)) {
        cout << "Average of gradients with correction (viscous flow terms)." << endl;
    }

    if (Kind_Solver == TNE2_NAVIER_STOKES) {
        cout << "Average of gradients with correction (viscous flow terms)." << endl;
    }

    if ((Kind_Solver == ADJ_NAVIER_STOKES) || (Kind_Solver == ADJ_RANS)) {
      cout << "Average of gradients with correction (viscous adjoint terms)." << endl;
    }

    if (Kind_Solver == RANS) {
      cout << "Average of gradients with correction (viscous turbulence terms)." << endl;
    }

    if (Kind_Solver == POISSON_EQUATION) {
      cout << "Galerkin method for viscous terms computation of the poisson potential equation." << endl;
    }

    if ((Kind_Solver == ADJ_RANS) && (!Frozen_Visc)) {
      cout << "Average of gradients with correction (2nd order) for computation of adjoint viscous turbulence terms." << endl;
      if (Kind_TimeIntScheme_AdjTurb == EULER_IMPLICIT) cout << "Euler implicit method for the turbulent adjoint equation." << endl;
    }

    switch (Kind_Gradient_Method) {
      case GREEN_GAUSS: cout << "Gradient computation using Green-Gauss theorem." << endl; break;
      case WEIGHTED_LEAST_SQUARES: cout << "Gradient Computation using weighted Least-Squares method." << endl; break;
    }

    if ((Kind_Regime == INCOMPRESSIBLE) || (Kind_Regime == FREESURFACE)) {
      cout << "Artificial compressibility factor: " << ArtComp_Factor << "." << endl;
    }

    cout << endl <<"---------------------- Time Numerical Integration -----------------------" << endl;

    if ((Kind_Solver != LINEAR_ELASTICITY)) {
		switch (Unsteady_Simulation) {
		  case NO:
			cout << "Local time stepping (steady state simulation)." << endl; break;
		  case TIME_STEPPING:
			cout << "Unsteady simulation using a time stepping strategy."<< endl;
			if (Unst_CFL != 0.0) cout << "Time step computed by the code. Unsteady CFL number: " << Unst_CFL <<"."<< endl;
			else cout << "Unsteady time step provided by the user (s): "<< Delta_UnstTime << "." << endl;
			break;
		  case DT_STEPPING_1ST: case DT_STEPPING_2ND:
			if (Unsteady_Simulation == DT_STEPPING_1ST) cout << "Unsteady simulation, dual time stepping strategy (first order in time)."<< endl;
			if (Unsteady_Simulation == DT_STEPPING_2ND) cout << "Unsteady simulation, dual time stepping strategy (second order in time)."<< endl;
			if (Unst_CFL != 0.0) cout << "Time step computed by the code. Unsteady CFL number: " << Unst_CFL <<"."<< endl;
			else cout << "Unsteady time step provided by the user (s): "<< Delta_UnstTime << "." << endl;
			cout << "Total number of internal Dual Time iterations: "<< Unst_nIntIter <<"." << endl;
			break;
		}
    }
	else {
		switch (Dynamic_Analysis) {
		  case NO:
			cout << "Static structural analysis." << endl; break;
		  case YES:
			cout << "Dynamic structural analysis."<< endl;
			cout << "Time step provided by the user for the dynamic analysis(s): "<< Delta_DynTime << "." << endl;
			break;
		}
	}

    if ((Kind_Solver == EULER) || (Kind_Solver == NAVIER_STOKES) || (Kind_Solver == RANS)) {
      switch (Kind_TimeIntScheme_Flow) {
        case RUNGE_KUTTA_EXPLICIT:
          cout << "Runge-Kutta explicit method for the flow equations." << endl;
          cout << "Number of steps: " << nRKStep << endl;
          cout << "Alpha coefficients: ";
          for (unsigned short iRKStep = 0; iRKStep < nRKStep; iRKStep++) {
            cout << "\t" << RK_Alpha_Step[iRKStep];
          }
          cout << endl;
          break;
        case EULER_EXPLICIT: cout << "Euler explicit method for the flow equations." << endl; break;
        case EULER_IMPLICIT:
          cout << "Euler implicit method for the flow equations." << endl;
          switch (Kind_Linear_Solver) {
            case BCGSTAB:
              cout << "BCGSTAB is used for solving the linear system." << endl;
              cout << "Convergence criteria of the linear solver: "<< Linear_Solver_Error <<"."<< endl;
              cout << "Max number of iterations: "<< Linear_Solver_Iter <<"."<< endl;
              break;
            case FGMRES || RESTARTED_FGMRES:
              cout << "FGMRES is used for solving the linear system." << endl;
              cout << "Convergence criteria of the linear solver: "<< Linear_Solver_Error <<"."<< endl;
              cout << "Max number of iterations: "<< Linear_Solver_Iter <<"."<< endl;
              break;
            case SMOOTHER_JACOBI:
              cout << "A Jacobi method is used for smoothing the linear system." << endl;
              break;
            case SMOOTHER_ILU:
              cout << "A ILU0 method is used for smoothing the linear system." << endl;
              break;
            case SMOOTHER_LUSGS:
              cout << "A LU-SGS method is used for smoothing the linear system." << endl;
              break;
            case SMOOTHER_LINELET:
              cout << "A Linelet method is used for smoothing the linear system." << endl;
              break;
          }
          break;
      }
    }

    if ((Kind_Solver == TNE2_EULER) || (Kind_Solver == TNE2_NAVIER_STOKES)) {
      switch (Kind_TimeIntScheme_TNE2) {
        case EULER_IMPLICIT:
          cout << "Euler implicit method for the flow equations." << endl;
          switch (Kind_Linear_Solver) {
            case BCGSTAB:
              cout << "BCGSTAB is used for solving the linear system." << endl;
              cout << "Convergence criteria of the linear solver: "<< Linear_Solver_Error <<"."<< endl;
              cout << "Max number of iterations: "<< Linear_Solver_Iter <<"."<< endl;
              break;
            case FGMRES || RESTARTED_FGMRES:
              cout << "FGMRES is used for solving the linear system." << endl;
              cout << "Convergence criteria of the linear solver: "<< Linear_Solver_Error <<"."<< endl;
              cout << "Max number of iterations: "<< Linear_Solver_Iter <<"."<< endl;
              break;
          }
          break;
      }
    }

    if ((Kind_Solver == ADJ_EULER) || (Kind_Solver == ADJ_NAVIER_STOKES) || (Kind_Solver == ADJ_RANS)) {
      switch (Kind_TimeIntScheme_AdjFlow) {
        case RUNGE_KUTTA_EXPLICIT:
          cout << "Runge-Kutta explicit method for the adjoint equations." << endl;
          cout << "Number of steps: " << nRKStep << endl;
          cout << "Alpha coefficients: ";
          for (unsigned short iRKStep = 0; iRKStep < nRKStep; iRKStep++) {
            cout << "\t" << RK_Alpha_Step[iRKStep];
          }
          cout << endl;
          break;
        case EULER_EXPLICIT: cout << "Euler explicit method for the adjoint equations." << endl; break;
        case EULER_IMPLICIT: cout << "Euler implicit method for the adjoint equations." << endl; break;
      }
    }

    if (Kind_Solver == LIN_EULER) {
      switch (Kind_TimeIntScheme_LinFlow) {
        case RUNGE_KUTTA_EXPLICIT:
          cout << "Runge-Kutta explicit explicit method for the linearized equations." << endl;
          cout << "Number of steps: " << nRKStep << endl;
          cout << "Alpha coefficients: ";
          for (unsigned short iRKStep = 0; iRKStep < nRKStep; iRKStep++) {
            cout << "\t" << RK_Alpha_Step[iRKStep];
          }
          cout << endl;
          break;
        case EULER_EXPLICIT: cout << "Euler explicit method for the linearized equations." << endl; break;
      }
    }

    if ((Kind_Solver == ADJ_TNE2_EULER) || (Kind_Solver == ADJ_TNE2_NAVIER_STOKES)) {
      switch (Kind_TimeIntScheme_AdjTNE2) {
        case RUNGE_KUTTA_EXPLICIT:
          cout << "Runge-Kutta explicit method for the adjoint equations." << endl;
          cout << "Number of steps: " << nRKStep << endl;
          cout << "Alpha coefficients: ";
          for (unsigned short iRKStep = 0; iRKStep < nRKStep; iRKStep++) {
            cout << "\t" << RK_Alpha_Step[iRKStep];
          }
          cout << endl;
          break;
        case EULER_EXPLICIT: cout << "Euler explicit method for the adjoint equations." << endl; break;
        case EULER_IMPLICIT: cout << "Euler implicit method for the adjoint equations." << endl; break;
      }
    }

    if (nMGLevels !=0) {
      
      if (nStartUpIter != 0) cout << "A total of " << nStartUpIter << " start up iterations on the fine grid."<< endl;
      if (MGCycle == V_CYCLE) cout << "V Multigrid Cycle, with " << nMGLevels << " multigrid levels."<< endl;
      if (MGCycle == W_CYCLE) cout << "W Multigrid Cycle, with " << nMGLevels << " multigrid levels."<< endl;
      if (MGCycle == FULLMG_CYCLE) cout << "Full Multigrid Cycle, with " << nMGLevels << " multigrid levels."<< endl;

      cout << "Damping factor for the residual restriction: " << Damp_Res_Restric <<"."<< endl;
      cout << "Damping factor for the correction prolongation: " << Damp_Correc_Prolong <<"."<< endl;
    }

    if ((Kind_Solver != LINEAR_ELASTICITY) && (Kind_Solver != HEAT_EQUATION) && (Kind_Solver != WAVE_EQUATION)) {

      if (CFL_AdaptParam[0] == 1.0) cout << "No CFL adaptation." << endl;
      else cout << "CFL adaptation. Factor down: "<< CFL_AdaptParam[0] <<", factor up: "<< CFL_AdaptParam[1]
        <<", lower limit: "<< CFL_AdaptParam[2] <<", upper limit: " << CFL_AdaptParam[3] <<"."<< endl;

      if (nMGLevels !=0) {
        cout << "Multigrid Level:                  ";
        for (unsigned short iLevel = 0; iLevel < nMGLevels+1; iLevel++) {
          cout.width(6); cout << iLevel;
        }
        cout << endl;
      }

      cout << "Courant-Friedrichs-Lewy number:   ";
      cout.precision(3);
      cout.width(6); cout << CFL[0];
      cout << endl;

      if (nMGLevels !=0) {
        cout.precision(3);
        cout << "MG PreSmooth coefficients:        ";
        for (unsigned short iMG_PreSmooth = 0; iMG_PreSmooth < nMGLevels+1; iMG_PreSmooth++) {
          cout.width(6); cout << MG_PreSmooth[iMG_PreSmooth];
        }
        cout << endl;
      }

      if (nMGLevels !=0) {
        cout.precision(3);
        cout << "MG PostSmooth coefficients:       ";
        for (unsigned short iMG_PostSmooth = 0; iMG_PostSmooth < nMGLevels+1; iMG_PostSmooth++) {
          cout.width(6); cout << MG_PostSmooth[iMG_PostSmooth];
        }
        cout << endl;
      }

      if (nMGLevels !=0) {
        cout.precision(3);
        cout << "MG CorrecSmooth coefficients:     ";
        for (unsigned short iMG_CorrecSmooth = 0; iMG_CorrecSmooth < nMGLevels+1; iMG_CorrecSmooth++) {
          cout.width(6); cout << MG_CorrecSmooth[iMG_CorrecSmooth];
        }
        cout << endl;
      }

    }

    if (Kind_Solver == RANS)
      if (Kind_TimeIntScheme_Turb == EULER_IMPLICIT)
        cout << "Euler implicit time integration for the turbulence model." << endl;
  }

  if (val_software == SU2_CFD) {

    cout << endl <<"------------------------- Convergence Criteria --------------------------" << endl;

    cout << "Maximum number of iterations: " << nExtIter <<"."<< endl;

    if (ConvCriteria == CAUCHY) {
      if (!Adjoint && !Linearized)
        switch (Cauchy_Func_Flow) {
          case LIFT_COEFFICIENT: cout << "Cauchy criteria for Lift using "
            << Cauchy_Elems << " elements and epsilon " <<Cauchy_Eps<< "."<< endl; break;
          case DRAG_COEFFICIENT: cout << "Cauchy criteria for Drag using "
            << Cauchy_Elems << " elements and epsilon " <<Cauchy_Eps<< "."<< endl; break;
        }

      if (Adjoint)
        switch (Cauchy_Func_AdjFlow) {
          case SENS_GEOMETRY: cout << "Cauchy criteria for geo. sensitivity using "
            << Cauchy_Elems << " elements and epsilon " <<Cauchy_Eps<< "."<< endl; break;
          case SENS_MACH: cout << "Cauchy criteria for Mach number sensitivity using "
            << Cauchy_Elems << " elements and epsilon " <<Cauchy_Eps<< "."<< endl; break;
        }

      if (Linearized)
        switch (Cauchy_Func_LinFlow) {
          case DELTA_LIFT_COEFFICIENT: cout << "Cauchy criteria for linearized Lift using "
            << Cauchy_Elems << " elements and epsilon " <<Cauchy_Eps<< "."<< endl; break;
          case DELTA_DRAG_COEFFICIENT: cout << "Cauchy criteria for linearized Drag using "
            << Cauchy_Elems << " elements and epsilon " <<Cauchy_Eps<< "."<< endl; break;
        }

      cout << "Start convergence criteria at iteration " << StartConv_Iter<< "."<< endl;
      
    }


    if (ConvCriteria == RESIDUAL) {
      if (!Adjoint && !Linearized) {
        cout << "Reduce the density residual " << OrderMagResidual << " orders of magnitude."<< endl;
        cout << "The minimum bound for the density residual is 10^(" << MinLogResidual<< ")."<< endl;
        cout << "Start convergence criteria at iteration " << StartConv_Iter<< "."<< endl;
      }

      if (Adjoint) {
        cout << "Reduce the adjoint density residual " << OrderMagResidual << " orders of magnitude."<< endl;
        cout << "The minimum value for the adjoint density residual is 10^(" << MinLogResidual<< ")."<< endl;
      }

      if (Linearized) {
        cout << "Reduce the linearized density residual " << OrderMagResidual << " orders of magnitude."<< endl;
        cout << "The minimum value for the linearized density residual is 10^(" << MinLogResidual<< ")."<< endl;
      }

    }

  }

  if (val_software == SU2_MSH) {
    cout << endl <<"----------------------- Grid adaptation strategy ------------------------" << endl;

    switch (Kind_Adaptation) {
      case NONE: break;
      case PERIODIC: cout << "Grid modification to run periodic bc problems." << endl; break;
      case FULL: cout << "Grid adaptation using a complete refinement." << endl; break;
      case WAKE: cout << "Grid adaptation of the wake." << endl; break;
      case FULL_FLOW: cout << "Flow grid adaptation using a complete refinement." << endl; break;
      case FULL_ADJOINT: cout << "Adjoint grid adaptation using a complete refinement." << endl; break;
      case FULL_LINEAR: cout << "Linear grid adaptation using a complete refinement." << endl; break;
      case GRAD_FLOW: cout << "Grid adaptation using gradient based strategy (density)." << endl; break;
      case GRAD_ADJOINT: cout << "Grid adaptation using gradient based strategy (adjoint density)." << endl; break;
      case GRAD_FLOW_ADJ: cout << "Grid adaptation using gradient based strategy (density and adjoint density)." << endl; break;
      case ROBUST: cout << "Grid adaptation using robust adaptation."<< endl; break;
      case COMPUTABLE: cout << "Grid adaptation using computable correction."<< endl; break;
      case COMPUTABLE_ROBUST: cout << "Grid adaptation using computable correction."<< endl; break;
      case REMAINING: cout << "Grid adaptation using remaining error."<< endl; break;
      case SMOOTHING: cout << "Grid smoothing using an implicit method."<< endl; break;
      case SUPERSONIC_SHOCK: cout << "Grid adaptation for a supersonic shock at Mach: " << Mach <<"."<< endl; break;
    }

    switch (Kind_Adaptation) {
      case GRAD_FLOW: case GRAD_ADJOINT: case GRAD_FLOW_ADJ: case ROBUST: case COMPUTABLE: case COMPUTABLE_ROBUST: case REMAINING:
        cout << "Power of the dual volume in the adaptation sensor: " << DualVol_Power << endl;
        cout << "Percentage of new elements in the adaptation process: " << New_Elem_Adapt << "."<< endl;
        break;
    }

    if (Analytical_Surface != NONE)
      cout << "Use analytical definition for including points in the surfaces." << endl;

  }

  cout << endl <<"-------------------------- Output Information ---------------------------" << endl;

  if (val_software == SU2_CFD) {

    if (Low_MemoryOutput) cout << "Writing output files with low memory RAM requirements."<< endl;
    cout << "Writing a flow solution every " << Wrt_Sol_Freq <<" iterations."<< endl;
    cout << "Writing the convergence history every " << Wrt_Con_Freq <<" iterations."<< endl;
    if ((Unsteady_Simulation == DT_STEPPING_1ST) || (Unsteady_Simulation == DT_STEPPING_2ND)) {
      cout << "Writing the dual time flow solution every " << Wrt_Sol_Freq_DualTime <<" iterations."<< endl;
      cout << "Writing the dual time convergence history every " << Wrt_Con_Freq_DualTime <<" iterations."<< endl;
    }

    switch (Output_FileFormat) {
      case PARAVIEW: cout << "The output file format is Paraview ASCII (.vtk)." << endl; break;
      case TECPLOT: cout << "The output file format is Tecplot ASCII (.dat)." << endl; break;
      case TECPLOT_BINARY: cout << "The output file format is Tecplot binary (.plt)." << endl; break;
      case FIELDVIEW: cout << "The output file format is FieldView ASCII (.uns)." << endl; break;
      case FIELDVIEW_BINARY: cout << "The output file format is FieldView binary (.uns)." << endl; break;
      case CGNS_SOL: cout << "The output file format is CGNS (.cgns)." << endl; break;
    }

    cout << "Convergence history file name: " << Conv_FileName << "." << endl;

    cout << "Forces breakdown file name: " << Breakdown_FileName << "." << endl;

    if ((Kind_Solver != LINEAR_ELASTICITY) && (Kind_Solver != HEAT_EQUATION) && (Kind_Solver != WAVE_EQUATION)) {
      if (!Linearized && !Adjoint) {
        cout << "Surface flow coefficients file name: " << SurfFlowCoeff_FileName << "." << endl;
        cout << "Flow variables file name: " << Flow_FileName << "." << endl;
        cout << "Restart flow file name: " << Restart_FlowFileName << "." << endl;
      }

      if (Linearized) {
        cout << "Linearized flow solution file name: " << Solution_LinFileName << "." << endl;
        cout << "Restart linearized flow file name: " << Restart_LinFileName << "." << endl;
        cout << "Linearized variables file name: " << Lin_FileName << "." << endl;
        cout << "Surface linearized coefficients file name: " << SurfLinCoeff_FileName << "." << endl;
      }

      if (Adjoint) {
        cout << "Adjoint solution file name: " << Solution_AdjFileName << "." << endl;
        cout << "Restart adjoint file name: " << Restart_AdjFileName << "." << endl;
        cout << "Adjoint variables file name: " << Adj_FileName << "." << endl;
        cout << "Surface adjoint coefficients file name: " << SurfAdjCoeff_FileName << "." << endl;
      }
    }
    else {
      cout << "Surface structure coefficients file name: " << SurfStructure_FileName << "." << endl;
      cout << "Structure variables file name: " << Structure_FileName << "." << endl;
      cout << "Restart structure file name: " << Restart_FlowFileName << "." << endl;
    }

  }

  if (val_software == SU2_SOL) {
    if (Low_MemoryOutput) cout << "Writing output files with low memory RAM requirements."<< endl;
    switch (Output_FileFormat) {
      case PARAVIEW: cout << "The output file format is Paraview ASCII (.dat)." << endl; break;
      case TECPLOT: cout << "The output file format is Tecplot ASCII (.dat)." << endl; break;
      case TECPLOT_BINARY: cout << "The output file format is Tecplot binary (.plt)." << endl; break;
      case FIELDVIEW: cout << "The output file format is FieldView ASCII (.dat)." << endl; break;
      case FIELDVIEW_BINARY: cout << "The output file format is FieldView ASCII (.dat)." << endl; break;
      case CGNS_SOL: cout << "The output file format is CGNS (.cgns)." << endl; break;
    }
    cout << "Flow variables file name: " << Flow_FileName << "." << endl;
  }

  if (val_software == SU2_DEF) {
    cout << "Output mesh file name: " << Mesh_Out_FileName << ". " << endl;
    if (Visualize_Deformation) cout << "A file will be created to visualize the deformation." << endl;
    else cout << "No file for visualizing the deformation." << endl;
    switch (GetDeform_Stiffness_Type()) {
      case INVERSE_VOLUME:
        cout << "Cell stiffness scaled by inverse of the cell volume." << endl;
        break;
      case WALL_DISTANCE:
        cout << "Cell stiffness scaled by distance from the deforming surface." << endl;
        break;
      case CONSTANT_STIFFNESS:
        cout << "Imposing constant cell stiffness (steel)." << endl;
        break;
    }
  }

  if (val_software == SU2_MSH) {
    cout << "Output mesh file name: " << Mesh_Out_FileName << ". " << endl;
  }

  if (val_software == SU2_DOT) {
    cout << "Output gradient file name: " << ObjFunc_Grad_FileName << ". " << endl;
  }

  if (val_software == SU2_MSH) {
    cout << "Output mesh file name: " << Mesh_Out_FileName << ". " << endl;
    cout << "Restart flow file name: " << Restart_FlowFileName << "." << endl;
    if ((Kind_Adaptation == FULL_ADJOINT) || (Kind_Adaptation == GRAD_ADJOINT) || (Kind_Adaptation == GRAD_FLOW_ADJ) ||
        (Kind_Adaptation == ROBUST) || (Kind_Adaptation == COMPUTABLE_ROBUST) || (Kind_Adaptation == COMPUTABLE) ||
        (Kind_Adaptation == REMAINING)) {
      if (Kind_ObjFunc == DRAG_COEFFICIENT) cout << "Restart adjoint file name: " << Restart_AdjFileName << "." << endl;
      if (Kind_ObjFunc == EQUIVALENT_AREA) cout << "Restart adjoint file name: " << Restart_AdjFileName << "." << endl;
      if (Kind_ObjFunc == NEARFIELD_PRESSURE) cout << "Restart adjoint file name: " << Restart_AdjFileName << "." << endl;
      if (Kind_ObjFunc == LIFT_COEFFICIENT) cout << "Restart adjoint file name: " << Restart_AdjFileName << "." << endl;
    }
  }

  cout << endl <<"------------------- Config File Boundary Information --------------------" << endl;

  if (nMarker_Euler != 0) {
    cout << "Euler wall boundary marker(s): ";
    for (iMarker_Euler = 0; iMarker_Euler < nMarker_Euler; iMarker_Euler++) {
      cout << Marker_Euler[iMarker_Euler];
      if (iMarker_Euler < nMarker_Euler-1) cout << ", ";
      else cout <<"."<< endl;
    }
  }

  if (nMarker_FarField != 0) {
    cout << "Far-field boundary marker(s): ";
    for (iMarker_FarField = 0; iMarker_FarField < nMarker_FarField; iMarker_FarField++) {
      cout << Marker_FarField[iMarker_FarField];
      if (iMarker_FarField < nMarker_FarField-1) cout << ", ";
      else cout <<"."<< endl;
    }
  }

  if (nMarker_SymWall != 0) {
    cout << "Symmetry plane boundary marker(s): ";
    for (iMarker_SymWall = 0; iMarker_SymWall < nMarker_SymWall; iMarker_SymWall++) {
      cout << Marker_SymWall[iMarker_SymWall];
      if (iMarker_SymWall < nMarker_SymWall-1) cout << ", ";
      else cout <<"."<< endl;
    }
  }

  if (nMarker_Pressure != 0) {
    cout << "Pressure boundary marker(s): ";
    for (iMarker_Pressure = 0; iMarker_Pressure < nMarker_Pressure; iMarker_Pressure++) {
      cout << Marker_Pressure[iMarker_Pressure];
      if (iMarker_Pressure < nMarker_Pressure-1) cout << ", ";
      else cout <<"."<< endl;
    }
  }

  if (nMarker_PerBound != 0) {
    cout << "Periodic boundary marker(s): ";
    for (iMarker_PerBound = 0; iMarker_PerBound < nMarker_PerBound; iMarker_PerBound++) {
      cout << Marker_PerBound[iMarker_PerBound];
      if (iMarker_PerBound < nMarker_PerBound-1) cout << ", ";
      else cout <<"."<< endl;
    }
  }

  if (nMarker_NearFieldBound != 0) {
    cout << "Near-field boundary marker(s): ";
    for (iMarker_NearFieldBound = 0; iMarker_NearFieldBound < nMarker_NearFieldBound; iMarker_NearFieldBound++) {
      cout << Marker_NearFieldBound[iMarker_NearFieldBound];
      if (iMarker_NearFieldBound < nMarker_NearFieldBound-1) cout << ", ";
      else cout <<"."<< endl;
    }
  }

  if (nMarker_InterfaceBound != 0) {
    cout << "Interface boundary marker(s): ";
    for (iMarker_InterfaceBound = 0; iMarker_InterfaceBound < nMarker_InterfaceBound; iMarker_InterfaceBound++) {
      cout << Marker_InterfaceBound[iMarker_InterfaceBound];
      if (iMarker_InterfaceBound < nMarker_InterfaceBound-1) cout << ", ";
      else cout <<"."<< endl;
    }
  }

  if (nMarker_Dirichlet != 0) {
    cout << "Dirichlet boundary marker(s): ";
    for (iMarker_Dirichlet = 0; iMarker_Dirichlet < nMarker_Dirichlet; iMarker_Dirichlet++) {
      cout << Marker_Dirichlet[iMarker_Dirichlet];
      if (iMarker_Dirichlet < nMarker_Dirichlet-1) cout << ", ";
      else cout <<"."<< endl;
    }
  }

  if (nMarker_FlowLoad != 0) {
    cout << "Flow Load boundary marker(s): ";
    for (iMarker_FlowLoad = 0; iMarker_FlowLoad < nMarker_FlowLoad; iMarker_FlowLoad++) {
      cout << Marker_FlowLoad[iMarker_FlowLoad];
      if (iMarker_FlowLoad < nMarker_FlowLoad-1) cout << ", ";
      else cout <<"."<< endl;
    }
  }

  if (nMarker_Neumann != 0) {
    cout << "Neumann boundary marker(s): ";
    for (iMarker_Neumann = 0; iMarker_Neumann < nMarker_Neumann; iMarker_Neumann++) {
      cout << Marker_Neumann[iMarker_Neumann];
      if (iMarker_Neumann < nMarker_Neumann-1) cout << ", ";
      else cout <<"."<< endl;
    }
  }

  if (nMarker_Inlet != 0) {
    cout << "Inlet boundary marker(s): ";
    for (iMarker_Inlet = 0; iMarker_Inlet < nMarker_Inlet; iMarker_Inlet++) {
      cout << Marker_Inlet[iMarker_Inlet];
      if (iMarker_Inlet < nMarker_Inlet-1) cout << ", ";
      else cout <<"."<< endl;
    }
  }

  if (nMarker_Riemann != 0) {
      cout << "Riemann boundary marker(s): ";
      for (iMarker_Riemann = 0; iMarker_Riemann < nMarker_Riemann; iMarker_Riemann++) {
        cout << Marker_Riemann[iMarker_Riemann];
        if (iMarker_Riemann < nMarker_Riemann-1) cout << ", ";
        else cout <<"."<< endl;
    }
  }
  
  if (nMarker_EngineInflow != 0) {
    cout << "Engine inflow boundary marker(s): ";
    for (iMarker_EngineInflow = 0; iMarker_EngineInflow < nMarker_EngineInflow; iMarker_EngineInflow++) {
      cout << Marker_EngineInflow[iMarker_EngineInflow];
      if (iMarker_EngineInflow < nMarker_EngineInflow-1) cout << ", ";
      else cout <<"."<< endl;
    }
  }
  
  if (nMarker_EngineBleed != 0) {
    cout << "Engine bleed boundary marker(s): ";
    for (iMarker_EngineBleed = 0; iMarker_EngineBleed < nMarker_EngineBleed; iMarker_EngineBleed++) {
      cout << Marker_EngineBleed[iMarker_EngineBleed];
      if (iMarker_EngineBleed < nMarker_EngineBleed-1) cout << ", ";
      else cout <<"."<< endl;
    }
  }

  if (nMarker_EngineExhaust != 0) {
    cout << "Engine exhaust boundary marker(s): ";
    for (iMarker_EngineExhaust = 0; iMarker_EngineExhaust < nMarker_EngineExhaust; iMarker_EngineExhaust++) {
      cout << Marker_EngineExhaust[iMarker_EngineExhaust];
      if (iMarker_EngineExhaust < nMarker_EngineExhaust-1) cout << ", ";
      else cout <<"."<< endl;
    }
  }

  if (nMarker_Supersonic_Inlet != 0) {
    cout << "Supersonic inlet boundary marker(s): ";
    for (iMarker_Supersonic_Inlet = 0; iMarker_Supersonic_Inlet < nMarker_Supersonic_Inlet; iMarker_Supersonic_Inlet++) {
      cout << Marker_Supersonic_Inlet[iMarker_Supersonic_Inlet];
      if (iMarker_Supersonic_Inlet < nMarker_Supersonic_Inlet-1) cout << ", ";
      else cout <<"."<< endl;
    }
  }
  
  if (nMarker_Supersonic_Outlet != 0) {
    cout << "Supersonic outlet boundary marker(s): ";
    for (iMarker_Supersonic_Outlet = 0; iMarker_Supersonic_Outlet < nMarker_Supersonic_Outlet; iMarker_Supersonic_Outlet++) {
      cout << Marker_Supersonic_Outlet[iMarker_Supersonic_Outlet];
      if (iMarker_Supersonic_Outlet < nMarker_Supersonic_Outlet-1) cout << ", ";
      else cout <<"."<< endl;
    }
  }

  if (nMarker_Outlet != 0) {
    cout << "Outlet boundary marker(s): ";
    for (iMarker_Outlet = 0; iMarker_Outlet < nMarker_Outlet; iMarker_Outlet++) {
      cout << Marker_Outlet[iMarker_Outlet];
      if (iMarker_Outlet < nMarker_Outlet-1) cout << ", ";
      else cout <<"."<< endl;
    }
  }

  if (nMarker_Isothermal != 0) {
    cout << "Isothermal wall boundary marker(s): ";
    for (iMarker_Isothermal = 0; iMarker_Isothermal < nMarker_Isothermal; iMarker_Isothermal++) {
      cout << Marker_Isothermal[iMarker_Isothermal];
      if (iMarker_Isothermal < nMarker_Isothermal-1) cout << ", ";
      else cout <<"."<< endl;
    }
  }

  if (nMarker_IsothermalNonCatalytic != 0) {
    cout << "Non-catalytic isothermal wall boundary marker(s): ";
    for (iMarker_IsothermalNonCatalytic = 0; iMarker_IsothermalNonCatalytic < nMarker_IsothermalNonCatalytic; iMarker_IsothermalNonCatalytic++) {
      cout << Marker_IsothermalNonCatalytic[iMarker_IsothermalNonCatalytic];
      if (iMarker_IsothermalNonCatalytic < nMarker_IsothermalNonCatalytic-1) cout << ", ";
      else cout <<"."<< endl;
    }
  }

  if (nMarker_IsothermalCatalytic != 0) {
    cout << "Catalytic isothermal wall boundary marker(s): ";
    for (iMarker_IsothermalCatalytic = 0; iMarker_IsothermalCatalytic < nMarker_IsothermalCatalytic; iMarker_IsothermalCatalytic++) {
      cout << Marker_IsothermalCatalytic[iMarker_IsothermalCatalytic];
      if (iMarker_IsothermalCatalytic < nMarker_IsothermalCatalytic-1) cout << ", ";
      else cout <<"."<< endl;
    }
  }

  if (nMarker_HeatFlux != 0) {
    cout << "Constant heat flux wall boundary marker(s): ";
    for (iMarker_HeatFlux = 0; iMarker_HeatFlux < nMarker_HeatFlux; iMarker_HeatFlux++) {
      cout << Marker_HeatFlux[iMarker_HeatFlux];
      if (iMarker_HeatFlux < nMarker_HeatFlux-1) cout << ", ";
      else cout <<"."<< endl;
    }
  }

  if (nMarker_HeatFluxNonCatalytic != 0) {
    cout << "Non-catalytic constant heat flux wall boundary marker(s): ";
    for (iMarker_HeatFluxNonCatalytic = 0; iMarker_HeatFluxNonCatalytic < nMarker_HeatFluxNonCatalytic; iMarker_HeatFluxNonCatalytic++) {
      cout << Marker_HeatFluxNonCatalytic[iMarker_HeatFluxNonCatalytic];
      if (iMarker_HeatFluxNonCatalytic < nMarker_HeatFluxNonCatalytic-1) cout << ", ";
      else cout <<"."<< endl;
    }
  }

  if (nMarker_HeatFluxCatalytic != 0) {
    cout << "Catalytic constant heat flux wall boundary marker(s): ";
    for (iMarker_HeatFluxCatalytic = 0; iMarker_HeatFluxCatalytic < nMarker_HeatFluxCatalytic; iMarker_HeatFluxCatalytic++) {
      cout << Marker_HeatFluxCatalytic[iMarker_HeatFluxCatalytic];
      if (iMarker_HeatFluxCatalytic < nMarker_HeatFluxCatalytic-1) cout << ", ";
      else cout <<"."<< endl;
    }
  }

  if (nMarker_Clamped != 0) {
    cout << "Clamped boundary marker(s): ";
    for (iMarker_Clamped = 0; iMarker_Clamped < nMarker_Clamped; iMarker_Clamped++) {
      cout << Marker_Clamped[iMarker_Clamped];
      if (iMarker_Clamped < nMarker_Clamped-1) cout << ", ";
      else cout <<"."<<endl;
    }
  }

  if (nMarker_Displacement != 0) {
    cout << "Displacement boundary marker(s): ";
    for (iMarker_Displacement = 0; iMarker_Displacement < nMarker_Displacement; iMarker_Displacement++) {
      cout << Marker_Displacement[iMarker_Displacement];
      if (iMarker_Displacement < nMarker_Displacement-1) cout << ", ";
      else cout <<"."<< endl;
    }
  }

  if (nMarker_Load != 0) {
    cout << "Normal load boundary marker(s): ";
    for (iMarker_Load = 0; iMarker_Load < nMarker_Load; iMarker_Load++) {
      cout << Marker_Load[iMarker_Load];
      if (iMarker_Load < nMarker_Load-1) cout << ", ";
      else cout <<"."<< endl;
    }
  }

  if (nMarker_Load_Dir != 0) {
    cout << "Load boundary marker(s) in cartesian coordinates: ";
    for (iMarker_Load_Dir = 0; iMarker_Load_Dir < nMarker_Load_Dir; iMarker_Load_Dir++) {
      cout << Marker_Load_Dir[iMarker_Load_Dir];
      if (iMarker_Load_Dir < nMarker_Load_Dir-1) cout << ", ";
      else cout <<"."<<endl;
    }
  }

  if (nMarker_Load_Sine != 0) {
    cout << "Sine-Wave Load boundary marker(s): ";
    for (iMarker_Load_Sine = 0; iMarker_Load_Sine < nMarker_Load_Sine; iMarker_Load_Sine++) {
      cout << Marker_Load_Sine[iMarker_Load_Sine];
      if (iMarker_Load_Sine < nMarker_Load_Sine-1) cout << ", ";
      else cout <<"."<<endl;
    }
  }

  if (nMarker_Neumann != 0) {
    cout << "Neumann boundary marker(s): ";
    for (iMarker_Neumann = 0; iMarker_Neumann < nMarker_Neumann; iMarker_Neumann++) {
      cout << Marker_Neumann[iMarker_Neumann];
      if (iMarker_Neumann < nMarker_Neumann-1) cout << ", ";
      else cout <<"."<< endl;
    }
  }

  if (nMarker_Custom != 0) {
    cout << "Custom boundary marker(s): ";
    for (iMarker_Custom = 0; iMarker_Custom < nMarker_Custom; iMarker_Custom++) {
      cout << Marker_Custom[iMarker_Custom];
      if (iMarker_Custom < nMarker_Custom-1) cout << ", ";
      else cout <<"."<< endl;
    }
  }

  if (nMarker_ActDisk_Inlet != 0) {
		cout << "Actuator disk (inlet) boundary marker(s): ";
		for (iMarker_ActDisk_Inlet = 0; iMarker_ActDisk_Inlet < nMarker_ActDisk_Inlet; iMarker_ActDisk_Inlet++) {
			cout << Marker_ActDisk_Inlet[iMarker_ActDisk_Inlet];
			if (iMarker_ActDisk_Inlet < nMarker_ActDisk_Inlet-1) cout << ", ";
			else cout <<"."<< endl;
		}
	}

  if (nMarker_ActDisk_Outlet != 0) {
		cout << "Actuator disk (outlet) boundary marker(s): ";
		for (iMarker_ActDisk_Outlet = 0; iMarker_ActDisk_Outlet < nMarker_ActDisk_Outlet; iMarker_ActDisk_Outlet++) {
			cout << Marker_ActDisk_Outlet[iMarker_ActDisk_Outlet];
			if (iMarker_ActDisk_Outlet < nMarker_ActDisk_Outlet-1) cout << ", ";
			else cout <<"."<< endl;
		}
	}

}


void CConfig::GetChemistryEquilConstants(su2double **RxnConstantTable, unsigned short iReaction) {
  switch (Kind_GasModel) {
    case O2:
      //O2 + M -> 2O + M
      RxnConstantTable[0][0] = 1.8103;	RxnConstantTable[0][1] = 1.9607;	RxnConstantTable[0][2] = 3.5716;	RxnConstantTable[0][3] = -7.3623;		RxnConstantTable[0][4] = 0.083861;
      RxnConstantTable[1][0] = 0.91354;	RxnConstantTable[1][1] = 2.3160;	RxnConstantTable[1][2] = 2.2885;	RxnConstantTable[1][3] = -6.7969;		RxnConstantTable[1][4] = 0.046338;
      RxnConstantTable[2][0] = 0.64183;	RxnConstantTable[2][1] = 2.4253;	RxnConstantTable[2][2] = 1.9026;	RxnConstantTable[2][3] = -6.6277;		RxnConstantTable[2][4] = 0.035151;
      RxnConstantTable[3][0] = 0.55388;	RxnConstantTable[3][1] = 2.4600;	RxnConstantTable[3][2] = 1.7763;	RxnConstantTable[3][3] = -6.5720;		RxnConstantTable[3][4] = 0.031445;
      RxnConstantTable[4][0] = 0.52455;	RxnConstantTable[4][1] = 2.4715;	RxnConstantTable[4][2] = 1.7342;	RxnConstantTable[4][3] = -6.55534;	RxnConstantTable[4][4] = 0.030209;
      RxnConstantTable[5][0] = 0.50989;	RxnConstantTable[5][1] = 2.4773;	RxnConstantTable[5][2] = 1.7132;	RxnConstantTable[5][3] = -6.5441;		RxnConstantTable[5][4] = 0.029591;
      break;
    case N2:
      //N2 + M -> 2N + M
      RxnConstantTable[0][0] = 3.4907;	RxnConstantTable[0][1] = 0.83133;	RxnConstantTable[0][2] = 4.0978;	RxnConstantTable[0][3] = -12.728;	RxnConstantTable[0][4] = 0.07487;		//n = 1E14
      RxnConstantTable[1][0] = 2.0723;	RxnConstantTable[1][1] = 1.38970;	RxnConstantTable[1][2] = 2.0617;	RxnConstantTable[1][3] = -11.828;	RxnConstantTable[1][4] = 0.015105;	//n = 1E15
      RxnConstantTable[2][0] = 1.6060;	RxnConstantTable[2][1] = 1.57320;	RxnConstantTable[2][2] = 1.3923;	RxnConstantTable[2][3] = -11.533;	RxnConstantTable[2][4] = -0.004543;	//n = 1E16
      RxnConstantTable[3][0] = 1.5351;	RxnConstantTable[3][1] = 1.60610;	RxnConstantTable[3][2] = 1.2993;	RxnConstantTable[3][3] = -11.494;	RxnConstantTable[3][4] = -0.00698;	//n = 1E17
      RxnConstantTable[4][0] = 1.4766;	RxnConstantTable[4][1] = 1.62910;	RxnConstantTable[4][2] = 1.2153;	RxnConstantTable[4][3] = -11.457;	RxnConstantTable[4][4] = -0.00944;	//n = 1E18
      RxnConstantTable[5][0] = 1.4766;	RxnConstantTable[5][1] = 1.62910;	RxnConstantTable[5][2] = 1.2153;	RxnConstantTable[5][3] = -11.457;	RxnConstantTable[5][4] = -0.00944;	//n = 1E19
      break;

    case ARGON_SID:
      //N2 + M -> 2N + M
      RxnConstantTable[0][0] = 3.4907;	RxnConstantTable[0][1] = 0.83133;	RxnConstantTable[0][2] = 4.0978;	RxnConstantTable[0][3] = -12.728;	RxnConstantTable[0][4] = 0.07487;		//n = 1E14
      RxnConstantTable[1][0] = 2.0723;	RxnConstantTable[1][1] = 1.38970;	RxnConstantTable[1][2] = 2.0617;	RxnConstantTable[1][3] = -11.828;	RxnConstantTable[1][4] = 0.015105;	//n = 1E15
      RxnConstantTable[2][0] = 1.6060;	RxnConstantTable[2][1] = 1.57320;	RxnConstantTable[2][2] = 1.3923;	RxnConstantTable[2][3] = -11.533;	RxnConstantTable[2][4] = -0.004543;	//n = 1E16
      RxnConstantTable[3][0] = 1.5351;	RxnConstantTable[3][1] = 1.60610;	RxnConstantTable[3][2] = 1.2993;	RxnConstantTable[3][3] = -11.494;	RxnConstantTable[3][4] = -0.00698;	//n = 1E17
      RxnConstantTable[4][0] = 1.4766;	RxnConstantTable[4][1] = 1.62910;	RxnConstantTable[4][2] = 1.2153;	RxnConstantTable[4][3] = -11.457;	RxnConstantTable[4][4] = -0.00944;	//n = 1E18
      RxnConstantTable[5][0] = 1.4766;	RxnConstantTable[5][1] = 1.62910;	RxnConstantTable[5][2] = 1.2153;	RxnConstantTable[5][3] = -11.457;	RxnConstantTable[5][4] = -0.00944;	//n = 1E19
      break;

    case AIR5:
      if (iReaction <= 4) {
        //N2 + M -> 2N + M
        RxnConstantTable[0][0] = 3.4907;	RxnConstantTable[0][1] = 0.83133;	RxnConstantTable[0][2] = 4.0978;	RxnConstantTable[0][3] = -12.728;	RxnConstantTable[0][4] = 0.07487;		//n = 1E14
        RxnConstantTable[1][0] = 2.0723;	RxnConstantTable[1][1] = 1.38970;	RxnConstantTable[1][2] = 2.0617;	RxnConstantTable[1][3] = -11.828;	RxnConstantTable[1][4] = 0.015105;	//n = 1E15
        RxnConstantTable[2][0] = 1.6060;	RxnConstantTable[2][1] = 1.57320;	RxnConstantTable[2][2] = 1.3923;	RxnConstantTable[2][3] = -11.533;	RxnConstantTable[2][4] = -0.004543;	//n = 1E16
        RxnConstantTable[3][0] = 1.5351;	RxnConstantTable[3][1] = 1.60610;	RxnConstantTable[3][2] = 1.2993;	RxnConstantTable[3][3] = -11.494;	RxnConstantTable[3][4] = -0.00698;	//n = 1E17
        RxnConstantTable[4][0] = 1.4766;	RxnConstantTable[4][1] = 1.62910;	RxnConstantTable[4][2] = 1.2153;	RxnConstantTable[4][3] = -11.457;	RxnConstantTable[4][4] = -0.00944;	//n = 1E18
        RxnConstantTable[5][0] = 1.4766;	RxnConstantTable[5][1] = 1.62910;	RxnConstantTable[5][2] = 1.2153;	RxnConstantTable[5][3] = -11.457;	RxnConstantTable[5][4] = -0.00944;	//n = 1E19
      } else if (iReaction > 4 && iReaction <= 9) {
        //O2 + M -> 2O + M
        RxnConstantTable[0][0] = 1.8103;	RxnConstantTable[0][1] = 1.9607;	RxnConstantTable[0][2] = 3.5716;	RxnConstantTable[0][3] = -7.3623;		RxnConstantTable[0][4] = 0.083861;
        RxnConstantTable[1][0] = 0.91354;	RxnConstantTable[1][1] = 2.3160;	RxnConstantTable[1][2] = 2.2885;	RxnConstantTable[1][3] = -6.7969;		RxnConstantTable[1][4] = 0.046338;
        RxnConstantTable[2][0] = 0.64183;	RxnConstantTable[2][1] = 2.4253;	RxnConstantTable[2][2] = 1.9026;	RxnConstantTable[2][3] = -6.6277;		RxnConstantTable[2][4] = 0.035151;
        RxnConstantTable[3][0] = 0.55388;	RxnConstantTable[3][1] = 2.4600;	RxnConstantTable[3][2] = 1.7763;	RxnConstantTable[3][3] = -6.5720;		RxnConstantTable[3][4] = 0.031445;
        RxnConstantTable[4][0] = 0.52455;	RxnConstantTable[4][1] = 2.4715;	RxnConstantTable[4][2] = 1.7342;	RxnConstantTable[4][3] = -6.55534;	RxnConstantTable[4][4] = 0.030209;
        RxnConstantTable[5][0] = 0.50989;	RxnConstantTable[5][1] = 2.4773;	RxnConstantTable[5][2] = 1.7132;	RxnConstantTable[5][3] = -6.5441;		RxnConstantTable[5][4] = 0.029591;
      } else if (iReaction > 9 && iReaction <= 14) {
        //NO + M -> N + O + M
        RxnConstantTable[0][0] = 2.1649;	RxnConstantTable[0][1] = 0.078577;	RxnConstantTable[0][2] = 2.8508;	RxnConstantTable[0][3] = -8.5422;	RxnConstantTable[0][4] = 0.053043;
        RxnConstantTable[1][0] = 1.0072;	RxnConstantTable[1][1] = 0.53545;		RxnConstantTable[1][2] = 1.1911;	RxnConstantTable[1][3] = -7.8098;	RxnConstantTable[1][4] = 0.004394;
        RxnConstantTable[2][0] = 0.63817;	RxnConstantTable[2][1] = 0.68189;		RxnConstantTable[2][2] = 0.66336;	RxnConstantTable[2][3] = -7.5773;	RxnConstantTable[2][4] = -0.011025;
        RxnConstantTable[3][0] = 0.55889;	RxnConstantTable[3][1] = 0.71558;		RxnConstantTable[3][2] = 0.55396;	RxnConstantTable[3][3] = -7.5304;	RxnConstantTable[3][4] = -0.014089;
        RxnConstantTable[4][0] = 0.5150;	RxnConstantTable[4][1] = 0.73286;		RxnConstantTable[4][2] = 0.49096;	RxnConstantTable[4][3] = -7.5025;	RxnConstantTable[4][4] = -0.015938;
        RxnConstantTable[5][0] = 0.50765;	RxnConstantTable[5][1] = 0.73575;		RxnConstantTable[5][2] = 0.48042;	RxnConstantTable[5][3] = -7.4979;	RxnConstantTable[5][4] = -0.016247;
      } else if (iReaction == 15) {
        //N2 + O -> NO + N
        RxnConstantTable[0][0] = 1.3261;	RxnConstantTable[0][1] = 0.75268;	RxnConstantTable[0][2] = 1.2474;	RxnConstantTable[0][3] = -4.1857;	RxnConstantTable[0][4] = 0.02184;
        RxnConstantTable[1][0] = 1.0653;	RxnConstantTable[1][1] = 0.85417;	RxnConstantTable[1][2] = 0.87093;	RxnConstantTable[1][3] = -4.0188;	RxnConstantTable[1][4] = 0.010721;
        RxnConstantTable[2][0] = 0.96794;	RxnConstantTable[2][1] = 0.89131;	RxnConstantTable[2][2] = 0.7291;	RxnConstantTable[2][3] = -3.9555;	RxnConstantTable[2][4] = 0.006488;
        RxnConstantTable[3][0] = 0.97646;	RxnConstantTable[3][1] = 0.89043;	RxnConstantTable[3][2] = 0.74572;	RxnConstantTable[3][3] = -3.9642;	RxnConstantTable[3][4] = 0.007123;
        RxnConstantTable[4][0] = 0.96188;	RxnConstantTable[4][1] = 0.89617;	RxnConstantTable[4][2] = 0.72479;	RxnConstantTable[4][3] = -3.955;	RxnConstantTable[4][4] = 0.006509;
        RxnConstantTable[5][0] = 0.96921;	RxnConstantTable[5][1] = 0.89329;	RxnConstantTable[5][2] = 0.73531;	RxnConstantTable[5][3] = -3.9596;	RxnConstantTable[5][4] = 0.006818;
      } else if (iReaction == 16) {
        //NO + O -> O2 + N
        RxnConstantTable[0][0] = 0.35438;		RxnConstantTable[0][1] = -1.8821;	RxnConstantTable[0][2] = -0.72111;	RxnConstantTable[0][3] = -1.1797;		RxnConstantTable[0][4] = -0.030831;
        RxnConstantTable[1][0] = 0.093613;	RxnConstantTable[1][1] = -1.7806;	RxnConstantTable[1][2] = -1.0975;		RxnConstantTable[1][3] = -1.0128;		RxnConstantTable[1][4] = -0.041949;
        RxnConstantTable[2][0] = -0.003732;	RxnConstantTable[2][1] = -1.7434;	RxnConstantTable[2][2] = -1.2394;		RxnConstantTable[2][3] = -0.94952;	RxnConstantTable[2][4] = -0.046182;
        RxnConstantTable[3][0] = 0.004815;	RxnConstantTable[3][1] = -1.7443;	RxnConstantTable[3][2] = -1.2227;		RxnConstantTable[3][3] = -0.95824;	RxnConstantTable[3][4] = -0.045545;
        RxnConstantTable[4][0] = -0.009758;	RxnConstantTable[4][1] = -1.7386;	RxnConstantTable[4][2] = -1.2436;		RxnConstantTable[4][3] = -0.949;		RxnConstantTable[4][4] = -0.046159;
        RxnConstantTable[5][0] = -0.002428;	RxnConstantTable[5][1] = -1.7415;	RxnConstantTable[5][2] = -1.2331;		RxnConstantTable[5][3] = -0.95365;	RxnConstantTable[5][4] = -0.04585;
      }
      break;
    case AIR7:
      if (iReaction <= 6) {
        //N2 + M -> 2N + M
        RxnConstantTable[0][0] = 3.4907;	RxnConstantTable[0][1] = 0.83133;	RxnConstantTable[0][2] = 4.0978;	RxnConstantTable[0][3] = -12.728;	RxnConstantTable[0][4] = 0.07487;		//n = 1E14
        RxnConstantTable[1][0] = 2.0723;	RxnConstantTable[1][1] = 1.38970;	RxnConstantTable[1][2] = 2.0617;	RxnConstantTable[1][3] = -11.828;	RxnConstantTable[1][4] = 0.015105;	//n = 1E15
        RxnConstantTable[2][0] = 1.6060;	RxnConstantTable[2][1] = 1.57320;	RxnConstantTable[2][2] = 1.3923;	RxnConstantTable[2][3] = -11.533;	RxnConstantTable[2][4] = -0.004543;	//n = 1E16
        RxnConstantTable[3][0] = 1.5351;	RxnConstantTable[3][1] = 1.60610;	RxnConstantTable[3][2] = 1.2993;	RxnConstantTable[3][3] = -11.494;	RxnConstantTable[3][4] = -0.00698;	//n = 1E17
        RxnConstantTable[4][0] = 1.4766;	RxnConstantTable[4][1] = 1.62910;	RxnConstantTable[4][2] = 1.2153;	RxnConstantTable[4][3] = -11.457;	RxnConstantTable[4][4] = -0.00944;	//n = 1E18
        RxnConstantTable[5][0] = 1.4766;	RxnConstantTable[5][1] = 1.62910;	RxnConstantTable[5][2] = 1.2153;	RxnConstantTable[5][3] = -11.457;	RxnConstantTable[5][4] = -0.00944;	//n = 1E19
      } else if (iReaction > 6 && iReaction <= 13) {
        //O2 + M -> 2O + M
        RxnConstantTable[0][0] = 1.8103;	RxnConstantTable[0][1] = 1.9607;	RxnConstantTable[0][2] = 3.5716;	RxnConstantTable[0][3] = -7.3623;		RxnConstantTable[0][4] = 0.083861;
        RxnConstantTable[1][0] = 0.91354;	RxnConstantTable[1][1] = 2.3160;	RxnConstantTable[1][2] = 2.2885;	RxnConstantTable[1][3] = -6.7969;		RxnConstantTable[1][4] = 0.046338;
        RxnConstantTable[2][0] = 0.64183;	RxnConstantTable[2][1] = 2.4253;	RxnConstantTable[2][2] = 1.9026;	RxnConstantTable[2][3] = -6.6277;		RxnConstantTable[2][4] = 0.035151;
        RxnConstantTable[3][0] = 0.55388;	RxnConstantTable[3][1] = 2.4600;	RxnConstantTable[3][2] = 1.7763;	RxnConstantTable[3][3] = -6.5720;		RxnConstantTable[3][4] = 0.031445;
        RxnConstantTable[4][0] = 0.52455;	RxnConstantTable[4][1] = 2.4715;	RxnConstantTable[4][2] = 1.7342;	RxnConstantTable[4][3] = -6.55534;	RxnConstantTable[4][4] = 0.030209;
        RxnConstantTable[5][0] = 0.50989;	RxnConstantTable[5][1] = 2.4773;	RxnConstantTable[5][2] = 1.7132;	RxnConstantTable[5][3] = -6.5441;		RxnConstantTable[5][4] = 0.029591;
      } else if (iReaction > 13 && iReaction <= 20) {
        //NO + M -> N + O + M
        RxnConstantTable[0][0] = 2.1649;	RxnConstantTable[0][1] = 0.078577;	RxnConstantTable[0][2] = 2.8508;	RxnConstantTable[0][3] = -8.5422;	RxnConstantTable[0][4] = 0.053043;
        RxnConstantTable[1][0] = 1.0072;	RxnConstantTable[1][1] = 0.53545;		RxnConstantTable[1][2] = 1.1911;	RxnConstantTable[1][3] = -7.8098;	RxnConstantTable[1][4] = 0.004394;
        RxnConstantTable[2][0] = 0.63817;	RxnConstantTable[2][1] = 0.68189;		RxnConstantTable[2][2] = 0.66336;	RxnConstantTable[2][3] = -7.5773;	RxnConstantTable[2][4] = -0.011025;
        RxnConstantTable[3][0] = 0.55889;	RxnConstantTable[3][1] = 0.71558;		RxnConstantTable[3][2] = 0.55396;	RxnConstantTable[3][3] = -7.5304;	RxnConstantTable[3][4] = -0.014089;
        RxnConstantTable[4][0] = 0.5150;	RxnConstantTable[4][1] = 0.73286;		RxnConstantTable[4][2] = 0.49096;	RxnConstantTable[4][3] = -7.5025;	RxnConstantTable[4][4] = -0.015938;
        RxnConstantTable[5][0] = 0.50765;	RxnConstantTable[5][1] = 0.73575;		RxnConstantTable[5][2] = 0.48042;	RxnConstantTable[5][3] = -7.4979;	RxnConstantTable[5][4] = -0.016247;
      } else if (iReaction == 21) {
        //N2 + O -> NO + N
        RxnConstantTable[0][0] = 1.3261;	RxnConstantTable[0][1] = 0.75268;	RxnConstantTable[0][2] = 1.2474;	RxnConstantTable[0][3] = -4.1857;	RxnConstantTable[0][4] = 0.02184;
        RxnConstantTable[1][0] = 1.0653;	RxnConstantTable[1][1] = 0.85417;	RxnConstantTable[1][2] = 0.87093;	RxnConstantTable[1][3] = -4.0188;	RxnConstantTable[1][4] = 0.010721;
        RxnConstantTable[2][0] = 0.96794;	RxnConstantTable[2][1] = 0.89131;	RxnConstantTable[2][2] = 0.7291;	RxnConstantTable[2][3] = -3.9555;	RxnConstantTable[2][4] = 0.006488;
        RxnConstantTable[3][0] = 0.97646;	RxnConstantTable[3][1] = 0.89043;	RxnConstantTable[3][2] = 0.74572;	RxnConstantTable[3][3] = -3.9642;	RxnConstantTable[3][4] = 0.007123;
        RxnConstantTable[4][0] = 0.96188;	RxnConstantTable[4][1] = 0.89617;	RxnConstantTable[4][2] = 0.72479;	RxnConstantTable[4][3] = -3.955;	RxnConstantTable[4][4] = 0.006509;
        RxnConstantTable[5][0] = 0.96921;	RxnConstantTable[5][1] = 0.89329;	RxnConstantTable[5][2] = 0.73531;	RxnConstantTable[5][3] = -3.9596;	RxnConstantTable[5][4] = 0.006818;
      } else if (iReaction == 22) {
        //NO + O -> O2 + N
        RxnConstantTable[0][0] = 0.35438;		RxnConstantTable[0][1] = -1.8821;	RxnConstantTable[0][2] = -0.72111;	RxnConstantTable[0][3] = -1.1797;		RxnConstantTable[0][4] = -0.030831;
        RxnConstantTable[1][0] = 0.093613;	RxnConstantTable[1][1] = -1.7806;	RxnConstantTable[1][2] = -1.0975;		RxnConstantTable[1][3] = -1.0128;		RxnConstantTable[1][4] = -0.041949;
        RxnConstantTable[2][0] = -0.003732;	RxnConstantTable[2][1] = -1.7434;	RxnConstantTable[2][2] = -1.2394;		RxnConstantTable[2][3] = -0.94952;	RxnConstantTable[2][4] = -0.046182;
        RxnConstantTable[3][0] = 0.004815;	RxnConstantTable[3][1] = -1.7443;	RxnConstantTable[3][2] = -1.2227;		RxnConstantTable[3][3] = -0.95824;	RxnConstantTable[3][4] = -0.045545;
        RxnConstantTable[4][0] = -0.009758;	RxnConstantTable[4][1] = -1.7386;	RxnConstantTable[4][2] = -1.2436;		RxnConstantTable[4][3] = -0.949;		RxnConstantTable[4][4] = -0.046159;
        RxnConstantTable[5][0] = -0.002428;	RxnConstantTable[5][1] = -1.7415;	RxnConstantTable[5][2] = -1.2331;		RxnConstantTable[5][3] = -0.95365;	RxnConstantTable[5][4] = -0.04585;
      } else if (iReaction == 23) {
        //N + O -> NO+ + e-
        RxnConstantTable[0][0] = -2.1852;		RxnConstantTable[0][1] = -6.6709;	RxnConstantTable[0][2] = -4.2968;	RxnConstantTable[0][3] = -2.2175;	RxnConstantTable[0][4] = -0.050748;
        RxnConstantTable[1][0] = -1.0276;		RxnConstantTable[1][1] = -7.1278;	RxnConstantTable[1][2] = -2.637;	RxnConstantTable[1][3] = -2.95;		RxnConstantTable[1][4] = -0.0021;
        RxnConstantTable[2][0] = -0.65871;	RxnConstantTable[2][1] = -7.2742;	RxnConstantTable[2][2] = -2.1096;	RxnConstantTable[2][3] = -3.1823;	RxnConstantTable[2][4] = 0.01331;
        RxnConstantTable[3][0] = -0.57924;	RxnConstantTable[3][1] = -7.3079;	RxnConstantTable[3][2] = -1.9999;	RxnConstantTable[3][3] = -3.2294;	RxnConstantTable[3][4] = 0.016382;
        RxnConstantTable[4][0] = -0.53538;	RxnConstantTable[4][1] = -7.3252;	RxnConstantTable[4][2] = -1.937;	RxnConstantTable[4][3] = -3.2572;	RxnConstantTable[4][4] = 0.01823;
        RxnConstantTable[5][0] = -0.52801;	RxnConstantTable[5][1] = -7.3281;	RxnConstantTable[5][2] = -1.9264;	RxnConstantTable[5][3] = -3.2618;	RxnConstantTable[5][4] = 0.01854;
      }
      break;
  }
}

bool CConfig::TokenizeString(string & str, string & option_name,
                             vector<string> & option_value) {
  const string delimiters(" ()[]{}:,\t\n\v\f\r");
  // check for comments or empty string
  string::size_type pos, last_pos;
  pos = str.find_first_of("%");
  if ( (str.length() == 0) || (pos == 0) ) {
    // str is empty or a comment line, so no option here
    return false;
  }
  if (pos != string::npos) {
    // remove comment at end if necessary
    str.erase(pos);
  }

  // look for line composed on only delimiters (usually whitespace)
  pos = str.find_first_not_of(delimiters);
  if (pos == string::npos) {
    return false;
  }

  // find the equals sign and split string
  string name_part, value_part;
  pos = str.find("=");
  if (pos == string::npos) {
    cerr << "Error in TokenizeString(): "
    << "line in the configuration file with no \"=\" sign."
    << endl;
    cout << "Look for: " << str << endl;
    cout << "str.length() = " << str.length() << endl;
    throw(-1);
  }
  name_part = str.substr(0, pos);
  value_part = str.substr(pos+1, string::npos);
  //cout << "name_part  = |" << name_part  << "|" << endl;
  //cout << "value_part = |" << value_part << "|" << endl;

  // the first_part should consist of one string with no interior delimiters
  last_pos = name_part.find_first_not_of(delimiters, 0);
  pos = name_part.find_first_of(delimiters, last_pos);
  if ( (name_part.length() == 0) || (last_pos == string::npos) ) {
    cerr << "Error in CConfig::TokenizeString(): "
    << "line in the configuration file with no name before the \"=\" sign."
    << endl;
    throw(-1);
  }
  if (pos == string::npos) pos = name_part.length();
  option_name = name_part.substr(last_pos, pos - last_pos);
  last_pos = name_part.find_first_not_of(delimiters, pos);
  if (last_pos != string::npos) {
    cerr << "Error in TokenizeString(): "
    << "two or more options before an \"=\" sign in the configuration file."
    << endl;
    throw(-1);
  }
  StringToUpperCase(option_name);

  //cout << "option_name = |" << option_name << "|" << endl;
  //cout << "pos = " << pos << ": last_pos = " << last_pos << endl;

  // now fill the option value vector
  option_value.clear();
  last_pos = value_part.find_first_not_of(delimiters, 0);
  pos = value_part.find_first_of(delimiters, last_pos);
  while (string::npos != pos || string::npos != last_pos) {
    // add token to the vector<string>
    option_value.push_back(value_part.substr(last_pos, pos - last_pos));
    // skip delimiters
    last_pos = value_part.find_first_not_of(delimiters, pos);
    // find next "non-delimiter"
    pos = value_part.find_first_of(delimiters, last_pos);
  }
  if (option_value.size() == 0) {
    cerr << "Error inT okenizeString(): "
    << "option " << option_name << " in configuration file with no value assigned."
    << endl;
    throw(-1);
  }

#if 0
  cout << "option value(s) = ";
  for (unsigned int i = 0; i < option_value.size(); i++)
    cout << option_value[i] << " ";
  cout << endl;
#endif

  // look for ';' DV delimiters attached to values
  vector<string>::iterator it;
  it = option_value.begin();
  while (it != option_value.end()) {
    if (it->compare(";") == 0) {
      it++;
      continue;
    }

    pos = it->find(';');
    if (pos != string::npos) {
      string before_semi = it->substr(0, pos);
      string after_semi= it->substr(pos+1, string::npos);
      if (before_semi.empty()) {
        *it = ";";
        it++;
        option_value.insert(it, after_semi);
      } else {
        *it = before_semi;
        it++;
        vector<string> to_insert;
        to_insert.push_back(";");
        if (!after_semi.empty())
          to_insert.push_back(after_semi);
        option_value.insert(it, to_insert.begin(), to_insert.end());
      }
      it = option_value.begin(); // go back to beginning; not efficient
      continue;
    } else {
      it++;
    }
  }
#if 0
  cout << "option value(s) = ";
  for (unsigned int i = 0; i < option_value.size(); i++)
    cout << option_value[i] << " ";
  cout << endl;
#endif
  // remove any consecutive ";"
  it = option_value.begin();
  bool semi_at_prev = false;
  while (it != option_value.end()) {
    if (semi_at_prev) {
      if (it->compare(";") == 0) {
        option_value.erase(it);
        it = option_value.begin();
        semi_at_prev = false;
        continue;
      }
    }
    if (it->compare(";") == 0) {
      semi_at_prev = true;
    } else {
      semi_at_prev = false;
    }
    it++;
  }

#if 0
  cout << "option value(s) = ";
  for (unsigned int i = 0; i < option_value.size(); i++)
    cout << option_value[i] << " ";
  cout << endl;
#endif
  return true;
}

unsigned short CConfig::GetMarker_CfgFile_TagBound(string val_marker) {

  unsigned short iMarker_Config;

  for (iMarker_Config = 0; iMarker_Config < nMarker_Config; iMarker_Config++)
    if (Marker_CfgFile_TagBound[iMarker_Config] == val_marker)
      return iMarker_Config;

  cout <<"The configuration file doesn't have any definition for marker "<< val_marker <<"!!" << endl;
  exit(EXIT_FAILURE);
  
}

string CConfig::GetMarker_CfgFile_TagBound(unsigned short val_marker) {
  return Marker_CfgFile_TagBound[val_marker];
}

unsigned short CConfig::GetMarker_CfgFile_KindBC(string val_marker) {
  unsigned short iMarker_Config;
  for (iMarker_Config = 0; iMarker_Config < nMarker_Config; iMarker_Config++)
    if (Marker_CfgFile_TagBound[iMarker_Config] == val_marker) break;
  return Marker_CfgFile_KindBC[iMarker_Config];
}

unsigned short CConfig::GetMarker_CfgFile_Monitoring(string val_marker) {
  unsigned short iMarker_Config;
  for (iMarker_Config = 0; iMarker_Config < nMarker_Config; iMarker_Config++)
    if (Marker_CfgFile_TagBound[iMarker_Config] == val_marker) break;
  return Marker_CfgFile_Monitoring[iMarker_Config];
}

unsigned short CConfig::GetMarker_CfgFile_GeoEval(string val_marker) {
  unsigned short iMarker_Config;
  for (iMarker_Config = 0; iMarker_Config < nMarker_Config; iMarker_Config++)
    if (Marker_CfgFile_TagBound[iMarker_Config] == val_marker) break;
  return Marker_CfgFile_GeoEval[iMarker_Config];
}

unsigned short CConfig::GetMarker_CfgFile_Designing(string val_marker) {
  unsigned short iMarker_Config;
  for (iMarker_Config = 0; iMarker_Config < nMarker_Config; iMarker_Config++)
    if (Marker_CfgFile_TagBound[iMarker_Config] == val_marker) break;
  return Marker_CfgFile_Designing[iMarker_Config];
}

unsigned short CConfig::GetMarker_CfgFile_Plotting(string val_marker) {
  unsigned short iMarker_Config;
  for (iMarker_Config = 0; iMarker_Config < nMarker_Config; iMarker_Config++)
    if (Marker_CfgFile_TagBound[iMarker_Config] == val_marker) break;
  return Marker_CfgFile_Plotting[iMarker_Config];
}


unsigned short CConfig::GetMarker_CfgFile_FSIinterface(string val_marker) {
  unsigned short iMarker_Config;
  for (iMarker_Config = 0; iMarker_Config < nMarker_Config; iMarker_Config++)
    if (Marker_CfgFile_TagBound[iMarker_Config] == val_marker) break;
  return Marker_CfgFile_FSIinterface[iMarker_Config];
}

unsigned short CConfig::GetMarker_CfgFile_Out_1D(string val_marker) {
  unsigned short iMarker_Config;
  for (iMarker_Config = 0; iMarker_Config < nMarker_Config; iMarker_Config++)
    if (Marker_CfgFile_TagBound[iMarker_Config] == val_marker) break;
  return Marker_CfgFile_Out_1D[iMarker_Config];
}

unsigned short CConfig::GetMarker_CfgFile_DV(string val_marker) {
  unsigned short iMarker_Config;
  for (iMarker_Config = 0; iMarker_Config < nMarker_Config; iMarker_Config++)
    if (Marker_CfgFile_TagBound[iMarker_Config] == val_marker) break;
  return Marker_CfgFile_DV[iMarker_Config];
}

unsigned short CConfig::GetMarker_CfgFile_Moving(string val_marker) {
  unsigned short iMarker_Config;
  for (iMarker_Config = 0; iMarker_Config < nMarker_Config; iMarker_Config++)
    if (Marker_CfgFile_TagBound[iMarker_Config] == val_marker) break;
  return Marker_CfgFile_Moving[iMarker_Config];
}

unsigned short CConfig::GetMarker_CfgFile_PerBound(string val_marker) {
  unsigned short iMarker_Config;
  for (iMarker_Config = 0; iMarker_Config < nMarker_Config; iMarker_Config++)
    if (Marker_CfgFile_TagBound[iMarker_Config] == val_marker) break;
  return Marker_CfgFile_PerBound[iMarker_Config];
}

CConfig::~CConfig(void) {
  
  if (RK_Alpha_Step!=NULL) delete [] RK_Alpha_Step;
  if (MG_PreSmooth!=NULL) delete [] MG_PreSmooth;
  if (MG_PostSmooth!=NULL) delete [] MG_PostSmooth;
  if (U_FreeStreamND!=NULL) delete [] U_FreeStreamND;

  /*--- If allocated, delete arrays for Plasma solver ---*/
  
  if (Molar_Mass           != NULL) delete [] Molar_Mass;
  if (Gas_Composition      != NULL) delete [] Gas_Composition;
  if (Enthalpy_Formation   != NULL) delete [] Enthalpy_Formation;
  if (ArrheniusCoefficient != NULL) delete [] ArrheniusCoefficient;
  if (ArrheniusEta         != NULL) delete [] ArrheniusEta;
  if (ArrheniusTheta       != NULL) delete [] ArrheniusTheta;
  if (CharVibTemp          != NULL) delete [] CharVibTemp;
  if (CharElTemp           != NULL) {
    for (unsigned short iSpecies = 0; iSpecies < nSpecies; iSpecies++)
      delete[] CharElTemp[iSpecies];
    delete [] CharElTemp;
  }
  if (degen != NULL) {
    for (unsigned short iSpecies = 0; iSpecies < nSpecies; iSpecies++)
      delete[] degen[iSpecies];
    delete [] degen;
  }
  unsigned short ii, iReaction;
  if (Reactions != NULL) {
    for (iReaction = 0; iReaction < nReactions; iReaction++) {
      for (ii = 0; ii < 2; ii++) {
        delete [] Reactions[iReaction][ii];
      }
      delete[] Reactions[iReaction];
    }
    delete [] Reactions;
  }

  /*--- Free memory for Aeroelastic problems. ---*/
  
  if (Grid_Movement && Aeroelastic_Simulation) {

    delete[] Aeroelastic_pitch;
    delete[] Aeroelastic_plunge;
  }

  /*--- Free memory for unspecified grid motion parameters ---*/

  if (Kind_GridMovement != NULL)
    delete [] Kind_GridMovement;

  /*--- motion origin: ---*/
  
  if (Motion_Origin_X != NULL)
    delete [] Motion_Origin_X;
  if (Motion_Origin_Y != NULL)
    delete [] Motion_Origin_Y;
  if (Motion_Origin_Z != NULL)
    delete [] Motion_Origin_Z;
  if (MoveMotion_Origin != NULL)
    delete [] MoveMotion_Origin;

  /*--- rotation: ---*/
  
  if (Rotation_Rate_X != NULL)
    delete [] Rotation_Rate_X;
  if (Rotation_Rate_Y != NULL)
    delete [] Rotation_Rate_Y;
  if (Rotation_Rate_Z != NULL)
    delete [] Rotation_Rate_Z;

  /*--- pitching: ---*/
  
  if (Pitching_Omega_X != NULL)
    delete [] Pitching_Omega_X;
  if (Pitching_Omega_Y != NULL)
    delete [] Pitching_Omega_Y;
  if (Pitching_Omega_Z != NULL)
    delete [] Pitching_Omega_Z;

  /*--- pitching amplitude: ---*/
  
  if (Pitching_Ampl_X != NULL)
    delete [] Pitching_Ampl_X;
  if (Pitching_Ampl_Y != NULL)
    delete [] Pitching_Ampl_Y;
  if (Pitching_Ampl_Z != NULL)
    delete [] Pitching_Ampl_Z;

  /*--- pitching phase: ---*/
  
  if (Pitching_Phase_X != NULL)
    delete [] Pitching_Phase_X;
  if (Pitching_Phase_Y != NULL)
    delete [] Pitching_Phase_Y;
  if (Pitching_Phase_Z != NULL)
    delete [] Pitching_Phase_Z;

  /*--- plunging: ---*/
  
  if (Plunging_Omega_X != NULL)
    delete [] Plunging_Omega_X;
  if (Plunging_Omega_Y != NULL)
    delete [] Plunging_Omega_Y;
  if (Plunging_Omega_Z != NULL)
    delete [] Plunging_Omega_Z;

  /*--- plunging amplitude: ---*/
  
  if (Plunging_Ampl_X != NULL)
    delete [] Plunging_Ampl_X;
  if (Plunging_Ampl_Y != NULL)
    delete [] Plunging_Ampl_Y;
  if (Plunging_Ampl_Z != NULL)
    delete [] Plunging_Ampl_Z;

  if (RefOriginMoment != NULL)
    delete [] RefOriginMoment;
  if (RefOriginMoment_X != NULL)
    delete [] RefOriginMoment_X;
  if (RefOriginMoment_Y != NULL)
    delete [] RefOriginMoment_Y;
  if (RefOriginMoment_Z != NULL)
    delete [] RefOriginMoment_Z;

  /*--- Marker pointers ---*/
  
  if (Marker_CfgFile_Out_1D!=NULL)   delete[] Marker_CfgFile_Out_1D;
  if (Marker_All_Out_1D!=NULL)      delete[] Marker_All_Out_1D;
  if (Marker_CfgFile_GeoEval!=NULL)  delete[] Marker_CfgFile_GeoEval;
  if (Marker_All_GeoEval!=NULL)     delete[] Marker_All_GeoEval;
  if (Marker_CfgFile_TagBound!=NULL)      delete[] Marker_CfgFile_TagBound;
  if (Marker_All_TagBound!=NULL)         delete[] Marker_All_TagBound;
  if (Marker_CfgFile_KindBC!=NULL) delete[] Marker_CfgFile_KindBC;
  if (Marker_All_KindBC!=NULL)    delete[] Marker_All_KindBC;
  if (Marker_CfgFile_Monitoring!=NULL)    delete[] Marker_CfgFile_Monitoring;
  if (Marker_All_Monitoring!=NULL)   delete[] Marker_All_Monitoring;
  if (Marker_CfgFile_Designing!=NULL) delete[] Marker_CfgFile_Designing;
  if (Marker_All_Designing!=NULL)    delete[] Marker_All_Designing;
  if (Marker_CfgFile_Plotting!=NULL)  delete[] Marker_CfgFile_Plotting;
  if (Marker_CfgFile_FSIinterface!=NULL)  delete[] Marker_CfgFile_FSIinterface;
  if (Marker_All_Plotting!=NULL)     delete[] Marker_All_Plotting;
  if (Marker_All_FSIinterface!=NULL)     delete[] Marker_All_FSIinterface;
  if (Marker_CfgFile_DV!=NULL)        delete[] Marker_CfgFile_DV;
  if (Marker_All_DV!=NULL)           delete[] Marker_All_DV;
  if (Marker_CfgFile_Moving!=NULL)   delete[] Marker_CfgFile_Moving;
  if (Marker_All_Moving!=NULL)      delete[] Marker_All_Moving;
  if (Marker_CfgFile_PerBound!=NULL) delete[] Marker_CfgFile_PerBound;
  if (Marker_All_PerBound!=NULL)    delete[] Marker_All_PerBound;

  if (Marker_DV!=NULL)               delete[] Marker_DV;
  if (Marker_Moving!=NULL)           delete[] Marker_Moving;
  if (Marker_Monitoring!=NULL)      delete[] Marker_Monitoring;
  if (Marker_Designing!=NULL)       delete[] Marker_Designing;
  if (Marker_GeoEval!=NULL)         delete[] Marker_GeoEval;
  if (Marker_Plotting!=NULL)        delete[] Marker_Plotting;
  if (Marker_FSIinterface!=NULL)        delete[] Marker_FSIinterface;
  if (Marker_All_SendRecv!=NULL)    delete[] Marker_All_SendRecv;

  if (EA_IntLimit!=NULL)    delete[] EA_IntLimit;
  if (Hold_GridFixed_Coord!=NULL)    delete[] Hold_GridFixed_Coord ;
  if (Subsonic_Engine_Box!=NULL)    delete[] Subsonic_Engine_Box ;
  if (DV_Value!=NULL)    delete[] DV_Value;
  if (Design_Variable!=NULL)    delete[] Design_Variable;
  if (Dirichlet_Value!=NULL)    delete[] Dirichlet_Value;
  if (Exhaust_Temperature_Target!=NULL)    delete[]  Exhaust_Temperature_Target;
  if (Exhaust_Pressure_Target!=NULL)    delete[]  Exhaust_Pressure_Target;
  if (Inlet_Ttotal!=NULL)    delete[]  Inlet_Ttotal;
  if (Inlet_Ptotal!=NULL)    delete[]  Inlet_Ptotal;
  if (Inlet_FlowDir!=NULL)    delete[] Inlet_FlowDir;
  if (Inlet_Temperature!=NULL)    delete[] Inlet_Temperature;
  if (Inlet_Pressure!=NULL)    delete[] Inlet_Pressure;
  if (Inlet_Velocity!=NULL)    delete[] Inlet_Velocity ;
  if (Inflow_Mach_Target!=NULL)    delete[] Inflow_Mach_Target;
  if (Inflow_Mach!=NULL)    delete[]  Inflow_Mach;
  if (Inflow_Pressure!=NULL)    delete[] Inflow_Pressure;
  if (Bleed_MassFlow_Target!=NULL)    delete[] Bleed_MassFlow_Target;
  if (Bleed_MassFlow!=NULL)    delete[]  Bleed_MassFlow;
  if (Bleed_Temperature_Target!=NULL)    delete[] Bleed_Temperature_Target;
  if (Bleed_Temperature!=NULL)    delete[]  Bleed_Temperature;
  if (Bleed_Pressure!=NULL)    delete[] Bleed_Pressure;
  if (Exhaust_Pressure!=NULL)    delete[] Exhaust_Pressure;
  if (Exhaust_Temperature!=NULL)    delete[] Exhaust_Temperature;
  if (Outlet_Pressure!=NULL)    delete[] Outlet_Pressure;
  if (Isothermal_Temperature!=NULL)    delete[] Isothermal_Temperature;
  if (Heat_Flux!=NULL)    delete[] Heat_Flux;
  if (Heat_FluxNonCatalytic!=NULL)    delete[] Heat_FluxNonCatalytic;
  if (Heat_FluxCatalytic!=NULL)    delete[] Heat_FluxCatalytic;
  if (Displ_Value!=NULL)    delete[] Displ_Value;
  if (Load_Value!=NULL)    delete[] Load_Value;
  if (Load_Dir!=NULL)    delete[] Load_Dir;
  if (Load_Dir_Multiplier!=NULL)    delete[] Load_Dir_Multiplier;
  if (Load_Dir_Value!=NULL)    delete[] Load_Dir_Value;
  if (Load_Sine_Amplitude!=NULL)    delete[] Load_Sine_Amplitude;
  if (Load_Sine_Frequency!=NULL)    delete[] Load_Sine_Frequency;
  if (FlowLoad_Value!=NULL)    delete[] FlowLoad_Value;
  if (Periodic_RotCenter!=NULL)    delete[] Periodic_RotCenter;
  if (Periodic_RotAngles!=NULL)    delete[] Periodic_RotAngles;
  if (Periodic_Translation!=NULL)    delete[] Periodic_Translation;
  if (Periodic_Center!=NULL)    delete[] Periodic_Center;
  if (Periodic_Rotation!=NULL)    delete[] Periodic_Rotation;
  if (Periodic_Translate!=NULL)    delete[] Periodic_Translate;

  if (ParamDV!=NULL  )    delete[] ParamDV;
  if (MG_CorrecSmooth!=NULL    )    delete[] MG_CorrecSmooth;
  if (Section_Location!=NULL)    delete[] Section_Location;
  if (Kappa_Flow!=NULL      )    delete[] Kappa_Flow;
  if (Kappa_AdjFlow!=NULL             )    delete[] Kappa_AdjFlow;
  if (Kappa_TNE2!=NULL   )    delete[] Kappa_TNE2;
  if (Kappa_AdjTNE2!=NULL        )    delete[] Kappa_AdjTNE2;
  if (Kappa_LinFlow!=NULL  )    delete[] Kappa_LinFlow;
  if (PlaneTag!=NULL)    delete[] PlaneTag;
  if (CFL_AdaptParam!=NULL)    delete[] CFL_AdaptParam;
  if (CFL!=NULL)    delete[] CFL;
  
  /*--- String markers ---*/
  if (Marker_Euler!=NULL )              delete[] Marker_Euler;
  if (Marker_FarField!=NULL )           delete[] Marker_FarField;
  if (Marker_Custom!=NULL )             delete[] Marker_Custom;
  if (Marker_SymWall!=NULL )            delete[] Marker_SymWall;
  if (Marker_Pressure!=NULL )           delete[] Marker_Pressure;
  if (Marker_PerBound!=NULL )           delete[] Marker_PerBound;
  if (Marker_PerDonor!=NULL )           delete[] Marker_PerDonor;
  if (Marker_NearFieldBound!=NULL )     delete[] Marker_NearFieldBound;
  if (Marker_InterfaceBound!=NULL )     delete[] Marker_InterfaceBound;
  if (Marker_Dirichlet!=NULL )          delete[] Marker_Dirichlet;
  if (Marker_Dirichlet_Elec!=NULL )     delete[] Marker_Dirichlet_Elec;
  if (Marker_Inlet!=NULL )              delete[] Marker_Inlet;
  if (Marker_Supersonic_Inlet!=NULL )   delete[] Marker_Supersonic_Inlet;
  if (Marker_Supersonic_Outlet!=NULL )   delete[] Marker_Supersonic_Outlet;
  if (Marker_Outlet!=NULL )             delete[] Marker_Outlet;
  if (Marker_Out_1D!=NULL )             delete[] Marker_Out_1D;
  if (Marker_Isothermal!=NULL )         delete[] Marker_Isothermal;
  if (Marker_EngineInflow!=NULL )      delete[] Marker_EngineInflow;
  if (Marker_EngineBleed!=NULL )      delete[] Marker_EngineBleed;
  if (Marker_EngineExhaust!=NULL )     delete[] Marker_EngineExhaust;
  if (Marker_Displacement!=NULL )       delete[] Marker_Displacement;
  if (Marker_Load!=NULL )               delete[] Marker_Load;
  if (Marker_Load_Dir!=NULL )               delete[] Marker_Load_Dir;
  if (Marker_Load_Sine!=NULL )               delete[] Marker_Load_Sine;
  if (Marker_FlowLoad!=NULL )           delete[] Marker_FlowLoad;
  if (Marker_Neumann!=NULL )            delete[] Marker_Neumann;
  if (Marker_Neumann_Elec!=NULL )       delete[] Marker_Neumann_Elec;
  if (Marker_IsothermalNonCatalytic!=NULL ) delete[] Marker_IsothermalNonCatalytic;
  if (Marker_IsothermalCatalytic!=NULL )    delete[] Marker_IsothermalCatalytic;
  if (Marker_HeatFlux!=NULL )               delete[] Marker_HeatFlux;
  if (Marker_HeatFluxNonCatalytic!=NULL )   delete[] Marker_HeatFluxNonCatalytic;
  if (Marker_HeatFluxCatalytic!=NULL )      delete[] Marker_HeatFluxCatalytic;

}

string CConfig::GetUnsteady_FileName(string val_filename, int val_iter) {

  string UnstExt, UnstFilename = val_filename;
  char buffer[50];

  /*--- Check that a positive value iteration is requested (for now). ---*/
  if (val_iter < 0) {
    cout << "Requesting a negative iteration number for the restart file!!" << endl;
    exit(EXIT_FAILURE);
  }

  /*--- Append iteration number for unsteady cases ---*/
  if ((Wrt_Unsteady) || (Unsteady_Simulation == TIME_SPECTRAL)) {
    unsigned short lastindex = UnstFilename.find_last_of(".");
    UnstFilename = UnstFilename.substr(0, lastindex);
    if ((val_iter >= 0)    && (val_iter < 10))    SPRINTF (buffer, "_0000%d.dat", val_iter);
    if ((val_iter >= 10)   && (val_iter < 100))   SPRINTF (buffer, "_000%d.dat",  val_iter);
    if ((val_iter >= 100)  && (val_iter < 1000))  SPRINTF (buffer, "_00%d.dat",   val_iter);
    if ((val_iter >= 1000) && (val_iter < 10000)) SPRINTF (buffer, "_0%d.dat",    val_iter);
    if (val_iter >= 10000) SPRINTF (buffer, "_%d.dat", val_iter);
    string UnstExt = string(buffer);
    UnstFilename.append(UnstExt);
  }

  return UnstFilename;
}

string CConfig::GetObjFunc_Extension(string val_filename) {

  string AdjExt, Filename = val_filename;

  if (Adjoint || DiscreteAdjoint) {

    /*--- Remove filename extension (.dat) ---*/
    unsigned short lastindex = Filename.find_last_of(".");
    Filename = Filename.substr(0, lastindex);

    switch (Kind_ObjFunc) {
      case DRAG_COEFFICIENT:        AdjExt = "_cd";       break;
      case LIFT_COEFFICIENT:        AdjExt = "_cl";       break;
      case SIDEFORCE_COEFFICIENT:   AdjExt = "_csf";      break;
      case INVERSE_DESIGN_PRESSURE: AdjExt = "_invpress"; break;
      case INVERSE_DESIGN_HEATFLUX: AdjExt = "_invheat";  break;
      case MOMENT_X_COEFFICIENT:    AdjExt = "_cmx";      break;
      case MOMENT_Y_COEFFICIENT:    AdjExt = "_cmy";      break;
      case MOMENT_Z_COEFFICIENT:    AdjExt = "_cmz";      break;
      case EFFICIENCY:              AdjExt = "_eff";      break;
      case EQUIVALENT_AREA:         AdjExt = "_ea";       break;
      case NEARFIELD_PRESSURE:      AdjExt = "_nfp";      break;
      case FORCE_X_COEFFICIENT:     AdjExt = "_cfx";      break;
      case FORCE_Y_COEFFICIENT:     AdjExt = "_cfy";      break;
      case FORCE_Z_COEFFICIENT:     AdjExt = "_cfz";      break;
      case THRUST_COEFFICIENT:      AdjExt = "_ct";       break;
      case TORQUE_COEFFICIENT:      AdjExt = "_cq";       break;
      case TOTAL_HEATFLUX:          AdjExt = "_totheat";  break;
      case MAXIMUM_HEATFLUX:        AdjExt = "_maxheat";  break;
      case FIGURE_OF_MERIT:         AdjExt = "_merit";    break;
      case FREE_SURFACE:            AdjExt = "_fs";       break;
      case AVG_TOTAL_PRESSURE:      AdjExt = "_pt";       break;
      case AVG_OUTLET_PRESSURE:      AdjExt = "_pe";       break;
      case MASS_FLOW_RATE:          AdjExt = "_mfr";       break;
    }
    Filename.append(AdjExt);

    /*--- Lastly, add the .dat extension ---*/
    Filename.append(".dat");

  }

  return Filename;
}

unsigned short CConfig::GetContainerPosition(unsigned short val_eqsystem) {

  switch (val_eqsystem) {
    case RUNTIME_FLOW_SYS:      return FLOW_SOL;
    case RUNTIME_TURB_SYS:      return TURB_SOL;
    case RUNTIME_TNE2_SYS:      return TNE2_SOL;
    case RUNTIME_TRANS_SYS:     return TRANS_SOL;
    case RUNTIME_POISSON_SYS:   return POISSON_SOL;
    case RUNTIME_WAVE_SYS:      return WAVE_SOL;
    case RUNTIME_HEAT_SYS:      return HEAT_SOL;
    case RUNTIME_FEA_SYS:       return FEA_SOL;
    case RUNTIME_ADJPOT_SYS:    return ADJFLOW_SOL;
    case RUNTIME_ADJFLOW_SYS:   return ADJFLOW_SOL;
    case RUNTIME_ADJTURB_SYS:   return ADJTURB_SOL;
    case RUNTIME_ADJTNE2_SYS:   return ADJTNE2_SOL;
    case RUNTIME_LINPOT_SYS:    return LINFLOW_SOL;
    case RUNTIME_LINFLOW_SYS:   return LINFLOW_SOL;
    case RUNTIME_MULTIGRID_SYS: return 0;
  }
  return 0;
}

void CConfig::SetKind_ConvNumScheme(unsigned short val_kind_convnumscheme,
                                    unsigned short val_kind_centered, unsigned short val_kind_upwind,
                                    unsigned short val_kind_slopelimit, unsigned short val_order_spatial_int) {

  Kind_ConvNumScheme = val_kind_convnumscheme;
  Kind_Centered = val_kind_centered;
  Kind_Upwind = val_kind_upwind;
  Kind_SlopeLimit = val_kind_slopelimit;
  SpatialOrder = val_order_spatial_int;

}

void CConfig::SetGlobalParam(unsigned short val_solver,
                             unsigned short val_system,
                             unsigned long val_extiter) {

  /*--- Set the simulation global time ---*/
  Current_UnstTime = static_cast<su2double>(val_extiter)*Delta_UnstTime;
  Current_UnstTimeND = static_cast<su2double>(val_extiter)*Delta_UnstTimeND;

  /*--- Set the solver methods ---*/
  switch (val_solver) {
    case EULER:
      if (val_system == RUNTIME_FLOW_SYS) {
        SetKind_ConvNumScheme(Kind_ConvNumScheme_Flow, Kind_Centered_Flow,
                              Kind_Upwind_Flow, Kind_SlopeLimit_Flow,
                              SpatialOrder_Flow);
        SetKind_TimeIntScheme(Kind_TimeIntScheme_Flow);
      }
      break;
    case NAVIER_STOKES:
      if (val_system == RUNTIME_FLOW_SYS) {
        SetKind_ConvNumScheme(Kind_ConvNumScheme_Flow, Kind_Centered_Flow,
                              Kind_Upwind_Flow, Kind_SlopeLimit_Flow,
                              SpatialOrder_Flow);
        SetKind_TimeIntScheme(Kind_TimeIntScheme_Flow);
      }
      break;
    case RANS:
      if (val_system == RUNTIME_FLOW_SYS) {
        SetKind_ConvNumScheme(Kind_ConvNumScheme_Flow, Kind_Centered_Flow,
                              Kind_Upwind_Flow, Kind_SlopeLimit_Flow,
                              SpatialOrder_Flow);
        SetKind_TimeIntScheme(Kind_TimeIntScheme_Flow);
      }
      if (val_system == RUNTIME_TURB_SYS) {
        SetKind_ConvNumScheme(Kind_ConvNumScheme_Turb, Kind_Centered_Turb,
                              Kind_Upwind_Turb, Kind_SlopeLimit_Turb,
                              SpatialOrder_Turb);
        SetKind_TimeIntScheme(Kind_TimeIntScheme_Turb);
      }
      if (val_system == RUNTIME_TRANS_SYS) {
        SetKind_ConvNumScheme(Kind_ConvNumScheme_Turb, Kind_Centered_Turb,
                              Kind_Upwind_Turb, Kind_SlopeLimit_Turb,
                              SpatialOrder_Turb);
        SetKind_TimeIntScheme(Kind_TimeIntScheme_Turb);
      }
      break;
    case TNE2_EULER:
      if (val_system == RUNTIME_TNE2_SYS) {
        SetKind_ConvNumScheme(Kind_ConvNumScheme_TNE2, Kind_Centered_TNE2,
                              Kind_Upwind_TNE2, Kind_SlopeLimit_TNE2,
                              SpatialOrder_TNE2);
        SetKind_TimeIntScheme(Kind_TimeIntScheme_TNE2);
      }
      break;
    case TNE2_NAVIER_STOKES:
      if (val_system == RUNTIME_TNE2_SYS) {
        SetKind_ConvNumScheme(Kind_ConvNumScheme_TNE2, Kind_Centered_TNE2,
                              Kind_Upwind_TNE2, Kind_SlopeLimit_TNE2,
                              SpatialOrder_TNE2);
        SetKind_TimeIntScheme(Kind_TimeIntScheme_TNE2);
      }
      break;
    case ADJ_EULER:
      if (val_system == RUNTIME_FLOW_SYS) {
        SetKind_ConvNumScheme(Kind_ConvNumScheme_Flow, Kind_Centered_Flow,
                              Kind_Upwind_Flow, Kind_SlopeLimit_Flow,
                              SpatialOrder_Flow);
        SetKind_TimeIntScheme(Kind_TimeIntScheme_Flow);
      }
      if (val_system == RUNTIME_ADJFLOW_SYS) {
        SetKind_ConvNumScheme(Kind_ConvNumScheme_AdjFlow, Kind_Centered_AdjFlow,
                              Kind_Upwind_AdjFlow, Kind_SlopeLimit_AdjFlow,
                              SpatialOrder_AdjFlow);
        SetKind_TimeIntScheme(Kind_TimeIntScheme_AdjFlow);
      }
      break;
    case ADJ_NAVIER_STOKES:
      if (val_system == RUNTIME_FLOW_SYS) {
        SetKind_ConvNumScheme(Kind_ConvNumScheme_Flow, Kind_Centered_Flow,
                              Kind_Upwind_Flow, Kind_SlopeLimit_Flow,
                              SpatialOrder_Flow);
        SetKind_TimeIntScheme(Kind_TimeIntScheme_Flow);
      }
      if (val_system == RUNTIME_ADJFLOW_SYS) {
        SetKind_ConvNumScheme(Kind_ConvNumScheme_AdjFlow, Kind_Centered_AdjFlow,
                              Kind_Upwind_AdjFlow, Kind_SlopeLimit_AdjFlow,
                              SpatialOrder_AdjFlow);
        SetKind_TimeIntScheme(Kind_TimeIntScheme_AdjFlow);
      }
      break;
    case ADJ_RANS:
      if (val_system == RUNTIME_FLOW_SYS) {
        SetKind_ConvNumScheme(Kind_ConvNumScheme_Flow, Kind_Centered_Flow,
                              Kind_Upwind_Flow, Kind_SlopeLimit_Flow,
                              SpatialOrder_Flow);
        SetKind_TimeIntScheme(Kind_TimeIntScheme_Flow);
      }
      if (val_system == RUNTIME_ADJFLOW_SYS) {
        SetKind_ConvNumScheme(Kind_ConvNumScheme_AdjFlow, Kind_Centered_AdjFlow,
                              Kind_Upwind_AdjFlow, Kind_SlopeLimit_AdjFlow,
                              SpatialOrder_AdjFlow);
        SetKind_TimeIntScheme(Kind_TimeIntScheme_AdjFlow);
      }
      if (val_system == RUNTIME_TURB_SYS) {
        SetKind_ConvNumScheme(Kind_ConvNumScheme_Turb, Kind_Centered_Turb,
                              Kind_Upwind_Turb, Kind_SlopeLimit_Turb,
                              SpatialOrder_Turb);
        SetKind_TimeIntScheme(Kind_TimeIntScheme_Turb);
      }
      if (val_system == RUNTIME_ADJTURB_SYS) {
        SetKind_ConvNumScheme(Kind_ConvNumScheme_AdjTurb, Kind_Centered_AdjTurb,
                              Kind_Upwind_AdjTurb, Kind_SlopeLimit_AdjTurb,
                              SpatialOrder_AdjTurb);
        SetKind_TimeIntScheme(Kind_TimeIntScheme_AdjTurb);
      }
      break;
    case ADJ_TNE2_EULER:
      if (val_system == RUNTIME_TNE2_SYS) {
        SetKind_ConvNumScheme(Kind_ConvNumScheme_TNE2, Kind_Centered_TNE2,
                              Kind_Upwind_TNE2, Kind_SlopeLimit_TNE2,
                              SpatialOrder_TNE2);
        SetKind_TimeIntScheme(Kind_TimeIntScheme_TNE2);
      }
      if (val_system == RUNTIME_ADJTNE2_SYS) {
        SetKind_ConvNumScheme(Kind_ConvNumScheme_AdjTNE2, Kind_Centered_AdjTNE2,
                              Kind_Upwind_AdjTNE2, Kind_SlopeLimit_AdjTNE2,
                              SpatialOrder_AdjTNE2);
        SetKind_TimeIntScheme(Kind_TimeIntScheme_AdjTNE2);
      }
      break;
    case ADJ_TNE2_NAVIER_STOKES:
      if (val_system == RUNTIME_TNE2_SYS) {
        SetKind_ConvNumScheme(Kind_ConvNumScheme_TNE2, Kind_Centered_TNE2,
                              Kind_Upwind_TNE2, Kind_SlopeLimit_TNE2,
                              SpatialOrder_TNE2);
        SetKind_TimeIntScheme(Kind_TimeIntScheme_TNE2);
      }
      if (val_system == RUNTIME_ADJTNE2_SYS) {
        SetKind_ConvNumScheme(Kind_ConvNumScheme_AdjTNE2, Kind_Centered_AdjTNE2,
                              Kind_Upwind_AdjTNE2, Kind_SlopeLimit_AdjTNE2,
                              SpatialOrder_AdjTNE2);
        SetKind_TimeIntScheme(Kind_TimeIntScheme_AdjTNE2);
      }
      break;
    case LIN_EULER:
      if (val_system == RUNTIME_FLOW_SYS) {
        SetKind_ConvNumScheme(Kind_ConvNumScheme_Flow, Kind_Centered_Flow,
                              Kind_Upwind_Flow, Kind_SlopeLimit_Flow,
                              SpatialOrder_Flow);
        SetKind_TimeIntScheme(Kind_TimeIntScheme_Flow);
      }
      if (val_system == RUNTIME_LINFLOW_SYS) {
        SetKind_ConvNumScheme(Kind_ConvNumScheme_LinFlow, Kind_Centered_LinFlow,
                              Kind_Upwind_LinFlow, NONE, NONE);
        SetKind_TimeIntScheme(Kind_TimeIntScheme_LinFlow);
      }
      break;
    case POISSON_EQUATION:
      if (val_system == RUNTIME_POISSON_SYS) {
        SetKind_ConvNumScheme(NONE, NONE, NONE, NONE, NONE);
        SetKind_TimeIntScheme(Kind_TimeIntScheme_Poisson);
      }
      break;
    case WAVE_EQUATION:
      if (val_system == RUNTIME_WAVE_SYS) {
        SetKind_ConvNumScheme(NONE, NONE, NONE, NONE, NONE);
        SetKind_TimeIntScheme(Kind_TimeIntScheme_Wave);
      }
      break;
    case HEAT_EQUATION:
      if (val_system == RUNTIME_HEAT_SYS) {
        SetKind_ConvNumScheme(NONE, NONE, NONE, NONE, NONE);
        SetKind_TimeIntScheme(Kind_TimeIntScheme_Heat);
      }
      break;
    case LINEAR_ELASTICITY:

      Current_DynTime = static_cast<double>(val_extiter)*Delta_DynTime;

      if (val_system == RUNTIME_FEA_SYS) {
        SetKind_ConvNumScheme(NONE, NONE, NONE, NONE, NONE);
        SetKind_TimeIntScheme(Kind_TimeIntScheme_FEA);
      }
      break;
  }
}

su2double* CConfig::GetPeriodicRotCenter(string val_marker) {
  unsigned short iMarker_PerBound;
  for (iMarker_PerBound = 0; iMarker_PerBound < nMarker_PerBound; iMarker_PerBound++)
    if (Marker_PerBound[iMarker_PerBound] == val_marker) break;
  return Periodic_RotCenter[iMarker_PerBound];
}

su2double* CConfig::GetPeriodicRotAngles(string val_marker) {
  unsigned short iMarker_PerBound;
  for (iMarker_PerBound = 0; iMarker_PerBound < nMarker_PerBound; iMarker_PerBound++)
    if (Marker_PerBound[iMarker_PerBound] == val_marker) break;
  return Periodic_RotAngles[iMarker_PerBound];
}

su2double* CConfig::GetPeriodicTranslation(string val_marker) {
  unsigned short iMarker_PerBound;
  for (iMarker_PerBound = 0; iMarker_PerBound < nMarker_PerBound; iMarker_PerBound++)
    if (Marker_PerBound[iMarker_PerBound] == val_marker) break;
  return Periodic_Translation[iMarker_PerBound];
}

unsigned short CConfig::GetMarker_Periodic_Donor(string val_marker) {
  unsigned short iMarker_PerBound, jMarker_PerBound, kMarker_All;

  /*--- Find the marker for this periodic boundary. ---*/
  for (iMarker_PerBound = 0; iMarker_PerBound < nMarker_PerBound; iMarker_PerBound++)
    if (Marker_PerBound[iMarker_PerBound] == val_marker) break;

  /*--- Find corresponding donor. ---*/
  for (jMarker_PerBound = 0; jMarker_PerBound < nMarker_PerBound; jMarker_PerBound++)
    if (Marker_PerBound[jMarker_PerBound] == Marker_PerDonor[iMarker_PerBound]) break;

  /*--- Find and return global marker index for donor boundary. ---*/
  for (kMarker_All = 0; kMarker_All < nMarker_Config; kMarker_All++)
    if (Marker_PerBound[jMarker_PerBound] == Marker_All_TagBound[kMarker_All]) break;

  return kMarker_All;
}

su2double* CConfig::GetActDisk_Origin(string val_marker) {
  unsigned short iMarker_ActDisk;
  for (iMarker_ActDisk = 0; iMarker_ActDisk < nMarker_ActDisk_Inlet; iMarker_ActDisk++)
    if ((Marker_ActDisk_Inlet[iMarker_ActDisk] == val_marker) ||
        (Marker_ActDisk_Outlet[iMarker_ActDisk] == val_marker)) break;
  return ActDisk_Origin[iMarker_ActDisk];
}

su2double CConfig::GetActDisk_RootRadius(string val_marker) {
  unsigned short iMarker_ActDisk;
  for (iMarker_ActDisk = 0; iMarker_ActDisk < nMarker_ActDisk_Inlet; iMarker_ActDisk++)
    if ((Marker_ActDisk_Inlet[iMarker_ActDisk] == val_marker) ||
        (Marker_ActDisk_Outlet[iMarker_ActDisk] == val_marker)) break;
  return ActDisk_RootRadius[iMarker_ActDisk];
}

su2double CConfig::GetActDisk_TipRadius(string val_marker) {
  unsigned short iMarker_ActDisk;
  for (iMarker_ActDisk = 0; iMarker_ActDisk < nMarker_ActDisk_Inlet; iMarker_ActDisk++)
    if ((Marker_ActDisk_Inlet[iMarker_ActDisk] == val_marker) ||
        (Marker_ActDisk_Outlet[iMarker_ActDisk] == val_marker)) break;
  return ActDisk_TipRadius[iMarker_ActDisk];
}

su2double CConfig::GetActDisk_PressJump(string val_marker) {
  unsigned short iMarker_ActDisk;
  for (iMarker_ActDisk = 0; iMarker_ActDisk < nMarker_ActDisk_Inlet; iMarker_ActDisk++)
    if ((Marker_ActDisk_Inlet[iMarker_ActDisk] == val_marker) ||
        (Marker_ActDisk_Outlet[iMarker_ActDisk] == val_marker)) break;
  return ActDisk_PressJump[iMarker_ActDisk];
}

su2double CConfig::GetActDisk_TempJump(string val_marker) {
  unsigned short iMarker_ActDisk;
  for (iMarker_ActDisk = 0; iMarker_ActDisk < nMarker_ActDisk_Inlet; iMarker_ActDisk++)
    if ((Marker_ActDisk_Inlet[iMarker_ActDisk] == val_marker) ||
        (Marker_ActDisk_Outlet[iMarker_ActDisk] == val_marker)) break;
  return ActDisk_TempJump[iMarker_ActDisk];
}

su2double CConfig::GetActDisk_Omega(string val_marker) {
  unsigned short iMarker_ActDisk;
  for (iMarker_ActDisk = 0; iMarker_ActDisk < nMarker_ActDisk_Inlet; iMarker_ActDisk++)
    if ((Marker_ActDisk_Inlet[iMarker_ActDisk] == val_marker) ||
        (Marker_ActDisk_Outlet[iMarker_ActDisk] == val_marker)) break;
  return ActDisk_Omega[iMarker_ActDisk];
}

unsigned short CConfig::GetActDisk_Distribution(string val_marker) {
  unsigned short iMarker_ActDisk;
  for (iMarker_ActDisk = 0; iMarker_ActDisk < nMarker_ActDisk_Inlet; iMarker_ActDisk++)
    if ((Marker_ActDisk_Inlet[iMarker_ActDisk] == val_marker) ||
        (Marker_ActDisk_Outlet[iMarker_ActDisk] == val_marker)) break;
  return ActDisk_Distribution[iMarker_ActDisk];
}

unsigned short CConfig::GetMarker_ActDisk_Outlet(string val_marker) {
  unsigned short iMarker_ActDisk, kMarker_All;

  /*--- Find the marker for this actuator disk inlet. ---*/

  for (iMarker_ActDisk = 0; iMarker_ActDisk < nMarker_ActDisk_Inlet; iMarker_ActDisk++)
    if (Marker_ActDisk_Inlet[iMarker_ActDisk] == val_marker) break;

  /*--- Find and return global marker index for the actuator disk outlet. ---*/

  for (kMarker_All = 0; kMarker_All < nMarker_Config; kMarker_All++)
    if (Marker_ActDisk_Outlet[iMarker_ActDisk] == Marker_All_TagBound[kMarker_All]) break;

  return kMarker_All;
}

void CConfig::SetnPeriodicIndex(unsigned short val_index) {

  /*--- Store total number of transformations. ---*/
  nPeriodic_Index = val_index;

  /*--- Allocate memory for centers, angles, translations. ---*/
  Periodic_Center    = new su2double*[nPeriodic_Index];
  Periodic_Rotation  = new su2double*[nPeriodic_Index];
  Periodic_Translate = new su2double*[nPeriodic_Index];

}

unsigned short CConfig::GetMarker_Moving(string val_marker) {
  unsigned short iMarker_Moving;

  /*--- Find the marker for this moving boundary. ---*/
  for (iMarker_Moving = 0; iMarker_Moving < nMarker_Moving; iMarker_Moving++)
    if (Marker_Moving[iMarker_Moving] == val_marker) break;

  return iMarker_Moving;
}

su2double CConfig::GetDirichlet_Value(string val_marker) {
  unsigned short iMarker_Dirichlet;
  for (iMarker_Dirichlet = 0; iMarker_Dirichlet < nMarker_Dirichlet_Elec; iMarker_Dirichlet++)
    if (Marker_Dirichlet_Elec[iMarker_Dirichlet] == val_marker) break;
  return Dirichlet_Value[iMarker_Dirichlet];
}

bool CConfig::GetDirichlet_Boundary(string val_marker) {
  unsigned short iMarker_Dirichlet;
  bool Dirichlet = false;
  for (iMarker_Dirichlet = 0; iMarker_Dirichlet < nMarker_Dirichlet_Elec; iMarker_Dirichlet++)
    if (Marker_Dirichlet_Elec[iMarker_Dirichlet] == val_marker) {
      Dirichlet = true;
      break;
    }
  return Dirichlet;
}

su2double CConfig::GetExhaust_Temperature_Target(string val_marker) {
  unsigned short iMarker_EngineExhaust;
  for (iMarker_EngineExhaust = 0; iMarker_EngineExhaust < nMarker_EngineExhaust; iMarker_EngineExhaust++)
    if (Marker_EngineExhaust[iMarker_EngineExhaust] == val_marker) break;
  return Exhaust_Temperature_Target[iMarker_EngineExhaust];
}

su2double CConfig::GetExhaust_Pressure_Target(string val_marker) {
  unsigned short iMarker_EngineExhaust;
  for (iMarker_EngineExhaust = 0; iMarker_EngineExhaust < nMarker_EngineExhaust; iMarker_EngineExhaust++)
    if (Marker_EngineExhaust[iMarker_EngineExhaust] == val_marker) break;
  return Exhaust_Pressure_Target[iMarker_EngineExhaust];
}

su2double CConfig::GetInlet_Ttotal(string val_marker) {
  unsigned short iMarker_Inlet;
  for (iMarker_Inlet = 0; iMarker_Inlet < nMarker_Inlet; iMarker_Inlet++)
    if (Marker_Inlet[iMarker_Inlet] == val_marker) break;
  return Inlet_Ttotal[iMarker_Inlet];
}

su2double CConfig::GetInlet_Ptotal(string val_marker) {
  unsigned short iMarker_Inlet;
  for (iMarker_Inlet = 0; iMarker_Inlet < nMarker_Inlet; iMarker_Inlet++)
    if (Marker_Inlet[iMarker_Inlet] == val_marker) break;
  return Inlet_Ptotal[iMarker_Inlet];
}

su2double* CConfig::GetInlet_FlowDir(string val_marker) {
  unsigned short iMarker_Inlet;
  for (iMarker_Inlet = 0; iMarker_Inlet < nMarker_Inlet; iMarker_Inlet++)
    if (Marker_Inlet[iMarker_Inlet] == val_marker) break;
  return Inlet_FlowDir[iMarker_Inlet];
}

su2double CConfig::GetInlet_Temperature(string val_marker) {
  unsigned short iMarker_Supersonic_Inlet;
  for (iMarker_Supersonic_Inlet = 0; iMarker_Supersonic_Inlet < nMarker_Supersonic_Inlet; iMarker_Supersonic_Inlet++)
    if (Marker_Supersonic_Inlet[iMarker_Supersonic_Inlet] == val_marker) break;
  return Inlet_Temperature[iMarker_Supersonic_Inlet];
}

su2double CConfig::GetInlet_Pressure(string val_marker) {
  unsigned short iMarker_Supersonic_Inlet;
  for (iMarker_Supersonic_Inlet = 0; iMarker_Supersonic_Inlet < nMarker_Supersonic_Inlet; iMarker_Supersonic_Inlet++)
    if (Marker_Supersonic_Inlet[iMarker_Supersonic_Inlet] == val_marker) break;
  return Inlet_Pressure[iMarker_Supersonic_Inlet];
}

su2double* CConfig::GetInlet_Velocity(string val_marker) {
  unsigned short iMarker_Supersonic_Inlet;
  for (iMarker_Supersonic_Inlet = 0; iMarker_Supersonic_Inlet < nMarker_Supersonic_Inlet; iMarker_Supersonic_Inlet++)
    if (Marker_Supersonic_Inlet[iMarker_Supersonic_Inlet] == val_marker) break;
  return Inlet_Velocity[iMarker_Supersonic_Inlet];
}

su2double CConfig::GetOutlet_Pressure(string val_marker) {
  unsigned short iMarker_Outlet;
  for (iMarker_Outlet = 0; iMarker_Outlet < nMarker_Outlet; iMarker_Outlet++)
    if (Marker_Outlet[iMarker_Outlet] == val_marker) break;
  return Outlet_Pressure[iMarker_Outlet];
}

su2double CConfig::GetRiemann_Var1(string val_marker) {
  unsigned short iMarker_Riemann;
  for (iMarker_Riemann = 0; iMarker_Riemann < nMarker_Riemann; iMarker_Riemann++)
    if (Marker_Riemann[iMarker_Riemann] == val_marker) break;
  return Riemann_Var1[iMarker_Riemann];
}

su2double CConfig::GetRiemann_Var2(string val_marker) {
  unsigned short iMarker_Riemann;
  for (iMarker_Riemann = 0; iMarker_Riemann < nMarker_Riemann; iMarker_Riemann++)
    if (Marker_Riemann[iMarker_Riemann] == val_marker) break;
  return Riemann_Var2[iMarker_Riemann];
}

su2double* CConfig::GetRiemann_FlowDir(string val_marker) {
  unsigned short iMarker_Riemann;
  for (iMarker_Riemann = 0; iMarker_Riemann < nMarker_Riemann; iMarker_Riemann++)
    if (Marker_Riemann[iMarker_Riemann] == val_marker) break;
  return Riemann_FlowDir[iMarker_Riemann];
}

unsigned short CConfig::GetKind_Data_Riemann(string val_marker) {
  unsigned short iMarker_Riemann;
  for (iMarker_Riemann = 0; iMarker_Riemann < nMarker_Riemann; iMarker_Riemann++)
    if (Marker_Riemann[iMarker_Riemann] == val_marker) break;
  return Kind_Data_Riemann[iMarker_Riemann];
}

su2double CConfig::GetIsothermal_Temperature(string val_marker) {
  unsigned short iMarker_Isothermal = 0;

  if ((nMarker_Isothermal*nMarker_IsothermalCatalytic             != 0) ||
      (nMarker_Isothermal*nMarker_IsothermalNonCatalytic          != 0) ||
      (nMarker_IsothermalCatalytic*nMarker_IsothermalNonCatalytic != 0)   ) {
    cout << "Mixed catalytic boundaries not supported!!" << endl;
    exit(EXIT_FAILURE);
  }

  if (nMarker_Isothermal > 0) {
    for (iMarker_Isothermal = 0; iMarker_Isothermal < nMarker_Isothermal; iMarker_Isothermal++)
      if (Marker_Isothermal[iMarker_Isothermal] == val_marker) break;
  }

  if (nMarker_IsothermalCatalytic > 0) {
    for (iMarker_Isothermal = 0; iMarker_Isothermal < nMarker_IsothermalCatalytic; iMarker_Isothermal++)
      if (Marker_IsothermalCatalytic[iMarker_Isothermal] == val_marker) break;
  }

  if (nMarker_IsothermalNonCatalytic > 0) {
    for (iMarker_Isothermal = 0; iMarker_Isothermal < nMarker_IsothermalNonCatalytic; iMarker_Isothermal++)
      if (Marker_IsothermalNonCatalytic[iMarker_Isothermal] == val_marker) break;
  }

  return Isothermal_Temperature[iMarker_Isothermal];
}

su2double CConfig::GetWall_HeatFlux(string val_marker) {
  unsigned short iMarker_HeatFlux = 0;

  if ((nMarker_HeatFlux*nMarker_HeatFluxCatalytic             != 0) ||
      (nMarker_HeatFlux*nMarker_HeatFluxNonCatalytic          != 0) ||
      (nMarker_HeatFluxCatalytic*nMarker_HeatFluxNonCatalytic != 0)) {
    cout << "Mixed catalytic boundaries not supported!!" << endl;
    exit(EXIT_FAILURE);
  }

  if (nMarker_HeatFlux > 0) {
  for (iMarker_HeatFlux = 0; iMarker_HeatFlux < nMarker_HeatFlux; iMarker_HeatFlux++)
    if (Marker_HeatFlux[iMarker_HeatFlux] == val_marker) break;
  }

  if (nMarker_HeatFluxCatalytic > 0) {
    for (iMarker_HeatFlux = 0; iMarker_HeatFlux < nMarker_HeatFluxCatalytic; iMarker_HeatFlux++)
      if (Marker_HeatFluxCatalytic[iMarker_HeatFlux] == val_marker) break;
  }

  if (nMarker_HeatFluxNonCatalytic > 0) {
    for (iMarker_HeatFlux = 0; iMarker_HeatFlux < nMarker_HeatFluxNonCatalytic; iMarker_HeatFlux++)
      if (Marker_HeatFluxNonCatalytic[iMarker_HeatFlux] == val_marker) break;
  }

  return Heat_Flux[iMarker_HeatFlux];
}

su2double CConfig::GetInflow_Mach_Target(string val_marker) {
  unsigned short iMarker_EngineInflow;
  for (iMarker_EngineInflow = 0; iMarker_EngineInflow < nMarker_EngineInflow; iMarker_EngineInflow++)
    if (Marker_EngineInflow[iMarker_EngineInflow] == val_marker) break;
  return Inflow_Mach_Target[iMarker_EngineInflow];
}

su2double CConfig::GetBleed_MassFlow_Target(string val_marker) {
  unsigned short iMarker_EngineBleed;
  for (iMarker_EngineBleed = 0; iMarker_EngineBleed < nMarker_EngineBleed; iMarker_EngineBleed++)
    if (Marker_EngineBleed[iMarker_EngineBleed] == val_marker) break;
  return Bleed_MassFlow_Target[iMarker_EngineBleed];
}

su2double CConfig::GetBleed_Temperature_Target(string val_marker) {
  unsigned short iMarker_EngineBleed;
  for (iMarker_EngineBleed = 0; iMarker_EngineBleed < nMarker_EngineBleed; iMarker_EngineBleed++)
    if (Marker_EngineBleed[iMarker_EngineBleed] == val_marker) break;
  return Bleed_Temperature_Target[iMarker_EngineBleed];
}

su2double CConfig::GetInflow_Pressure(string val_marker) {
  unsigned short iMarker_EngineInflow;
  for (iMarker_EngineInflow = 0; iMarker_EngineInflow < nMarker_EngineInflow; iMarker_EngineInflow++)
    if (Marker_EngineInflow[iMarker_EngineInflow] == val_marker) break;
  return Inflow_Pressure[iMarker_EngineInflow];
}

su2double CConfig::GetBleed_Pressure(string val_marker) {
  unsigned short iMarker_EngineBleed;
  for (iMarker_EngineBleed = 0; iMarker_EngineBleed < nMarker_EngineBleed; iMarker_EngineBleed++)
    if (Marker_EngineBleed[iMarker_EngineBleed] == val_marker) break;
  return Bleed_Pressure[iMarker_EngineBleed];
}

su2double CConfig::GetExhaust_Pressure(string val_marker) {
  unsigned short iMarker_EngineExhaust;
  for (iMarker_EngineExhaust = 0; iMarker_EngineExhaust < nMarker_EngineExhaust; iMarker_EngineExhaust++)
  if (Marker_EngineExhaust[iMarker_EngineExhaust] == val_marker) break;
  return Exhaust_Pressure[iMarker_EngineExhaust];
}

su2double CConfig::GetExhaust_Temperature(string val_marker) {
  unsigned short iMarker_EngineExhaust;
  for (iMarker_EngineExhaust = 0; iMarker_EngineExhaust < nMarker_EngineExhaust; iMarker_EngineExhaust++)
  if (Marker_EngineExhaust[iMarker_EngineExhaust] == val_marker) break;
  return Exhaust_Temperature[iMarker_EngineExhaust];
}

su2double CConfig::GetInflow_Mach(string val_marker) {
  unsigned short iMarker_EngineInflow;
  for (iMarker_EngineInflow = 0; iMarker_EngineInflow < nMarker_EngineInflow; iMarker_EngineInflow++)
    if (Marker_EngineInflow[iMarker_EngineInflow] == val_marker) break;
  return Inflow_Mach[iMarker_EngineInflow];
}

su2double CConfig::GetBleed_MassFlow(string val_marker) {
  unsigned short iMarker_EngineBleed;
  for (iMarker_EngineBleed = 0; iMarker_EngineBleed < nMarker_EngineBleed; iMarker_EngineBleed++)
    if (Marker_EngineBleed[iMarker_EngineBleed] == val_marker) break;
  return Bleed_MassFlow[iMarker_EngineBleed];
}

su2double CConfig::GetBleed_Temperature(string val_marker) {
  unsigned short iMarker_EngineBleed;
  for (iMarker_EngineBleed = 0; iMarker_EngineBleed < nMarker_EngineBleed; iMarker_EngineBleed++)
    if (Marker_EngineBleed[iMarker_EngineBleed] == val_marker) break;
  return Bleed_Temperature[iMarker_EngineBleed];
}

su2double CConfig::GetDispl_Value(string val_marker) {
  unsigned short iMarker_Displacement;
  for (iMarker_Displacement = 0; iMarker_Displacement < nMarker_Displacement; iMarker_Displacement++)
    if (Marker_Displacement[iMarker_Displacement] == val_marker) break;
  return Displ_Value[iMarker_Displacement];
}

su2double CConfig::GetLoad_Value(string val_marker) {
  unsigned short iMarker_Load;
  for (iMarker_Load = 0; iMarker_Load < nMarker_Load; iMarker_Load++)
    if (Marker_Load[iMarker_Load] == val_marker) break;
  return Load_Value[iMarker_Load];
}

<<<<<<< HEAD
su2double CConfig::GetFlowLoad_Value(string val_marker) {
=======
double CConfig::GetLoad_Dir_Value(string val_marker) {
  unsigned short iMarker_Load_Dir;
  for (iMarker_Load_Dir = 0; iMarker_Load_Dir < nMarker_Load_Dir; iMarker_Load_Dir++)
    if (Marker_Load_Dir[iMarker_Load_Dir] == val_marker) break;
  return Load_Dir_Value[iMarker_Load_Dir];
}

double CConfig::GetLoad_Dir_Multiplier(string val_marker) {
  unsigned short iMarker_Load_Dir;
  for (iMarker_Load_Dir = 0; iMarker_Load_Dir < nMarker_Load_Dir; iMarker_Load_Dir++)
    if (Marker_Load_Dir[iMarker_Load_Dir] == val_marker) break;
  return Load_Dir_Multiplier[iMarker_Load_Dir];
}

double* CConfig::GetLoad_Dir(string val_marker) {
  unsigned short iMarker_Load_Dir;
  for (iMarker_Load_Dir = 0; iMarker_Load_Dir < nMarker_Load_Dir; iMarker_Load_Dir++)
    if (Marker_Load_Dir[iMarker_Load_Dir] == val_marker) break;
  return Load_Dir[iMarker_Load_Dir];
}


double CConfig::GetLoad_Sine_Amplitude(string val_marker) {
  unsigned short iMarker_Load_Sine;
  for (iMarker_Load_Sine = 0; iMarker_Load_Sine < nMarker_Load_Sine; iMarker_Load_Sine++)
    if (Marker_Load_Sine[iMarker_Load_Sine] == val_marker) break;
  return Load_Sine_Amplitude[iMarker_Load_Sine];
}

double CConfig::GetLoad_Sine_Frequency(string val_marker) {
  unsigned short iMarker_Load_Sine;
  for (iMarker_Load_Sine = 0; iMarker_Load_Sine < nMarker_Load_Sine; iMarker_Load_Sine++)
    if (Marker_Load_Sine[iMarker_Load_Sine] == val_marker) break;
  return Load_Sine_Frequency[iMarker_Load_Sine];
}

double* CConfig::GetLoad_Sine_Dir(string val_marker) {
  unsigned short iMarker_Load_Sine;
  for (iMarker_Load_Sine = 0; iMarker_Load_Sine < nMarker_Load_Sine; iMarker_Load_Sine++)
    if (Marker_Load_Sine[iMarker_Load_Sine] == val_marker) break;
  return Load_Sine_Dir[iMarker_Load_Sine];
}

double CConfig::GetFlowLoad_Value(string val_marker) {
>>>>>>> cca5334c
  unsigned short iMarker_FlowLoad;
  for (iMarker_FlowLoad = 0; iMarker_FlowLoad < nMarker_FlowLoad; iMarker_FlowLoad++)
    if (Marker_FlowLoad[iMarker_FlowLoad] == val_marker) break;
  return FlowLoad_Value[iMarker_FlowLoad];
}

void CConfig::SetSpline(vector<su2double> &x, vector<su2double> &y, unsigned long n, su2double yp1, su2double ypn, vector<su2double> &y2) {
  unsigned long i, k;
  su2double p, qn, sig, un, *u;

  u = new su2double [n];

  if (yp1 > 0.99e30)			// The lower boundary condition is set either to be "nat
    y2[0]=u[0]=0.0;			  // -ural"
  else {									// or else to have a specified first derivative.
    y2[0] = -0.5;
    u[0]=(3.0/(x[1]-x[0]))*((y[1]-y[0])/(x[1]-x[0])-yp1);
  }

  for (i=2; i<=n-1; i++) {									//  This is the decomposition loop of the tridiagonal al-
    sig=(x[i-1]-x[i-2])/(x[i]-x[i-2]);		//	gorithm. y2 and u are used for tem-
    p=sig*y2[i-2]+2.0;										//	porary storage of the decomposed
    y2[i-1]=(sig-1.0)/p;										//	factors.
    u[i-1]=(y[i]-y[i-1])/(x[i]-x[i-1]) - (y[i-1]-y[i-2])/(x[i-1]-x[i-2]);
    u[i-1]=(6.0*u[i-1]/(x[i]-x[i-2])-sig*u[i-2])/p;
  }

  if (ypn > 0.99e30)						// The upper boundary condition is set either to be
    qn=un=0.0;									// "natural"
  else {												// or else to have a specified first derivative.
    qn=0.5;
    un=(3.0/(x[n-1]-x[n-2]))*(ypn-(y[n-1]-y[n-2])/(x[n-1]-x[n-2]));
  }
  y2[n-1]=(un-qn*u[n-2])/(qn*y2[n-2]+1.0);
  for (k=n-1; k>=1; k--)					// This is the backsubstitution loop of the tridiagonal
    y2[k-1]=y2[k-1]*y2[k]+u[k-1];	  // algorithm.

  delete[] u;

}

su2double CConfig::GetSpline(vector<su2double>&xa, vector<su2double>&ya, vector<su2double>&y2a, unsigned long n, su2double x) {
  unsigned long klo, khi, k;
  su2double h, b, a, y;

  klo=1;										// We will find the right place in the table by means of
  khi=n;										// bisection. This is optimal if sequential calls to this
  while (khi-klo > 1) {			// routine are at random values of x. If sequential calls
    k=(khi+klo) >> 1;				// are in order, and closely spaced, one would do better
    if (xa[k-1] > x) khi=k;		// to store previous values of klo and khi and test if
    else klo=k;							// they remain appropriate on the next call.
  }								// klo and khi now bracket the input value of x
  h=xa[khi-1]-xa[klo-1];
  if (h == 0.0) cout << "Bad xa input to routine splint" << endl;	// The xa’s must be dis-
  a=(xa[khi-1]-x)/h;																					      // tinct.
  b=(x-xa[klo-1])/h;				// Cubic spline polynomial is now evaluated.
  y=a*ya[klo-1]+b*ya[khi-1]+((a*a*a-a)*y2a[klo-1]+(b*b*b-b)*y2a[khi-1])*(h*h)/6.0;

  return y;
}<|MERGE_RESOLUTION|>--- conflicted
+++ resolved
@@ -5908,7 +5908,7 @@
       break;
     case LINEAR_ELASTICITY:
 
-      Current_DynTime = static_cast<double>(val_extiter)*Delta_DynTime;
+      Current_DynTime = static_cast<su2double>(val_extiter)*Delta_DynTime;
 
       if (val_system == RUNTIME_FEA_SYS) {
         SetKind_ConvNumScheme(NONE, NONE, NONE, NONE, NONE);
@@ -6300,24 +6300,21 @@
   return Load_Value[iMarker_Load];
 }
 
-<<<<<<< HEAD
-su2double CConfig::GetFlowLoad_Value(string val_marker) {
-=======
-double CConfig::GetLoad_Dir_Value(string val_marker) {
+su2double CConfig::GetLoad_Dir_Value(string val_marker) {
   unsigned short iMarker_Load_Dir;
   for (iMarker_Load_Dir = 0; iMarker_Load_Dir < nMarker_Load_Dir; iMarker_Load_Dir++)
     if (Marker_Load_Dir[iMarker_Load_Dir] == val_marker) break;
   return Load_Dir_Value[iMarker_Load_Dir];
 }
 
-double CConfig::GetLoad_Dir_Multiplier(string val_marker) {
+su2double CConfig::GetLoad_Dir_Multiplier(string val_marker) {
   unsigned short iMarker_Load_Dir;
   for (iMarker_Load_Dir = 0; iMarker_Load_Dir < nMarker_Load_Dir; iMarker_Load_Dir++)
     if (Marker_Load_Dir[iMarker_Load_Dir] == val_marker) break;
   return Load_Dir_Multiplier[iMarker_Load_Dir];
 }
 
-double* CConfig::GetLoad_Dir(string val_marker) {
+su2double* CConfig::GetLoad_Dir(string val_marker) {
   unsigned short iMarker_Load_Dir;
   for (iMarker_Load_Dir = 0; iMarker_Load_Dir < nMarker_Load_Dir; iMarker_Load_Dir++)
     if (Marker_Load_Dir[iMarker_Load_Dir] == val_marker) break;
@@ -6325,29 +6322,28 @@
 }
 
 
-double CConfig::GetLoad_Sine_Amplitude(string val_marker) {
+su2double CConfig::GetLoad_Sine_Amplitude(string val_marker) {
   unsigned short iMarker_Load_Sine;
   for (iMarker_Load_Sine = 0; iMarker_Load_Sine < nMarker_Load_Sine; iMarker_Load_Sine++)
     if (Marker_Load_Sine[iMarker_Load_Sine] == val_marker) break;
   return Load_Sine_Amplitude[iMarker_Load_Sine];
 }
 
-double CConfig::GetLoad_Sine_Frequency(string val_marker) {
+su2double CConfig::GetLoad_Sine_Frequency(string val_marker) {
   unsigned short iMarker_Load_Sine;
   for (iMarker_Load_Sine = 0; iMarker_Load_Sine < nMarker_Load_Sine; iMarker_Load_Sine++)
     if (Marker_Load_Sine[iMarker_Load_Sine] == val_marker) break;
   return Load_Sine_Frequency[iMarker_Load_Sine];
 }
 
-double* CConfig::GetLoad_Sine_Dir(string val_marker) {
+su2double* CConfig::GetLoad_Sine_Dir(string val_marker) {
   unsigned short iMarker_Load_Sine;
   for (iMarker_Load_Sine = 0; iMarker_Load_Sine < nMarker_Load_Sine; iMarker_Load_Sine++)
     if (Marker_Load_Sine[iMarker_Load_Sine] == val_marker) break;
   return Load_Sine_Dir[iMarker_Load_Sine];
 }
 
-double CConfig::GetFlowLoad_Value(string val_marker) {
->>>>>>> cca5334c
+su2double CConfig::GetFlowLoad_Value(string val_marker) {
   unsigned short iMarker_FlowLoad;
   for (iMarker_FlowLoad = 0; iMarker_FlowLoad < nMarker_FlowLoad; iMarker_FlowLoad++)
     if (Marker_FlowLoad[iMarker_FlowLoad] == val_marker) break;
