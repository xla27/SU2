/*!
 * \file config_structure.cpp
 * \brief Main file for managing the config file
 * \author F. Palacios, T. Economon, B. Tracey, H. Kline
 * \version 6.2.0 "Falcon"
 *
 * The current SU2 release has been coordinated by the
 * SU2 International Developers Society <www.su2devsociety.org>
 * with selected contributions from the open-source community.
 *
 * The main research teams contributing to the current release are:
 *  - Prof. Juan J. Alonso's group at Stanford University.
 *  - Prof. Piero Colonna's group at Delft University of Technology.
 *  - Prof. Nicolas R. Gauger's group at Kaiserslautern University of Technology.
 *  - Prof. Alberto Guardone's group at Polytechnic University of Milan.
 *  - Prof. Rafael Palacios' group at Imperial College London.
 *  - Prof. Vincent Terrapon's group at the University of Liege.
 *  - Prof. Edwin van der Weide's group at the University of Twente.
 *  - Lab. of New Concepts in Aeronautics at Tech. Institute of Aeronautics.
 *
 * Copyright 2012-2019, Francisco D. Palacios, Thomas D. Economon,
 *                      Tim Albring, and the SU2 contributors.
 *
 * SU2 is free software; you can redistribute it and/or
 * modify it under the terms of the GNU Lesser General Public
 * License as published by the Free Software Foundation; either
 * version 2.1 of the License, or (at your option) any later version.
 *
 * SU2 is distributed in the hope that it will be useful,
 * but WITHOUT ANY WARRANTY; without even the implied warranty of
 * MERCHANTABILITY or FITNESS FOR A PARTICULAR PURPOSE. See the GNU
 * Lesser General Public License for more details.
 *
 * You should have received a copy of the GNU Lesser General Public
 * License along with SU2. If not, see <http://www.gnu.org/licenses/>.
 */

#include "../include/config_structure.hpp"
#include "../include/fem_gauss_jacobi_quadrature.hpp"
#include "../include/fem_geometry_structure.hpp"

#ifdef PROFILE
#ifdef HAVE_MKL
#include "mkl.h"
#endif
#endif

vector<string> Profile_Function_tp;       /*!< \brief Vector of string names for profiled functions. */
vector<double> Profile_Time_tp;           /*!< \brief Vector of elapsed time for profiled functions. */
vector<double> Profile_ID_tp;             /*!< \brief Vector of group ID number for profiled functions. */
map<string, vector<int> > Profile_Map_tp; /*!< \brief Map containing the final results for profiled functions. */

map<CLong3T, int> GEMM_Profile_MNK;       /*!< \brief Map, which maps the GEMM size to the index where
                                                      the data for this GEMM is stored in several vectors. */
vector<long>   GEMM_Profile_NCalls;       /*!< \brief Vector, which stores the number of calls to this
                                                      GEMM size. */
vector<double> GEMM_Profile_TotTime;      /*!< \brief Total time spent for this GEMM size. */
vector<double> GEMM_Profile_MinTime;      /*!< \brief Minimum time spent for this GEMM size. */
vector<double> GEMM_Profile_MaxTime;      /*!< \brief Maximum time spent for this GEMM size. */

//#pragma omp threadprivate(Profile_Function_tp, Profile_Time_tp, Profile_ID_tp, Profile_Map_tp)

#include "../include/ad_structure.hpp"
#include "../include/toolboxes/printing_toolbox.hpp"

CConfig::CConfig(char case_filename[MAX_STRING_SIZE], unsigned short val_software, unsigned short val_nZone, bool verb_high) {
  
  base_config = true;
  
  /*--- Store MPI rank and size ---*/ 
  
  rank = SU2_MPI::GetRank();
  size = SU2_MPI::GetSize();
  
  iZone = val_nZone;
  nZone = val_nZone;

  /*--- Initialize pointers to Null---*/

  SetPointersNull();

  /*--- Reading config options  ---*/

  SetConfig_Options();

  /*--- Parsing the config file  ---*/

  SetConfig_Parsing(case_filename);
  
  /*--- Set the default values for all of the options that weren't set ---*/
      
  SetDefault();

  /*--- Configuration file postprocessing ---*/

  SetPostprocessing(val_software, iZone, 0);

  /*--- Configuration file boundaries/markers setting ---*/

  SetMarkers(val_software);

  /*--- Configuration file output ---*/

  if ((rank == MASTER_NODE) && verb_high)
    SetOutput(val_software, iZone);

}

CConfig::CConfig(CConfig* config, char case_filename[MAX_STRING_SIZE], unsigned short val_software, unsigned short val_iZone, unsigned short val_nZone, bool verb_high) {
  
  unsigned short val_nDim;
  
  base_config = false;
  
  /*--- Store MPI rank and size ---*/ 
  
  rank = SU2_MPI::GetRank();
  size = SU2_MPI::GetSize();

  iZone = val_iZone;
  nZone = val_nZone;
  
  /*--- Initialize pointers to Null---*/

  SetPointersNull();

  /*--- Reading config options  ---*/

  SetConfig_Options();

  /*--- Parsing the config file  ---*/

  SetConfig_Parsing(case_filename);
  
  /*--- Set default options from base config ---*/
  
  SetDefaultFromConfig(config);
  
  /*--- Set the default values for all of the options that weren't set ---*/
      
  SetDefault();
  
  /*--- Get the dimension --- */
  
  val_nDim = GetnDim(Mesh_FileName, Mesh_FileFormat);

  /*--- Configuration file postprocessing ---*/

  SetPostprocessing(val_software, val_iZone, val_nDim);

  /*--- Configuration file boundaries/markers setting ---*/

  SetMarkers(val_software);

  /*--- Configuration file output ---*/

  if ((rank == MASTER_NODE) && verb_high)
    SetOutput(val_software, val_iZone);

}

CConfig::CConfig(char case_filename[MAX_STRING_SIZE], unsigned short val_software) {

  base_config = true;
  
  nZone = 1;
  iZone = 0;

  /*--- Store MPI rank and size ---*/ 

  rank = SU2_MPI::GetRank();
  size = SU2_MPI::GetSize();
  
  /*--- Initialize pointers to Null---*/

  SetPointersNull();

  /*--- Reading config options  ---*/

  SetConfig_Options();

  /*--- Parsing the config file  ---*/

  SetConfig_Parsing(case_filename);
  
  /*--- Set the default values for all of the options that weren't set ---*/
      
  SetDefault();
  
  /*--- Set number of zones --- */
  
  SetnZone();

  /*--- Configuration file postprocessing ---*/

  SetPostprocessing(val_software, 0, 1);

  /*--- Configuration file boundaries/markers setting ---*/

  SetMarkers(val_software);

  /*--- Print the header --- */
  
  SetHeader(val_software);

}

CConfig::CConfig(char case_filename[MAX_STRING_SIZE], CConfig *config) {

  base_config = true;
  
  /*--- Store MPI rank and size ---*/ 
  
  rank = SU2_MPI::GetRank();
  size = SU2_MPI::GetSize();
  
  bool runtime_file = false;

  /*--- Initialize pointers to Null---*/

  SetPointersNull();

  /*--- Reading config options  ---*/

  SetRunTime_Options();

  /*--- Parsing the config file  ---*/

  runtime_file = SetRunTime_Parsing(case_filename);
  
  /*--- Set the default values for all of the options that weren't set ---*/
      
  SetDefault();

  /*--- Update original config file ---*/

  if (runtime_file) {
    if (all_options.find("TIME_ITER") == all_options.end())
      config->SetnTime_Iter(nTimeIter);
    if (all_options.find("CFL_NUMBER") == all_options.end())
      config->SetCFL(MESH_0, CFLFineGrid);
  }
}

SU2_MPI::Comm CConfig::GetMPICommunicator() {

  return SU2_Communicator;

}

void CConfig::SetMPICommunicator(SU2_MPI::Comm Communicator) {

  SU2_Communicator = Communicator;

}

unsigned short CConfig::GetnZone(string val_mesh_filename, unsigned short val_format) {

  int nZone = 1; /* Default value if nothing is specified. */

  switch (val_format) {
    case SU2: {

      /*--- Local variables for reading the SU2 file. ---*/
      string text_line;
      ifstream mesh_file;

      /*--- Check if the mesh file can be opened for reading. ---*/
      mesh_file.open(val_mesh_filename.c_str(), ios::in);
      if (mesh_file.fail())
        SU2_MPI::Error(string("There is no geometry file called ") + val_mesh_filename,
                              CURRENT_FUNCTION);

      /*--- Read the SU2 mesh file until the zone data is reached or
            when it can be decided that it is not present. ---*/
      while( getline (mesh_file, text_line) ) {

        /*--- Search for the "NZONE" keyword to see if there are multiple Zones ---*/
        if(text_line.find ("NZONE=",0) != string::npos) {
          text_line.erase (0,6); nZone = atoi(text_line.c_str());
          break;
        }

        /*--- If one of the keywords IZONE, NELEM or NPOIN, NMARK is encountered,
              it can be assumed that the NZONE keyword is not present and the loop
              can be terminated. ---*/
        if(text_line.find ("IZONE=",0) != string::npos) break;
        if(text_line.find ("NELEM=",0) != string::npos) break;
        if(text_line.find ("NPOIN=",0) != string::npos) break;
        if(text_line.find ("NMARK=",0) != string::npos) break;
      }

      mesh_file.close();
      break;
      
    }
      
    case CGNS: {
      
#ifdef HAVE_CGNS
      
      /*--- Local variables which are needed when calling the CGNS mid-level API. ---*/
      
      int fn, nbases = 0, nzones = 0, file_type;
      int cell_dim = 0, phys_dim = 0;
      char basename[CGNS_STRING_SIZE];
      
      /*--- Check whether the supplied file is truly a CGNS file. ---*/
      
      if ( cg_is_cgns(val_mesh_filename.c_str(), &file_type) != CG_OK ) {
        SU2_MPI::Error(val_mesh_filename +
                       string(" was not found or is not a properly formatted CGNS file.\n") +
                       string("Note that SU2 expects unstructured CGNS files in ADF data format."),
                       CURRENT_FUNCTION);
      }
      
      /*--- Open the CGNS file for reading. The value of fn returned
       is the specific index number for this file and will be
       repeatedly used in the function calls. ---*/
      
      if (cg_open(val_mesh_filename.c_str(), CG_MODE_READ, &fn)) cg_error_exit();
      
      /*--- Get the number of databases. This is the highest node
       in the CGNS heirarchy. ---*/
      
      if (cg_nbases(fn, &nbases)) cg_error_exit();
      
      /*--- Check if there is more than one database. Throw an
       error if there is because this reader can currently
       only handle one database. ---*/
      
      if ( nbases > 1 ) {
        SU2_MPI::Error("CGNS reader currently incapable of handling more than 1 database." ,
                       CURRENT_FUNCTION);
      }
      
      /*--- Read the databases. Note that the indexing starts at 1. ---*/
      
      for ( int i = 1; i <= nbases; i++ ) {
        
        if (cg_base_read(fn, i, basename, &cell_dim, &phys_dim)) cg_error_exit();
        
        /*--- Get the number of zones for this base. ---*/
        
        if (cg_nzones(fn, i, &nzones)) cg_error_exit();
        
      }

      /*--- Close the CGNS file. ---*/

      if ( cg_close(fn) ) cg_error_exit();
      
      /*--- Set the number of zones as read from the CGNS file ---*/
      
      nZone = nzones;
      
#else
      SU2_MPI::Error(string(" SU2 built without CGNS support. \n") +
                     string(" To use CGNS, build SU2 accordingly."),
                     CURRENT_FUNCTION);
#endif
      
      break;
    }
    case RECTANGLE: {
      nZone = 1;
      break;
    }
    case BOX: {
      nZone = 1;
      break;
    }
  }

  return (unsigned short) nZone;
  
}

unsigned short CConfig::GetnDim(string val_mesh_filename, unsigned short val_format) {

  short nDim = -1;

  switch (val_format) {
    case SU2: {

      /*--- Local variables for reading the SU2 file. ---*/
      string text_line;
      ifstream mesh_file;

      /*--- Open grid file ---*/
      mesh_file.open(val_mesh_filename.c_str(), ios::in);
      if (mesh_file.fail()) {
        SU2_MPI::Error(string("The SU2 mesh file named ") + val_mesh_filename + string(" was not found."), CURRENT_FUNCTION);
      }

      /*--- Read the SU2 mesh file until the dimension data is reached
            or when it can be decided that it is not present. ---*/
      while( getline (mesh_file, text_line) ) {

        /*--- Search for the "NDIME" keyword to determine the number
              of dimensions.  ---*/
        if(text_line.find ("NDIME=",0) != string::npos) {
          text_line.erase (0,6); nDim = atoi(text_line.c_str());
          break;
        }

        /*--- If one of the keywords NELEM or NPOIN, NMARK is encountered,
              it can be assumed that the NZONE keyword is not present and
              the loop can be terminated. ---*/
        if(text_line.find ("NELEM=",0) != string::npos) break;
        if(text_line.find ("NPOIN=",0) != string::npos) break;
        if(text_line.find ("NMARK=",0) != string::npos) break;
      }

      mesh_file.close();

      /*--- Throw an error if the dimension was not found. ---*/
      if (nDim == -1) {
        SU2_MPI::Error(val_mesh_filename + string(" is not an SU2 mesh file or has the wrong format \n ('NDIME=' not found). Please check."),
                       CURRENT_FUNCTION);
      }

      break;
    }

    case CGNS: {

#ifdef HAVE_CGNS

      /*--- Local variables which are needed when calling the CGNS mid-level API. ---*/
      int fn, nbases, file_type;
      int cell_dim, phys_dim;
      char basename[CGNS_STRING_SIZE];

      /*--- Check whether the supplied file is truly a CGNS file. ---*/
      if ( cg_is_cgns(val_mesh_filename.c_str(), &file_type) != CG_OK ) {
        SU2_MPI::Error(val_mesh_filename +
                       string(" was not found or is not a properly formatted CGNS file.\n") +
                       string("Note that SU2 expects unstructured CGNS files in ADF data format."),
                       CURRENT_FUNCTION);
      }

      /*--- Open the CGNS file for reading. The value of fn returned
            is the specific index number for this file and will be
            repeatedly used in the function calls. ---*/
      if (cg_open(val_mesh_filename.c_str(), CG_MODE_READ, &fn) != CG_OK) cg_error_exit();

      /*--- Get the number of databases. This is the highest node
            in the CGNS heirarchy. ---*/
      if (cg_nbases(fn, &nbases) != CG_OK) cg_error_exit();

      /*--- Check if there is more than one database. Throw an
            error if there is because this reader can currently
            only handle one database. ---*/
      if ( nbases > 1 )
        SU2_MPI::Error("CGNS reader currently incapable of handling more than 1 database." ,
                       CURRENT_FUNCTION);

      /*--- Read the database. Note that the indexing starts at 1.
            Afterwards close the file again. ---*/
      if (cg_base_read(fn, 1, basename, &cell_dim, &phys_dim) != CG_OK) cg_error_exit();
      if (cg_close(fn) != CG_OK) cg_error_exit();

      /*--- Set the problem dimension as read from the CGNS file ---*/
      nDim = cell_dim;
      
#else
      SU2_MPI::Error(string(" SU2 built without CGNS support. \n") +
                     string(" To use CGNS, build SU2 accordingly."),
                     CURRENT_FUNCTION);
#endif
      
      break;
    }
    case RECTANGLE: {
      nDim = 2;
      break;
    }
    case BOX: {
      nDim = 3;
      break;
    }
  }

  /*--- After reading the mesh, assert that the dimension is equal to 2 or 3. ---*/
  assert((nDim == 2) || (nDim == 3));

  return (unsigned short) nDim;
}

void CConfig::SetPointersNull(void) {
  
  Marker_CfgFile_GeoEval      = NULL;   Marker_All_GeoEval       = NULL;
  Marker_CfgFile_Monitoring   = NULL;   Marker_All_Monitoring    = NULL;
  Marker_CfgFile_Designing    = NULL;   Marker_All_Designing     = NULL;
  Marker_CfgFile_Plotting     = NULL;   Marker_All_Plotting      = NULL;
  Marker_CfgFile_Analyze      = NULL;   Marker_All_Analyze       = NULL;
  Marker_CfgFile_DV           = NULL;   Marker_All_DV            = NULL;
  Marker_CfgFile_Moving       = NULL;   Marker_All_Moving        = NULL;
  Marker_CfgFile_PerBound     = NULL;   Marker_All_PerBound      = NULL;    Marker_PerBound   = NULL;
  Marker_CfgFile_Turbomachinery = NULL; Marker_All_Turbomachinery = NULL;
  Marker_CfgFile_TurbomachineryFlag = NULL; Marker_All_TurbomachineryFlag = NULL;
  Marker_CfgFile_MixingPlaneInterface = NULL; Marker_All_MixingPlaneInterface = NULL;
  Marker_CfgFile_ZoneInterface = NULL;
  Marker_CfgFile_Deform_Mesh   = NULL;  Marker_All_Deform_Mesh   = NULL;
  Marker_CfgFile_Fluid_Load    = NULL;  Marker_All_Fluid_Load    = NULL;

  Marker_CfgFile_Turbomachinery       = NULL; Marker_All_Turbomachinery       = NULL;
  Marker_CfgFile_TurbomachineryFlag   = NULL; Marker_All_TurbomachineryFlag   = NULL;
  Marker_CfgFile_MixingPlaneInterface = NULL; Marker_All_MixingPlaneInterface = NULL;

  Marker_CfgFile_PyCustom     = NULL;   Marker_All_PyCustom      = NULL;
  
  Marker_DV                   = NULL;   Marker_Moving            = NULL;    Marker_Monitoring = NULL;
  Marker_Designing            = NULL;   Marker_GeoEval           = NULL;    Marker_Plotting   = NULL;
  Marker_Analyze              = NULL;   Marker_PyCustom          = NULL;    Marker_WallFunctions        = NULL;
  Marker_CfgFile_KindBC       = NULL;   Marker_All_KindBC        = NULL;

  Kind_WallFunctions       = NULL;
  IntInfo_WallFunctions    = NULL;
  DoubleInfo_WallFunctions = NULL;
  
  Config_Filenames = NULL;

  /*--- Marker Pointers ---*/

  Marker_Euler                = NULL;    Marker_FarField         = NULL;    Marker_Custom         = NULL;
  Marker_SymWall              = NULL;    Marker_PerBound       = NULL;
  Marker_PerDonor             = NULL;    Marker_NearFieldBound   = NULL;
  Marker_Deform_Mesh          = NULL;    Marker_Fluid_Load       = NULL;
  Marker_Dirichlet            = NULL;    Marker_Inlet            = NULL;    
  Marker_Supersonic_Inlet     = NULL;    Marker_Outlet           = NULL;
  Marker_Isothermal           = NULL;    Marker_HeatFlux         = NULL;    Marker_EngineInflow   = NULL;
  Marker_Supersonic_Outlet    = NULL;    Marker_Load             = NULL;    Marker_Disp_Dir       = NULL;
  Marker_EngineExhaust        = NULL;    Marker_Displacement     = NULL;    Marker_Load           = NULL;
  Marker_Load_Dir             = NULL;    Marker_Load_Sine        = NULL;    Marker_Clamped        = NULL;
  Marker_FlowLoad             = NULL;    Marker_Neumann          = NULL;    Marker_Internal       = NULL;
  Marker_All_TagBound         = NULL;    Marker_CfgFile_TagBound = NULL;    Marker_All_KindBC     = NULL;
  Marker_CfgFile_KindBC       = NULL;    Marker_All_SendRecv     = NULL;    Marker_All_PerBound   = NULL;
  Marker_ZoneInterface        = NULL;    Marker_All_ZoneInterface= NULL;    Marker_Riemann        = NULL;
  Marker_Fluid_InterfaceBound = NULL;    Marker_CHTInterface     = NULL;    Marker_Damper           = NULL;

  
    /*--- Boundary Condition settings ---*/

  Dirichlet_Value = NULL;    Isothermal_Temperature = NULL;
  Heat_Flux       = NULL;    Displ_Value            = NULL;    Load_Value = NULL;
  FlowLoad_Value  = NULL;    Damper_Constant        = NULL;
  
  /*--- Inlet Outlet Boundary Condition settings ---*/

  Inlet_Ttotal    = NULL;    Inlet_Ptotal      = NULL;
  Inlet_FlowDir   = NULL;    Inlet_Temperature = NULL;    Inlet_Pressure = NULL;
  Inlet_Velocity  = NULL;
  Outlet_Pressure = NULL;
  
  /*--- Engine Boundary Condition settings ---*/
  
  Inflow_Pressure      = NULL;    Inflow_MassFlow    = NULL;    Inflow_ReverseMassFlow  = NULL;
  Inflow_TotalPressure = NULL;    Inflow_Temperature = NULL;    Inflow_TotalTemperature = NULL;
  Inflow_RamDrag       = NULL;    Inflow_Force       = NULL;    Inflow_Power            = NULL;
  Inflow_Mach          = NULL;
  
  Exhaust_Pressure        = NULL;   Exhaust_Temperature        = NULL;    Exhaust_MassFlow = NULL;
  Exhaust_TotalPressure   = NULL;   Exhaust_TotalTemperature   = NULL;
  Exhaust_GrossThrust     = NULL;   Exhaust_Force              = NULL;
  Exhaust_Power           = NULL;   Exhaust_Temperature_Target = NULL;
  Exhaust_Pressure_Target = NULL;
  
  Engine_Mach  = NULL;    Engine_Force        = NULL;
  Engine_Power = NULL;    Engine_NetThrust    = NULL;    Engine_GrossThrust = NULL;
  Engine_Area  = NULL;    EngineInflow_Target = NULL;
  
  Dirichlet_Value           = NULL;     Exhaust_Temperature_Target  = NULL;     Exhaust_Temperature   = NULL;
  Exhaust_Pressure_Target   = NULL;     Inlet_Ttotal                = NULL;     Inlet_Ptotal          = NULL;
  Inlet_FlowDir             = NULL;     Inlet_Temperature           = NULL;     Inlet_Pressure        = NULL;
  Inlet_Velocity            = NULL;     Inflow_Mach                 = NULL;     Inflow_Pressure       = NULL;
  Exhaust_Pressure          = NULL;     Outlet_Pressure             = NULL;     Isothermal_Temperature= NULL;
  Heat_Flux                 = NULL;     Displ_Value                 = NULL;     Load_Value            = NULL;
  FlowLoad_Value            = NULL;

  ElasticityMod             = NULL;     PoissonRatio                = NULL;     MaterialDensity       = NULL;

  Load_Dir = NULL;	          Load_Dir_Value = NULL;          Load_Dir_Multiplier = NULL;
  Disp_Dir = NULL;            Disp_Dir_Value = NULL;          Disp_Dir_Multiplier = NULL;
  Load_Sine_Dir = NULL;	      Load_Sine_Amplitude = NULL;     Load_Sine_Frequency = NULL;
  Electric_Field_Mod = NULL;  Electric_Field_Dir = NULL;      RefNode_Displacement = NULL;

  Electric_Constant = NULL;

  /*--- Actuator Disk Boundary Condition settings ---*/
  
  ActDiskInlet_Pressure         = NULL;    ActDiskInlet_TotalPressure = NULL;    ActDiskInlet_Temperature = NULL;
  ActDiskInlet_TotalTemperature = NULL;    ActDiskInlet_MassFlow      = NULL;    ActDiskInlet_RamDrag     = NULL;
  ActDiskInlet_Force            = NULL;    ActDiskInlet_Power         = NULL;

  ActDiskOutlet_Pressure      = NULL;
  ActDiskOutlet_TotalPressure = NULL;   ActDiskOutlet_GrossThrust = NULL;  ActDiskOutlet_Force            = NULL;
  ActDiskOutlet_Power         = NULL;   ActDiskOutlet_Temperature = NULL;  ActDiskOutlet_TotalTemperature = NULL;
  ActDiskOutlet_MassFlow      = NULL;
  
  ActDisk_DeltaPress      = NULL;    ActDisk_DeltaTemp      = NULL;
  ActDisk_TotalPressRatio = NULL;    ActDisk_TotalTempRatio = NULL;    ActDisk_StaticPressRatio = NULL;
  ActDisk_StaticTempRatio = NULL;    ActDisk_NetThrust      = NULL;    ActDisk_GrossThrust      = NULL;
  ActDisk_Power           = NULL;    ActDisk_MassFlow       = NULL;    ActDisk_Area             = NULL;
  ActDisk_ReverseMassFlow = NULL;    Surface_MassFlow        = NULL;   Surface_Mach             = NULL;
  Surface_Temperature      = NULL;   Surface_Pressure         = NULL;  Surface_Density          = NULL;   Surface_Enthalpy          = NULL;
  Surface_NormalVelocity   = NULL;   Surface_TotalTemperature = NULL;  Surface_TotalPressure    = NULL;   Surface_PressureDrop    = NULL;
  Surface_DC60             = NULL;    Surface_IDC = NULL;

  Outlet_MassFlow      = NULL;       Outlet_Density      = NULL;      Outlet_Area     = NULL;

  Surface_Uniformity = NULL; Surface_SecondaryStrength = NULL; Surface_SecondOverUniform = NULL;
  Surface_MomentumDistortion = NULL;

  Surface_IDC_Mach        = NULL;    Surface_IDR            = NULL;    ActDisk_Mach             = NULL;
  ActDisk_Force           = NULL;    ActDisk_BCThrust       = NULL;    ActDisk_BCThrust_Old     = NULL;
  
  /*--- Miscellaneous/unsorted ---*/

  Aeroelastic_plunge  = NULL;
  Aeroelastic_pitch   = NULL;
  MassFrac_FreeStream = NULL;
  Velocity_FreeStream = NULL;
  Inc_Velocity_Init   = NULL;

  RefOriginMoment     = NULL;
  CFL_AdaptParam      = NULL;            
  CFL                 = NULL;
  HTP_Axis = NULL;
  PlaneTag            = NULL;
  Kappa_Flow          = NULL;    
  Kappa_AdjFlow       = NULL;
  Kappa_Heat          = NULL;
  Stations_Bounds     = NULL;
  ParamDV             = NULL;     
  DV_Value            = NULL;    
  Design_Variable     = NULL;

  Hold_GridFixed_Coord      = NULL;
  SubsonicEngine_Cyl        = NULL;
  EA_IntLimit               = NULL;
  TimeDOFsADER_DG           = NULL;
  TimeIntegrationADER_DG    = NULL;
  WeightsIntegrationADER_DG = NULL;
  RK_Alpha_Step             = NULL;
  MG_CorrecSmooth           = NULL;
  MG_PreSmooth              = NULL;
  MG_PostSmooth             = NULL;
  Int_Coeffs                = NULL;

  Kind_Inc_Inlet = NULL;
  Kind_Inc_Outlet = NULL;
  
  Kind_ObjFunc   = NULL;

  Weight_ObjFunc = NULL;

  /*--- Moving mesh pointers ---*/
  
  nKind_SurfaceMovement = 0;
  Kind_SurfaceMovement = NULL;
  LocationStations   = NULL;
  Motion_Origin     = NULL;   
  Translation_Rate       = NULL;  
  Rotation_Rate     = NULL;   
  Pitching_Omega    = NULL;   
  Pitching_Ampl     = NULL;    
  Pitching_Phase    = NULL;    
  Plunging_Omega    = NULL;   
  Plunging_Ampl     = NULL; 
  MarkerMotion_Origin     = NULL;   
  MarkerTranslation_Rate       = NULL;  
  MarkerRotation_Rate     = NULL;   
  MarkerPitching_Omega    = NULL;   
  MarkerPitching_Ampl     = NULL;    
  MarkerPitching_Phase    = NULL;    
  MarkerPlunging_Omega    = NULL;   
  MarkerPlunging_Ampl     = NULL;    
  RefOriginMoment_X   = NULL;    RefOriginMoment_Y   = NULL;    RefOriginMoment_Z   = NULL;
  MoveMotion_Origin   = NULL;

  /*--- Periodic BC pointers. ---*/
  
  Periodic_Translate  = NULL;    Periodic_Rotation   = NULL;    Periodic_Center     = NULL;
  Periodic_Translation= NULL;    Periodic_RotAngles  = NULL;    Periodic_RotCenter  = NULL;

  /* Harmonic Balance Frequency pointer */
  
  Omega_HB = NULL;
    
  /*--- Initialize some default arrays to NULL. ---*/
  
  default_vel_inf            = NULL;
  default_ffd_axis           = NULL;
  default_eng_cyl            = NULL;
  default_eng_val            = NULL;
  default_cfl_adapt          = NULL;
  default_jst_coeff          = NULL;
  default_ffd_coeff          = NULL;
  default_mixedout_coeff     = NULL;
  default_extrarelfac        = NULL;
  default_rampRotFrame_coeff = NULL;
  default_rampOutPres_coeff  = NULL;
  default_jst_adj_coeff      = NULL;
  default_ad_coeff_heat      = NULL;
  default_obj_coeff          = NULL;
  default_geo_loc            = NULL;
  default_distortion         = NULL;
  default_ea_lim             = NULL;
  default_grid_fix           = NULL;
  default_inc_crit           = NULL;
  default_htp_axis           = NULL;
  default_body_force         = NULL;
  default_sineload_coeff     = NULL;
  default_nacelle_location   = NULL;
  default_wrt_freq           = NULL;
  
  default_cp_polycoeffs = NULL;
  default_mu_polycoeffs = NULL;
  default_kt_polycoeffs = NULL;
  CpPolyCoefficientsND  = NULL;
  MuPolyCoefficientsND  = NULL;
  KtPolyCoefficientsND  = NULL;
  
  Riemann_FlowDir       = NULL;
  Giles_FlowDir         = NULL;
  CoordFFDBox           = NULL;
  DegreeFFDBox          = NULL;
  FFDTag                = NULL;
  nDV_Value             = NULL;
  TagFFDBox             = NULL;
 
  Kind_Data_Riemann        = NULL;
  Riemann_Var1             = NULL;
  Riemann_Var2             = NULL;
  Kind_Data_Giles          = NULL;
  Giles_Var1               = NULL;
  Giles_Var2               = NULL;
  RelaxFactorAverage       = NULL;
  RelaxFactorFourier       = NULL;
  nSpan_iZones             = NULL;
  ExtraRelFacGiles         = NULL;
  Mixedout_Coeff           = NULL;
  RampRotatingFrame_Coeff  = NULL;
  RampOutletPressure_Coeff = NULL;
  Kind_TurboMachinery      = NULL;
  SineLoad_Coeff           = NULL;

  Marker_MixingPlaneInterface  = NULL;
  Marker_TurboBoundIn          = NULL;
  Marker_TurboBoundOut         = NULL;
  Marker_Giles                 = NULL;
  Marker_Shroud                = NULL;

  nBlades                      = NULL;
  FreeStreamTurboNormal        = NULL;

  ConvHistFile                 = NULL;

  top_optim_kernels       = NULL;
  top_optim_kernel_params = NULL;
  top_optim_filter_radius = NULL;
  
  ScreenOutput = NULL;
  HistoryOutput = NULL;
  VolumeOutput = NULL;

  /*--- Variable initialization ---*/
  
  TimeIter    = 0;
  InnerIter    = 0;
  nIntCoeffs = 0;
  OuterIter  = 0;
  
  AoA_Offset = 0;
  AoS_Offset = 0;

  nMarker_PerBound = 0;
  nPeriodic_Index  = 0;

  Aeroelastic_Simulation = false;

  nSpanMaxAllZones = 1;

  Wrt_InletFile = false;
 
  Restart_Bandwidth_Agg = 0.0;
<<<<<<< HEAD
  
  Mesh_Box_Size = NULL;
=======
>>>>>>> e82f4097
 
}

void CConfig::SetRunTime_Options(void) {
  
  /* DESCRIPTION: Number of external iterations */
  
  addUnsignedLongOption("TIME_ITER", nTimeIter, 999999);
 
  /* DESCRIPTION: CFL Number */
  
  addDoubleOption("CFL_NUMBER", CFLFineGrid, 10);

}

void CConfig::SetConfig_Options() {
  

  /*--- Allocate some default arrays needed for lists of doubles. ---*/
  
  default_vel_inf            = new su2double[3];
  default_ffd_axis           = new su2double[3];
  default_eng_cyl            = new su2double[7];
  default_eng_val            = new su2double[5];
  default_cfl_adapt          = new su2double[4];
  default_jst_coeff          = new su2double[2];
  default_ffd_coeff          = new su2double[3];
  default_mixedout_coeff     = new su2double[3];
  default_extrarelfac        = new su2double[2];
  default_rampRotFrame_coeff = new su2double[3];
  default_rampOutPres_coeff  = new su2double[3];
  default_jst_adj_coeff      = new su2double[2];
  default_ad_coeff_heat      = new su2double[2];
  default_obj_coeff          = new su2double[5];
  default_geo_loc            = new su2double[2];
  default_distortion         = new su2double[2];
  default_ea_lim             = new su2double[3];
  default_grid_fix           = new su2double[6];
  default_inc_crit           = new su2double[3];
  default_htp_axis           = new su2double[2];
  default_body_force         = new su2double[3];
  default_sineload_coeff     = new su2double[3];
  default_nacelle_location   = new su2double[5];
  default_wrt_freq             = new su2double[3];
  
  /*--- All temperature polynomial fits for the fluid models currently
   assume a quartic form (5 coefficients). For example,
   Cp(T) = b0 + b1*T + b2*T^2 + b3*T^3 + b4*T^4. By default, all coeffs
   are set to zero and will be properly non-dim. in the solver. ---*/
  
  nPolyCoeffs = 5;
  default_cp_polycoeffs = new su2double[nPolyCoeffs];
  default_mu_polycoeffs = new su2double[nPolyCoeffs];
  default_kt_polycoeffs = new su2double[nPolyCoeffs];
  CpPolyCoefficientsND  = new su2double[nPolyCoeffs];
  MuPolyCoefficientsND  = new su2double[nPolyCoeffs];
  KtPolyCoefficientsND  = new su2double[nPolyCoeffs];
  for (unsigned short iVar = 0; iVar < nPolyCoeffs; iVar++) {
    default_cp_polycoeffs[iVar] = 0.0;
    default_mu_polycoeffs[iVar] = 0.0;
    default_kt_polycoeffs[iVar] = 0.0;
    CpPolyCoefficientsND[iVar]  = 0.0;
    MuPolyCoefficientsND[iVar]  = 0.0;
    KtPolyCoefficientsND[iVar]  = 0.0;
  }

  // This config file is parsed by a number of programs to make it easy to write SU2
  // wrapper scripts (in python, go, etc.) so please do
  // the best you can to follow the established format. It's very hard to parse c++ code
  // and none of us that write the parsers want to write a full c++ interpreter. Please
  // play nice with the existing format so that you don't break the existing scripts.

  /* BEGIN_CONFIG_OPTIONS */

  /*!\par CONFIG_CATEGORY: Problem Definition \ingroup Config */
  /*--- Options related to problem definition and partitioning ---*/

  /*!\brief SOLVER \n DESCRIPTION: Type of solver \n Options: see \link Solver_Map \endlink \n DEFAULT: NO_SOLVER \ingroup Config*/
  addEnumOption("SOLVER", Kind_Solver, Solver_Map, NO_SOLVER);
  /*!\brief MULTIZONE \n DESCRIPTION: Enable multizone mode \ingroup Config*/  
  addBoolOption("MULTIZONE", Multizone_Problem, NO);
  /*!\brief PHYSICAL_PROBLEM \n DESCRIPTION: Physical governing equations \n Options: see \link Solver_Map \endlink \n DEFAULT: NO_SOLVER \ingroup Config*/
  addEnumOption("MULTIZONE_SOLVER", Kind_MZSolver, Multizone_Map, MZ_BLOCK_GAUSS_SEIDEL);
  /*!\brief MATH_PROBLEM  \n DESCRIPTION: Mathematical problem \n  Options: DIRECT, ADJOINT \ingroup Config*/
  addMathProblemOption("MATH_PROBLEM", ContinuousAdjoint, false, DiscreteAdjoint, false, Restart_Flow, false);
  /*!\brief KIND_TURB_MODEL \n DESCRIPTION: Specify turbulence model \n Options: see \link Turb_Model_Map \endlink \n DEFAULT: NO_TURB_MODEL \ingroup Config*/
  addEnumOption("KIND_TURB_MODEL", Kind_Turb_Model, Turb_Model_Map, NO_TURB_MODEL);
  /*!\brief KIND_TRANS_MODEL \n DESCRIPTION: Specify transition model OPTIONS: see \link Trans_Model_Map \endlink \n DEFAULT: NO_TRANS_MODEL \ingroup Config*/
  addEnumOption("KIND_TRANS_MODEL", Kind_Trans_Model, Trans_Model_Map, NO_TRANS_MODEL);

  /*!\brief KIND_SGS_MODEL \n DESCRIPTION: Specify subgrid scale model OPTIONS: see \link SGS_Model_Map \endlink \n DEFAULT: NO_SGS_MODEL \ingroup Config*/
  addEnumOption("KIND_SGS_MODEL", Kind_SGS_Model, SGS_Model_Map, NO_SGS_MODEL);

  /*!\brief KIND_FEM_DG_SHOCK \n DESCRIPTION: Specify shock capturing method for DG OPTIONS: see \link ShockCapturingDG_Map \endlink \n DEFAULT: NO_SHOCK_CAPTURING \ingroup Config*/
  addEnumOption("KIND_FEM_DG_SHOCK", Kind_FEM_DG_Shock, ShockCapturingDG_Map, NO_SHOCK_CAPTURING);

  /*!\brief KIND_VERIFICATION_SOLUTION \n DESCRIPTION: Specify the verification solution OPTIONS: see \link Verification_Solution_Map \endlink \n DEFAULT: NO_VERIFICATION_SOLUTION \ingroup Config*/
  addEnumOption("KIND_VERIFICATION_SOLUTION", Kind_Verification_Solution, Verification_Solution_Map, NO_VERIFICATION_SOLUTION);

  /*!\brief KIND_MATRIX_COLORING \n DESCRIPTION: Specify the method for matrix coloring for Jacobian computations OPTIONS: see \link MatrixColoring_Map \endlink \n DEFAULT GREEDY_COLORING \ingroup Config*/
  addEnumOption("KIND_MATRIX_COLORING", Kind_Matrix_Coloring, MatrixColoring_Map, GREEDY_COLORING);

  /*!\brief WEAKLY_COUPLED_HEAT_EQUATION \n DESCRIPTION: Enable heat equation for incompressible flows. \ingroup Config*/
  addBoolOption("WEAKLY_COUPLED_HEAT_EQUATION", Weakly_Coupled_Heat, NO);

  /*\brief AXISYMMETRIC \n DESCRIPTION: Axisymmetric simulation \n DEFAULT: false \ingroup Config */
  addBoolOption("AXISYMMETRIC", Axisymmetric, false);
  /* DESCRIPTION: Add the gravity force */
  addBoolOption("GRAVITY_FORCE", GravityForce, false);
  /* DESCRIPTION: Apply a body force as a source term (NO, YES) */
  addBoolOption("BODY_FORCE", Body_Force, false);
  default_body_force[0] = 0.0; default_body_force[1] = 0.0; default_body_force[2] = 0.0;
  /* DESCRIPTION: Vector of body force values (BodyForce_X, BodyForce_Y, BodyForce_Z) */
  addDoubleArrayOption("BODY_FORCE_VECTOR", 3, Body_Force_Vector, default_body_force);
  /*!\brief RESTART_SOL \n DESCRIPTION: Restart solution from native solution file \n Options: NO, YES \ingroup Config */
  addBoolOption("RESTART_SOL", Restart, false);
  /*!\brief BINARY_RESTART \n DESCRIPTION: Read / write binary SU2 native restart files. \n Options: YES, NO \ingroup Config */
  addBoolOption("WRT_BINARY_RESTART", Wrt_Binary_Restart, true);
  /*!\brief BINARY_RESTART \n DESCRIPTION: Read / write binary SU2 native restart files. \n Options: YES, NO \ingroup Config */
  addBoolOption("READ_BINARY_RESTART", Read_Binary_Restart, true);
  /*!\brief SYSTEM_MEASUREMENTS \n DESCRIPTION: System of measurements \n OPTIONS: see \link Measurements_Map \endlink \n DEFAULT: SI \ingroup Config*/
  addEnumOption("SYSTEM_MEASUREMENTS", SystemMeasurements, Measurements_Map, SI);

  /*!\par CONFIG_CATEGORY: FluidModel \ingroup Config*/
  /*!\brief FLUID_MODEL \n DESCRIPTION: Fluid model \n OPTIONS: See \link FluidModel_Map \endlink \n DEFAULT: STANDARD_AIR \ingroup Config*/
  addEnumOption("FLUID_MODEL", Kind_FluidModel, FluidModel_Map, STANDARD_AIR);


  /*!\par CONFIG_CATEGORY: Freestream Conditions \ingroup Config*/
  /*--- Options related to freestream specification ---*/

  /*!\brief GAS_CONSTANT \n DESCRIPTION: Specific gas constant (287.058 J/kg*K (air), only for compressible flows) \ingroup Config*/
  addDoubleOption("GAS_CONSTANT", Gas_Constant, 287.058);
  /*!\brief GAMMA_VALUE  \n DESCRIPTION: Ratio of specific heats (1.4 (air), only for compressible flows) \ingroup Config*/
  addDoubleOption("GAMMA_VALUE", Gamma, 1.4);
  /*!\brief CP_VALUE  \n DESCRIPTION: Specific heat at constant pressure, Cp (1004.703 J/kg*K (air), constant density incompressible fluids only) \ingroup Config*/
  addDoubleOption("SPECIFIC_HEAT_CP", Specific_Heat_Cp, 1004.703);
  /*!\brief CP_VALUE  \n DESCRIPTION: Specific heat at constant volume, Cp (717.645 J/kg*K (air), constant density incompressible fluids only) \ingroup Config*/
  addDoubleOption("SPECIFIC_HEAT_CV", Specific_Heat_Cv, 717.645);
  /* DESCRIPTION: Heat capacity used for heat equation */
  addDoubleOption("SPECIFIC_HEAT_CP_SOLID", Specific_Heat_Cp_Solid, 896.0);
  /*!\brief THERMAL_EXPANSION_COEFF  \n DESCRIPTION: Thermal expansion coefficient (0.00347 K^-1 (air), used for Boussinesq approximation for liquids/non-ideal gases) \ingroup Config*/
  addDoubleOption("THERMAL_EXPANSION_COEFF", Thermal_Expansion_Coeff, 0.00347);
  /*!\brief MOLECULAR_WEIGHT \n DESCRIPTION: Molecular weight for an incompressible ideal gas (28.96 g/mol (air) default) \ingroup Config*/
  addDoubleOption("MOLECULAR_WEIGHT", Molecular_Weight, 28.96);
  
  /*--- Options related to VAN der WAALS MODEL and PENG ROBINSON ---*/

  /* DESCRIPTION: Critical Temperature, default value for AIR */
  addDoubleOption("CRITICAL_TEMPERATURE", Temperature_Critical, 131.00);
  /* DESCRIPTION: Critical Pressure, default value for MDM */
  addDoubleOption("CRITICAL_PRESSURE", Pressure_Critical, 3588550.0);
  /* DESCRIPTION: Critical Density, default value for MDM */
  addDoubleOption("CRITICAL_DENSITY", Density_Critical, 263.0);

  /*--- Options related to VAN der WAALS MODEL and PENG ROBINSON ---*/
  /* DESCRIPTION: Critical Density, default value for MDM */
   addDoubleOption("ACENTRIC_FACTOR", Acentric_Factor, 0.035);

   /*--- Options related to Viscosity Model ---*/
  /*!\brief VISCOSITY_MODEL \n DESCRIPTION: model of the viscosity \n OPTIONS: See \link ViscosityModel_Map \endlink \n DEFAULT: SUTHERLAND \ingroup Config*/
  addEnumOption("VISCOSITY_MODEL", Kind_ViscosityModel, ViscosityModel_Map, SUTHERLAND);

  /*--- Options related to Constant Viscosity Model ---*/

  /* DESCRIPTION: default value for AIR */
  addDoubleOption("MU_CONSTANT", Mu_Constant , 1.716E-5);

  /*--- Options related to Sutherland Viscosity Model ---*/

  /* DESCRIPTION: Sutherland Viscosity Ref default value for AIR SI */
  addDoubleOption("MU_REF", Mu_Ref, 1.716E-5);
  /* DESCRIPTION: Sutherland Temperature Ref, default value for AIR SI */
  addDoubleOption("MU_T_REF", Mu_Temperature_Ref, 273.15);
  /* DESCRIPTION: Sutherland constant, default value for AIR SI */
  addDoubleOption("SUTHERLAND_CONSTANT", Mu_S, 110.4);

  /*--- Options related to Thermal Conductivity Model ---*/

  addEnumOption("CONDUCTIVITY_MODEL", Kind_ConductivityModel, ConductivityModel_Map, CONSTANT_PRANDTL);

  /* DESCRIPTION: Definition of the turbulent thermal conductivity model (CONSTANT_PRANDTL_TURB (default), NONE). */
  addEnumOption("TURBULENT_CONDUCTIVITY_MODEL", Kind_ConductivityModel_Turb, TurbConductivityModel_Map, CONSTANT_PRANDTL_TURB);

 /*--- Options related to Constant Thermal Conductivity Model ---*/

 /* DESCRIPTION: default value for AIR */
  addDoubleOption("KT_CONSTANT", Kt_Constant , 0.0257);
  
  /*--- Options related to temperature polynomial coefficients for fluid models. ---*/
  
  /* DESCRIPTION: Definition of the temperature polynomial coefficients for specific heat Cp. */
  addDoubleArrayOption("CP_POLYCOEFFS", nPolyCoeffs, CpPolyCoefficients, default_cp_polycoeffs);
  /* DESCRIPTION: Definition of the temperature polynomial coefficients for specific heat Cp. */
  addDoubleArrayOption("MU_POLYCOEFFS", nPolyCoeffs, MuPolyCoefficients, default_mu_polycoeffs);
  /* DESCRIPTION: Definition of the temperature polynomial coefficients for specific heat Cp. */
  addDoubleArrayOption("KT_POLYCOEFFS", nPolyCoeffs, KtPolyCoefficients, default_kt_polycoeffs);

  /*!\brief REYNOLDS_NUMBER \n DESCRIPTION: Reynolds number (non-dimensional, based on the free-stream values). Needed for viscous solvers. For incompressible solvers the Reynolds length will always be 1.0 \n DEFAULT: 0.0 \ingroup Config */
  addDoubleOption("REYNOLDS_NUMBER", Reynolds, 0.0);
  /*!\brief REYNOLDS_LENGTH \n DESCRIPTION: Reynolds length (1 m by default). Used for compressible solver: incompressible solver will use 1.0. \ingroup Config */
  addDoubleOption("REYNOLDS_LENGTH", Length_Reynolds, 1.0);
  /*!\brief PRANDTL_LAM \n DESCRIPTION: Laminar Prandtl number (0.72 (air), only for compressible flows) \n DEFAULT: 0.72 \ingroup Config*/
  addDoubleOption("PRANDTL_LAM", Prandtl_Lam, 0.72);
  /*!\brief PRANDTL_TURB \n DESCRIPTION: Turbulent Prandtl number (0.9 (air), only for compressible flows) \n DEFAULT 0.90 \ingroup Config*/
  addDoubleOption("PRANDTL_TURB", Prandtl_Turb, 0.90);
  /*!\brief BULK_MODULUS \n DESCRIPTION: Value of the Bulk Modulus  \n DEFAULT 1.42E5 \ingroup Config*/
  addDoubleOption("BULK_MODULUS", Bulk_Modulus, 1.42E5);
  /* DESCRIPTION: Epsilon^2 multipier in Beta calculation for incompressible preconditioner.  */
  addDoubleOption("BETA_FACTOR", Beta_Factor, 4.1);
  /*!\brief MACH_NUMBER  \n DESCRIPTION:  Mach number (non-dimensional, based on the free-stream values). 0.0 by default \ingroup Config*/
  addDoubleOption("MACH_NUMBER", Mach, 0.0);
  /*!\brief INIT_OPTION \n DESCRIPTION: Init option to choose between Reynolds or thermodynamics quantities for initializing the solution \n OPTIONS: see \link InitOption_Map \endlink \n DEFAULT REYNOLDS \ingroup Config*/
  addEnumOption("INIT_OPTION", Kind_InitOption, InitOption_Map, REYNOLDS);
  /* DESCRIPTION: Free-stream option to choose between density and temperature for initializing the solution */
  addEnumOption("FREESTREAM_OPTION", Kind_FreeStreamOption, FreeStreamOption_Map, TEMPERATURE_FS);
  /*!\brief FREESTREAM_PRESSURE\n DESCRIPTION: Free-stream pressure (101325.0 N/m^2 by default) \ingroup Config*/
  addDoubleOption("FREESTREAM_PRESSURE", Pressure_FreeStream, 101325.0);
  /*!\brief FREESTREAM_DENSITY\n DESCRIPTION: Free-stream density (1.2886 Kg/m^3 (air), 998.2 Kg/m^3 (water)) \n DEFAULT -1.0 (calculated from others) \ingroup Config*/
  addDoubleOption("FREESTREAM_DENSITY", Density_FreeStream, -1.0);
  /*!\brief FREESTREAM_TEMPERATURE\n DESCRIPTION: Free-stream temperature (288.15 K by default) \ingroup Config*/
  addDoubleOption("FREESTREAM_TEMPERATURE", Temperature_FreeStream, 288.15);

  /*--- Options related to incompressible flow solver ---*/

  /* DESCRIPTION: Option to choose the density model used in the incompressible flow solver. */
  addEnumOption("INC_DENSITY_MODEL", Kind_DensityModel, DensityModel_Map, CONSTANT);
    /*!\brief ENERGY_EQUATION \n DESCRIPTION: Solve the energy equation in the incompressible flow solver. \ingroup Config*/
  addBoolOption("INC_ENERGY_EQUATION", Energy_Equation, false);
  /*!\brief INC_DENSITY_REF \n DESCRIPTION: Reference density for incompressible flows  \ingroup Config*/
  addDoubleOption("INC_DENSITY_REF", Inc_Density_Ref, 1.0);
  /*!\brief INC_VELOCITY_REF \n DESCRIPTION: Reference velocity for incompressible flows (1.0 by default) \ingroup Config*/
  addDoubleOption("INC_VELOCITY_REF", Inc_Velocity_Ref, 1.0);
  /*!\brief INC_TEMPERATURE_REF \n DESCRIPTION: Reference temperature for incompressible flows with the energy equation (1.0 by default) \ingroup Config*/
  addDoubleOption("INC_TEMPERATURE_REF", Inc_Temperature_Ref, 1.0);
  /*!\brief INC_DENSITY_INIT \n DESCRIPTION: Initial density for incompressible flows (1.2886 kg/m^3 by default) \ingroup Config*/
  addDoubleOption("INC_DENSITY_INIT", Inc_Density_Init, 1.2886);
  /*!\brief INC_VELOCITY_INIT \n DESCRIPTION: Initial velocity for incompressible flows (1.0,0,0 m/s by default) \ingroup Config*/
  default_vel_inf[0] = 1.0; default_vel_inf[1] = 0.0; default_vel_inf[2] = 0.0;
  addDoubleArrayOption("INC_VELOCITY_INIT", 3, Inc_Velocity_Init, default_vel_inf);
  /*!\brief INC_TEMPERATURE_INIT \n DESCRIPTION: Initial temperature for incompressible flows with the energy equation (288.15 K by default) \ingroup Config*/
  addDoubleOption("INC_TEMPERATURE_INIT", Inc_Temperature_Init, 288.15);
  /*!\brief INC_NONDIM \n DESCRIPTION: Non-dimensionalization scheme for incompressible flows. \ingroup Config*/
  addEnumOption("INC_NONDIM", Ref_Inc_NonDim, NonDim_Map, INITIAL_VALUES);
    /*!\brief INC_INLET_USENORMAL \n DESCRIPTION: Use the local boundary normal for the flow direction with the incompressible pressure inlet. \ingroup Config*/
  addBoolOption("INC_INLET_USENORMAL", Inc_Inlet_UseNormal, false);
  /*!\brief INC_INLET_DAMPING \n DESCRIPTION: Damping factor applied to the iterative updates to the velocity at a pressure inlet in incompressible flow (0.1 by default). \ingroup Config*/
  addDoubleOption("INC_INLET_DAMPING", Inc_Inlet_Damping, 0.1);
  /*!\brief INC_OUTLET_DAMPING \n DESCRIPTION: Damping factor applied to the iterative updates to the pressure at a mass flow outlet in incompressible flow (0.1 by default). \ingroup Config*/
  addDoubleOption("INC_OUTLET_DAMPING", Inc_Outlet_Damping, 0.1);
  
  /*!\brief FREESTREAM_TEMPERATURE_VE\n DESCRIPTION: Free-stream vibrational-electronic temperature (288.15 K by default) \ingroup Config*/
  addDoubleOption("FREESTREAM_TEMPERATURE_VE", Temperature_ve_FreeStream, 288.15);
  default_vel_inf[0] = 1.0; default_vel_inf[1] = 0.0; default_vel_inf[2] = 0.0;
  /*!\brief FREESTREAM_VELOCITY\n DESCRIPTION: Free-stream velocity (m/s) */
  addDoubleArrayOption("FREESTREAM_VELOCITY", 3, Velocity_FreeStream, default_vel_inf);
  /* DESCRIPTION: Free-stream viscosity (1.853E-5 Ns/m^2 (air), 0.798E-3 Ns/m^2 (water)) */
  addDoubleOption("FREESTREAM_VISCOSITY", Viscosity_FreeStream, -1.0);
  /* DESCRIPTION: Thermal conductivity used for heat equation */
  addDoubleOption("THERMAL_CONDUCTIVITY_SOLID", Thermal_Conductivity_Solid, 0.0);
  /* DESCRIPTION: Solids temperature at freestream conditions */
  addDoubleOption("SOLID_TEMPERATURE_INIT", Temperature_Freestream_Solid, 288.15);
  /* DESCRIPTION: Density used in solids */
  addDoubleOption("SOLID_DENSITY", Density_Solid, 2710.0);
  /* DESCRIPTION:  */
  addDoubleOption("FREESTREAM_INTERMITTENCY", Intermittency_FreeStream, 1.0);
  /* DESCRIPTION:  */
  addDoubleOption("FREESTREAM_TURBULENCEINTENSITY", TurbulenceIntensity_FreeStream, 0.05);
  /* DESCRIPTION:  */
  addDoubleOption("FREESTREAM_NU_FACTOR", NuFactor_FreeStream, 3.0);
  /* DESCRIPTION:  */
  addDoubleOption("ENGINE_NU_FACTOR", NuFactor_Engine, 3.0);
  /* DESCRIPTION:  */
  addDoubleOption("ACTDISK_SECONDARY_FLOW", SecondaryFlow_ActDisk, 0.0);
  /* DESCRIPTION:  */
  addDoubleOption("INITIAL_BCTHRUST", Initial_BCThrust, 4000.0);
  /* DESCRIPTION:  */
  addDoubleOption("FREESTREAM_TURB2LAMVISCRATIO", Turb2LamViscRatio_FreeStream, 10.0);
  /* DESCRIPTION: Side-slip angle (degrees, only for compressible flows) */
  addDoubleOption("SIDESLIP_ANGLE", AoS, 0.0);
  /*!\brief AOA  \n DESCRIPTION: Angle of attack (degrees, only for compressible flows) \ingroup Config*/
  addDoubleOption("AOA", AoA, 0.0);
  /* DESCRIPTION: Activate fixed CL mode (specify a CL instead of AoA). */
  addBoolOption("FIXED_CL_MODE", Fixed_CL_Mode, false);
  /* DESCRIPTION: Activate fixed CM mode (specify a CM instead of iH). */
  addBoolOption("FIXED_CM_MODE", Fixed_CM_Mode, false);
  /* DESCRIPTION: Evaluate the dOF_dCL or dOF_dCMy during run time. */
  addBoolOption("EVAL_DOF_DCX", Eval_dOF_dCX, false);
  /* DESCRIPTION: DIscard the angle of attack in the solution and the increment in the geometry files. */
  addBoolOption("DISCARD_INFILES", Discard_InFiles, false);
  /* DESCRIPTION: Specify a fixed coefficient of lift instead of AoA (only for compressible flows) */
  addDoubleOption("TARGET_CL", Target_CL, 0.0);
  /* DESCRIPTION: Specify a fixed coefficient of lift instead of AoA (only for compressible flows) */
  addDoubleOption("TARGET_CM", Target_CM, 0.0);
  /* DESCRIPTION: Damping factor for fixed CL mode. */
  addDoubleOption("DCL_DALPHA", dCL_dAlpha, 0.2);
  /* DESCRIPTION: Damping factor for fixed CL mode. */
  addDoubleOption("DCM_DIH", dCM_diH, 0.05);
  /* DESCRIPTION: Number of times Alpha is updated in a fix CL problem. */
  addUnsignedLongOption("UPDATE_ALPHA", Update_Alpha, 5);
  /* DESCRIPTION: Number of times Alpha is updated in a fix CL problem. */
  addUnsignedLongOption("UPDATE_IH", Update_iH, 5);
  /* DESCRIPTION: Number of iterations to evaluate dCL_dAlpha . */
  addUnsignedLongOption("ITER_DCL_DALPHA", Iter_dCL_dAlpha, 500);
  /* DESCRIPTION: Damping factor for fixed CL mode. */
  addDoubleOption("DNETTHRUST_DBCTHRUST", dNetThrust_dBCThrust, 1.0);
  /* DESCRIPTION: Number of times Alpha is updated in a fix CL problem. */
  addUnsignedLongOption("UPDATE_BCTHRUST", Update_BCThrust, 5);


  /*!\par CONFIG_CATEGORY: Reference Conditions \ingroup Config*/
  /*--- Options related to reference values for nondimensionalization ---*/

  Length_Ref = 1.0; //<---- NOTE: this should be given an option or set as a const

  /*!\brief REF_ORIGIN_MOMENT_X\n DESCRIPTION: X Reference origin for moment computation \ingroup Config*/
  addDoubleListOption("REF_ORIGIN_MOMENT_X", nRefOriginMoment_X, RefOriginMoment_X);
  /*!\brief REF_ORIGIN_MOMENT_Y\n DESCRIPTION: Y Reference origin for moment computation \ingroup Config*/
  addDoubleListOption("REF_ORIGIN_MOMENT_Y", nRefOriginMoment_Y, RefOriginMoment_Y);
  /*!\brief REF_ORIGIN_MOMENT_Z\n DESCRIPTION: Z Reference origin for moment computation \ingroup Config*/
  addDoubleListOption("REF_ORIGIN_MOMENT_Z", nRefOriginMoment_Z, RefOriginMoment_Z);
  /*!\brief REF_AREA\n DESCRIPTION: Reference area for force coefficients (0 implies automatic calculation) \ingroup Config*/
  addDoubleOption("REF_AREA", RefArea, 1.0);
  /*!\brief SEMI_SPAN\n DESCRIPTION: Wing semi-span (0 implies automatic calculation) \ingroup Config*/
  addDoubleOption("SEMI_SPAN", SemiSpan, 0.0);
  /*!\brief REF_LENGTH\n DESCRIPTION: Reference length for pitching, rolling, and yawing non-dimensional moment \ingroup Config*/
  addDoubleOption("REF_LENGTH", RefLength, 1.0);
  /*!\brief REF_SHARP_EDGES\n DESCRIPTION: Reference coefficient for detecting sharp edges \ingroup Config*/
  addDoubleOption("REF_SHARP_EDGES", RefSharpEdges, 3.0);
	/*!\brief REF_VELOCITY\n DESCRIPTION: Reference velocity (incompressible only)  \ingroup Config*/
  addDoubleOption("REF_VELOCITY", Velocity_Ref, -1.0);
	/* !\brief REF_VISCOSITY  \n DESCRIPTION: Reference viscosity (incompressible only)  \ingroup Config*/
  addDoubleOption("REF_VISCOSITY", Viscosity_Ref, -1.0);
  /* DESCRIPTION: Type of mesh motion */
  addEnumOption("REF_DIMENSIONALIZATION", Ref_NonDim, NonDim_Map, DIMENSIONAL);

  /*!\par CONFIG_CATEGORY: Boundary Markers \ingroup Config*/
  /*--- Options related to various boundary markers ---*/

  /*!\brief HTP_AXIS\n DESCRIPTION: Location of the HTP axis*/
  default_htp_axis[0] = 0.0; default_htp_axis[1] = 0.0;
  addDoubleArrayOption("HTP_AXIS", 2, HTP_Axis, default_htp_axis);
  /*!\brief MARKER_PLOTTING\n DESCRIPTION: Marker(s) of the surface in the surface flow solution file  \ingroup Config*/
  addStringListOption("MARKER_PLOTTING", nMarker_Plotting, Marker_Plotting);
  /*!\brief MARKER_MONITORING\n DESCRIPTION: Marker(s) of the surface where evaluate the non-dimensional coefficients \ingroup Config*/
  addStringListOption("MARKER_MONITORING", nMarker_Monitoring, Marker_Monitoring);
  /*!\brief MARKER_CONTROL_VOLUME\n DESCRIPTION: Marker(s) of the surface in the surface flow solution file  \ingroup Config*/
  addStringListOption("MARKER_ANALYZE", nMarker_Analyze, Marker_Analyze);
  /*!\brief MARKER_DESIGNING\n DESCRIPTION: Marker(s) of the surface where objective function (design problem) will be evaluated \ingroup Config*/
  addStringListOption("MARKER_DESIGNING", nMarker_Designing, Marker_Designing);
  /*!\brief GEO_MARKER\n DESCRIPTION: Marker(s) of the surface where evaluate the geometrical functions \ingroup Config*/
  addStringListOption("GEO_MARKER", nMarker_GeoEval, Marker_GeoEval);
  /*!\brief MARKER_EULER\n DESCRIPTION: Euler wall boundary marker(s) \ingroup Config*/
  addStringListOption("MARKER_EULER", nMarker_Euler, Marker_Euler);
  /*!\brief MARKER_FAR\n DESCRIPTION: Far-field boundary marker(s) \ingroup Config*/
  addStringListOption("MARKER_FAR", nMarker_FarField, Marker_FarField);
  /*!\brief MARKER_SYM\n DESCRIPTION: Symmetry boundary condition \ingroup Config*/
  addStringListOption("MARKER_SYM", nMarker_SymWall, Marker_SymWall);
  /*!\brief MARKER_NEARFIELD\n DESCRIPTION: Near-Field boundary condition \ingroup Config*/
  addStringListOption("MARKER_NEARFIELD", nMarker_NearFieldBound, Marker_NearFieldBound);
  /*!\brief MARKER_FLUID_INTERFACE\n DESCRIPTION: Fluid interface boundary marker(s) \ingroup Config*/
  addStringListOption("MARKER_FLUID_INTERFACE", nMarker_Fluid_InterfaceBound, Marker_Fluid_InterfaceBound);
  /*!\brief MARKER_DEFORM_MESH\n DESCRIPTION: Deformable marker(s) at the interface \ingroup Config*/
  addStringListOption("MARKER_DEFORM_MESH", nMarker_Deform_Mesh, Marker_Deform_Mesh);
  /*!\brief MARKER_FLUID_LOAD\n DESCRIPTION: Marker(s) in which the flow load is computed/applied \ingroup Config*/
  addStringListOption("MARKER_FLUID_LOAD", nMarker_Fluid_Load, Marker_Fluid_Load);
  /*!\brief MARKER_FSI_INTERFACE \n DESCRIPTION: ZONE interface boundary marker(s) \ingroup Config*/
  addStringListOption("MARKER_ZONE_INTERFACE", nMarker_ZoneInterface, Marker_ZoneInterface);
  /*!\brief MARKER_CHT_INTERFACE \n DESCRIPTION: CHT interface boundary marker(s) \ingroup Config*/
  addStringListOption("MARKER_CHT_INTERFACE", nMarker_CHTInterface, Marker_CHTInterface);
  /*!\brief MARKER_DIRICHLET  \n DESCRIPTION: Dirichlet boundary marker(s) \ingroup Config*/
  addStringListOption("MARKER_DIRICHLET", nMarker_Dirichlet, Marker_Dirichlet);
  /* DESCRIPTION: Neumann boundary marker(s) */
  addStringListOption("MARKER_NEUMANN", nMarker_Neumann, Marker_Neumann);
  /* DESCRIPTION: Neumann boundary marker(s) */
  addStringListOption("MARKER_INTERNAL", nMarker_Internal, Marker_Internal);
  /* DESCRIPTION: Custom boundary marker(s) */
  addStringListOption("MARKER_CUSTOM", nMarker_Custom, Marker_Custom);
  /* DESCRIPTION: Periodic boundary marker(s) for use with SU2_MSH
   Format: ( periodic marker, donor marker, rotation_center_x, rotation_center_y,
   rotation_center_z, rotation_angle_x-axis, rotation_angle_y-axis,
   rotation_angle_z-axis, translation_x, translation_y, translation_z, ... ) */
  addPeriodicOption("MARKER_PERIODIC", nMarker_PerBound, Marker_PerBound, Marker_PerDonor,
                    Periodic_RotCenter, Periodic_RotAngles, Periodic_Translation);

  /*!\brief MARKER_PYTHON_CUSTOM\n DESCRIPTION: Python customizable marker(s) \ingroup Config*/
  addStringListOption("MARKER_PYTHON_CUSTOM", nMarker_PyCustom, Marker_PyCustom);

  /*!\brief MARKER_WALL_FUNCTIONS\n DESCRIPTION: Viscous wall markers for which wall functions must be applied.
   Format: (Wall function marker, wall function type, ...) \ingroup Config*/
  addWallFunctionOption("MARKER_WALL_FUNCTIONS", nMarker_WallFunctions, Marker_WallFunctions,
                        Kind_WallFunctions, IntInfo_WallFunctions, DoubleInfo_WallFunctions);

  /*!\brief ACTDISK_TYPE  \n DESCRIPTION: Actuator Disk boundary type \n OPTIONS: see \link ActDisk_Map \endlink \n Default: VARIABLES_JUMP \ingroup Config*/
  addEnumOption("ACTDISK_TYPE", Kind_ActDisk, ActDisk_Map, VARIABLES_JUMP);

  /*!\brief MARKER_ACTDISK\n DESCRIPTION: Periodic boundary marker(s) for use with SU2_MSH
   Format: ( periodic marker, donor marker, rotation_center_x, rotation_center_y,
   rotation_center_z, rotation_angle_x-axis, rotation_angle_y-axis,
   rotation_angle_z-axis, translation_x, translation_y, translation_z, ... ) \ingroup Config*/
  addActDiskOption("MARKER_ACTDISK",
                   nMarker_ActDiskInlet, nMarker_ActDiskOutlet,  Marker_ActDiskInlet, Marker_ActDiskOutlet,
                   ActDisk_PressJump, ActDisk_TempJump, ActDisk_Omega);

  /*!\brief INLET_TYPE  \n DESCRIPTION: Inlet boundary type \n OPTIONS: see \link Inlet_Map \endlink \n DEFAULT: TOTAL_CONDITIONS \ingroup Config*/
  addEnumOption("INLET_TYPE", Kind_Inlet, Inlet_Map, TOTAL_CONDITIONS);
  /*!\brief INC_INLET_TYPE \n DESCRIPTION: List of inlet types for incompressible flows. List length must match number of inlet markers. Options: VELOCITY_INLET, PRESSURE_INLET. \ingroup Config*/
  addEnumListOption("INC_INLET_TYPE", nInc_Inlet, Kind_Inc_Inlet, Inlet_Map);
  addBoolOption("SPECIFIED_INLET_PROFILE", Inlet_From_File, false);
  /*!\brief INLET_FILENAME \n DESCRIPTION: Input file for a specified inlet profile (w/ extension) \n DEFAULT: inlet.dat \ingroup Config*/
  addStringOption("INLET_FILENAME", Inlet_Filename, string("inlet.dat"));
  /*!\brief INLET_MATCHING_TOLERANCE
   * \n DESCRIPTION: If a file is provided to specify the inlet profile,
   * this tolerance will be used to match the coordinates in the input file to
   * the points on the grid. \n DEFAULT: 1E-6 \ingroup Config*/
  addDoubleOption("INLET_MATCHING_TOLERANCE", Inlet_Matching_Tol, 1e-6);
  /*!\brief MARKER_INLET  \n DESCRIPTION: Inlet boundary marker(s) with the following formats,
   Total Conditions: (inlet marker, total temp, total pressure, flow_direction_x,
   flow_direction_y, flow_direction_z, ... ) where flow_direction is
   a unit vector.
   Mass Flow: (inlet marker, density, velocity magnitude, flow_direction_x,
   flow_direction_y, flow_direction_z, ... ) where flow_direction is
   a unit vector. \ingroup Config*/
  addInletOption("MARKER_INLET", nMarker_Inlet, Marker_Inlet, Inlet_Ttotal, Inlet_Ptotal, Inlet_FlowDir);

  /*!\brief MARKER_RIEMANN \n DESCRIPTION: Riemann boundary marker(s) with the following formats, a unit vector.
   * \n OPTIONS: See \link Riemann_Map \endlink. The variables indicated by the option and the flow direction unit vector must be specified. \ingroup Config*/
  addRiemannOption("MARKER_RIEMANN", nMarker_Riemann, Marker_Riemann, Kind_Data_Riemann, Riemann_Map, Riemann_Var1, Riemann_Var2, Riemann_FlowDir);
  /*!\brief MARKER_GILES \n DESCRIPTION: Giles boundary marker(s) with the following formats, a unit vector. */
  /* \n OPTIONS: See \link Giles_Map \endlink. The variables indicated by the option and the flow direction unit vector must be specified. \ingroup Config*/
  addGilesOption("MARKER_GILES", nMarker_Giles, Marker_Giles, Kind_Data_Giles, Giles_Map, Giles_Var1, Giles_Var2, Giles_FlowDir, RelaxFactorAverage, RelaxFactorFourier);
  /*!\brief SPATIAL_FOURIER \n DESCRIPTION: Option to compute the spatial fourier trasformation for the Giles BC. */
  addBoolOption("SPATIAL_FOURIER", SpatialFourier, false);
  /*!\brief GILES_EXTRA_RELAXFACTOR \n DESCRIPTION: the 1st coeff the value of the under relaxation factor to apply to the shroud and hub,
   * the 2nd coefficient is the the percentage of span-wise height influenced by this extra under relaxation factor.*/
  default_extrarelfac[0] = 0.1; default_extrarelfac[1] = 0.1;
  addDoubleArrayOption("GILES_EXTRA_RELAXFACTOR", 2, ExtraRelFacGiles, default_extrarelfac);
  /*!\brief AVERAGE_PROCESS_TYPE \n DESCRIPTION: types of mixing process for averaging quantities at the boundaries.
    \n OPTIONS: see \link MixingProcess_Map \endlink \n DEFAULT: AREA_AVERAGE \ingroup Config*/
  addEnumOption("MIXINGPLANE_INTERFACE_KIND", Kind_MixingPlaneInterface, MixingPlaneInterface_Map, NEAREST_SPAN);
  /*!\brief AVERAGE_PROCESS_KIND \n DESCRIPTION: types of mixing process for averaging quantities at the boundaries.
    \n OPTIONS: see \link MixingProcess_Map \endlink \n DEFAULT: AREA_AVERAGE \ingroup Config*/
  addEnumOption("AVERAGE_PROCESS_KIND", Kind_AverageProcess, AverageProcess_Map, AREA);
  /*!\brief PERFORMANCE_AVERAGE_PROCESS_KIND \n DESCRIPTION: types of mixing process for averaging quantities at the boundaries for performance computation.
      \n OPTIONS: see \link MixingProcess_Map \endlink \n DEFAULT: AREA_AVERAGE \ingroup Config*/
  addEnumOption("PERFORMANCE_AVERAGE_PROCESS_KIND", Kind_PerformanceAverageProcess, AverageProcess_Map, AREA);
  default_mixedout_coeff[0] = 1.0; default_mixedout_coeff[1] = 1.0E-05; default_mixedout_coeff[2] = 15.0;
  /*!\brief MIXEDOUT_COEFF \n DESCRIPTION: the 1st coeff is an under relaxation factor for the Newton method,
   * the 2nd coefficient is the tolerance for the Newton method, 3rd coefficient is the maximum number of
   * iteration for the Newton Method.*/
  addDoubleArrayOption("MIXEDOUT_COEFF", 3, Mixedout_Coeff, default_mixedout_coeff);
  /*!\brief RAMP_ROTATING_FRAME\n DESCRIPTION: option to ramp up or down the rotating frame velocity value*/
  addBoolOption("RAMP_ROTATING_FRAME", RampRotatingFrame, false);
  default_rampRotFrame_coeff[0] = 0; default_rampRotFrame_coeff[1] = 1.0; default_rampRotFrame_coeff[2] = 1000.0;
      /*!\brief RAMP_ROTATING_FRAME_COEFF \n DESCRIPTION: the 1st coeff is the staring velocity,
   * the 2nd coeff is the number of iterations for the update, 3rd is the number of iteration */
  addDoubleArrayOption("RAMP_ROTATING_FRAME_COEFF", 3, RampRotatingFrame_Coeff, default_rampRotFrame_coeff);
  /* DESCRIPTION: AVERAGE_MACH_LIMIT is a limit value for average procedure based on the mass flux. */
  addDoubleOption("AVERAGE_MACH_LIMIT", AverageMachLimit, 0.03);
  /*!\brief RAMP_OUTLET_PRESSURE\n DESCRIPTION: option to ramp up or down the rotating frame velocity value*/
  addBoolOption("RAMP_OUTLET_PRESSURE", RampOutletPressure, false);
  default_rampOutPres_coeff[0] = 100000.0; default_rampOutPres_coeff[1] = 1.0; default_rampOutPres_coeff[2] = 1000.0;
  /*!\brief RAMP_OUTLET_PRESSURE_COEFF \n DESCRIPTION: the 1st coeff is the staring outlet pressure,
   * the 2nd coeff is the number of iterations for the update, 3rd is the number of total iteration till reaching the final outlet pressure value */
  addDoubleArrayOption("RAMP_OUTLET_PRESSURE_COEFF", 3, RampOutletPressure_Coeff, default_rampOutPres_coeff);
  /*!\brief MARKER_MIXINGPLANE \n DESCRIPTION: Identify the boundaries in which the mixing plane is applied. \ingroup Config*/
  addStringListOption("MARKER_MIXINGPLANE_INTERFACE", nMarker_MixingPlaneInterface, Marker_MixingPlaneInterface);
  /*!\brief TURBULENT_MIXINGPLANE \n DESCRIPTION: Activate mixing plane also for turbulent quantities \ingroup Config*/
  addBoolOption("TURBULENT_MIXINGPLANE", turbMixingPlane, false);
  /*!\brief MARKER_TURBOMACHINERY \n DESCRIPTION: Identify the inflow and outflow boundaries in which the turbomachinery settings are  applied. \ingroup Config*/
  addTurboPerfOption("MARKER_TURBOMACHINERY", nMarker_Turbomachinery, Marker_TurboBoundIn, Marker_TurboBoundOut);
  /*!\brief NUM_SPANWISE_SECTIONS \n DESCRIPTION: Integer number of spanwise sections to compute 3D turbo BC and Performance for turbomachinery */
  addUnsignedShortOption("NUM_SPANWISE_SECTIONS", nSpanWiseSections_User, 1);
  /*!\brief SPANWISE_KIND \n DESCRIPTION: type of algorithm to identify the span-wise sections at the turbo boundaries.
   \n OPTIONS: see \link SpanWise_Map \endlink \n Default: AUTOMATIC */
  addEnumOption("SPANWISE_KIND", Kind_SpanWise, SpanWise_Map, AUTOMATIC);
  /*!\brief TURBOMACHINERY_KIND \n DESCRIPTION: types of turbomachynery architecture.
      \n OPTIONS: see \link TurboMachinery_Map \endlink \n Default: AXIAL */
  addEnumListOption("TURBOMACHINERY_KIND",nTurboMachineryKind, Kind_TurboMachinery, TurboMachinery_Map);
  /*!\brief MARKER_SHROUD \n DESCRIPTION: markers in which velocity is forced to 0.0 .
   * \n Format: (shroud1, shroud2, ...)*/
  addStringListOption("MARKER_SHROUD", nMarker_Shroud, Marker_Shroud);
  /*!\brief MARKER_SUPERSONIC_INLET  \n DESCRIPTION: Supersonic inlet boundary marker(s)
   * \n   Format: (inlet marker, temperature, static pressure, velocity_x,   velocity_y, velocity_z, ... ), i.e. primitive variables specified. \ingroup Config*/
  addInletOption("MARKER_SUPERSONIC_INLET", nMarker_Supersonic_Inlet, Marker_Supersonic_Inlet, Inlet_Temperature, Inlet_Pressure, Inlet_Velocity);
  /*!\brief MARKER_SUPERSONIC_OUTLET \n DESCRIPTION: Supersonic outlet boundary marker(s) \ingroup Config*/
  addStringListOption("MARKER_SUPERSONIC_OUTLET", nMarker_Supersonic_Outlet, Marker_Supersonic_Outlet);
  /*!\brief MARKER_OUTLET  \n DESCRIPTION: Outlet boundary marker(s)\n
   Format: ( outlet marker, back pressure (static), ... ) \ingroup Config*/
  addStringDoubleListOption("MARKER_OUTLET", nMarker_Outlet, Marker_Outlet, Outlet_Pressure);
  /*!\brief INC_INLET_TYPE \n DESCRIPTION: List of inlet types for incompressible flows. List length must match number of inlet markers. Options: VELOCITY_INLET, PRESSURE_INLET. \ingroup Config*/
  addEnumListOption("INC_OUTLET_TYPE", nInc_Outlet, Kind_Inc_Outlet, Outlet_Map);
  /*!\brief MARKER_ISOTHERMAL DESCRIPTION: Isothermal wall boundary marker(s)\n
   * Format: ( isothermal marker, wall temperature (static), ... ) \ingroup Config  */
  addStringDoubleListOption("MARKER_ISOTHERMAL", nMarker_Isothermal, Marker_Isothermal, Isothermal_Temperature);
  /*!\brief MARKER_HEATFLUX  \n DESCRIPTION: Specified heat flux wall boundary marker(s)
   Format: ( Heat flux marker, wall heat flux (static), ... ) \ingroup Config*/
  addStringDoubleListOption("MARKER_HEATFLUX", nMarker_HeatFlux, Marker_HeatFlux, Heat_Flux);
  /*!\brief MARKER_ENGINE_INFLOW  \n DESCRIPTION: Engine inflow boundary marker(s)
   Format: ( nacelle inflow marker, fan face Mach, ... ) \ingroup Config*/
  addStringDoubleListOption("MARKER_ENGINE_INFLOW", nMarker_EngineInflow, Marker_EngineInflow, EngineInflow_Target);
  /* DESCRIPTION: Highlite area */
  addDoubleOption("HIGHLITE_AREA", Highlite_Area, 1.0);
  /* DESCRIPTION: Fan poly efficiency */
  addDoubleOption("FAN_POLY_EFF", Fan_Poly_Eff, 1.0);
  /*!\brief SUBSONIC_ENGINE\n DESCRIPTION: Engine subsonic intake region \ingroup Config*/
  addBoolOption("INTEGRATED_HEATFLUX", Integrated_HeatFlux, false);
  /*!\brief SUBSONIC_ENGINE\n DESCRIPTION: Engine subsonic intake region \ingroup Config*/
  addBoolOption("SUBSONIC_ENGINE", SubsonicEngine, false);
  /* DESCRIPTION: Actuator disk double surface */
  addBoolOption("ACTDISK_DOUBLE_SURFACE", ActDisk_DoubleSurface, false);
  /* DESCRIPTION: Only half engine is in the computational grid */
  addBoolOption("ENGINE_HALF_MODEL", Engine_HalfModel, false);
  /* DESCRIPTION: Actuator disk double surface */
  addBoolOption("ACTDISK_SU2_DEF", ActDisk_SU2_DEF, false);
  /* DESCRIPTION: Definition of the distortion rack (radial number of proves / circumferential density (degree) */
  default_distortion[0] =  5.0; default_distortion[1] =  15.0;
  addDoubleArrayOption("DISTORTION_RACK", 2, DistortionRack, default_distortion);
  /* DESCRIPTION: Values of the box to impose a subsonic nacellle (mach, Pressure, Temperature) */
  default_eng_val[0]=0.0; default_eng_val[1]=0.0; default_eng_val[2]=0.0;
  default_eng_val[3]=0.0;  default_eng_val[4]=0.0;
  addDoubleArrayOption("SUBSONIC_ENGINE_VALUES", 5, SubsonicEngine_Values, default_eng_val);
  /* DESCRIPTION: Coordinates of the box to impose a subsonic nacellle cylinder (Xmin, Ymin, Zmin, Xmax, Ymax, Zmax, Radius) */
  default_eng_cyl[0] = 0.0; default_eng_cyl[1] = 0.0; default_eng_cyl[2] = 0.0;
  default_eng_cyl[3] =  1E15; default_eng_cyl[4] =  1E15; default_eng_cyl[5] =  1E15; default_eng_cyl[6] =  1E15;
  addDoubleArrayOption("SUBSONIC_ENGINE_CYL", 7, SubsonicEngine_Cyl, default_eng_cyl);
  /* DESCRIPTION: Engine exhaust boundary marker(s)
   Format: (nacelle exhaust marker, total nozzle temp, total nozzle pressure, ... )*/
  addExhaustOption("MARKER_ENGINE_EXHAUST", nMarker_EngineExhaust, Marker_EngineExhaust, Exhaust_Temperature_Target, Exhaust_Pressure_Target);
  /* DESCRIPTION: Clamped boundary marker(s) */
  addStringListOption("MARKER_CLAMPED", nMarker_Clamped, Marker_Clamped);
  /* DESCRIPTION: Displacement boundary marker(s) */
  addStringDoubleListOption("MARKER_NORMAL_DISPL", nMarker_Displacement, Marker_Displacement, Displ_Value);
  /* DESCRIPTION: Load boundary marker(s) - uniform pressure in Pa */
  addStringDoubleListOption("MARKER_PRESSURE", nMarker_Load, Marker_Load, Load_Value);
  /* DESCRIPTION: Load boundary marker(s) */
  addStringDoubleListOption("MARKER_DAMPER", nMarker_Damper, Marker_Damper, Damper_Constant);
  /* DESCRIPTION: Load boundary marker(s)
   Format: (inlet marker, load, multiplier, dir_x, dir_y, dir_z, ... ), i.e. primitive variables specified. */
  addInletOption("MARKER_LOAD", nMarker_Load_Dir, Marker_Load_Dir, Load_Dir_Value, Load_Dir_Multiplier, Load_Dir);
  /* DESCRIPTION: Load boundary marker(s)
   Format: (inlet marker, load, multiplier, dir_x, dir_y, dir_z, ... ), i.e. primitive variables specified. */
  addInletOption("MARKER_DISPLACEMENT", nMarker_Disp_Dir, Marker_Disp_Dir, Disp_Dir_Value, Disp_Dir_Multiplier, Disp_Dir);
  /* DESCRIPTION: Sine load boundary marker(s)
   Format: (inlet marker, load, multiplier, dir_x, dir_y, dir_z, ... ), i.e. primitive variables specified. */
  addInletOption("MARKER_SINE_LOAD", nMarker_Load_Sine, Marker_Load_Sine, Load_Sine_Amplitude, Load_Sine_Frequency, Load_Sine_Dir);
  /*!\brief SINE_LOAD\n DESCRIPTION: option to apply the load as a sine*/
  addBoolOption("SINE_LOAD", Sine_Load, false);
  default_sineload_coeff[0] = 0.0; default_sineload_coeff[1] = 0.0; default_sineload_coeff[2] = 0.0;
  /*!\brief SINE_LOAD_COEFF \n DESCRIPTION: the 1st coeff is the amplitude, the 2nd is the frequency, 3rd is the phase in radians */
  addDoubleArrayOption("SINE_LOAD_COEFF", 3, SineLoad_Coeff, default_sineload_coeff);
  /*!\brief RAMP_AND_RELEASE\n DESCRIPTION: release the load after applying the ramp*/
  addBoolOption("RAMP_AND_RELEASE_LOAD", RampAndRelease, false);

  /* DESCRIPTION: Flow load boundary marker(s) */
  addStringDoubleListOption("MARKER_FLOWLOAD", nMarker_FlowLoad, Marker_FlowLoad, FlowLoad_Value);
  /* DESCRIPTION: Damping factor for engine inlet condition */
  addDoubleOption("DAMP_ENGINE_INFLOW", Damp_Engine_Inflow, 0.95);
  /* DESCRIPTION: Damping factor for engine exhaust condition */
  addDoubleOption("DAMP_ENGINE_EXHAUST", Damp_Engine_Exhaust, 0.95);
  /*!\brief ENGINE_INFLOW_TYPE  \n DESCRIPTION: Inlet boundary type \n OPTIONS: see \link Engine_Inflow_Map \endlink \n Default: FAN_FACE_MACH \ingroup Config*/
  addEnumOption("ENGINE_INFLOW_TYPE", Kind_Engine_Inflow, Engine_Inflow_Map, FAN_FACE_MACH);
  /* DESCRIPTION: Evaluate a problem with engines */
  addBoolOption("ENGINE", Engine, false);
    
  /* DESCRIPTION:  Compute buffet sensor */
  addBoolOption("BUFFET_MONITORING", Buffet_Monitoring, false);
  /* DESCRIPTION:  Sharpness coefficient for the buffet sensor */
  addDoubleOption("BUFFET_K", Buffet_k, 10.0);
  /* DESCRIPTION:  Offset parameter for the buffet sensor */
  addDoubleOption("BUFFET_LAMBDA", Buffet_lambda, 0.0);


  /*!\par CONFIG_CATEGORY: Time-marching \ingroup Config*/
  /*--- Options related to time-marching ---*/

  /* DESCRIPTION: Unsteady simulation  */
  addEnumOption("TIME_MARCHING", TimeMarching, TimeMarching_Map, STEADY);
  /* DESCRIPTION:  Courant-Friedrichs-Lewy condition of the finest grid */
  addDoubleOption("CFL_NUMBER", CFLFineGrid, 1.25);
  /* DESCRIPTION:  Courant-Friedrichs-Lewy condition of the finest grid in (heat fvm) solid solvers */
  addDoubleOption("CFL_NUMBER_SOLID", CFLSolid, 1.25);
  /* DESCRIPTION:  Max time step in local time stepping simulations */
  addDoubleOption("MAX_DELTA_TIME", Max_DeltaTime, 1000000);
  /* DESCRIPTION: Activate The adaptive CFL number. */
  addBoolOption("CFL_ADAPT", CFL_Adapt, false);
  /* !\brief CFL_ADAPT_PARAM
   * DESCRIPTION: Parameters of the adaptive CFL number (factor down, factor up, CFL limit (min and max) )
   * Factor down generally >1.0, factor up generally < 1.0 to cause the CFL to increase when residual is decreasing,
   * and decrease when the residual is increasing or stalled. \ingroup Config*/
  default_cfl_adapt[0] = 0.0; default_cfl_adapt[1] = 0.0; default_cfl_adapt[2] = 1.0; default_cfl_adapt[3] = 100.0;
  addDoubleArrayOption("CFL_ADAPT_PARAM", 4, CFL_AdaptParam, default_cfl_adapt);
  /* DESCRIPTION: Reduction factor of the CFL coefficient in the adjoint problem */
  addDoubleOption("CFL_REDUCTION_ADJFLOW", CFLRedCoeff_AdjFlow, 0.8);
  /* DESCRIPTION: Reduction factor of the CFL coefficient in the level set problem */
  addDoubleOption("CFL_REDUCTION_TURB", CFLRedCoeff_Turb, 1.0);
  /* DESCRIPTION: Reduction factor of the CFL coefficient in the turbulent adjoint problem */
  addDoubleOption("CFL_REDUCTION_ADJTURB", CFLRedCoeff_AdjTurb, 1.0);
  /* DESCRIPTION: External iteration offset due to restart */
  addUnsignedLongOption("EXT_ITER_OFFSET", ExtIter_OffSet, 0);
  // these options share nRKStep as their size, which is not a good idea in general
  /* DESCRIPTION: Runge-Kutta alpha coefficients */
  addDoubleListOption("RK_ALPHA_COEFF", nRKStep, RK_Alpha_Step);
  /* DESCRIPTION: Number of time levels for time accurate local time stepping. */
  addUnsignedShortOption("LEVELS_TIME_ACCURATE_LTS", nLevels_TimeAccurateLTS, 1);
  /* DESCRIPTION: Number of time DOFs used in the predictor step of ADER-DG. */
  addUnsignedShortOption("TIME_DOFS_ADER_DG", nTimeDOFsADER_DG, 2);
  /* DESCRIPTION: Unsteady Courant-Friedrichs-Lewy number of the finest grid */
  addDoubleOption("UNST_CFL_NUMBER", Unst_CFL, 0.0);
  /* DESCRIPTION: Integer number of periodic time instances for Harmonic Balance */
  addUnsignedShortOption("TIME_INSTANCES", nTimeInstances, 1);
  /* DESCRIPTION: Time period for Harmonic Balance wihtout moving meshes */
  addDoubleOption("HB_PERIOD", HarmonicBalance_Period, -1.0);
  /* DESCRIPTION:  Turn on/off harmonic balance preconditioning */
  addBoolOption("HB_PRECONDITION", HB_Precondition, false);
  /* DESCRIPTION: Iteration number to begin unsteady restarts (dual time method) */
  addLongOption("UNST_RESTART_ITER", Unst_RestartIter, 0);
  /* DESCRIPTION: Starting direct solver iteration for the unsteady adjoint */
  addLongOption("UNST_ADJOINT_ITER", Unst_AdjointIter, 0);
  /* DESCRIPTION: Number of iterations to average the objective */
  addLongOption("ITER_AVERAGE_OBJ", Iter_Avg_Objective , 0);
  /* DESCRIPTION: Iteration number to begin unsteady restarts (structural analysis) */
  addLongOption("DYN_RESTART_ITER", Dyn_RestartIter, 0);
  /* DESCRIPTION: Time discretization */
  addEnumOption("TIME_DISCRE_FLOW", Kind_TimeIntScheme_Flow, Time_Int_Map, EULER_IMPLICIT);
  /* DESCRIPTION: Time discretization */
  addEnumOption("TIME_DISCRE_FEM_FLOW", Kind_TimeIntScheme_FEM_Flow, Time_Int_Map, RUNGE_KUTTA_EXPLICIT);
  /* DESCRIPTION: ADER-DG predictor step */
  addEnumOption("ADER_PREDICTOR", Kind_ADER_Predictor, Ader_Predictor_Map, ADER_ALIASED_PREDICTOR);
  /* DESCRIPTION: Time discretization */
  addEnumOption("TIME_DISCRE_ADJFLOW", Kind_TimeIntScheme_AdjFlow, Time_Int_Map, EULER_IMPLICIT);
  /* DESCRIPTION: Time discretization */
  addEnumOption("TIME_DISCRE_TURB", Kind_TimeIntScheme_Turb, Time_Int_Map, EULER_IMPLICIT);
  /* DESCRIPTION: Time discretization */
  addEnumOption("TIME_DISCRE_ADJTURB", Kind_TimeIntScheme_AdjTurb, Time_Int_Map, EULER_IMPLICIT);
  /* DESCRIPTION: Time discretization */
  addEnumOption("TIME_DISCRE_FEA", Kind_TimeIntScheme_FEA, Time_Int_Map_FEA, NEWMARK_IMPLICIT);
  /* DESCRIPTION: Time discretization */
  addEnumOption("TIME_DISCRE_HEAT", Kind_TimeIntScheme_Heat, Time_Int_Map, EULER_IMPLICIT);
  /* DESCRIPTION: Time discretization */
  addEnumOption("TIMESTEP_HEAT", Kind_TimeStep_Heat, Heat_TimeStep_Map, MINIMUM);

  /*!\par CONFIG_CATEGORY: Linear solver definition \ingroup Config*/
  /*--- Options related to the linear solvers ---*/

  /*!\brief LINEAR_SOLVER
   *  \n DESCRIPTION: Linear solver for the implicit, mesh deformation, or discrete adjoint systems \n OPTIONS: see \link Linear_Solver_Map \endlink \n DEFAULT: FGMRES \ingroup Config*/
  addEnumOption("LINEAR_SOLVER", Kind_Linear_Solver, Linear_Solver_Map, FGMRES);
  /*!\brief LINEAR_SOLVER_PREC
   *  \n DESCRIPTION: Preconditioner for the Krylov linear solvers \n OPTIONS: see \link Linear_Solver_Prec_Map \endlink \n DEFAULT: LU_SGS \ingroup Config*/
  addEnumOption("LINEAR_SOLVER_PREC", Kind_Linear_Solver_Prec, Linear_Solver_Prec_Map, ILU);
  /* DESCRIPTION: Minimum error threshold for the linear solver for the implicit formulation */
  addDoubleOption("LINEAR_SOLVER_ERROR", Linear_Solver_Error, 1E-6);
  /* DESCRIPTION: Minimum error threshold for the linear solver for the implicit formulation for the FVM heat solver. */
  addDoubleOption("LINEAR_SOLVER_ERROR_HEAT", Linear_Solver_Error_Heat, 1E-8);
  /* DESCRIPTION: Maximum number of iterations of the linear solver for the implicit formulation */
  addUnsignedLongOption("LINEAR_SOLVER_ITER", Linear_Solver_Iter, 10);
  /* DESCRIPTION: Max iterations of the linear solver for the FVM heat solver. */
  addUnsignedLongOption("LINEAR_SOLVER_ITER_HEAT", Linear_Solver_Iter_Heat, 10);
  /* DESCRIPTION: Fill in level for the ILU preconditioner */
  addUnsignedShortOption("LINEAR_SOLVER_ILU_FILL_IN", Linear_Solver_ILU_n, 0);
  /* DESCRIPTION: Maximum number of iterations of the linear solver for the implicit formulation */
  addUnsignedLongOption("LINEAR_SOLVER_RESTART_FREQUENCY", Linear_Solver_Restart_Frequency, 10);
  /* DESCRIPTION: Relaxation factor for iterative linear smoothers (SMOOTHER_ILU/JACOBI/LU-SGS/LINELET) */
  addDoubleOption("LINEAR_SOLVER_SMOOTHER_RELAXATION", Linear_Solver_Smoother_Relaxation, 1.0);
  /* DESCRIPTION: Relaxation of the flow equations solver for the implicit formulation */
  addDoubleOption("RELAXATION_FACTOR_FLOW", Relaxation_Factor_Flow, 1.0);
  /* DESCRIPTION: Relaxation of the turb equations solver for the implicit formulation */
  addDoubleOption("RELAXATION_FACTOR_TURB", Relaxation_Factor_Turb, 1.0);
  /* DESCRIPTION: Relaxation of the adjoint flow equations solver for the implicit formulation */
  addDoubleOption("RELAXATION_FACTOR_ADJFLOW", Relaxation_Factor_AdjFlow, 1.0);
  /* DESCRIPTION: Relaxation of the CHT coupling */
  addDoubleOption("RELAXATION_FACTOR_CHT", Relaxation_Factor_CHT, 1.0);
  /* DESCRIPTION: Roe coefficient */
  addDoubleOption("ROE_KAPPA", Roe_Kappa, 0.5);
  /* DESCRIPTION: Roe-Turkel preconditioning for low Mach number flows */
  addBoolOption("LOW_MACH_PREC", Low_Mach_Precon, false);
  /* DESCRIPTION: Post-reconstruction correction for low Mach number flows */
  addBoolOption("LOW_MACH_CORR", Low_Mach_Corr, false);
  /* DESCRIPTION: Time Step for dual time stepping simulations (s) */
  addDoubleOption("MIN_ROE_TURKEL_PREC", Min_Beta_RoeTurkel, 0.01);
  /* DESCRIPTION: Time Step for dual time stepping simulations (s) */
  addDoubleOption("MAX_ROE_TURKEL_PREC", Max_Beta_RoeTurkel, 0.2);
  /* DESCRIPTION: Linear solver for the turbulent adjoint systems */
  addEnumOption("ADJTURB_LIN_SOLVER", Kind_AdjTurb_Linear_Solver, Linear_Solver_Map, FGMRES);
  /* DESCRIPTION: Preconditioner for the turbulent adjoint Krylov linear solvers */
  addEnumOption("ADJTURB_LIN_PREC", Kind_AdjTurb_Linear_Prec, Linear_Solver_Prec_Map, ILU);
  /* DESCRIPTION: Minimum error threshold for the turbulent adjoint linear solver for the implicit formulation */
  addDoubleOption("ADJTURB_LIN_ERROR", AdjTurb_Linear_Error, 1E-5);
  /* DESCRIPTION: Maximum number of iterations of the turbulent adjoint linear solver for the implicit formulation */
  addUnsignedShortOption("ADJTURB_LIN_ITER", AdjTurb_Linear_Iter, 10);
  /* DESCRIPTION: Entropy fix factor */
  addDoubleOption("ENTROPY_FIX_COEFF", EntropyFix_Coeff, 0.001);
  /* DESCRIPTION: Linear solver for the discete adjoint systems */
  addEnumOption("DISCADJ_LIN_SOLVER", Kind_DiscAdj_Linear_Solver, Linear_Solver_Map, FGMRES);
  /* DESCRIPTION: Preconditioner for the discrete adjoint Krylov linear solvers */
  addEnumOption("DISCADJ_LIN_PREC", Kind_DiscAdj_Linear_Prec, Linear_Solver_Prec_Map, ILU);
  /* DESCRIPTION: Linear solver for the discete adjoint systems */
  addEnumOption("FSI_DISCADJ_LIN_SOLVER_STRUC", Kind_DiscAdj_Linear_Solver_FSI_Struc, Linear_Solver_Map, CONJUGATE_GRADIENT);
  /* DESCRIPTION: Preconditioner for the discrete adjoint Krylov linear solvers */
  addEnumOption("FSI_DISCADJ_LIN_PREC_STRUC", Kind_DiscAdj_Linear_Prec_FSI_Struc, Linear_Solver_Prec_Map, JACOBI);
  
  /*!\par CONFIG_CATEGORY: Convergence\ingroup Config*/
  /*--- Options related to convergence ---*/
  
  /*!\brief CONV_CRITERIA
   *  \n DESCRIPTION: Convergence criteria \n OPTIONS: see \link Converge_Crit_Map \endlink \n DEFAULT: RESIDUAL \ingroup Config*/
  addEnumOption("CONV_CRITERIA", ConvCriteria, Converge_Crit_Map, RESIDUAL);
  /*!\brief CONV_RESIDUAL_MINVAL\n DESCRIPTION: Min value of the residual (log10 of the residual)\n DEFAULT: -14.0 \ingroup Config*/
  addDoubleOption("CONV_RESIDUAL_MINVAL", MinLogResidual, -14.0);
  /*!\brief CONV_STARTITER\n DESCRIPTION: Iteration number to begin convergence monitoring\n DEFAULT: 5 \ingroup Config*/
  addUnsignedLongOption("CONV_STARTITER", StartConv_Iter, 5);
  /*!\brief CONV_CAUCHY_ELEMS\n DESCRIPTION: Number of elements to apply the criteria. \n DEFAULT 100 \ingroup Config*/
  addUnsignedShortOption("CONV_CAUCHY_ELEMS", Cauchy_Elems, 100);
  /*!\brief CONV_CAUCHY_EPS\n DESCRIPTION: Epsilon to control the series convergence \n DEFAULT: 1e-10 \ingroup Config*/
  addDoubleOption("CONV_CAUCHY_EPS", Cauchy_Eps, 1E-10);
  /*!\brief CONV_FIELD\n DESCRIPTION: Output field to monitor \n Default: depends on solver \ingroup Config*/
  addStringOption("CONV_FIELD", ConvField, "");

  /*!\par CONFIG_CATEGORY: Multi-grid \ingroup Config*/
  /*--- Options related to Multi-grid ---*/

  /*!\brief START_UP_ITER \n DESCRIPTION: Start up iterations using the fine grid only. DEFAULT: 0 \ingroup Config*/
  addUnsignedShortOption("START_UP_ITER", nStartUpIter, 0);
  /*!\brief MGLEVEL\n DESCRIPTION: Multi-grid Levels. DEFAULT: 0 \ingroup Config*/
  addUnsignedShortOption("MGLEVEL", nMGLevels, 0);
  /*!\brief MGCYCLE\n DESCRIPTION: Multi-grid cycle. OPTIONS: See \link MG_Cycle_Map \endlink. Defualt V_CYCLE \ingroup Config*/
  addEnumOption("MGCYCLE", MGCycle, MG_Cycle_Map, V_CYCLE);
  /*!\brief MG_PRE_SMOOTH\n DESCRIPTION: Multi-grid pre-smoothing level \ingroup Config*/
  addUShortListOption("MG_PRE_SMOOTH", nMG_PreSmooth, MG_PreSmooth);
  /*!\brief MG_POST_SMOOTH\n DESCRIPTION: Multi-grid post-smoothing level \ingroup Config*/
  addUShortListOption("MG_POST_SMOOTH", nMG_PostSmooth, MG_PostSmooth);
  /*!\brief MG_CORRECTION_SMOOTH\n DESCRIPTION: Jacobi implicit smoothing of the correction \ingroup Config*/
  addUShortListOption("MG_CORRECTION_SMOOTH", nMG_CorrecSmooth, MG_CorrecSmooth);
  /*!\brief MG_DAMP_RESTRICTION\n DESCRIPTION: Damping factor for the residual restriction. DEFAULT: 0.75 \ingroup Config*/
  addDoubleOption("MG_DAMP_RESTRICTION", Damp_Res_Restric, 0.75);
  /*!\brief MG_DAMP_PROLONGATION\n DESCRIPTION: Damping factor for the correction prolongation. DEFAULT 0.75 \ingroup Config*/
  addDoubleOption("MG_DAMP_PROLONGATION", Damp_Correc_Prolong, 0.75);

  /*!\par CONFIG_CATEGORY: Spatial Discretization \ingroup Config*/
  /*--- Options related to the spatial discretization ---*/

  /*!\brief NUM_METHOD_GRAD
   *  \n DESCRIPTION: Numerical method for spatial gradients \n OPTIONS: See \link Gradient_Map \endlink. \n DEFAULT: WEIGHTED_LEAST_SQUARES. \ingroup Config*/
  addEnumOption("NUM_METHOD_GRAD", Kind_Gradient_Method, Gradient_Map, WEIGHTED_LEAST_SQUARES);
  /*!\brief VENKAT_LIMITER_COEFF
   *  \n DESCRIPTION: Coefficient for the limiter. DEFAULT value 0.5. Larger values decrease the extent of limiting, values approaching zero cause lower-order approximation to the solution. \ingroup Config */
  addDoubleOption("VENKAT_LIMITER_COEFF", Venkat_LimiterCoeff, 0.05);
  /*!\brief ADJ_SHARP_LIMITER_COEFF
   *  \n DESCRIPTION: Coefficient for detecting the limit of the sharp edges. DEFAULT value 3.0.  Use with sharp edges limiter. \ingroup Config*/
  addDoubleOption("ADJ_SHARP_LIMITER_COEFF", AdjSharp_LimiterCoeff, 3.0);
  /*!\brief LIMITER_ITER
   *  \n DESCRIPTION: Freeze the value of the limiter after a number of iterations. DEFAULT value 999999. \ingroup Config*/
  addUnsignedLongOption("LIMITER_ITER", LimiterIter, 999999);

  /*!\brief CONV_NUM_METHOD_FLOW
   *  \n DESCRIPTION: Convective numerical method \n OPTIONS: See \link Upwind_Map \endlink , \link Centered_Map \endlink. \ingroup Config*/
  addConvectOption("CONV_NUM_METHOD_FLOW", Kind_ConvNumScheme_Flow, Kind_Centered_Flow, Kind_Upwind_Flow);

  /*!\brief NUM_METHOD_FEM_FLOW
   *  \n DESCRIPTION: Numerical method \n OPTIONS: See \link FEM_Map \endlink , \link Centered_Map \endlink. \ingroup Config*/
  addConvectFEMOption("NUM_METHOD_FEM_FLOW", Kind_ConvNumScheme_FEM_Flow, Kind_FEM_Flow);

  /*!\brief MUSCL_FLOW \n DESCRIPTION: Check if the MUSCL scheme should be used \ingroup Config*/
  addBoolOption("MUSCL_FLOW", MUSCL_Flow, true);
  /*!\brief SLOPE_LIMITER_FLOW
   * DESCRIPTION: Slope limiter for the direct solution. \n OPTIONS: See \link Limiter_Map \endlink \n DEFAULT VENKATAKRISHNAN \ingroup Config*/
  addEnumOption("SLOPE_LIMITER_FLOW", Kind_SlopeLimit_Flow, Limiter_Map, VENKATAKRISHNAN);
  default_jst_coeff[0] = 0.5; default_jst_coeff[1] = 0.02;
  /*!\brief JST_SENSOR_COEFF \n DESCRIPTION: 2nd and 4th order artificial dissipation coefficients for the JST method \ingroup Config*/
  addDoubleArrayOption("JST_SENSOR_COEFF", 2, Kappa_Flow, default_jst_coeff);
  /*!\brief LAX_SENSOR_COEFF \n DESCRIPTION: 1st order artificial dissipation coefficients for the Lax-Friedrichs method. \ingroup Config*/
  addDoubleOption("LAX_SENSOR_COEFF", Kappa_1st_Flow, 0.15);
  default_ad_coeff_heat[0] = 0.5; default_ad_coeff_heat[1] = 0.02;
  /*!\brief JST_SENSOR_COEFF_HEAT \n DESCRIPTION: 2nd and 4th order artificial dissipation coefficients for the JST method \ingroup Config*/
  addDoubleArrayOption("JST_SENSOR_COEFF_HEAT", 2, Kappa_Heat, default_ad_coeff_heat);
  /*!\brief USE_ACCURATE_FLUX_JACOBIANS \n DESCRIPTION: Use numerically computed Jacobians for AUSM+up(2) and SLAU(2) \ingroup Config*/
  addBoolOption("USE_ACCURATE_FLUX_JACOBIANS", Use_Accurate_Jacobians, false);
  /*!\brief CENTRAL_JACOBIAN_FIX_FACTOR \n DESCRIPTION: Improve the numerical properties (diagonal dominance) of the global Jacobian matrix, 3 to 4 is "optimum" (central schemes) \ingroup Config*/
  addDoubleOption("CENTRAL_JACOBIAN_FIX_FACTOR", Cent_Jac_Fix_Factor, 1.0);

  /*!\brief CONV_NUM_METHOD_ADJFLOW
   *  \n DESCRIPTION: Convective numerical method for the adjoint solver.
   *  \n OPTIONS:  See \link Upwind_Map \endlink , \link Centered_Map \endlink. Note: not all methods are guaranteed to be implemented for the adjoint solver. \ingroup Config */
  addConvectOption("CONV_NUM_METHOD_ADJFLOW", Kind_ConvNumScheme_AdjFlow, Kind_Centered_AdjFlow, Kind_Upwind_AdjFlow);
  /*!\brief MUSCL_FLOW \n DESCRIPTION: Check if the MUSCL scheme should be used \ingroup Config*/
  addBoolOption("MUSCL_ADJFLOW", MUSCL_AdjFlow, true);
  /*!\brief SLOPE_LIMITER_ADJFLOW
     * DESCRIPTION: Slope limiter for the adjoint solution. \n OPTIONS: See \link Limiter_Map \endlink \n DEFAULT VENKATAKRISHNAN \ingroup Config*/
  addEnumOption("SLOPE_LIMITER_ADJFLOW", Kind_SlopeLimit_AdjFlow, Limiter_Map, VENKATAKRISHNAN);
  default_jst_adj_coeff[0] = 0.5; default_jst_adj_coeff[1] = 0.02;
  /*!\brief ADJ_JST_SENSOR_COEFF \n DESCRIPTION: 2nd and 4th order artificial dissipation coefficients for the adjoint JST method. \ingroup Config*/
  addDoubleArrayOption("ADJ_JST_SENSOR_COEFF", 2, Kappa_AdjFlow, default_jst_adj_coeff);
  /*!\brief LAX_SENSOR_COEFF \n DESCRIPTION: 1st order artificial dissipation coefficients for the adjoint Lax-Friedrichs method. \ingroup Config*/
  addDoubleOption("ADJ_LAX_SENSOR_COEFF", Kappa_1st_AdjFlow, 0.15);

  /*!\brief MUSCL_FLOW \n DESCRIPTION: Check if the MUSCL scheme should be used \ingroup Config*/
  addBoolOption("MUSCL_TURB", MUSCL_Turb, false);
  /*!\brief SLOPE_LIMITER_TURB
   *  \n DESCRIPTION: Slope limiter  \n OPTIONS: See \link Limiter_Map \endlink \n DEFAULT VENKATAKRISHNAN \ingroup Config*/
  addEnumOption("SLOPE_LIMITER_TURB", Kind_SlopeLimit_Turb, Limiter_Map, VENKATAKRISHNAN);
  /*!\brief CONV_NUM_METHOD_TURB
   *  \n DESCRIPTION: Convective numerical method \ingroup Config*/
  addConvectOption("CONV_NUM_METHOD_TURB", Kind_ConvNumScheme_Turb, Kind_Centered_Turb, Kind_Upwind_Turb);
  
  /*!\brief MUSCL_FLOW \n DESCRIPTION: Check if the MUSCL scheme should be used \ingroup Config*/
  addBoolOption("MUSCL_ADJTURB", MUSCL_AdjTurb, false);
  /*!\brief SLOPE_LIMITER_ADJTURB
   *  \n DESCRIPTION: Slope limiter \n OPTIONS: See \link Limiter_Map \endlink \n DEFAULT VENKATAKRISHNAN \ingroup Config */
  addEnumOption("SLOPE_LIMITER_ADJTURB", Kind_SlopeLimit_AdjTurb, Limiter_Map, VENKATAKRISHNAN);
  /*!\brief CONV_NUM_METHOD_ADJTURB\n DESCRIPTION: Convective numerical method for the adjoint/turbulent problem \ingroup Config*/
  addConvectOption("CONV_NUM_METHOD_ADJTURB", Kind_ConvNumScheme_AdjTurb, Kind_Centered_AdjTurb, Kind_Upwind_AdjTurb);

  /*!\brief MUSCL_FLOW \n DESCRIPTION: Check if the MUSCL scheme should be used \ingroup Config*/
  addBoolOption("MUSCL_HEAT", MUSCL_Heat, false);
  /*!\brief CONV_NUM_METHOD_HEAT
   *  \n DESCRIPTION: Convective numerical method \n DEFAULT: UPWIND */
  addEnumOption("CONV_NUM_METHOD_HEAT", Kind_ConvNumScheme_Heat, Space_Map, SPACE_UPWIND);

  /*!\par CONFIG_CATEGORY: Adjoint and Gradient \ingroup Config*/
  /*--- Options related to the adjoint and gradient ---*/

  /*!\brief LIMIT_ADJFLOW \n DESCRIPTION: Limit value for the adjoint variable.\n DEFAULT: 1E6. \ingroup Config*/
  addDoubleOption("LIMIT_ADJFLOW", AdjointLimit, 1E6);
  /*!\brief MG_ADJFLOW\n DESCRIPTION: Multigrid with the adjoint problem. \n Defualt: YES \ingroup Config*/
  addBoolOption("MG_ADJFLOW", MG_AdjointFlow, true);

  /*!\brief OBJECTIVE_WEIGHT  \n DESCRIPTION: Adjoint problem boundary condition weights. Applies scaling factor to objective(s) \ingroup Config*/
  addDoubleListOption("OBJECTIVE_WEIGHT", nObjW, Weight_ObjFunc);
  /*!\brief OBJECTIVE_FUNCTION
   *  \n DESCRIPTION: Adjoint problem boundary condition \n OPTIONS: see \link Objective_Map \endlink \n DEFAULT: DRAG_COEFFICIENT \ingroup Config*/
  addEnumListOption("OBJECTIVE_FUNCTION", nObj, Kind_ObjFunc, Objective_Map);

  /* DESCRIPTION: parameter for the definition of a complex objective function */
  addDoubleOption("DCD_DCL_VALUE", dCD_dCL, 0.0);
  /* DESCRIPTION: parameter for the definition of a complex objective function */
  addDoubleOption("DCMX_DCL_VALUE", dCMx_dCL, 0.0);
  /* DESCRIPTION: parameter for the definition of a complex objective function */
  addDoubleOption("DCMY_DCL_VALUE", dCMy_dCL, 0.0);
  /* DESCRIPTION: parameter for the definition of a complex objective function */
  addDoubleOption("DCMZ_DCL_VALUE", dCMz_dCL, 0.0);

  /* DESCRIPTION: parameter for the definition of a complex objective function */
  addDoubleOption("DCD_DCMY_VALUE", dCD_dCMy, 0.0);

  default_obj_coeff[0]=0.0; default_obj_coeff[1]=0.0; default_obj_coeff[2]=0.0;
  default_obj_coeff[3]=0.0;  default_obj_coeff[4]=0.0;
  /*!\brief OBJ_CHAIN_RULE_COEFF
  * \n DESCRIPTION: Coefficients defining the objective function gradient using the chain rule
  * with area-averaged outlet primitive variables. This is used with the genereralized outflow
  * objective.  \ingroup Config   */
  addDoubleArrayOption("OBJ_CHAIN_RULE_COEFF", 5, Obj_ChainRuleCoeff, default_obj_coeff);

  default_geo_loc[0] = 0.0; default_geo_loc[1] = 1.0;
  /* DESCRIPTION: Definition of the airfoil section */
  addDoubleArrayOption("GEO_BOUNDS", 2, Stations_Bounds, default_geo_loc);
  /* DESCRIPTION: Identify the body to slice */
  addEnumOption("GEO_DESCRIPTION", Geo_Description, Geo_Description_Map, WING);
  /* DESCRIPTION: Z location of the waterline */
  addDoubleOption("GEO_WATERLINE_LOCATION", Geo_Waterline_Location, 0.0);
  /* DESCRIPTION: Number of section cuts to make when calculating internal volume */
  addUnsignedShortOption("GEO_NUMBER_STATIONS", nWingStations, 25);
  /* DESCRIPTION: Definition of the airfoil sections */
  addDoubleListOption("GEO_LOCATION_STATIONS", nLocationStations, LocationStations);
  default_nacelle_location[0] = 0.0; default_nacelle_location[1] = 0.0; default_nacelle_location[2] = 0.0;
  default_nacelle_location[3] = 0.0; default_nacelle_location[4] = 0.0;
  /* DESCRIPTION: Definition of the nacelle location (higlite coordinates, tilt angle, toe angle) */
  addDoubleArrayOption("GEO_NACELLE_LOCATION", 5, NacelleLocation, default_nacelle_location);
  /* DESCRIPTION: Output sectional forces for specified markers. */
  addBoolOption("GEO_PLOT_STATIONS", Plot_Section_Forces, false);
  /* DESCRIPTION: Mode of the GDC code (analysis, or gradient) */
  addEnumOption("GEO_MODE", GeometryMode, GeometryMode_Map, FUNCTION);

  /* DESCRIPTION: Drag weight in sonic boom Objective Function (from 0.0 to 1.0) */
  addDoubleOption("DRAG_IN_SONICBOOM", WeightCd, 0.0);
  /* DESCRIPTION: Sensitivity smoothing  */
  addEnumOption("SENS_SMOOTHING", Kind_SensSmooth, Sens_Smoothing_Map, NO_SMOOTH);
  /* DESCRIPTION: Continuous Adjoint frozen viscosity */
  addBoolOption("FROZEN_VISC_CONT", Frozen_Visc_Cont, true);
  /* DESCRIPTION: Discrete Adjoint frozen viscosity */
  addBoolOption("FROZEN_VISC_DISC", Frozen_Visc_Disc, false);
  /* DESCRIPTION: Discrete Adjoint frozen limiter */
  addBoolOption("FROZEN_LIMITER_DISC", Frozen_Limiter_Disc, false);
  /* DESCRIPTION: Use an inconsistent (primal/dual) discrete adjoint formulation */
  addBoolOption("INCONSISTENT_DISC", Inconsistent_Disc, false);
   /* DESCRIPTION:  */
  addDoubleOption("FIX_AZIMUTHAL_LINE", FixAzimuthalLine, 90.0);
  /*!\brief SENS_REMOVE_SHARP
   * \n DESCRIPTION: Remove sharp edges from the sensitivity evaluation  \n Format: SENS_REMOVE_SHARP = YES \n DEFAULT: NO \ingroup Config*/
  addBoolOption("SENS_REMOVE_SHARP", Sens_Remove_Sharp, false);

  /* DESCRIPTION: Automatically reorient elements that seem flipped */
  addBoolOption("REORIENT_ELEMENTS",ReorientElements, true);

  /*!\par CONFIG_CATEGORY: Input/output files and formats \ingroup Config */
  /*--- Options related to input/output files and formats ---*/

  /*!\brief OUTPUT_FORMAT \n DESCRIPTION: I/O format for output plots. \n OPTIONS: see \link Output_Map \endlink \n DEFAULT: TECPLOT \ingroup Config */
  addEnumOption("OUTPUT_FORMAT", Output_FileFormat, Output_Map, TECPLOT);
  /*!\brief ACTDISK_JUMP \n DESCRIPTION: The jump is given by the difference in values or a ratio */
  addEnumOption("ACTDISK_JUMP", ActDisk_Jump, Jump_Map, DIFFERENCE);
  /*!\brief MESH_FORMAT \n DESCRIPTION: Mesh input file format \n OPTIONS: see \link Input_Map \endlink \n DEFAULT: SU2 \ingroup Config*/
  addEnumOption("MESH_FORMAT", Mesh_FileFormat, Input_Map, SU2);
  /* DESCRIPTION:  Mesh input file */
  addStringOption("MESH_FILENAME", Mesh_FileName, string("mesh.su2"));
  /*!\brief MESH_OUT_FILENAME \n DESCRIPTION: Mesh output file name. Used when converting, scaling, or deforming a mesh. \n DEFAULT: mesh_out.su2 \ingroup Config*/
  addStringOption("MESH_OUT_FILENAME", Mesh_Out_FileName, string("mesh_out.su2"));
  
  /* DESCRIPTION: List of the number of grid points in the RECTANGLE or BOX grid in the x,y,z directions. (default: (33,33,33) ). */
  addShortListOption("MESH_BOX_SIZE", nMesh_Box_Size, Mesh_Box_Size);
  
  /* DESCRIPTION: List of the length of the RECTANGLE or BOX grid in the x,y,z directions. (default: (1.0,1.0,1.0) ).  */
<<<<<<< HEAD
  array<su2double, 3> default_mesh_box_length = {1.0, 1.0, 1.0};
  addDoubleArrayOption("MESH_BOX_LENGTH", 3, Mesh_Box_Length, default_mesh_box_length.data());
  
  /* DESCRIPTION: List of the offset from 0.0 of the RECTANGLE or BOX grid in the x,y,z directions. (default: (0.0,0.0,0.0) ). */
  array<su2double, 3> default_mesh_box_offset = {0.0, 0.0, 0.0};
=======
  array<su2double, 3> default_mesh_box_length = {{1.0, 1.0, 1.0}};
  addDoubleArrayOption("MESH_BOX_LENGTH", 3, Mesh_Box_Length, default_mesh_box_length.data());
  
  /* DESCRIPTION: List of the offset from 0.0 of the RECTANGLE or BOX grid in the x,y,z directions. (default: (0.0,0.0,0.0) ). */
  array<su2double, 3> default_mesh_box_offset = {{0.0, 0.0, 0.0}};
>>>>>>> e82f4097
  addDoubleArrayOption("MESH_BOX_OFFSET", 3, Mesh_Box_Offset, default_mesh_box_offset.data());
  
  /* DESCRIPTION: Determine if the mesh file supports multizone. \n DEFAULT: true (temporarily) */
  addBoolOption("MULTIZONE_MESH", Multizone_Mesh, true);
  /* DESCRIPTION: Determine if we need to allocate memory to store the multizone residual. \n DEFAULT: true (temporarily) */
  addBoolOption("MULTIZONE_RESIDUAL", Multizone_Residual, false);

  /*!\brief CONV_FILENAME \n DESCRIPTION: Output file convergence history (w/o extension) \n DEFAULT: history \ingroup Config*/
  addStringOption("CONV_FILENAME", Conv_FileName, string("history"));
  /*!\brief BREAKDOWN_FILENAME \n DESCRIPTION: Output file forces breakdown \ingroup Config*/
  addStringOption("BREAKDOWN_FILENAME", Breakdown_FileName, string("forces_breakdown.dat"));
  /*!\brief SOLUTION_FLOW_FILENAME \n DESCRIPTION: Restart flow input file (the file output under the filename set by RESTART_FLOW_FILENAME) \n DEFAULT: solution_flow.dat \ingroup Config */
  addStringOption("SOLUTION_FILENAME", Solution_FileName, string("solution.dat"));
  /*!\brief SOLUTION_ADJ_FILENAME\n DESCRIPTION: Restart adjoint input file. Objective function abbreviation is expected. \ingroup Config*/
  addStringOption("SOLUTION_ADJ_FILENAME", Solution_AdjFileName, string("solution_adj.dat"));
  /*!\brief RESTART_FLOW_FILENAME \n DESCRIPTION: Output file restart flow \ingroup Config*/
  addStringOption("RESTART_FILENAME", Restart_FileName, string("restart.dat"));
  /*!\brief RESTART_ADJ_FILENAME  \n DESCRIPTION: Output file restart adjoint. Objective function abbreviation will be appended. \ingroup Config*/
  addStringOption("RESTART_ADJ_FILENAME", Restart_AdjFileName, string("restart_adj.dat"));
  /*!\brief VOLUME_FLOW_FILENAME  \n DESCRIPTION: Output file flow (w/o extension) variables \ingroup Config */
  addStringOption("VOLUME_FILENAME", Volume_FileName, string("vol_solution"));
  /*!\brief VOLUME_ADJ_FILENAME
   *  \n DESCRIPTION: Output file adjoint (w/o extension) variables  \ingroup Config*/
  addStringOption("VOLUME_ADJ_FILENAME", Adj_FileName, string("adj_vol_solution"));
  /*!\brief GRAD_OBJFUNC_FILENAME
   *  \n DESCRIPTION: Output objective function gradient  \ingroup Config*/
  addStringOption("GRAD_OBJFUNC_FILENAME", ObjFunc_Grad_FileName, string("of_grad.dat"));
  /*!\brief VALUE_OBJFUNC_FILENAME
   *  \n DESCRIPTION: Output objective function  \ingroup Config*/
  addStringOption("VALUE_OBJFUNC_FILENAME", ObjFunc_Value_FileName, string("of_func.dat"));
  /*!\brief SURFACE_FLOW_FILENAME
   *  \n DESCRIPTION: Output file surface flow coefficient (w/o extension)  \ingroup Config*/
  addStringOption("SURFACE_FILENAME", SurfCoeff_FileName, string("surface"));
  /*!\brief SURFACE_ADJ_FILENAME
   *  \n DESCRIPTION: Output file surface adjoint coefficient (w/o extension)  \ingroup Config*/
  addStringOption("SURFACE_ADJ_FILENAME", SurfAdjCoeff_FileName, string("surface_adjoint"));
  /*!\brief SURFACE_SENS_FILENAME_FILENAME
   *  \n DESCRIPTION: Output file surface sensitivity (discrete adjoint) (w/o extension)  \ingroup Config*/
  addStringOption("SURFACE_SENS_FILENAME", SurfSens_FileName, string("surface_sens"));
  /*!\brief VOLUME_SENS_FILENAME
   *  \n DESCRIPTION: Output file volume sensitivity (discrete adjoint))  \ingroup Config*/
  addStringOption("VOLUME_SENS_FILENAME", VolSens_FileName, string("volume_sens"));
  /*!\brief WRT_SOL_FREQ
   *  \n DESCRIPTION: Writing solution file frequency  \ingroup Config*/
  addUnsignedLongOption("WRT_SOL_FREQ", Wrt_Sol_Freq, 1000);
  /*!\brief WRT_SOL_FREQ_DUALTIME
   *  \n DESCRIPTION: Writing solution file frequency for dual time  \ingroup Config*/
  addUnsignedLongOption("WRT_SOL_FREQ_DUALTIME", Wrt_Sol_Freq_DualTime, 1);
  /*!\brief WRT_CON_FREQ
   *  \n DESCRIPTION: Writing convergence history frequency  \ingroup Config*/
  addUnsignedLongOption("WRT_CON_FREQ",  Wrt_Con_Freq, 1);
  /*!\brief WRT_CON_FREQ_DUALTIME
   *  \n DESCRIPTION: Writing convergence history frequency for the dual time  \ingroup Config*/
  addUnsignedLongOption("WRT_CON_FREQ_DUALTIME",  Wrt_Con_Freq_DualTime, 10);
  /*!\brief LOW_MEMORY_OUTPUT
   *  \n DESCRIPTION: Output less information for lower memory use.  \ingroup Config*/
  addBoolOption("LOW_MEMORY_OUTPUT", Low_MemoryOutput, false);
  /*!\brief WRT_OUTPUT
   *  \n DESCRIPTION: Write output files (disable all output by setting to NO)  \ingroup Config*/
  addBoolOption("WRT_OUTPUT", Wrt_Output, true);
  /*!\brief WRT_VOL_SOL
   *  \n DESCRIPTION: Write a volume solution file  \ingroup Config*/
  addBoolOption("WRT_VOL_SOL", Wrt_Vol_Sol, true);
  /*!\brief WRT_SRF_SOL
   *  \n DESCRIPTION: Write a surface solution file  \ingroup Config*/
  addBoolOption("WRT_SRF_SOL", Wrt_Srf_Sol, true);
  /*!\brief WRT_CSV_SOL
   *  \n DESCRIPTION: Write a surface CSV solution file  \ingroup Config*/
  addBoolOption("WRT_CSV_SOL", Wrt_Csv_Sol, true);
  /*!\brief WRT_CSV_SOL
   *  \n DESCRIPTION: Write a binary coordinates file  \ingroup Config*/
  addBoolOption("WRT_CRD_SOL", Wrt_Crd_Sol, false);
  /*!\brief WRT_SURFACE
   *  \n DESCRIPTION: Output solution at each surface  \ingroup Config*/
  addBoolOption("WRT_SURFACE", Wrt_Surface, false);
  /*!\brief WRT_RESIDUALS
   *  \n DESCRIPTION: Output residual info to solution/restart file  \ingroup Config*/
  addBoolOption("WRT_RESIDUALS", Wrt_Residuals, false);
  /*!\brief WRT_LIMITERS
   *  \n DESCRIPTION: Output limiter value information to solution/restart file  \ingroup Config*/
  addBoolOption("WRT_LIMITERS", Wrt_Limiters, false);
  /*!\brief WRT_SHARPEDGES
   *  \n DESCRIPTION: Output sharp edge limiter information to solution/restart file  \ingroup Config*/
  addBoolOption("WRT_SHARPEDGES", Wrt_SharpEdges, false);
  /* DESCRIPTION: Output the rind layers in the solution files  \ingroup Config*/
  addBoolOption("WRT_HALO", Wrt_Halo, false);
  /* DESCRIPTION: Output the performance summary to the console at the end of SU2_CFD  \ingroup Config*/
  addBoolOption("WRT_PERFORMANCE", Wrt_Performance, false);
    /* DESCRIPTION: Output a 1D slice of a 2D cartesian solution \ingroup Config*/
  addBoolOption("WRT_SLICE", Wrt_Slice, false);
  /*!\brief MARKER_ANALYZE_AVERAGE
   *  \n DESCRIPTION: Output averaged flow values on specified analyze marker.
   *  Options: AREA, MASSFLUX
   *  \n Use with MARKER_ANALYZE. \ingroup Config*/
  addEnumOption("MARKER_ANALYZE_AVERAGE", Kind_Average, Average_Map, AVERAGE_MASSFLUX);
  /*!\brief COMM_LEVEL
   *  \n DESCRIPTION: Level of MPI communications during runtime  \ingroup Config*/
  addEnumOption("COMM_LEVEL", Comm_Level, Comm_Map, COMM_FULL);

  /*!\par CONFIG_CATEGORY: Dynamic mesh definition \ingroup Config*/
  /*--- Options related to dynamic meshes ---*/

  /* DESCRIPTION: Type of mesh motion */
  addEnumOption("GRID_MOVEMENT", Kind_GridMovement, GridMovement_Map, NO_MOVEMENT);
  /* DESCRIPTION: Type of surface motion */
  addEnumListOption("SURFACE_MOVEMENT",nKind_SurfaceMovement, Kind_SurfaceMovement, SurfaceMovement_Map);
  /* DESCRIPTION: Marker(s) of moving surfaces (MOVING_WALL or DEFORMING grid motion). */
  addStringListOption("MARKER_MOVING", nMarker_Moving, Marker_Moving);
  /* DESCRIPTION: Mach number (non-dimensional, based on the mesh velocity and freestream vals.) */
  addDoubleOption("MACH_MOTION", Mach_Motion, 0.0);
  default_vel_inf[0] = 0.0; default_vel_inf[1] = 0.0; default_vel_inf[2] = 0.0;  
  /* DESCRIPTION: Coordinates of the rigid motion origin */
  addDoubleArrayOption("MOTION_ORIGIN", 3, Motion_Origin, default_vel_inf);
  /* DESCRIPTION: Translational velocity vector (m/s) in the x, y, & z directions (RIGID_MOTION only) */
  addDoubleArrayOption("TRANSLATION_RATE", 3, Translation_Rate, default_vel_inf); 
  /* DESCRIPTION: Angular velocity vector (rad/s) about x, y, & z axes (RIGID_MOTION only) */
  addDoubleArrayOption("ROTATION_RATE", 3, Rotation_Rate, default_vel_inf);
  /* DESCRIPTION: Pitching angular freq. (rad/s) about x, y, & z axes (RIGID_MOTION only) */
  addDoubleArrayOption("PITCHING_OMEGA", 3, Pitching_Omega, default_vel_inf);
  /* DESCRIPTION: Pitching amplitude (degrees) about x, y, & z axes (RIGID_MOTION only) */
  addDoubleArrayOption("PITCHING_AMPL", 3, Pitching_Ampl, default_vel_inf); 
  /* DESCRIPTION: Pitching phase offset (degrees) about x, y, & z axes (RIGID_MOTION only) */
  addDoubleArrayOption("PITCHING_PHASE", 3, Pitching_Phase, default_vel_inf);
  /* DESCRIPTION: Plunging angular freq. (rad/s) in x, y, & z directions (RIGID_MOTION only) */
  addDoubleArrayOption("PLUNGING_OMEGA", 3, Plunging_Omega, default_vel_inf);
  /* DESCRIPTION: Plunging amplitude (m) in x, y, & z directions (RIGID_MOTION only) */
  addDoubleArrayOption("PLUNGING_AMPL", 3, Plunging_Ampl, default_vel_inf);
  /* DESCRIPTION: Coordinates of the rigid motion origin */
  addDoubleListOption("SURFACE_MOTION_ORIGIN", nMarkerMotion_Origin, MarkerMotion_Origin);
  /* DESCRIPTION: Translational velocity vector (m/s) in the x, y, & z directions (DEFORMING only) */
  addDoubleListOption("SURFACE_TRANSLATION_RATE", nMarkerTranslation, MarkerTranslation_Rate); 
  /* DESCRIPTION: Angular velocity vector (rad/s) about x, y, & z axes (DEFORMING only) */
  addDoubleListOption("SURFACE_ROTATION_RATE", nMarkerRotation_Rate, MarkerRotation_Rate);
  /* DESCRIPTION: Pitching angular freq. (rad/s) about x, y, & z axes (DEFORMING only) */
  addDoubleListOption("SURFACE_PITCHING_OMEGA", nMarkerPitching_Omega, MarkerPitching_Omega);
  /* DESCRIPTION: Pitching amplitude (degrees) about x, y, & z axes (DEFORMING only) */
  addDoubleListOption("SURFACE_PITCHING_AMPL", nMarkerPitching_Ampl, MarkerPitching_Ampl); 
  /* DESCRIPTION: Pitching phase offset (degrees) about x, y, & z axes (DEFORMING only) */
  addDoubleListOption("SURFACE_PITCHING_PHASE", nMarkerPitching_Phase, MarkerPitching_Phase);
  /* DESCRIPTION: Plunging angular freq. (rad/s) in x, y, & z directions (DEFORMING only) */
  addDoubleListOption("SURFACE_PLUNGING_OMEGA", nMarkerPlunging_Omega, MarkerPlunging_Omega);
  /* DESCRIPTION: Plunging amplitude (m) in x, y, & z directions (DEFORMING only) */
  addDoubleListOption("SURFACE_PLUNGING_AMPL", nMarkerPlunging_Ampl, MarkerPlunging_Ampl);
  /* DESCRIPTION: Value to move motion origins (1 or 0) */
  addUShortListOption("MOVE_MOTION_ORIGIN", nMoveMotion_Origin, MoveMotion_Origin);

  /*!\par CONFIG_CATEGORY: Grid adaptation \ingroup Config*/
  /*--- Options related to grid adaptation ---*/

  /* DESCRIPTION: Kind of grid adaptation */
  addEnumOption("KIND_ADAPT", Kind_Adaptation, Adapt_Map, NO_ADAPT);
  /* DESCRIPTION: Percentage of new elements (% of the original number of elements) */
  addDoubleOption("NEW_ELEMS", New_Elem_Adapt, -1.0);
  /* DESCRIPTION: Scale factor for the dual volume */
  addDoubleOption("DUALVOL_POWER", DualVol_Power, 0.5);
  /* DESCRIPTION: Use analytical definition for surfaces */
  addEnumOption("ANALYTICAL_SURFDEF", Analytical_Surface, Geo_Analytic_Map, NO_GEO_ANALYTIC);
  /* DESCRIPTION: Before each computation, implicitly smooth the nodal coordinates */
  addBoolOption("SMOOTH_GEOMETRY", SmoothNumGrid, false);
  /* DESCRIPTION: Adapt the boundary elements */
  addBoolOption("ADAPT_BOUNDARY", AdaptBoundary, true);

  /*!\par CONFIG_CATEGORY: Aeroelastic Simulation (Typical Section Model) \ingroup Config*/
  /*--- Options related to aeroelastic simulations using the Typical Section Model) ---*/
  /* DESCRIPTION: The flutter speed index (modifies the freestream condition) */
  addDoubleOption("FLUTTER_SPEED_INDEX", FlutterSpeedIndex, 0.6);
  /* DESCRIPTION: Natural frequency of the spring in the plunging direction (rad/s). */
  addDoubleOption("PLUNGE_NATURAL_FREQUENCY", PlungeNaturalFrequency, 100);
  /* DESCRIPTION: Natural frequency of the spring in the pitching direction (rad/s). */
  addDoubleOption("PITCH_NATURAL_FREQUENCY", PitchNaturalFrequency, 100);
  /* DESCRIPTION: The airfoil mass ratio. */
  addDoubleOption("AIRFOIL_MASS_RATIO", AirfoilMassRatio, 60);
  /* DESCRIPTION: Distance in semichords by which the center of gravity lies behind the elastic axis. */
  addDoubleOption("CG_LOCATION", CG_Location, 1.8);
  /* DESCRIPTION: The radius of gyration squared (expressed in semichords) of the typical section about the elastic axis. */
  addDoubleOption("RADIUS_GYRATION_SQUARED", RadiusGyrationSquared, 3.48);
  /* DESCRIPTION: Solve the aeroelastic equations every given number of internal iterations. */
  addUnsignedShortOption("AEROELASTIC_ITER", AeroelasticIter, 3);
  
  /*!\par CONFIG_CATEGORY: Optimization Problem*/
  
  /* DESCRIPTION: Scale the line search in the optimizer */
  addDoubleOption("OPT_RELAX_FACTOR", Opt_RelaxFactor, 1.0);

  /* DESCRIPTION: Bound the line search in the optimizer */
  addDoubleOption("OPT_LINE_SEARCH_BOUND", Opt_LineSearch_Bound, 1E6);

  /*!\par CONFIG_CATEGORY: Wind Gust \ingroup Config*/
  /*--- Options related to wind gust simulations ---*/

  /* DESCRIPTION: Apply a wind gust */
  addBoolOption("WIND_GUST", Wind_Gust, false);
  /* DESCRIPTION: Type of gust */
  addEnumOption("GUST_TYPE", Gust_Type, Gust_Type_Map, NO_GUST);
  /* DESCRIPTION: Gust wavelenght (meters) */
  addDoubleOption("GUST_WAVELENGTH", Gust_WaveLength, 0.0);
  /* DESCRIPTION: Number of gust periods */
  addDoubleOption("GUST_PERIODS", Gust_Periods, 1.0);
  /* DESCRIPTION: Gust amplitude (m/s) */
  addDoubleOption("GUST_AMPL", Gust_Ampl, 0.0);
  /* DESCRIPTION: Time at which to begin the gust (sec) */
  addDoubleOption("GUST_BEGIN_TIME", Gust_Begin_Time, 0.0);
  /* DESCRIPTION: Location at which the gust begins (meters) */
  addDoubleOption("GUST_BEGIN_LOC", Gust_Begin_Loc, 0.0);
  /* DESCRIPTION: Direction of the gust X or Y dir */
  addEnumOption("GUST_DIR", Gust_Dir, Gust_Dir_Map, Y_DIR);

  /* Harmonic Balance config */
  /* DESCRIPTION: Omega_HB = 2*PI*frequency - frequencies for Harmonic Balance method */
  addDoubleListOption("OMEGA_HB", nOmega_HB, Omega_HB);

  /*!\par CONFIG_CATEGORY: Equivalent Area \ingroup Config*/
  /*--- Options related to the equivalent area ---*/

  /* DESCRIPTION: Evaluate equivalent area on the Near-Field  */
  addBoolOption("EQUIV_AREA", EquivArea, false);
  default_ea_lim[0] = 0.0; default_ea_lim[1] = 1.0; default_ea_lim[2] = 1.0;
  /* DESCRIPTION: Integration limits of the equivalent area ( xmin, xmax, Dist_NearField ) */
  addDoubleArrayOption("EA_INT_LIMIT", 3, EA_IntLimit, default_ea_lim);
  /* DESCRIPTION: Equivalent area scaling factor */
  addDoubleOption("EA_SCALE_FACTOR", EA_ScaleFactor, 1.0);

	// these options share nDV as their size in the option references; not a good idea
	/*!\par CONFIG_CATEGORY: Grid deformation \ingroup Config*/
  /*--- Options related to the grid deformation ---*/

	/* DESCRIPTION: Kind of deformation */
	addEnumListOption("DV_KIND", nDV, Design_Variable, Param_Map);
	/* DESCRIPTION: Marker of the surface to which we are going apply the shape deformation */
  addStringListOption("DV_MARKER", nMarker_DV, Marker_DV);
	/* DESCRIPTION: Parameters of the shape deformation
   - FFD_CONTROL_POINT_2D ( FFDBox ID, i_Ind, j_Ind, x_Disp, y_Disp )
   - FFD_RADIUS_2D ( FFDBox ID )
   - FFD_CAMBER_2D ( FFDBox ID, i_Ind )
   - FFD_THICKNESS_2D ( FFDBox ID, i_Ind )
   - HICKS_HENNE ( Lower Surface (0)/Upper Surface (1)/Only one Surface (2), x_Loc )
   - SURFACE_BUMP ( x_start, x_end, x_Loc )
   - CST ( Lower Surface (0)/Upper Surface (1), Kulfan parameter number, Total number of Kulfan parameters for surface )
   - NACA_4DIGITS ( 1st digit, 2nd digit, 3rd and 4th digit )
   - PARABOLIC ( Center, Thickness )
   - TRANSLATION ( x_Disp, y_Disp, z_Disp )
   - ROTATION ( x_Orig, y_Orig, z_Orig, x_End, y_End, z_End )
   - OBSTACLE ( Center, Bump size )
   - SPHERICAL ( ControlPoint_Index, Theta_Disp, R_Disp )
   - FFD_CONTROL_POINT ( FFDBox ID, i_Ind, j_Ind, k_Ind, x_Disp, y_Disp, z_Disp )
   - FFD_TWIST ( FFDBox ID, x_Orig, y_Orig, z_Orig, x_End, y_End, z_End )
   - FFD_TWIST_2D ( FFDBox ID, x_Orig, y_Orig, z_Orig, x_End, y_End, z_End )
   - FFD_ROTATION ( FFDBox ID, x_Orig, y_Orig, z_Orig, x_End, y_End, z_End )
   - FFD_CONTROL_SURFACE ( FFDBox ID, x_Orig, y_Orig, z_Orig, x_End, y_End, z_End )
   - FFD_CAMBER ( FFDBox ID, i_Ind, j_Ind )
   - FFD_THICKNESS ( FFDBox ID, i_Ind, j_Ind ) */
	addDVParamOption("DV_PARAM", nDV, ParamDV, FFDTag, Design_Variable);
  /* DESCRIPTION: New value of the shape deformation */
  addDVValueOption("DV_VALUE", nDV_Value, DV_Value, nDV, ParamDV, Design_Variable);
  /* DESCRIPTION: Provide a file of surface positions from an external parameterization. */
  addStringOption("DV_FILENAME", DV_Filename, string("surface_positions.dat"));
  /* DESCRIPTION: File of sensitivities as an unordered ASCII file with rows of x, y, z, dJ/dx, dJ/dy, dJ/dz for each volume grid point. */
  addStringOption("DV_UNORDERED_SENS_FILENAME", DV_Unordered_Sens_Filename, string("unordered_sensitivity.dat"));
  /* DESCRIPTION: File of sensitivities as an ASCII file with rows of x, y, z, dJ/dx, dJ/dy, dJ/dz for each surface grid point. */
  addStringOption("DV_SENS_FILENAME", DV_Sens_Filename, string("surface_sensitivity.dat"));
  /*!\brief OUTPUT_FORMAT \n DESCRIPTION: I/O format for output plots. \n OPTIONS: see \link Output_Map \endlink \n DEFAULT: TECPLOT \ingroup Config */
  addEnumOption("DV_SENSITIVITY_FORMAT", Sensitivity_FileFormat, Sensitivity_Map, SU2_NATIVE);
	/* DESCRIPTION: Hold the grid fixed in a region */
  addBoolOption("HOLD_GRID_FIXED", Hold_GridFixed, false);
	default_grid_fix[0] = -1E15; default_grid_fix[1] = -1E15; default_grid_fix[2] = -1E15;
	default_grid_fix[3] =  1E15; default_grid_fix[4] =  1E15; default_grid_fix[5] =  1E15;
	/* DESCRIPTION: Coordinates of the box where the grid will be deformed (Xmin, Ymin, Zmin, Xmax, Ymax, Zmax) */
	addDoubleArrayOption("HOLD_GRID_FIXED_COORD", 6, Hold_GridFixed_Coord, default_grid_fix);
	/* DESCRIPTION: Visualize the deformation (surface grid) */
  addBoolOption("VISUALIZE_SURFACE_DEF", Visualize_Surface_Def, true);
  /* DESCRIPTION: Visualize the deformation (volume grid) */
  addBoolOption("VISUALIZE_VOLUME_DEF", Visualize_Volume_Def, false);

  /*!\par CONFIG_CATEGORY: Deformable mesh \ingroup Config*/
  /*--- option related to deformable meshes ---*/
  /* DESCRIPTION: Decide whether the mesh will undergo deformations */
  addBoolOption("DEFORM_MESH", Deform_Mesh, false);
  /* DESCRIPTION: Print the residuals during mesh deformation to the console */
  addBoolOption("DEFORM_CONSOLE_OUTPUT", Deform_Output, false);
  /* DESCRIPTION: Number of nonlinear deformation iterations (surface deformation increments) */
  addUnsignedLongOption("DEFORM_NONLINEAR_ITER", GridDef_Nonlinear_Iter, 1);
  /* DESCRIPTION: Number of smoothing iterations for FEA mesh deformation */
  addUnsignedLongOption("DEFORM_LINEAR_ITER", GridDef_Linear_Iter, 1000);
  /* DESCRIPTION: Deform coefficient (-1.0 to 0.5) */
  addDoubleOption("DEFORM_COEFF", Deform_Coeff, 1E6);
  /* DESCRIPTION: Deform limit in m or inches */
  addDoubleOption("DEFORM_LIMIT", Deform_Limit, 1E6);
  /* DESCRIPTION: Type of element stiffness imposed for FEA mesh deformation (INVERSE_VOLUME, WALL_DISTANCE, CONSTANT_STIFFNESS) */
  addEnumOption("DEFORM_STIFFNESS_TYPE", Deform_Stiffness_Type, Deform_Stiffness_Map, SOLID_WALL_DISTANCE);
  /* DESCRIPTION: Poisson's ratio for constant stiffness FEA method of grid deformation*/
  addDoubleOption("DEFORM_ELASTICITY_MODULUS", Deform_ElasticityMod, 2E11);
  /* DESCRIPTION: Young's modulus and Poisson's ratio for constant stiffness FEA method of grid deformation*/
  addDoubleOption("DEFORM_POISSONS_RATIO", Deform_PoissonRatio, 0.3);
  /*  DESCRIPTION: Linear solver for the mesh deformation\n OPTIONS: see \link Linear_Solver_Map \endlink \n DEFAULT: FGMRES \ingroup Config*/
  addEnumOption("DEFORM_LINEAR_SOLVER", Kind_Deform_Linear_Solver, Linear_Solver_Map, FGMRES);
  /*  \n DESCRIPTION: Preconditioner for the Krylov linear solvers \n OPTIONS: see \link Linear_Solver_Prec_Map \endlink \n DEFAULT: LU_SGS \ingroup Config*/
  addEnumOption("DEFORM_LINEAR_SOLVER_PREC", Kind_Deform_Linear_Solver_Prec, Linear_Solver_Prec_Map, ILU);
  /* DESCRIPTION: Minimum error threshold for the linear solver for the implicit formulation */
  addDoubleOption("DEFORM_LINEAR_SOLVER_ERROR", Deform_Linear_Solver_Error, 1E-14);
  /* DESCRIPTION: Maximum number of iterations of the linear solver for the implicit formulation */
  addUnsignedLongOption("DEFORM_LINEAR_SOLVER_ITER", Deform_Linear_Solver_Iter, 1000);

  /*!\par CONFIG_CATEGORY: Rotorcraft problem \ingroup Config*/
  /*--- option related to rotorcraft problems ---*/

  /* DESCRIPTION: MISSING ---*/
  addDoubleOption("CYCLIC_PITCH", Cyclic_Pitch, 0.0);
  /* DESCRIPTION: MISSING ---*/
  addDoubleOption("COLLECTIVE_PITCH", Collective_Pitch, 0.0);

  /*!\par CONFIG_CATEGORY: FEM flow solver definition \ingroup Config*/
  /*--- Options related to the finite element flow solver---*/

  /* DESCRIPTION: Riemann solver used for DG (ROE, LAX-FRIEDRICH, AUSM, AUSMPW+, HLLC, VAN_LEER) */
  addEnumOption("RIEMANN_SOLVER_FEM", Riemann_Solver_FEM, Upwind_Map, ROE);
  /* DESCRIPTION: Constant factor applied for quadrature with straight elements (2.0 by default) */
  addDoubleOption("QUADRATURE_FACTOR_STRAIGHT_FEM", Quadrature_Factor_Straight, 2.0);
  /* DESCRIPTION: Constant factor applied for quadrature with curved elements (3.0 by default) */
  addDoubleOption("QUADRATURE_FACTOR_CURVED_FEM", Quadrature_Factor_Curved, 3.0);
  /* DESCRIPTION: Factor applied during quadrature in time for ADER-DG. (2.0 by default) */
  addDoubleOption("QUADRATURE_FACTOR_TIME_ADER_DG", Quadrature_Factor_Time_ADER_DG, 2.0);
  /* DESCRIPTION: Factor for the symmetrizing terms in the DG FEM discretization (1.0 by default) */
  addDoubleOption("THETA_INTERIOR_PENALTY_DG_FEM", Theta_Interior_Penalty_DGFEM, 1.0);
  /* DESCRIPTION: Compute the entropy in the fluid model (YES, NO) */
  addBoolOption("COMPUTE_ENTROPY_FLUID_MODEL", Compute_Entropy, true);
  /* DESCRIPTION: Use the lumped mass matrix for steady DGFEM computations */
  addBoolOption("USE_LUMPED_MASSMATRIX_DGFEM", Use_Lumped_MassMatrix_DGFEM, false);
  /* DESCRIPTION: Only compute the exact Jacobian of the spatial discretization (NO, YES) */
  addBoolOption("JACOBIAN_SPATIAL_DISCRETIZATION_ONLY", Jacobian_Spatial_Discretization_Only, false);

  /* DESCRIPTION: Number of aligned bytes for the matrix multiplications. Multiple of 64. (128 by default) */
  addUnsignedShortOption("ALIGNED_BYTES_MATMUL", byteAlignmentMatMul, 128);

  /*!\par CONFIG_CATEGORY: FEA solver \ingroup Config*/
  /*--- Options related to the FEA solver ---*/

  /*!\brief FEA_FILENAME \n DESCRIPTION: Filename to input for element-based properties \n Default: element_properties.dat \ingroup Config */
  addStringOption("FEA_FILENAME", FEA_FileName, string("element_properties.dat"));

  /* DESCRIPTION: Modulus of elasticity */
  addDoubleListOption("ELASTICITY_MODULUS", nElasticityMod, ElasticityMod);
  /* DESCRIPTION: Poisson ratio */
  addDoubleListOption("POISSON_RATIO", nPoissonRatio, PoissonRatio);
  /* DESCRIPTION: Material density */
  addDoubleListOption("MATERIAL_DENSITY", nMaterialDensity, MaterialDensity);
  /* DESCRIPTION: Knowles B constant */
  addDoubleOption("KNOWLES_B", Knowles_B, 1.0);
  /* DESCRIPTION: Knowles N constant */
  addDoubleOption("KNOWLES_N", Knowles_N, 1.0);

  /*  DESCRIPTION: Include DE effects
  *  Options: NO, YES \ingroup Config */
  addBoolOption("DE_EFFECTS", DE_Effects, false);
  /*!\brief ELECTRIC_FIELD_CONST \n DESCRIPTION: Value of the Dielectric Elastomer constant */
  addDoubleListOption("ELECTRIC_FIELD_CONST", nElectric_Constant, Electric_Constant);
  /* DESCRIPTION: Modulus of the Electric Fields */
  addDoubleListOption("ELECTRIC_FIELD_MOD", nElectric_Field, Electric_Field_Mod);
  /* DESCRIPTION: Direction of the Electic Fields */
  addDoubleListOption("ELECTRIC_FIELD_DIR", nDim_Electric_Field, Electric_Field_Dir);

  /*!\brief DESIGN_VARIABLE_FEA
   *  \n DESCRIPTION: Design variable for FEA problems \n OPTIONS: See \link DVFEA_Map \endlink \n DEFAULT VENKATAKRISHNAN \ingroup Config */
  addEnumOption("DESIGN_VARIABLE_FEA", Kind_DV_FEA, DVFEA_Map, NODV_FEA);

  /*  DESCRIPTION: Consider a reference solution for the structure (optimization applications)
  *  Options: NO, YES \ingroup Config */
  addBoolOption("REFERENCE_GEOMETRY", RefGeom, false);
  /*!\brief REFERENCE_GEOMETRY_PENALTY\n DESCRIPTION: Penalty weight value for the objective function \ingroup Config*/
  addDoubleOption("REFERENCE_GEOMETRY_PENALTY", RefGeom_Penalty, 1E6);
  /*!\brief SOLUTION_FLOW_FILENAME \n DESCRIPTION: Restart structure input file (the file output under the filename set by RESTART_FLOW_FILENAME) \n Default: solution_flow.dat \ingroup Config */
  addStringOption("REFERENCE_GEOMETRY_FILENAME", RefGeom_FEMFileName, string("reference_geometry.dat"));
  /*!\brief MESH_FORMAT \n DESCRIPTION: Mesh input file format \n OPTIONS: see \link Input_Map \endlink \n DEFAULT: SU2 \ingroup Config*/
  addEnumOption("REFERENCE_GEOMETRY_FORMAT", RefGeom_FileFormat, Input_Ref_Map, SU2_REF);

  /*!\brief TOTAL_DV_PENALTY\n DESCRIPTION: Penalty weight value to maintain the total sum of DV constant \ingroup Config*/
  addDoubleOption("TOTAL_DV_PENALTY", DV_Penalty, 0);

  /*!\brief REFERENCE_NODE\n  DESCRIPTION: Reference node for the structure (optimization applications) */
  addUnsignedLongOption("REFERENCE_NODE", refNodeID, 0);
  /* DESCRIPTION: Modulus of the electric fields */
  addDoubleListOption("REFERENCE_NODE_DISPLACEMENT", nDim_RefNode, RefNode_Displacement);
  /*!\brief REFERENCE_NODE_PENALTY\n DESCRIPTION: Penalty weight value for the objective function \ingroup Config*/
  addDoubleOption("REFERENCE_NODE_PENALTY", RefNode_Penalty, 1E3);

  /*!\brief REGIME_TYPE \n  DESCRIPTION: Geometric condition \n OPTIONS: see \link Struct_Map \endlink \ingroup Config*/
  addEnumOption("GEOMETRIC_CONDITIONS", Kind_Struct_Solver, Struct_Map, SMALL_DEFORMATIONS);
  /*!\brief REGIME_TYPE \n  DESCRIPTION: Material model \n OPTIONS: see \link Material_Map \endlink \ingroup Config*/
  addEnumOption("MATERIAL_MODEL", Kind_Material, Material_Map, LINEAR_ELASTIC);
  /*!\brief REGIME_TYPE \n  DESCRIPTION: Compressibility of the material \n OPTIONS: see \link MatComp_Map \endlink \ingroup Config*/
  addEnumOption("MATERIAL_COMPRESSIBILITY", Kind_Material_Compress, MatComp_Map, COMPRESSIBLE_MAT);

  /*  DESCRIPTION: Consider a prestretch in the structural domain
  *  Options: NO, YES \ingroup Config */
  addBoolOption("PRESTRETCH", Prestretch, false);
  /*!\brief PRESTRETCH_FILENAME \n DESCRIPTION: Filename to input for prestretching membranes \n Default: prestretch_file.dat \ingroup Config */
  addStringOption("PRESTRETCH_FILENAME", Prestretch_FEMFileName, string("prestretch_file.dat"));

  /* DESCRIPTION: Iterative method for non-linear structural analysis */
  addEnumOption("NONLINEAR_FEM_SOLUTION_METHOD", Kind_SpaceIteScheme_FEA, Space_Ite_Map_FEA, NEWTON_RAPHSON);
  /* DESCRIPTION: Number of internal iterations for Newton-Raphson Method in nonlinear structural applications */
  addUnsignedLongOption("NONLINEAR_FEM_INT_ITER", Dyn_nIntIter, 10);

  /* DESCRIPTION: Formulation for bidimensional elasticity solver */
  addEnumOption("FORMULATION_ELASTICITY_2D", Kind_2DElasForm, ElasForm_2D, PLANE_STRAIN);
  /*  DESCRIPTION: Apply dead loads
  *  Options: NO, YES \ingroup Config */
  addBoolOption("DEAD_LOAD", DeadLoad, false);
  /*  DESCRIPTION: Temporary: pseudo static analysis (no density in dynamic analysis)
  *  Options: NO, YES \ingroup Config */
  addBoolOption("PSEUDO_STATIC", PseudoStatic, false);
  /* DESCRIPTION: Dynamic or static structural analysis */
  addEnumOption("DYNAMIC_ANALYSIS", Dynamic_Analysis, Dynamic_Map, STATIC);
  /* DESCRIPTION: Time Step for dynamic analysis (s) */
  addDoubleOption("DYN_TIMESTEP", Delta_DynTime, 0.0);
  /* DESCRIPTION: Total Physical Time for dual time stepping simulations (s) */
  addDoubleOption("DYN_TIME", Total_DynTime, 1.0);
  /* DESCRIPTION: Parameter alpha for Newmark scheme (s) */
  addDoubleOption("NEWMARK_BETA", Newmark_beta, 0.25);
  /* DESCRIPTION: Parameter delta for Newmark scheme (s) */
  addDoubleOption("NEWMARK_GAMMA", Newmark_gamma, 0.5);
  /* DESCRIPTION: Apply the load as a ramp */
  addBoolOption("RAMP_LOADING", Ramp_Load, false);
  /* DESCRIPTION: Time while the load is to be increased linearly */
  addDoubleOption("RAMP_TIME", Ramp_Time, 1.0);
  /* DESCRIPTION: Transfer method used for multiphysics problems */
  addEnumOption("DYNAMIC_LOAD_TRANSFER", Dynamic_LoadTransfer, Dyn_Transfer_Method_Map, POL_ORDER_1);

  /* DESCRIPTION: Newmark - Generalized alpha - coefficients */
  addDoubleListOption("TIME_INT_STRUCT_COEFFS", nIntCoeffs, Int_Coeffs);

  /*  DESCRIPTION: Apply dead loads. Options: NO, YES \ingroup Config */
  addBoolOption("INCREMENTAL_LOAD", IncrementalLoad, false);
  /* DESCRIPTION: Maximum number of increments of the  */
  addUnsignedLongOption("NUMBER_INCREMENTS", IncLoad_Nincrements, 10);

  default_inc_crit[0] = 0.0; default_inc_crit[1] = 0.0; default_inc_crit[2] = 0.0;
  /* DESCRIPTION: Definition of the  UTOL RTOL ETOL*/
  addDoubleArrayOption("INCREMENTAL_CRITERIA", 3, IncLoad_Criteria, default_inc_crit);

  /* DESCRIPTION: Use of predictor */
  addBoolOption("PREDICTOR", Predictor, false);
  /* DESCRIPTION: Order of the predictor */
  addUnsignedShortOption("PREDICTOR_ORDER", Pred_Order, 0);

  /* DESCRIPTION: Topology optimization options */
  addBoolOption("TOPOLOGY_OPTIMIZATION", topology_optimization, false);
  addStringOption("TOPOL_OPTIM_OUTFILE", top_optim_output_file, string("element_derivatives.dat"));
  addDoubleOption("TOPOL_OPTIM_SIMP_EXPONENT", simp_exponent, 1.0);
  addDoubleOption("TOPOL_OPTIM_SIMP_MINSTIFF", simp_minimum_stiffness, 0.001);
  addEnumListOption("TOPOL_OPTIM_FILTER_KERNEL", top_optim_nKernel, top_optim_kernels, Filter_Kernel_Map);
  addDoubleListOption("TOPOL_OPTIM_FILTER_RADIUS", top_optim_nRadius, top_optim_filter_radius);
  addDoubleListOption("TOPOL_OPTIM_KERNEL_PARAM", top_optim_nKernelParams, top_optim_kernel_params);
  addUnsignedShortOption("TOPOL_OPTIM_SEARCH_LIMIT", top_optim_search_lim, 0);
  addEnumOption("TOPOL_OPTIM_PROJECTION_TYPE", top_optim_proj_type, Projection_Function_Map, NO_PROJECTION);
  addDoubleOption("TOPOL_OPTIM_PROJECTION_PARAM", top_optim_proj_param, 0.0);

  /* CONFIG_CATEGORY: FSI solver */
  /*--- Options related to the FSI solver ---*/

  /*!\brief PHYSICAL_PROBLEM_FLUID_FSI
   *  DESCRIPTION: Physical governing equations \n
   *  Options: NONE (default),EULER, NAVIER_STOKES, RANS,
   *  \ingroup Config*/
  addEnumOption("FSI_FLUID_PROBLEM", Kind_Solver_Fluid_FSI, FSI_Fluid_Solver_Map, NO_SOLVER_FFSI);

  /*!\brief PHYSICAL_PROBLEM_STRUCTURAL_FSI
   *  DESCRIPTION: Physical governing equations \n
   *  Options: NONE (default), FEM_ELASTICITY
   *  \ingroup Config*/
  addEnumOption("FSI_STRUCTURAL_PROBLEM", Kind_Solver_Struc_FSI, FSI_Struc_Solver_Map, NO_SOLVER_SFSI);

  /* DESCRIPTION: Linear solver for the structural side on FSI problems */
  addEnumOption("FSI_LINEAR_SOLVER_STRUC", Kind_Linear_Solver_FSI_Struc, Linear_Solver_Map, FGMRES);
  /* DESCRIPTION: Preconditioner for the Krylov linear solvers */
  addEnumOption("FSI_LINEAR_SOLVER_PREC_STRUC", Kind_Linear_Solver_Prec_FSI_Struc, Linear_Solver_Prec_Map, ILU);
  /* DESCRIPTION: Maximum number of iterations of the linear solver for the implicit formulation */
  addUnsignedLongOption("FSI_LINEAR_SOLVER_ITER_STRUC", Linear_Solver_Iter_FSI_Struc, 500);
  /* DESCRIPTION: Minimum error threshold for the linear solver for the implicit formulation */
  addDoubleOption("FSI_LINEAR_SOLVER_ERROR_STRUC", Linear_Solver_Error_FSI_Struc, 1E-6);

  /* DESCRIPTION: ID of the region we want to compute the sensitivities using direct differentiation */
  addUnsignedShortOption("FEA_ID_DIRECTDIFF", nID_DV, 0);

  /* DESCRIPTION: Restart from a steady state (sets grid velocities to 0 when loading the restart). */
  addBoolOption("RESTART_STEADY_STATE", SteadyRestart, false);

  /*!\par CONFIG_CATEGORY: Multizone definition \ingroup Config*/
  /*--- Options related to multizone problems ---*/

  /*!\brief MARKER_PLOTTING\n DESCRIPTION: Marker(s) of the surface in the surface flow solution file  \ingroup Config*/
  addStringListOption("CONFIG_LIST", nConfig_Files, Config_Filenames);

  /* DESCRIPTION: Determines if the multizone problem is solved for time-domain. */
  addBoolOption("TIME_DOMAIN", Time_Domain, false);
  /* DESCRIPTION: Number of outer iterations in the multizone problem. */
  addUnsignedLongOption("OUTER_ITER", nOuterIter, 1);
  /* DESCRIPTION: Number of inner iterations in each multizone block. */
  addUnsignedLongOption("INNER_ITER", nInnerIter, 1);
  /* DESCRIPTION: Number of time steps solved in the multizone problem. */
  addUnsignedLongOption("TIME_ITER", nTimeIter, 1);
  /* DESCRIPTION: Number of iterations in each single-zone block. */
  addUnsignedLongOption("ITER", nIter, 1000);
  /* DESCRIPTION: Restart iteration in the multizone problem. */
  addUnsignedLongOption("RESTART_ITER", Restart_Iter, 1);
  /* DESCRIPTION: Minimum error threshold for the linear solver for the implicit formulation */
  addDoubleOption("TIME_STEP", Time_Step, 0.0);
  /* DESCRIPTION: Total Physical Time for time-domain problems (s) */
  addDoubleOption("MAX_TIME", Max_Time, 1.0);
  /* DESCRIPTION: Determines if the single-zone driver is used. (TEMPORARY) */
  addBoolOption("SINGLEZONE_DRIVER", SinglezoneDriver, true);
  /* DESCRIPTION: Determines if the special output is written out */
  addBoolOption("SPECIAL_OUTPUT", SpecialOutput, false);

  /* DESCRIPTION: Determines if the convergence history of each individual zone is written to screen */
  addBoolOption("WRT_ZONE_CONV", Wrt_ZoneConv, false);
  /* DESCRIPTION: Determines if the convergence history of each individual zone is written to file */
  addBoolOption("WRT_ZONE_HIST", Wrt_ZoneHist, true);


  /* DESCRIPTION: Determines if the special output is written out */
  addBoolOption("WRT_FORCES_BREAKDOWN", Wrt_ForcesBreakdown, false);



  /*  DESCRIPTION: Use conservative approach for interpolating between meshes.
  *  Options: NO, YES \ingroup Config */
  addBoolOption("CONSERVATIVE_INTERPOLATION", ConservativeInterpolation, true);

  /*!\par KIND_INTERPOLATION \n
   * DESCRIPTION: Type of interpolation to use for multi-zone problems. \n OPTIONS: see \link Interpolator_Map \endlink
   * Sets Kind_Interpolation \ingroup Config
   */
  addEnumOption("KIND_INTERPOLATION", Kind_Interpolation, Interpolator_Map, NEAREST_NEIGHBOR);
    
  /*!\par KIND_INTERPOLATION \n
   * DESCRIPTION: Type of radial basis function to use for radial basis function interpolation. \n OPTIONS: see \link RadialBasis_Map \endlink
   * Sets Kind_RadialBasis \ingroup Config
   */
  addEnumOption("KIND_RADIAL_BASIS_FUNCTION", Kind_RadialBasisFunction, RadialBasisFunction_Map, WENDLAND_C2);
  
  /*  DESCRIPTION: Use polynomial term in radial basis function interpolation.
  *  Options: NO, YES \ingroup Config */
  addBoolOption("RADIAL_BASIS_FUNCTION_POLYNOMIAL_TERM", RadialBasisFunction_PolynomialOption, true);
  
  /* DESCRIPTION: Radius for radial basis function */
  addDoubleOption("RADIAL_BASIS_FUNCTION_PARAMETER", RadialBasisFunction_Parameter, 1);

  /* DESCRIPTION: Maximum number of FSI iterations */
  addUnsignedShortOption("FSI_ITER", nIterFSI, 1);
  /* DESCRIPTION: Number of FSI iterations during which a ramp is applied */
  addUnsignedShortOption("RAMP_FSI_ITER", nIterFSI_Ramp, 2);
  /* DESCRIPTION: Aitken's static relaxation factor */
  addDoubleOption("STAT_RELAX_PARAMETER", AitkenStatRelax, 0.4);
  /* DESCRIPTION: Aitken's dynamic maximum relaxation factor for the first iteration */
  addDoubleOption("AITKEN_DYN_MAX_INITIAL", AitkenDynMaxInit, 0.5);
  /* DESCRIPTION: Aitken's dynamic minimum relaxation factor for the first iteration */
  addDoubleOption("AITKEN_DYN_MIN_INITIAL", AitkenDynMinInit, 0.5);
  /* DESCRIPTION: Kind of relaxation */
  addEnumOption("BGS_RELAXATION", Kind_BGS_RelaxMethod, AitkenForm_Map, NO_RELAXATION);
  /* DESCRIPTION: Relaxation required */
  addBoolOption("RELAXATION", Relaxation, false);

  /*!\par CONFIG_CATEGORY: Heat solver \ingroup Config*/
  /*--- options related to the heat solver ---*/

  /* DESCRIPTION: Thermal diffusivity constant */
  addDoubleOption("THERMAL_DIFFUSIVITY", Thermal_Diffusivity, 1.172E-5);

  /* DESCRIPTION: Thermal diffusivity constant */
  addDoubleOption("THERMAL_DIFFUSIVITY_SOLID", Thermal_Diffusivity_Solid, 1.172E-5);

  /*!\par CONFIG_CATEGORY: Visualize Control Volumes \ingroup Config*/
  /*--- options related to visualizing control volumes ---*/

  /* DESCRIPTION: Node number for the CV to be visualized */
  addLongOption("VISUALIZE_CV", Visualize_CV, -1);

  /*!\par CONFIG_CATEGORY: Inverse design problem \ingroup Config*/
  /*--- options related to inverse design problem ---*/

  /* DESCRIPTION: Evaluate inverse design on the surface  */
  addBoolOption("INV_DESIGN_CP", InvDesign_Cp, false);

  /* DESCRIPTION: Evaluate inverse design on the surface  */
  addBoolOption("INV_DESIGN_HEATFLUX", InvDesign_HeatFlux, false);

  /*!\par CONFIG_CATEGORY: Unsupported options \ingroup Config*/
  /*--- Options that are experimental and not intended for general use ---*/

  /* DESCRIPTION: Write extra output */
  addBoolOption("EXTRA_OUTPUT", ExtraOutput, false);

  /* DESCRIPTION: Write extra heat output for a given zone heat solver zone */
  addLongOption("EXTRA_HEAT_ZONE_OUTPUT", ExtraHeatOutputZone, -1);

  /*--- options related to the FFD problem ---*/
  /*!\par CONFIG_CATEGORY:FFD point inversion \ingroup Config*/
  
  /* DESCRIPTION: Fix I plane */
  addShortListOption("FFD_FIX_I", nFFD_Fix_IDir, FFD_Fix_IDir);
  
  /* DESCRIPTION: Fix J plane */
  addShortListOption("FFD_FIX_J", nFFD_Fix_JDir, FFD_Fix_JDir);
  
  /* DESCRIPTION: Fix K plane */
  addShortListOption("FFD_FIX_K", nFFD_Fix_KDir, FFD_Fix_KDir);
  
  /* DESCRIPTION: FFD symmetry plane (j=0) */
  addBoolOption("FFD_SYMMETRY_PLANE", FFD_Symmetry_Plane, false);

  /* DESCRIPTION: Define different coordinates systems for the FFD */
  addEnumOption("FFD_COORD_SYSTEM", FFD_CoordSystem, CoordSystem_Map, CARTESIAN);

  /* DESCRIPTION: Axis information for the spherical and cylindrical coord system */
  default_ffd_axis[0] = 0.0; default_ffd_axis[1] = 0.0; default_ffd_axis[2] =0.0;
  addDoubleArrayOption("FFD_AXIS", 3, FFD_Axis, default_ffd_axis);

  /* DESCRIPTION: Number of total iterations in the FFD point inversion */
  addUnsignedShortOption("FFD_ITERATIONS", nFFD_Iter, 500);

  /* DESCRIPTION: Free surface damping coefficient */
	addDoubleOption("FFD_TOLERANCE", FFD_Tol, 1E-10);

  /* DESCRIPTION: Definition of the FFD boxes */
  addFFDDefOption("FFD_DEFINITION", nFFDBox, CoordFFDBox, TagFFDBox);
  
  /* DESCRIPTION: Definition of the FFD boxes */
  addFFDDegreeOption("FFD_DEGREE", nFFDBox, DegreeFFDBox);
  
  /* DESCRIPTION: Surface continuity at the intersection with the FFD */
  addEnumOption("FFD_CONTINUITY", FFD_Continuity, Continuity_Map, DERIVATIVE_2ND);

  /* DESCRIPTION: Kind of blending for the FFD definition */
  addEnumOption("FFD_BLENDING", FFD_Blending, Blending_Map, BEZIER );

  /* DESCRIPTION: Order of the BSplines for BSpline Blending function */
  default_ffd_coeff[0] = 2; default_ffd_coeff[1] = 2; default_ffd_coeff[2] = 2;
  addDoubleArrayOption("FFD_BSPLINE_ORDER", 3, FFD_BSpline_Order, default_ffd_coeff);

  /*--- Options for the automatic differentiation methods ---*/
  /*!\par CONFIG_CATEGORY: Automatic Differentation options\ingroup Config*/

  /* DESCRIPTION: Direct differentiation mode (forward) */
  addEnumOption("DIRECT_DIFF", DirectDiff, DirectDiff_Var_Map, NO_DERIVATIVE);

  /* DESCRIPTION: Automatic differentiation mode (reverse) */
  addBoolOption("AUTO_DIFF", AD_Mode, NO);

  /* DESCRIPTION: Preaccumulation in the AD mode. */
  addBoolOption("PREACC", AD_Preaccumulation, YES);

  /*--- options that are used in the python optimization scripts. These have no effect on the c++ toolsuite ---*/
  /*!\par CONFIG_CATEGORY:Python Options\ingroup Config*/

  /* DESCRIPTION: Gradient method */
  addPythonOption("GRADIENT_METHOD");

  /* DESCRIPTION: Geometrical Parameter */
  addPythonOption("GEO_PARAM");

  /* DESCRIPTION: Setup for design variables */
  addPythonOption("DEFINITION_DV");

  /* DESCRIPTION: Maximum number of iterations */
  addPythonOption("OPT_ITERATIONS");
  
  /* DESCRIPTION: Requested accuracy */
  addPythonOption("OPT_ACCURACY");
  
  /*!\brief OPT_COMBINE_OBJECTIVE
   *  \n DESCRIPTION: Flag specifying whether to internally combine a multi-objective function or treat separately */
  addPythonOption("OPT_COMBINE_OBJECTIVE");

  /* DESCRIPTION: Current value of the design variables */
  addPythonOption("DV_VALUE_NEW");

  /* DESCRIPTION: Previous value of the design variables */
  addPythonOption("DV_VALUE_OLD");

  /* DESCRIPTION: Number of partitions of the mesh */
  addPythonOption("NUMBER_PART");

  /* DESCRIPTION: Optimization objective function with optional scaling factor*/
  addPythonOption("OPT_OBJECTIVE");

  /* DESCRIPTION: Optimization constraint functions with optional scaling factor */
  addPythonOption("OPT_CONSTRAINT");

  /* DESCRIPTION: Finite different step for gradient estimation */
  addPythonOption("FIN_DIFF_STEP");

  /* DESCRIPTION: Verbosity of the python scripts to Stdout */
  addPythonOption("CONSOLE");

  /* DESCRIPTION: Flag specifying if the mesh was decomposed */
  addPythonOption("DECOMPOSED");

  /* DESCRIPTION: Optimization gradient factor */
  addPythonOption("OPT_GRADIENT_FACTOR");
  
  /* DESCRIPTION: Upper bound for the optimizer */
  addPythonOption("OPT_BOUND_UPPER");
  
  /* DESCRIPTION: Lower bound for the optimizer */
  addPythonOption("OPT_BOUND_LOWER");

  /* DESCRIPTION: Number of zones of the problem */
  addPythonOption("NZONES");

  /* DESCRIPTION: Activate ParMETIS mode for testing */
  addBoolOption("PARMETIS", ParMETIS, false);
    
  /*--- options that are used in the Hybrid RANS/LES Simulations  ---*/
  /*!\par CONFIG_CATEGORY:Hybrid_RANSLES Options\ingroup Config*/
    
  /* DESCRIPTION: Writing surface solution file frequency for dual time */
  addUnsignedLongOption("WRT_SURF_FREQ_DUALTIME", Wrt_Surf_Freq_DualTime, 1);

  /* DESCRIPTION: DES Constant */
  addDoubleOption("DES_CONST", Const_DES, 0.65);

  /* DESCRIPTION: Specify Hybrid RANS/LES model */
  addEnumOption("HYBRID_RANSLES", Kind_HybridRANSLES, HybridRANSLES_Map, NO_HYBRIDRANSLES);
    
  /* DESCRIPTION: Roe with low dissipation for unsteady flows */
  addEnumOption("ROE_LOW_DISSIPATION", Kind_RoeLowDiss, RoeLowDiss_Map, NO_ROELOWDISS);

  /* DESCRIPTION: Activate SA Quadratic Constitutive Relation, 2000 version */
  addBoolOption("SA_QCR", QCR, false);
  
  /* DESCRIPTION: Compute Average for unsteady simulations */
  addBoolOption("COMPUTE_AVERAGE", Compute_Average, false);
  
  /* DESCRIPTION: Multipoint design Mach number*/
  addPythonOption("MULTIPOINT_MACH_NUMBER");
  
  /* DESCRIPTION: Multipoint design Weight */
  addPythonOption("MULTIPOINT_WEIGHT");
  
  /* DESCRIPTION: Multipoint design Angle of Attack */
  addPythonOption("MULTIPOINT_AOA");
  
  /* DESCRIPTION: Multipoint design Sideslip angle */
  addPythonOption("MULTIPOINT_SIDESLIP_ANGLE");
  
  /* DESCRIPTION: Multipoint design target CL*/
  addPythonOption("MULTIPOINT_TARGET_CL");
  
  /* DESCRIPTION: Multipoint design Reynolds number */
  addPythonOption("MULTIPOINT_REYNOLDS_NUMBER");
  
  /* DESCRIPTION: Multipoint design freestream temperature */
  addPythonOption("MULTIPOINT_FREESTREAM_TEMPERATURE");
  
  /* DESCRIPTION: Multipoint design freestream pressure */
  addPythonOption("MULTIPOINT_FREESTREAM_PRESSURE");
  
  /* DESCRIPTION: Multipoint design for outlet quantities (varying back pressure or mass flow operating points). */
  addPythonOption("MULTIPOINT_OUTLET_VALUE");

  /*--- options that are used for the output ---*/
  /*!\par CONFIG_CATEGORY:Output Options\ingroup Config*/

  /* DESCRIPTION: Type of screen output */
  addStringListOption("SCREEN_OUTPUT", nScreenOutput, ScreenOutput);
  /* DESCRIPTION: Type of output printed to the history file */
  addStringListOption("HISTORY_OUTPUT", nHistoryOutput, HistoryOutput);
  /* DESCRIPTION: Type of output printed to the volume solution file */
  addStringListOption("VOLUME_OUTPUT", nVolumeOutput, VolumeOutput);
  
  /* DESCRIPTION: History writing frequency (INNER_ITER) */
  addUnsignedLongOption("HISTORY_WRT_FREQ_INNER", HistoryWrtFreq[2], 1);
  /* DESCRIPTION: History writing frequency (OUTER_ITER) */
  addUnsignedLongOption("HISTORY_WRT_FREQ_OUTER", HistoryWrtFreq[1], 1); 
  /* DESCRIPTION: History writing frequency (TIME_ITER) */
  addUnsignedLongOption("HISTORY_WRT_FREQ_TIME", HistoryWrtFreq[0], 1);
  
  /* DESCRIPTION: Screen writing frequency (INNER_ITER) */
  addUnsignedLongOption("SCREEN_WRT_FREQ_INNER", ScreenWrtFreq[2], 1);
  /* DESCRIPTION: Screen writing frequency (OUTER_ITER) */
  addUnsignedLongOption("SCREEN_WRT_FREQ_OUTER", ScreenWrtFreq[1], 1); 
  /* DESCRIPTION: Screen writing frequency (TIME_ITER) */
  addUnsignedLongOption("SCREEN_WRT_FREQ_TIME", ScreenWrtFreq[0], 1);
  
  
  /* DESCRIPTION: Using Uncertainty Quantification with SST Turbulence Model */
  addBoolOption("USING_UQ", using_uq, false);

  /* DESCRIPTION: Parameter to perturb eigenvalues */
  addDoubleOption("UQ_DELTA_B", uq_delta_b, 1.0);

  /* DESCRIPTION: Parameter to determine kind of perturbation */
  addUnsignedShortOption("UQ_COMPONENT", eig_val_comp, 1);

  /* DESCRIPTION: Parameter to perturb eigenvalues */
  addDoubleOption("UQ_URLX", uq_urlx, 0.1);

  /* DESCRIPTION: Permuting eigenvectors for UQ analysis */
  addBoolOption("UQ_PERMUTE", uq_permute, false);

  /* END_CONFIG_OPTIONS */

}

void CConfig::SetConfig_Parsing(char case_filename[MAX_STRING_SIZE]) {
  string text_line, option_name;
  ifstream case_file;
  vector<string> option_value;
  
  /*--- Read the configuration file ---*/
  
  case_file.open(case_filename, ios::in);

  if (case_file.fail()) {
    SU2_MPI::Error("The configuration file (.cfg) is missing!!", CURRENT_FUNCTION);
  }

  string errorString;

  int  err_count = 0;  // How many errors have we found in the config file
  int max_err_count = 30; // Maximum number of errors to print before stopping

  map<string, bool> included_options;

  /*--- Parse the configuration file and set the options ---*/
  
  while (getline (case_file, text_line)) {
    
    if (err_count >= max_err_count) {
      errorString.append("too many errors. Stopping parse");

      cout << errorString << endl;
      throw(1);
    }
    
    if (TokenizeString(text_line, option_name, option_value)) {
      
      /*--- See if it's a python option ---*/

      if (option_map.find(option_name) == option_map.end()) {
          string newString;
          newString.append(option_name);
          newString.append(": invalid option name");
          newString.append(". Check current SU2 options in config_template.cfg.");
          newString.append("\n");
          if (!option_name.compare("AD_COEFF_FLOW")) newString.append("AD_COEFF_FLOW= (1st, 2nd, 4th) is now JST_SENSOR_COEFF= (2nd, 4th).\n");
          if (!option_name.compare("AD_COEFF_ADJFLOW")) newString.append("AD_COEFF_ADJFLOW= (1st, 2nd, 4th) is now ADJ_JST_SENSOR_COEFF= (2nd, 4th).\n");
          if (!option_name.compare("SPATIAL_ORDER_FLOW")) newString.append("SPATIAL_ORDER_FLOW is now the boolean MUSCL_FLOW and the appropriate SLOPE_LIMITER_FLOW.\n");
          if (!option_name.compare("SPATIAL_ORDER_ADJFLOW")) newString.append("SPATIAL_ORDER_ADJFLOW is now the boolean MUSCL_ADJFLOW and the appropriate SLOPE_LIMITER_ADJFLOW.\n");
          if (!option_name.compare("SPATIAL_ORDER_TURB")) newString.append("SPATIAL_ORDER_TURB is now the boolean MUSCL_TURB and the appropriate SLOPE_LIMITER_TURB.\n");
          if (!option_name.compare("SPATIAL_ORDER_ADJTURB")) newString.append("SPATIAL_ORDER_ADJTURB is now the boolean MUSCL_ADJTURB and the appropriate SLOPE_LIMITER_ADJTURB.\n");
          if (!option_name.compare("LIMITER_COEFF")) newString.append("LIMITER_COEFF is now VENKAT_LIMITER_COEFF.\n");
          if (!option_name.compare("SHARP_EDGES_COEFF")) newString.append("SHARP_EDGES_COEFF is now ADJ_SHARP_LIMITER_COEFF.\n");
          if (!option_name.compare("DEFORM_TOL_FACTOR")) newString.append("DEFORM_TOL_FACTOR is no longer used.\n Set DEFORM_LINEAR_SOLVER_ERROR to define the minimum residual for grid deformation.\n");
          if (!option_name.compare("MOTION_FILENAME")) newString.append("MOTION_FILENAME is now DV_FILENAME.\n");
          if (!option_name.compare("BETA_DELTA")) newString.append("BETA_DELTA is now UQ_DELTA_B.\n");
          if (!option_name.compare("COMPONENTALITY")) newString.append("COMPONENTALITY is now UQ_COMPONENT.\n");
          if (!option_name.compare("PERMUTE")) newString.append("PERMUTE is now UQ_PERMUTE.\n");
          if (!option_name.compare("URLX")) newString.append("URLX is now UQ_URLX.\n");
          if (!option_name.compare("EXT_ITER")) newString.append("Option EXT_ITER is deprecated as of v7.0. Please use TIME_ITER, OUTER_ITER or ITER \n"
                                                                 "to specify the number of time iterations, outer multizone iterations or iterations, respectively.");
          if (!option_name.compare("UNST_TIMESTEP")) newString.append("UNST_TIMESTEP is now TIME_STEP.\n");
          if (!option_name.compare("UNST_TIME")) newString.append("UNST_TIME is now MAX_TIME.\n");
          if (!option_name.compare("UNST_INT_ITER")) newString.append("UNST_INT_ITER is now INNER_ITER.\n");
          if (!option_name.compare("RESIDUAL_MINVAL")) newString.append("RESIDUAL_MINVAL is now CONV_RESIDUAL_MINVAL.\n");
          if (!option_name.compare("STARTCONV_ITER")) newString.append("STARTCONV_ITER is now CONV_STARTITER.\n");
          if (!option_name.compare("CAUCHY_ELEMS")) newString.append("CAUCHY_ELEMS is now CONV_CAUCHY_ELEMS.\n");
          if (!option_name.compare("CAUCHY_EPS")) newString.append("CAUCHY_EPS is now CONV_CAUCHY_EPS.\n");
          
          errorString.append(newString);
          err_count++;
        continue;
      }

      /*--- Option exists, check if the option has already been in the config file ---*/
      
      if (included_options.find(option_name) != included_options.end()) {
        string newString;
        newString.append(option_name);
        newString.append(": option appears twice");
        newString.append("\n");
        errorString.append(newString);
        err_count++;
        continue;
      }


      /*--- New found option. Add it to the map, and delete from all options ---*/
      
      included_options.insert(pair<string, bool>(option_name, true));
      all_options.erase(option_name);

      /*--- Set the value and check error ---*/
      
      string out = option_map[option_name]->SetValue(option_value);
      if (out.compare("") != 0) {
        errorString.append(out);
        errorString.append("\n");
        err_count++;
      }
    }
  }

  /*--- See if there were any errors parsing the config file ---*/
      
  if (errorString.size() != 0) {
    SU2_MPI::Error(errorString, CURRENT_FUNCTION);
  }

  case_file.close();
  
}

void CConfig::SetDefaultFromConfig(CConfig *config){
  
  map<string, bool> noInheritance = CCreateMap<string, bool>
      ("SCREEN_OUTPUT", true)
      ("HISTORY_OUTPUT", true);
  
  map<string, bool>::iterator iter = all_options.begin(), curr_iter;
  
  while (iter != all_options.end()){
    curr_iter = iter++;   
    if (config->option_map[curr_iter->first]->GetValue().size() > 0 && !noInheritance[curr_iter->first]){
      option_map[curr_iter->first]->SetValue(config->option_map[curr_iter->first]->GetValue());
      all_options.erase(curr_iter);      
    }
  }
}

void CConfig::SetDefault(){
  
  /*--- Set the default values for all of the options that weren't set ---*/
      
  for (map<string, bool>::iterator iter = all_options.begin(); iter != all_options.end(); ++iter) {
    if (option_map[iter->first]->GetValue().size() == 0)
      option_map[iter->first]->SetDefault();
  }
}

bool CConfig::SetRunTime_Parsing(char case_filename[MAX_STRING_SIZE]) {
  string text_line, option_name;
  ifstream case_file;
  vector<string> option_value;
  
  /*--- Read the configuration file ---*/
  
  case_file.open(case_filename, ios::in);
  
  if (case_file.fail()) { return false; }
  
  string errorString;
  
  int err_count = 0;  // How many errors have we found in the config file
  int max_err_count = 30; // Maximum number of errors to print before stopping
  
  map<string, bool> included_options;
  
  /*--- Parse the configuration file and set the options ---*/
  
  while (getline (case_file, text_line)) {
    
    if (err_count >= max_err_count) {
      errorString.append("too many errors. Stopping parse");
      
      cout << errorString << endl;
      throw(1);
    }
    
    if (TokenizeString(text_line, option_name, option_value)) {
      
      if (option_map.find(option_name) == option_map.end()) {
        
        /*--- See if it's a python option ---*/
        
        string newString;
        newString.append(option_name);
        newString.append(": invalid option name");
        newString.append("\n");
        errorString.append(newString);
        err_count++;
        continue;
      }
      
      /*--- Option exists, check if the option has already been in the config file ---*/
      
      if (included_options.find(option_name) != included_options.end()) {
        string newString;
        newString.append(option_name);
        newString.append(": option appears twice");
        newString.append("\n");
        errorString.append(newString);
        err_count++;
        continue;
      }
      
      /*--- New found option. Add it to the map, and delete from all options ---*/
      
      included_options.insert(pair<string, bool>(option_name, true));
      all_options.erase(option_name);
      
      /*--- Set the value and check error ---*/
      
      string out = option_map[option_name]->SetValue(option_value);
      if (out.compare("") != 0) {
        errorString.append(out);
        errorString.append("\n");
        err_count++;
      }
      
    }
  }
  
  /*--- Set the default values for all of the options that weren't set ---*/
      
  for (map<string, bool>::iterator iter = all_options.begin(); iter != all_options.end(); ++iter) {
    option_map[iter->first]->SetDefault();
  }
  
  /*--- See if there were any errors parsing the runtime file ---*/
  
  if (errorString.size() != 0) {
    SU2_MPI::Error(errorString, CURRENT_FUNCTION);
  }
  
  case_file.close();
  
  return true;
  
}

void CConfig::SetHeader(unsigned short val_software){
  /*--- WARNING: when compiling on Windows, ctime() is not available. Comment out
   the two lines below that use the dt variable. ---*/
  //time_t now = time(0);
  //string dt = ctime(&now); dt[24] = '.';
  if ((iZone == 0) && (rank == MASTER_NODE)){
    cout << endl << "-------------------------------------------------------------------------" << endl;
    cout << "|    ___ _   _ ___                                                      |" << endl;
    cout << "|   / __| | | |_  )   Release 6.2.0  \"Falcon\"                           |" << endl;
    cout << "|   \\__ \\ |_| |/ /                                                      |" << endl;
    switch (val_software) {
    case SU2_CFD: cout << "|   |___/\\___//___|   Suite (Computational Fluid Dynamics Code)         |" << endl; break;
    case SU2_DEF: cout << "|   |___/\\___//___|   Suite (Mesh Deformation Code)                     |" << endl; break;
    case SU2_DOT: cout << "|   |___/\\___//___|   Suite (Gradient Projection Code)                  |" << endl; break;
    case SU2_MSH: cout << "|   |___/\\___//___|   Suite (Mesh Adaptation Code)                      |" << endl; break;
    case SU2_GEO: cout << "|   |___/\\___//___|   Suite (Geometry Definition Code)                  |" << endl; break;
    case SU2_SOL: cout << "|   |___/\\___//___|   Suite (Solution Exporting Code)                   |" << endl; break;
    }
    
    cout << "|                                                                       |" << endl;
    //cout << "|   Local date and time: " << dt << "                      |" << endl;
    cout <<"-------------------------------------------------------------------------" << endl;
    cout << "| The current SU2 release has been coordinated by the                   |" << endl;
    cout << "| SU2 International Developers Society <www.su2devsociety.org>          |" << endl;
    cout << "| with selected contributions from the open-source community.           |" << endl;
    cout <<"-------------------------------------------------------------------------" << endl;
    cout << "| The main research teams contributing to the current release are:      |" << endl;
    cout << "| - Prof. Juan J. Alonso's group at Stanford University.                |" << endl;
    cout << "| - Prof. Piero Colonna's group at Delft University of Technology.      |" << endl;
    cout << "| - Prof. Nicolas R. Gauger's group at Kaiserslautern U. of Technology. |" << endl;
    cout << "| - Prof. Alberto Guardone's group at Polytechnic University of Milan.  |" << endl;
    cout << "| - Prof. Rafael Palacios' group at Imperial College London.            |" << endl;
    cout << "| - Prof. Vincent Terrapon's group at the University of Liege.          |" << endl;
    cout << "| - Prof. Edwin van der Weide's group at the University of Twente.      |" << endl;
    cout << "| - Lab. of New Concepts in Aeronautics at Tech. Inst. of Aeronautics.  |" << endl;
    cout <<"-------------------------------------------------------------------------" << endl;
    cout << "| Copyright 2012-2019, Francisco D. Palacios, Thomas D. Economon,       |" << endl;
    cout << "|                      Tim Albring, and the SU2 contributors.           |" << endl;
    cout << "|                                                                       |" << endl;
    cout << "| SU2 is free software; you can redistribute it and/or                  |" << endl;
    cout << "| modify it under the terms of the GNU Lesser General Public            |" << endl;
    cout << "| License as published by the Free Software Foundation; either          |" << endl;
    cout << "| version 2.1 of the License, or (at your option) any later version.    |" << endl;
    cout << "|                                                                       |" << endl;
    cout << "| SU2 is distributed in the hope that it will be useful,                |" << endl;
    cout << "| but WITHOUT ANY WARRANTY; without even the implied warranty of        |" << endl;
    cout << "| MERCHANTABILITY or FITNESS FOR A PARTICULAR PURPOSE. See the GNU      |" << endl;
    cout << "| Lesser General Public License for more details.                       |" << endl;
    cout << "|                                                                       |" << endl;
    cout << "| You should have received a copy of the GNU Lesser General Public      |" << endl;
    cout << "| License along with SU2. If not, see <http://www.gnu.org/licenses/>.   |" << endl;
    cout <<"-------------------------------------------------------------------------" << endl;
  }
  
}

void CConfig::SetnZone(){
  
  /*--- Just as a clarification --- */
  
  if (Multizone_Problem == NO && Kind_Solver != MULTIPHYSICS){
    nZone = 1;
  }
  
  if (Kind_Solver == MULTIPHYSICS){
    Multizone_Problem = YES;
    if (nConfig_Files == 0){
      SU2_MPI::Error("CONFIG_LIST must be provided if PHYSICAL_PROBLEM=MULTIPHYSICS", CURRENT_FUNCTION);
    }
  }
  
  if (Multizone_Problem == YES){
    
    /*--- Some basic multizone checks ---*/
    
    if (nMarker_ZoneInterface % 2 != 0){
      SU2_MPI::Error("Number of markers in MARKER_ZONE_INTERFACE must be a multiple of 2", CURRENT_FUNCTION);
    }
    
    SinglezoneDriver  = NO;
    
    if (Multizone_Mesh){
      
      /*--- Get the number of zones from the mesh file --- */
      
      nZone = GetnZone(Mesh_FileName, Mesh_FileFormat);
      
      /*--- If config list is set, make sure number matches number of zones in mesh file --- */
      
      if (nConfig_Files != 0 && (nZone != nConfig_Files)){
        SU2_MPI::Error("Number of CONFIG_LIST must match number of zones in mesh file.", CURRENT_FUNCTION);
      }
    } else {
      
      /*--- Number of zones is determined from the number of config files provided --- */
      
      if (nConfig_Files == 0){
        SU2_MPI::Error("If MULTIZONE_MESH is set to YES, you must provide a list of config files using CONFIG_LIST option", CURRENT_FUNCTION);
      }
      nZone = nConfig_Files;
      
    }
    
    /*--- Check if subconfig files exist --- */
    
    if (nConfig_Files != 0){
      for (unsigned short iConfig = 0; iConfig < nConfig_Files; iConfig++){
        ifstream f(Config_Filenames[iConfig].c_str());
        if (!f.good()){
          SU2_MPI::Error("Config file " + Config_Filenames[iConfig] + " defined in CONFIG_FILES does not exist", CURRENT_FUNCTION);
        }
      }
    }
    
  }
  
  /*--- Temporary fix until Multizone Disc. Adj. solver is ready ---- */
  
  if (Kind_Solver == FLUID_STRUCTURE_INTERACTION){
    
    nZone = GetnZone(Mesh_FileName, Mesh_FileFormat);
  
  }
  
}

void CConfig::SetPostprocessing(unsigned short val_software, unsigned short val_izone, unsigned short val_nDim) {
  
  unsigned short iCFL, iMarker;
  bool ideal_gas = ((Kind_FluidModel == STANDARD_AIR) ||
                    (Kind_FluidModel == IDEAL_GAS) ||
                    (Kind_FluidModel == INC_IDEAL_GAS) ||
                    (Kind_FluidModel == INC_IDEAL_GAS_POLY) ||
                    (Kind_FluidModel == CONSTANT_DENSITY));
  bool standard_air = ((Kind_FluidModel == STANDARD_AIR));
  
  if (nZone > 1){
    Multizone_Problem = YES;
  }

#ifndef HAVE_TECIO
  if (Output_FileFormat == TECPLOT_BINARY) {
    cout << "Tecplot binary file requested but SU2 was built without TecIO support." << "\n";
    Output_FileFormat = TECPLOT;
  }
#endif

  /*--- Set the boolean Wall_Functions equal to true if there is a
   definition for the wall founctions ---*/

  Wall_Functions = false;
  if (nMarker_WallFunctions > 0) {
    for (iMarker = 0; iMarker < nMarker_WallFunctions; iMarker++) {
      if (Kind_WallFunctions[iMarker] != NO_WALL_FUNCTION)
        Wall_Functions = true;
      
      if ((Kind_WallFunctions[iMarker] == ADAPTIVE_WALL_FUNCTION) || (Kind_WallFunctions[iMarker] == SCALABLE_WALL_FUNCTION)
        || (Kind_WallFunctions[iMarker] == NONEQUILIBRIUM_WALL_MODEL))

        SU2_MPI::Error(string("For RANS problems, use NO_WALL_FUNCTION, STANDARD_WALL_FUNCTION or EQUILIBRIUM_WALL_MODEL.\n"), CURRENT_FUNCTION);

    }
  }
  
  /*--- Fixed CM mode requires a static movement of the grid ---*/
  
  if (Fixed_CM_Mode) {
    Kind_GridMovement = MOVING_HTP;
  }

  /*--- Initialize the AoA and Sideslip variables for the incompressible
   solver. This is typically unused (often internal flows). This also
   is necessary to avoid any issues with the AoA adjustments for the
   compressible code for fixed lift mode (including the adjoint). ---*/

  if (Kind_Solver == INC_EULER ||
      Kind_Solver == INC_NAVIER_STOKES ||
      Kind_Solver == INC_RANS) {

    /*--- Compute x-velocity with a safegaurd for 0.0. ---*/

    su2double Vx = 1e-10;
    if (Inc_Velocity_Init[0] != 0.0) {
      Vx = Inc_Velocity_Init[0];
    }

    /*--- Compute the angle-of-attack and sideslip. ---*/

    su2double alpha = 0.0, beta = 0.0;
    if (val_nDim == 2) {
      alpha = atan(Inc_Velocity_Init[1]/Vx)*180.0/PI_NUMBER;
    } else {
      alpha = atan(Inc_Velocity_Init[2]/Vx)*180.0/PI_NUMBER;
      beta  = atan(Inc_Velocity_Init[1]/Vx)*180.0/PI_NUMBER;
    }

    /*--- Set alpha and beta in the config class. ---*/

    SetAoA(alpha);
    SetAoS(beta);
    
  }

  /*--- By default, in 2D we should use TWOD_AIRFOIL (independenly from the input file) ---*/

  if (val_nDim == 2) Geo_Description = TWOD_AIRFOIL;

  /*--- Store the SU2 module that we are executing. ---*/
  
  Kind_SU2 = val_software;

  /*--- Set limiter for no MUSCL reconstructions ---*/
  
  if ((!MUSCL_Flow) || (Kind_ConvNumScheme_Flow == SPACE_CENTERED)) Kind_SlopeLimit_Flow = NO_LIMITER;
  if ((!MUSCL_Turb) || (Kind_ConvNumScheme_Turb == SPACE_CENTERED)) Kind_SlopeLimit_Turb = NO_LIMITER;
  if ((!MUSCL_AdjFlow) || (Kind_ConvNumScheme_AdjFlow == SPACE_CENTERED)) Kind_SlopeLimit_AdjFlow = NO_LIMITER;
  if ((!MUSCL_AdjTurb) || (Kind_ConvNumScheme_AdjTurb == SPACE_CENTERED)) Kind_SlopeLimit_AdjTurb = NO_LIMITER;

  /*--- Set the default for thrust in ActDisk ---*/
  
  if ((Kind_ActDisk == NET_THRUST) || (Kind_ActDisk == BC_THRUST)
      || (Kind_ActDisk == DRAG_MINUS_THRUST) || (Kind_ActDisk == MASSFLOW)
      || (Kind_ActDisk == POWER))
    ActDisk_Jump = RATIO;

  /*--- Error-catching and automatic array adjustments for objective, marker, and weights arrays --- */

  /*--- If Kind_Obj has not been specified, these arrays need to take a default --*/

  if (Weight_ObjFunc == NULL && Kind_ObjFunc == NULL) {
    Kind_ObjFunc = new unsigned short[1];
    Kind_ObjFunc[0] = DRAG_COEFFICIENT;
    Weight_ObjFunc = new su2double[1];
    Weight_ObjFunc[0] = 1.0;
    nObj=1;
    nObjW=1;
  }

  /*--- Maker sure that arrays are the same length ---*/

  if (nObj>0) {
    if (nMarker_Monitoring!=nObj && Marker_Monitoring!= NULL) {
      if (nMarker_Monitoring==1) {
        /*-- If only one marker was listed with multiple objectives, set that marker as the marker for each objective ---*/
        nMarker_Monitoring = nObj;
        string marker = Marker_Monitoring[0];
        delete[] Marker_Monitoring;
        Marker_Monitoring = new string[nMarker_Monitoring];
        for (iMarker=0; iMarker<nMarker_Monitoring; iMarker++)
          Marker_Monitoring[iMarker] = marker;
      }
      else if(nObj==1){
        /*--- If one objective and more than one marker: repeat objective over each marker, evenly weighted ---*/
        unsigned int obj = Kind_ObjFunc[0];
        su2double wt=1.0;
        delete[] Kind_ObjFunc;
        if (Weight_ObjFunc!=NULL){
         wt = Weight_ObjFunc[0];
         delete[] Weight_ObjFunc;
        }
        Kind_ObjFunc = new short unsigned int[nMarker_Monitoring];
        Weight_ObjFunc = new su2double[nMarker_Monitoring];
        for (unsigned short iObj=0; iObj<nMarker_Monitoring; iObj++){
          Kind_ObjFunc[iObj] = obj;
          Weight_ObjFunc[iObj] = wt;
        }
        nObjW = nObj;
      }
      else if(nObj>1) {
        SU2_MPI::Error(string("When using more than one OBJECTIVE_FUNCTION, MARKER_MONITORING must be the same length or length 1.\n ") +
                       string("For multiple surfaces per objective, either use one objective or list the objective multiple times.\n") +
                       string("For multiple objectives per marker either use one marker or list the marker multiple times.\n")+
                       string("Similar rules apply for multi-objective optimization using OPT_OBJECTIVE rather than OBJECTIVE_FUNCTION."),
                       CURRENT_FUNCTION);
      }
    }
  }

  /*-- Correct for case where Weight_ObjFunc has not been provided or has length < kind_objfunc---*/
  
  if (nObjW<nObj) {
    if (Weight_ObjFunc!= NULL && nObjW>1) {
      SU2_MPI::Error(string("The option OBJECTIVE_WEIGHT must either have the same length as OBJECTIVE_FUNCTION,\n") +
                     string("be lenght 1, or be deleted from the config file (equal weights will be applied)."), CURRENT_FUNCTION);
    }
    Weight_ObjFunc = new su2double[nObj];
    for (unsigned short iObj=0; iObj<nObj; iObj++)
      Weight_ObjFunc[iObj] = 1.0;
  }

  /*--- One final check for multi-objective with the set of objectives
   that are not counted per-surface. We will disable multi-objective here. ---*/
  
  if (nObj > 1) {
    unsigned short Obj_0 = Kind_ObjFunc[0];
    for (unsigned short iObj=1; iObj<nObj; iObj++){
      switch(Kind_ObjFunc[iObj]) {
        case INVERSE_DESIGN_PRESSURE:
        case INVERSE_DESIGN_HEATFLUX:
        case THRUST_COEFFICIENT:
        case TORQUE_COEFFICIENT:
        case FIGURE_OF_MERIT:
        case SURFACE_TOTAL_PRESSURE:
        case SURFACE_STATIC_PRESSURE:
        case SURFACE_MASSFLOW:
        case SURFACE_UNIFORMITY:
        case SURFACE_SECONDARY:
        case SURFACE_MOM_DISTORTION:
        case SURFACE_SECOND_OVER_UNIFORM:
        case SURFACE_PRESSURE_DROP:
        case CUSTOM_OBJFUNC:
          if (Kind_ObjFunc[iObj] != Obj_0) {
            SU2_MPI::Error(string("The following objectives can only be used for the first surface in a multi-objective \n")+
                           string("problem or as a single objective applied to multiple monitoring markers:\n")+
                           string("INVERSE_DESIGN_PRESSURE, INVERSE_DESIGN_HEATFLUX, THRUST_COEFFICIENT, TORQUE_COEFFICIENT\n")+
                           string("FIGURE_OF_MERIT, SURFACE_TOTAL_PRESSURE, SURFACE_STATIC_PRESSURE, SURFACE_MASSFLOW\n")+
                           string("SURFACE_UNIFORMITY, SURFACE_SECONDARY, SURFACE_MOM_DISTORTION, SURFACE_SECOND_OVER_UNIFORM\n")+
                           string("SURFACE_PRESSURE_DROP, CUSTOM_OBJFUNC.\n"), CURRENT_FUNCTION);
          }
          break;
        default:
          break;
      }
    }
  }
  
  /*--- Check for unsteady problem ---*/
  
  if ((TimeMarching == TIME_STEPPING ||
       TimeMarching == DT_STEPPING_1ST ||
       TimeMarching == DT_STEPPING_2ND) && !Time_Domain){
    SU2_MPI::Error("TIME_DOMAIN must be set to YES if UNSTEADY_SIMULATION is "
                   "TIME_STEPPING, DUAL_TIME_STEPPING-1ST_ORDER or DUAL_TIME_STEPPING-2ND_ORDER", CURRENT_FUNCTION);
  }
  
  if (Time_Domain){
    if (TimeMarching == TIME_STEPPING){
      InnerIter = 1;
    }
  }
  
  /*--- Low memory only for ASCII Tecplot ---*/

  if (Output_FileFormat != TECPLOT) Low_MemoryOutput = NO;
  
  /*--- The that Discard_InFiles is false, owerwise the gradient could be wrong ---*/
  
  if ((ContinuousAdjoint || DiscreteAdjoint) && Fixed_CL_Mode && !Eval_dOF_dCX)
    Discard_InFiles = false;

  /*--- Deactivate the multigrid in the adjoint problem ---*/
  
  if ((ContinuousAdjoint && !MG_AdjointFlow) ||
      (TimeMarching == TIME_STEPPING)) { nMGLevels = 0; }

  /*--- If Fluid Structure Interaction, set the solver for each zone.
   *--- ZONE_0 is the zone of the fluid.
   *--- All the other zones are structure.
   *--- This will allow us to define multiple physics structural problems */

  if (Kind_Solver == FLUID_STRUCTURE_INTERACTION) {
    if (val_izone == 0) {Kind_Solver = Kind_Solver_Fluid_FSI; FSI_Problem = true;}

    else {Kind_Solver = Kind_Solver_Struc_FSI; FSI_Problem = true;
    Kind_Linear_Solver = Kind_Linear_Solver_FSI_Struc;
    Kind_Linear_Solver_Prec = Kind_Linear_Solver_Prec_FSI_Struc;
    Linear_Solver_Error = Linear_Solver_Error_FSI_Struc;
    Linear_Solver_Iter = Linear_Solver_Iter_FSI_Struc;
    // Discrete adjoint linear solver
    Kind_DiscAdj_Linear_Solver = Kind_DiscAdj_Linear_Solver_FSI_Struc;
    Kind_DiscAdj_Linear_Prec = Kind_DiscAdj_Linear_Prec_FSI_Struc;}

    Multizone_Residual = true;
  }
  else { FSI_Problem = false; }
  
  if (Kind_Solver == EULER ||
      Kind_Solver == NAVIER_STOKES ||
      Kind_Solver == RANS ||
      Kind_Solver == FEM_EULER ||
      Kind_Solver == FEM_NAVIER_STOKES ||
      Kind_Solver == FEM_RANS ||
      Kind_Solver == FEM_LES){
    Kind_Regime = COMPRESSIBLE;
  } else if (Kind_Solver == INC_EULER ||
             Kind_Solver == INC_NAVIER_STOKES ||
             Kind_Solver == INC_RANS){
    Kind_Regime = INCOMPRESSIBLE;
  }  else {
    Kind_Regime = NO_FLOW;
  }  


  if ((Kind_Solver == HEAT_EQUATION_FVM) || (Kind_Solver == DISC_ADJ_HEAT)) {
    Linear_Solver_Iter = Linear_Solver_Iter_Heat;
    Linear_Solver_Error = Linear_Solver_Error_Heat;
  }

  if ((rank == MASTER_NODE) && ContinuousAdjoint && (Ref_NonDim == DIMENSIONAL) && (Kind_SU2 == SU2_CFD)) {
    cout << "WARNING: The adjoint solver should use a non-dimensional flow solution." << endl;
  }
  
  /*--- Initialize non-physical points/reconstructions to zero ---*/
  
  Nonphys_Points   = 0;
  Nonphys_Reconstr = 0;
  
  /*--- Set the number of external iterations to 1 for the steady state problem ---*/
  
  if (Kind_Solver == FEM_ELASTICITY) {
    nMGLevels = 0;
  }

  /*--- Initialize the ofstream ConvHistFile. ---*/
//  ofstream ConvHistFile;

//  if (Kind_Solver == FEM_ELASTICITY) {

//	  if (Dynamic_Analysis == STATIC) { Wrt_Dynamic = false; }
//	  else { Wrt_Dynamic = true; }

//  } else {
//    Wrt_Dynamic = false;
//  }

  /*--- Check for unsupported features. ---*/

  if ((Kind_Solver != EULER && Kind_Solver != NAVIER_STOKES && Kind_Solver != RANS) && (TimeMarching == HARMONIC_BALANCE)){
    SU2_MPI::Error("Harmonic Balance not yet implemented for the incompressible solver.", CURRENT_FUNCTION);
  }

  if ((Kind_Solver != NAVIER_STOKES && Kind_Solver != RANS) && (Buffet_Monitoring == true)){
    SU2_MPI::Error("Buffet monitoring incompatible with solvers other than NAVIER_STOKES and RANS", CURRENT_FUNCTION);
  }
  
  /*--- Check for Fluid model consistency ---*/

  if (standard_air) {
    if (Gamma != 1.4 || Gas_Constant != 287.058) {
      Gamma = 1.4;
      Gas_Constant = 287.058;
    }
  }

  /*--- Overrule the default values for viscosity if the US measurement system is used. ---*/

  if (SystemMeasurements == US) {

    /* Correct the viscosities, if they contain the default SI values. */
    if(fabs(Mu_Constant-1.716E-5) < 1.0E-15) Mu_Constant /= 47.88025898;
    if(fabs(Mu_Ref-1.716E-5)      < 1.0E-15) Mu_Ref      /= 47.88025898;

    /* Correct the values with temperature dimension, if they contain the default SI values. */
    if(fabs(Mu_Temperature_Ref-273.15) < 1.0E-8) Mu_Temperature_Ref *= 1.8;
    if(fabs(Mu_S-110.4)                < 1.0E-8) Mu_S               *= 1.8;

    /* Correct the thermal conductivity, if it contains the default SI value. */
    if(fabs(Kt_Constant-0.0257) < 1.0E-10) Kt_Constant *= 0.577789317;
  }

  /*--- Check for Measurement System ---*/
  
  if (SystemMeasurements == US && !standard_air) {
    SU2_MPI::Error("Only STANDARD_AIR fluid model can be used with US Measurement System", CURRENT_FUNCTION);
  }
  
  /*--- Check for Convective scheme available for NICFD ---*/
  
  if (!ideal_gas) {
    if (Kind_Upwind_Flow != ROE && Kind_Upwind_Flow != HLLC && Kind_Centered_Flow != JST) {
      SU2_MPI::Error("Only ROE Upwind, HLLC Upwind scheme, and JST scheme can be used for Non-Ideal Compressible Fluids", CURRENT_FUNCTION);
    }

  }
  
  if(GetBoolTurbomachinery()){
    nBlades = new su2double[nZone];
    FreeStreamTurboNormal= new su2double[3];
  }

  /*--- Check if Giles are used with turbo markers ---*/

  if (nMarker_Giles > 0 && !GetBoolTurbomachinery()){
    SU2_MPI::Error("Giles Boundary conditions can only be used with turbomachinery markers", CURRENT_FUNCTION);
  }

  /*--- Check for Boundary condition available for NICFD ---*/
  
  if (!ideal_gas) {
    if (nMarker_Inlet != 0) {
      SU2_MPI::Error("Riemann Boundary conditions or Giles must be used for inlet and outlet with Not Ideal Compressible Fluids ", CURRENT_FUNCTION);
    }
    if (nMarker_Outlet != 0) {
      SU2_MPI::Error("Riemann Boundary conditions or Giles must be used outlet with Not Ideal Compressible Fluids ", CURRENT_FUNCTION);
    }
    
    if (nMarker_FarField != 0) {
      SU2_MPI::Error("Riemann Boundary conditions or Giles must be used outlet with Not Ideal Compressible Fluids ", CURRENT_FUNCTION);
    }
    
  }
  
  /*--- Check for Boundary condition available for NICF ---*/
  
  if (ideal_gas && (Kind_Solver != INC_EULER && Kind_Solver != INC_NAVIER_STOKES && Kind_Solver != INC_RANS)) {
    if (SystemMeasurements == US && standard_air) {
      if (Kind_ViscosityModel != SUTHERLAND) {
        SU2_MPI::Error("Only SUTHERLAND viscosity model can be used with US Measurement", CURRENT_FUNCTION);
      }
    }
    if (Kind_ConductivityModel != CONSTANT_PRANDTL ) {
      SU2_MPI::Error("Only CONSTANT_PRANDTL thermal conductivity model can be used with STANDARD_AIR and IDEAL_GAS", CURRENT_FUNCTION);
    }
    
  }
    /*--- Check for Boundary condition option agreement ---*/
  if (Kind_InitOption == REYNOLDS){
    if ((Kind_Solver == NAVIER_STOKES || Kind_Solver == RANS) && Reynolds <=0){
      SU2_MPI::Error("Reynolds number required for NAVIER_STOKES and RANS !!", CURRENT_FUNCTION);
    }
  }

  if (nKind_SurfaceMovement > 1 && (GetSurface_Movement(FLUID_STRUCTURE) || GetSurface_Movement(FLUID_STRUCTURE_STATIC))){
    SU2_MPI::Error("FSI in combination with moving surfaces is currently not supported.", CURRENT_FUNCTION);    
  }

  if (nKind_SurfaceMovement != nMarker_Moving && !(GetSurface_Movement(FLUID_STRUCTURE) || GetSurface_Movement(FLUID_STRUCTURE_STATIC))){
    SU2_MPI::Error("Number of KIND_SURFACE_MOVEMENT must match number of MARKER_MOVING", CURRENT_FUNCTION);
  }

  if (Time_Domain && Time_Step <= 0.0 && Unst_CFL == 0.0){
    SU2_MPI::Error("Invalid value for TIME_STEP.", CURRENT_FUNCTION);
  }
  
  if (TimeMarching == TIME_STEPPING){
    nIter      = 1;
    nInnerIter  = 1;
  }
  
  if (!Time_Domain){
    nTimeIter = 1;
    Time_Step = 0;
    
    ScreenWrtFreq[0]  = 1;
    HistoryWrtFreq[0] = 1;
    
    if (TimeMarching != HARMONIC_BALANCE)
      TimeMarching = STEADY;
  } 
  
  if (Time_Domain){
    Delta_UnstTime = Time_Step;
    Delta_DynTime  = Time_Step;
  }
  
  if (!Multizone_Problem){
    ScreenWrtFreq[1]  = 0;
    HistoryWrtFreq[1] = 0;
    if (!Time_Domain){
      /*--- If not running multizone or unsteady, INNER_ITER and ITER are interchangeable,
       * but precedence will be given to INNER_ITER if both options are present. ---*/
      if (all_options.find("INNER_ITER") != all_options.end()){
        nInnerIter = nIter;
      }
    }
  }
  
  
  if ((Multizone_Problem || Time_Domain) && all_options.find("ITER") == all_options.end()){
    SU2_MPI::Error("ITER must not be used when running multizone and/or unsteady problems.\n"
                   "Use TIME_ITER, OUTER_ITER or INNER_ITER to specify number of time iterations,\n"
                   "outer iterations or inner iterations, respectively.", CURRENT_FUNCTION);
  }

  /*--- If we're solving a purely steady problem with no prescribed grid
   movement (both rotating frame and moving walls can be steady), make sure that
   there is no grid motion ---*/
  
  if (GetGrid_Movement()){
    if ((Kind_SU2 == SU2_CFD || Kind_SU2 == SU2_SOL) &&
        (TimeMarching == STEADY && !Time_Domain)){
      
      if((Kind_GridMovement != ROTATING_FRAME) &&
         (Kind_GridMovement != STEADY_TRANSLATION) &&
         (Kind_GridMovement != NONE)){
        SU2_MPI::Error("Unsupported kind of grid movement for steady state problems.", CURRENT_FUNCTION);      
      }
      for (iMarker = 0; iMarker < nMarker_Moving; iMarker++){
        if (Kind_SurfaceMovement[iMarker] != MOVING_WALL){
          SU2_MPI::Error("Unsupported kind of surface movement for steady state problems.", CURRENT_FUNCTION);                
        }
      }
    }
  }
  /*--- The Line Search should be applied only in the deformation stage. ---*/

  if (Kind_SU2 != SU2_DEF) {
  	Opt_RelaxFactor = 1.0;
  }

  /*--- If it is not specified, set the mesh motion mach number
   equal to the freestream value. ---*/
  
  if (GetGrid_Movement() && Mach_Motion == 0.0)
    Mach_Motion = Mach;
  
  /*--- Set the boolean flag if we are in a rotating frame (source term). ---*/
  
  if (Kind_GridMovement == ROTATING_FRAME)
    Rotating_Frame = true;
  else
    Rotating_Frame = false;
  
  /*--- In case the grid movement parameters have not been declared in the
   config file, set them equal to zero for safety. Also check to make sure
   that for each option, a value has been declared for each moving marker. ---*/
  
  if (nMarker_Moving > 0){
    unsigned short iDim;
    if (nMarkerMotion_Origin == 0){
      nMarkerMotion_Origin = 3*nMarker_Moving;
      MarkerMotion_Origin = new su2double[nMarkerMotion_Origin];
      for (iMarker = 0; iMarker < nMarker_Moving; iMarker++){
        for (iDim = 0; iDim < 3; iDim++){
          MarkerMotion_Origin[3*iMarker+iDim] = 0.0;
    }
  }
    }
    if (nMarkerMotion_Origin/3 != nMarker_Moving){
      SU2_MPI::Error("Number of SURFACE_MOTION_ORIGIN must be three times the number of MARKER_MOVING, (x,y,z) per marker.", CURRENT_FUNCTION);
  }
    if (nMarkerTranslation == 0){
      nMarkerTranslation = 3*nMarker_Moving;
      MarkerTranslation_Rate = new su2double[nMarkerTranslation];
      for (iMarker = 0; iMarker < nMarker_Moving; iMarker++){
        for (iDim = 0; iDim < 3; iDim++){
          MarkerTranslation_Rate[3*iMarker+iDim] = 0.0;
    }
  }
    }
    if (nMarkerTranslation/3 != nMarker_Moving){
      SU2_MPI::Error("Number of SURFACE_TRANSLATION_RATE must be three times the number of MARKER_MOVING, (x,y,z) per marker.", CURRENT_FUNCTION);
  }
    if (nMarkerRotation_Rate == 0){
      nMarkerRotation_Rate = 3*nMarker_Moving;
      MarkerRotation_Rate = new su2double[nMarkerRotation_Rate];
      for (iMarker = 0; iMarker < nMarker_Moving; iMarker++){
        for (iDim = 0; iDim < 3; iDim++){
          MarkerRotation_Rate[3*iMarker+iDim] = 0.0;
    }
  }
    }
    if (nMarkerRotation_Rate/3 != nMarker_Moving){
      SU2_MPI::Error("Number of SURFACE_ROTATION_RATE must be three times the number of MARKER_MOVING, (x,y,z) per marker.", CURRENT_FUNCTION);
  }
    if (nMarkerPlunging_Ampl == 0){
      nMarkerPlunging_Ampl = 3*nMarker_Moving;
      MarkerPlunging_Ampl = new su2double[nMarkerPlunging_Ampl];
      for (iMarker = 0; iMarker < nMarker_Moving; iMarker++){
        for (iDim = 0; iDim < 3; iDim++){
          MarkerPlunging_Ampl[3*iMarker+iDim] = 0.0;
    }
  }
    }
    if (nMarkerPlunging_Ampl/3 != nMarker_Moving){
      SU2_MPI::Error("Number of SURFACE_PLUNGING_AMPL must be three times the number of MARKER_MOVING, (x,y,z) per marker.", CURRENT_FUNCTION);
  }
    if (nMarkerPlunging_Omega == 0){
      nMarkerPlunging_Omega = 3*nMarker_Moving;
      MarkerPlunging_Omega = new su2double[nMarkerPlunging_Omega];
      for (iMarker = 0; iMarker < nMarker_Moving; iMarker++){
        for (iDim = 0; iDim < 3; iDim++){
          MarkerPlunging_Omega[3*iMarker+iDim] = 0.0;
    }
  }
    }
    if (nMarkerPlunging_Omega/3 != nMarker_Moving){
      SU2_MPI::Error("Number of SURFACE_PLUNGING_OMEGA must be three times the number of MARKER_MOVING, (x,y,z) per marker.", CURRENT_FUNCTION);
  }
    if (nMarkerPitching_Ampl == 0){
      nMarkerPitching_Ampl = 3*nMarker_Moving;
      MarkerPitching_Ampl = new su2double[nMarkerPitching_Ampl];
      for (iMarker = 0; iMarker < nMarker_Moving; iMarker++){
        for (iDim = 0; iDim < 3; iDim++){
          MarkerPitching_Ampl[3*iMarker+iDim] = 0.0;
    }
  }
    }
    if (nMarkerPitching_Ampl/3 != nMarker_Moving){
      SU2_MPI::Error("Number of SURFACE_PITCHING_AMPL must be three times the number of MARKER_MOVING, (x,y,z) per marker.", CURRENT_FUNCTION);
  }
    if (nMarkerPitching_Omega == 0){
      nMarkerPitching_Omega = 3*nMarker_Moving;
      MarkerPitching_Omega = new su2double[nMarkerPitching_Omega];
      for (iMarker = 0; iMarker < nMarker_Moving; iMarker++){
        for (iDim = 0; iDim < 3; iDim++){
          MarkerPitching_Omega[3*iMarker+iDim] = 0.0;
    }
  }
    }
    if (nMarkerPitching_Omega/3 != nMarker_Moving){
      SU2_MPI::Error("Number of SURFACE_PITCHING_OMEGA must be three times the number of MARKER_MOVING, (x,y,z) per marker.", CURRENT_FUNCTION);
  }
    if (nMarkerPitching_Phase == 0){
      nMarkerPitching_Phase = 3*nMarker_Moving;
      MarkerPitching_Phase = new su2double[nMarkerPitching_Phase];
      for (iMarker = 0; iMarker < nMarker_Moving; iMarker++){
        for (iDim = 0; iDim < 3; iDim++){
          MarkerPitching_Phase[3*iMarker+iDim] = 0.0;
    }
  }
    }
    if (nMarkerPitching_Phase/3 != nMarker_Moving){
      SU2_MPI::Error("Number of SURFACE_PITCHING_PHASE must be three times the number of MARKER_MOVING, (x,y,z) per marker.", CURRENT_FUNCTION);
  }
  
    if (nMoveMotion_Origin == 0){
      nMoveMotion_Origin = nMarker_Moving;
      MoveMotion_Origin = new unsigned short[nMoveMotion_Origin];
      for (iMarker = 0; iMarker < nMarker_Moving; iMarker++){
          MoveMotion_Origin[iMarker] = NO;
      }
    }
    if (nMoveMotion_Origin != nMarker_Moving){
      SU2_MPI::Error("Number of MOVE_MOTION_ORIGIN must match number of MARKER_MOVING.", CURRENT_FUNCTION);
    }
  }
  
  /*-- Setting Harmonic Balance period from the config file */

  if (TimeMarching == HARMONIC_BALANCE) {
  	HarmonicBalance_Period = GetHarmonicBalance_Period();
  	if (HarmonicBalance_Period < 0)  {
      SU2_MPI::Error("Not a valid value for time period!!", CURRENT_FUNCTION);
  	}
  	/* Initialize the Harmonic balance Frequency pointer */
  	if (Omega_HB == NULL) {
  		Omega_HB = new su2double[nOmega_HB];
  		for (unsigned short iZone = 0; iZone < nOmega_HB; iZone++ )
  			Omega_HB[iZone] = 0.0;
  } else {
  		if (nOmega_HB != nTimeInstances) {
        SU2_MPI::Error("Length of omega_HB  must match the number TIME_INSTANCES!!" , CURRENT_FUNCTION);
      }
  	}
  }
  
  /*--- Force number of span-wise section to 1 if 2D case ---*/
  if(val_nDim ==2){
    nSpanWiseSections_User=1;
    Kind_SpanWise= EQUISPACED;
  }

  /*--- Set number of TurboPerformance markers ---*/
  if(nMarker_Turbomachinery > 0){
    if(nMarker_Turbomachinery > 1){
      nMarker_TurboPerformance = nMarker_Turbomachinery + SU2_TYPE::Int(nMarker_Turbomachinery/2) + 1;
    }else{
      nMarker_TurboPerformance = nMarker_Turbomachinery;
    }
  } else {
    nMarker_TurboPerformance = 0;
    nSpanWiseSections =1;
  }

  /*--- Set number of TurboPerformance markers ---*/
  if(nMarker_Turbomachinery != 0){
    nSpan_iZones = new unsigned short[nZone];
  }

  /*--- Set number of TurboPerformance markers ---*/
  if(GetGrid_Movement() && RampRotatingFrame && !DiscreteAdjoint){
      FinalRotation_Rate_Z = Rotation_Rate[2];
      if(abs(FinalRotation_Rate_Z) > 0.0){
        Rotation_Rate[2] = RampRotatingFrame_Coeff[0];
      }
    
  }

  if(RampOutletPressure && !DiscreteAdjoint){
    for (iMarker = 0; iMarker < nMarker_Giles; iMarker++){
      if (Kind_Data_Giles[iMarker] == STATIC_PRESSURE || Kind_Data_Giles[iMarker] == STATIC_PRESSURE_1D || Kind_Data_Giles[iMarker] == RADIAL_EQUILIBRIUM ){
        FinalOutletPressure   = Giles_Var1[iMarker];
        Giles_Var1[iMarker] = RampOutletPressure_Coeff[0];
      }
    }
    for (iMarker = 0; iMarker < nMarker_Riemann; iMarker++){
      if (Kind_Data_Riemann[iMarker] == STATIC_PRESSURE || Kind_Data_Riemann[iMarker] == RADIAL_EQUILIBRIUM){
        FinalOutletPressure      = Riemann_Var1[iMarker];
        Riemann_Var1[iMarker] = RampOutletPressure_Coeff[0];
  	}
      }
  	}

  /*--- Check on extra Relaxation factor for Giles---*/
  if(ExtraRelFacGiles[1] > 0.5){
    ExtraRelFacGiles[1] = 0.5;
  }
    /*--- Use the various rigid-motion input frequencies to determine the period to be used with harmonic balance cases.
     There are THREE types of motion to consider, namely: rotation, pitching, and plunging.
     The largest period of motion is the one to be used for harmonic balance  calculations. ---*/
    
  /*if (Unsteady_Simulation == HARMONIC_BALANCE) {
      if (!(GetGrid_Movement())) {
          // No grid movement - Time period from config file //
          HarmonicBalance_Period = GetHarmonicBalance_Period();
      }
      
      else {
          unsigned short N_MOTION_TYPES = 3;
          su2double *periods;
          periods = new su2double[N_MOTION_TYPES];
          
          //--- rotation: ---//
          
          su2double Omega_mag_rot = sqrt(pow(Rotation_Rate_X[ZONE_0],2)+pow(Rotation_Rate_Y[ZONE_0],2)+pow(Rotation_Rate_Z[ZONE_0],2));
          if (Omega_mag_rot > 0)
              periods[0] = 2*PI_NUMBER/Omega_mag_rot;
          else
              periods[0] = 0.0;
          
          //--- pitching: ---//
          
          su2double Omega_mag_pitch = sqrt(pow(Pitching_Omega_X[ZONE_0],2)+pow(Pitching_Omega_Y[ZONE_0],2)+pow(Pitching_Omega_Z[ZONE_0],2));
          if (Omega_mag_pitch > 0)
              periods[1] = 2*PI_NUMBER/Omega_mag_pitch;
          else
              periods[1] = 0.0;
          
          //--- plunging: ---//
          
          su2double Omega_mag_plunge = sqrt(pow(Plunging_Omega_X[ZONE_0],2)+pow(Plunging_Omega_Y[ZONE_0],2)+pow(Plunging_Omega_Z[ZONE_0],2));
          if (Omega_mag_plunge > 0)
              periods[2] = 2*PI_NUMBER/Omega_mag_plunge;
          else
              periods[2] = 0.0;
          
          //--- determine which period is largest ---//
          
          unsigned short iVar;
          HarmonicBalance_Period = 0.0;
          for (iVar = 0; iVar < N_MOTION_TYPES; iVar++) {
              if (periods[iVar] > HarmonicBalance_Period)
                  HarmonicBalance_Period = periods[iVar];
          }
          
          delete periods;
      }
    
  }*/
  

  
    
  /*--- Initialize the RefOriginMoment Pointer ---*/
  
  RefOriginMoment = NULL;
  RefOriginMoment = new su2double[3];
  RefOriginMoment[0] = 0.0; RefOriginMoment[1] = 0.0; RefOriginMoment[2] = 0.0;
  
  /*--- In case the moment origin coordinates have not been declared in the
   config file, set them equal to zero for safety. Also check to make sure
   that for each marker, a value has been declared for the moment origin.
   Unless only one value was specified, then set this value for all the markers
   being monitored. ---*/
  
  
  if ((nRefOriginMoment_X != nRefOriginMoment_Y) || (nRefOriginMoment_X != nRefOriginMoment_Z) ) {
    SU2_MPI::Error("ERROR: Length of REF_ORIGIN_MOMENT_X, REF_ORIGIN_MOMENT_Y and REF_ORIGIN_MOMENT_Z must be the same!!", CURRENT_FUNCTION);
  }
  
  if (RefOriginMoment_X == NULL) {
    RefOriginMoment_X = new su2double[nMarker_Monitoring];
    for (iMarker = 0; iMarker < nMarker_Monitoring; iMarker++ )
      RefOriginMoment_X[iMarker] = 0.0;
  } else {
    if (nRefOriginMoment_X == 1) {
      
      su2double aux_RefOriginMoment_X = RefOriginMoment_X[0];
      delete [] RefOriginMoment_X;
      RefOriginMoment_X = new su2double[nMarker_Monitoring];
      nRefOriginMoment_X = nMarker_Monitoring;
      
      for (iMarker = 0; iMarker < nMarker_Monitoring; iMarker++ )
        RefOriginMoment_X[iMarker] = aux_RefOriginMoment_X;
    }
    else if (nRefOriginMoment_X != nMarker_Monitoring) {
      SU2_MPI::Error("ERROR: Length of REF_ORIGIN_MOMENT_X must match number of Monitoring Markers!!", CURRENT_FUNCTION);
    }
  }
  
  if (RefOriginMoment_Y == NULL) {
    RefOriginMoment_Y = new su2double[nMarker_Monitoring];
    for (iMarker = 0; iMarker < nMarker_Monitoring; iMarker++ )
      RefOriginMoment_Y[iMarker] = 0.0;
  } else {
    if (nRefOriginMoment_Y == 1) {
      
      su2double aux_RefOriginMoment_Y = RefOriginMoment_Y[0];
      delete [] RefOriginMoment_Y;
      RefOriginMoment_Y = new su2double[nMarker_Monitoring];
      nRefOriginMoment_Y = nMarker_Monitoring;
      
      for (iMarker = 0; iMarker < nMarker_Monitoring; iMarker++ )
        RefOriginMoment_Y[iMarker] = aux_RefOriginMoment_Y;
    }
    else if (nRefOriginMoment_Y != nMarker_Monitoring) {
      SU2_MPI::Error("ERROR: Length of REF_ORIGIN_MOMENT_Y must match number of Monitoring Markers!!", CURRENT_FUNCTION);
    }
  }
  
  if (RefOriginMoment_Z == NULL) {
    RefOriginMoment_Z = new su2double[nMarker_Monitoring];
    for (iMarker = 0; iMarker < nMarker_Monitoring; iMarker++ )
      RefOriginMoment_Z[iMarker] = 0.0;
  } else {
    if (nRefOriginMoment_Z == 1) {
      
      su2double aux_RefOriginMoment_Z = RefOriginMoment_Z[0];
      delete [] RefOriginMoment_Z;
      RefOriginMoment_Z = new su2double[nMarker_Monitoring];
      nRefOriginMoment_Z = nMarker_Monitoring;
      
      for (iMarker = 0; iMarker < nMarker_Monitoring; iMarker++ )
        RefOriginMoment_Z[iMarker] = aux_RefOriginMoment_Z;
    }
    else if (nRefOriginMoment_Z != nMarker_Monitoring) {
      SU2_MPI::Error("ERROR: Length of REF_ORIGIN_MOMENT_Z must match number of Monitoring Markers!!", CURRENT_FUNCTION);
    }
  }
  
  /*--- Set the boolean flag if we are carrying out an aeroelastic simulation. ---*/
  
  if (GetGrid_Movement() && (GetSurface_Movement(AEROELASTIC) || GetSurface_Movement(AEROELASTIC_RIGID_MOTION))) Aeroelastic_Simulation = true;
  else Aeroelastic_Simulation = false;
  
  /*--- Initializing the size for the solutions of the Aeroelastic problem. ---*/
  
  
  if (GetGrid_Movement() && Aeroelastic_Simulation) {
    Aeroelastic_np1.resize(nMarker_Monitoring);
    Aeroelastic_n.resize(nMarker_Monitoring);
    Aeroelastic_n1.resize(nMarker_Monitoring);
    for (iMarker = 0; iMarker < nMarker_Monitoring; iMarker++) {
      Aeroelastic_np1[iMarker].resize(2);
      Aeroelastic_n[iMarker].resize(2);
      Aeroelastic_n1[iMarker].resize(2);
      for (int i =0; i<2; i++) {
        Aeroelastic_np1[iMarker][i].resize(2);
        Aeroelastic_n[iMarker][i].resize(2);
        Aeroelastic_n1[iMarker][i].resize(2);
        for (int j=0; j<2; j++) {
          Aeroelastic_np1[iMarker][i][j] = 0.0;
          Aeroelastic_n[iMarker][i][j] = 0.0;
          Aeroelastic_n1[iMarker][i][j] = 0.0;
        }
      }
    }
  }
  
  /*--- Allocate memory for the plunge and pitch and initialized them to zero ---*/
  
  if (GetGrid_Movement() && Aeroelastic_Simulation) {
    Aeroelastic_pitch = new su2double[nMarker_Monitoring];
    Aeroelastic_plunge = new su2double[nMarker_Monitoring];
    for (iMarker = 0; iMarker < nMarker_Monitoring; iMarker++ ) {
      Aeroelastic_pitch[iMarker] = 0.0;
      Aeroelastic_plunge[iMarker] = 0.0;
    }
  }

  FinestMesh = MESH_0;
  if (MGCycle == FULLMG_CYCLE) FinestMesh = nMGLevels;
  
  if ((Kind_Solver == NAVIER_STOKES) &&
      (Kind_Turb_Model != NONE))
    Kind_Solver = RANS;
  
  if ((Kind_Solver == INC_NAVIER_STOKES) &&
      (Kind_Turb_Model != NONE))
    Kind_Solver = INC_RANS;
  
  if (Kind_Solver == EULER ||
      Kind_Solver == INC_EULER ||
      Kind_Solver == FEM_EULER)
    Kind_Turb_Model = NONE;

  Kappa_2nd_Flow    = Kappa_Flow[0];
  Kappa_4th_Flow    = Kappa_Flow[1];
  Kappa_2nd_AdjFlow = Kappa_AdjFlow[0];
  Kappa_4th_AdjFlow = Kappa_AdjFlow[1];
  Kappa_2nd_Heat = Kappa_Heat[0];
  Kappa_4th_Heat = Kappa_Heat[1];
  
  /*--- Make the MG_PreSmooth, MG_PostSmooth, and MG_CorrecSmooth
   arrays consistent with nMGLevels ---*/
  
  unsigned short * tmp_smooth = new unsigned short[nMGLevels+1];
  
  if ((nMG_PreSmooth != nMGLevels+1) && (nMG_PreSmooth != 0)) {
    if (nMG_PreSmooth > nMGLevels+1) {
      
      /*--- Truncate by removing unnecessary elements at the end ---*/
      
      for (unsigned int i = 0; i <= nMGLevels; i++)
        tmp_smooth[i] = MG_PreSmooth[i];
      delete [] MG_PreSmooth;
      MG_PreSmooth=NULL;
    } else {
      
      /*--- Add additional elements equal to last element ---*/
      
      for (unsigned int i = 0; i < nMG_PreSmooth; i++)
        tmp_smooth[i] = MG_PreSmooth[i];
      for (unsigned int i = nMG_PreSmooth; i <= nMGLevels; i++)
        tmp_smooth[i] = MG_PreSmooth[nMG_PreSmooth-1];
      delete [] MG_PreSmooth;
      MG_PreSmooth=NULL;
    }
    
    nMG_PreSmooth = nMGLevels+1;
    MG_PreSmooth = new unsigned short[nMG_PreSmooth];
    for (unsigned int i = 0; i < nMG_PreSmooth; i++)
      MG_PreSmooth[i] = tmp_smooth[i];
  }
  if ((nMGLevels != 0) && (nMG_PreSmooth == 0)) {
    delete [] MG_PreSmooth;
    nMG_PreSmooth = nMGLevels+1;
    MG_PreSmooth = new unsigned short[nMG_PreSmooth];
    for (unsigned int i = 0; i < nMG_PreSmooth; i++)
      MG_PreSmooth[i] = i+1;
  }
  
  if ((nMG_PostSmooth != nMGLevels+1) && (nMG_PostSmooth != 0)) {
    if (nMG_PostSmooth > nMGLevels+1) {
      
      /*--- Truncate by removing unnecessary elements at the end ---*/
      
      for (unsigned int i = 0; i <= nMGLevels; i++)
        tmp_smooth[i] = MG_PostSmooth[i];
      delete [] MG_PostSmooth;
      MG_PostSmooth=NULL;
    } else {
      
      /*--- Add additional elements equal to last element ---*/
       
      for (unsigned int i = 0; i < nMG_PostSmooth; i++)
        tmp_smooth[i] = MG_PostSmooth[i];
      for (unsigned int i = nMG_PostSmooth; i <= nMGLevels; i++)
        tmp_smooth[i] = MG_PostSmooth[nMG_PostSmooth-1];
      delete [] MG_PostSmooth;
      MG_PostSmooth=NULL;
    }
    
    nMG_PostSmooth = nMGLevels+1;
    MG_PostSmooth = new unsigned short[nMG_PostSmooth];
    for (unsigned int i = 0; i < nMG_PostSmooth; i++)
      MG_PostSmooth[i] = tmp_smooth[i];
    
  }
  
  if ((nMGLevels != 0) && (nMG_PostSmooth == 0)) {
    delete [] MG_PostSmooth;
    nMG_PostSmooth = nMGLevels+1;
    MG_PostSmooth = new unsigned short[nMG_PostSmooth];
    for (unsigned int i = 0; i < nMG_PostSmooth; i++)
      MG_PostSmooth[i] = 0;
  }
  
  if ((nMG_CorrecSmooth != nMGLevels+1) && (nMG_CorrecSmooth != 0)) {
    if (nMG_CorrecSmooth > nMGLevels+1) {
      
      /*--- Truncate by removing unnecessary elements at the end ---*/
      
      for (unsigned int i = 0; i <= nMGLevels; i++)
        tmp_smooth[i] = MG_CorrecSmooth[i];
      delete [] MG_CorrecSmooth;
      MG_CorrecSmooth = NULL;
    } else {
      
      /*--- Add additional elements equal to last element ---*/
      
      for (unsigned int i = 0; i < nMG_CorrecSmooth; i++)
        tmp_smooth[i] = MG_CorrecSmooth[i];
      for (unsigned int i = nMG_CorrecSmooth; i <= nMGLevels; i++)
        tmp_smooth[i] = MG_CorrecSmooth[nMG_CorrecSmooth-1];
      delete [] MG_CorrecSmooth;
      MG_CorrecSmooth = NULL;
    }
    nMG_CorrecSmooth = nMGLevels+1;
    MG_CorrecSmooth = new unsigned short[nMG_CorrecSmooth];
    for (unsigned int i = 0; i < nMG_CorrecSmooth; i++)
      MG_CorrecSmooth[i] = tmp_smooth[i];
  }
  
  if ((nMGLevels != 0) && (nMG_CorrecSmooth == 0)) {
    delete [] MG_CorrecSmooth;
    nMG_CorrecSmooth = nMGLevels+1;
    MG_CorrecSmooth = new unsigned short[nMG_CorrecSmooth];
    for (unsigned int i = 0; i < nMG_CorrecSmooth; i++)
      MG_CorrecSmooth[i] = 0;
  }
  
  /*--- Override MG Smooth parameters ---*/
  
  if (nMG_PreSmooth != 0) MG_PreSmooth[MESH_0] = 1;
  if (nMG_PostSmooth != 0) {
    MG_PostSmooth[MESH_0] = 0;
    MG_PostSmooth[nMGLevels] = 0;
  }
  if (nMG_CorrecSmooth != 0) MG_CorrecSmooth[nMGLevels] = 0;
  
  if (Restart) MGCycle = V_CYCLE;
  
  if (ContinuousAdjoint) {
    if (Kind_Solver == EULER) Kind_Solver = ADJ_EULER;
    if (Kind_Solver == NAVIER_STOKES) Kind_Solver = ADJ_NAVIER_STOKES;
    if (Kind_Solver == RANS) Kind_Solver = ADJ_RANS;
  }
  
  nCFL = nMGLevels+1;
  CFL = new su2double[nCFL];
  CFL[0] = CFLFineGrid;
  
  /*--- Evaluate when the Cl should be evaluated ---*/
  
  Iter_Fixed_CL        = SU2_TYPE::Int(nInnerIter / (su2double(Update_Alpha)+1));
  Iter_Fixed_CM        = SU2_TYPE::Int(nInnerIter / (su2double(Update_iH)+1));
  Iter_Fixed_NetThrust = SU2_TYPE::Int(nInnerIter / (su2double(Update_BCThrust)+1));

  /*--- Setting relaxation factor and CFL for the adjoint runs ---*/

  if (ContinuousAdjoint) {
    Relaxation_Factor_Flow = Relaxation_Factor_AdjFlow;
    CFL[0] = CFL[0] * CFLRedCoeff_AdjFlow;
    CFL_AdaptParam[2] *= CFLRedCoeff_AdjFlow;
    CFL_AdaptParam[3] *= CFLRedCoeff_AdjFlow;
    Iter_Fixed_CL = SU2_TYPE::Int(su2double (Iter_Fixed_CL) / CFLRedCoeff_AdjFlow);
    Iter_Fixed_CM = SU2_TYPE::Int(su2double (Iter_Fixed_CM) / CFLRedCoeff_AdjFlow);
    Iter_Fixed_NetThrust = SU2_TYPE::Int(su2double (Iter_Fixed_NetThrust) / CFLRedCoeff_AdjFlow);
  }

  if ((DiscreteAdjoint) && (Inconsistent_Disc)) {
    Kind_ConvNumScheme_Flow = Kind_ConvNumScheme_AdjFlow;
    Kind_Centered_Flow = Kind_Centered_AdjFlow;
    Kind_Upwind_Flow = Kind_Upwind_AdjFlow;
    Kappa_Flow[0] = Kappa_AdjFlow[0];
    Kappa_Flow[1] = Kappa_AdjFlow[1];
  }
  
  if (Iter_Fixed_CL == 0) { Iter_Fixed_CL = nInnerIter+1; Update_Alpha = 0; }
  if (Iter_Fixed_CM == 0) { Iter_Fixed_CM = nInnerIter+1; Update_iH = 0; }
  if (Iter_Fixed_NetThrust == 0) { Iter_Fixed_NetThrust = nInnerIter+1; Update_BCThrust = 0; }

  for (iCFL = 1; iCFL < nCFL; iCFL++)
    CFL[iCFL] = CFL[iCFL-1];
  
  if (nRKStep == 0) {
    nRKStep = 1;
    RK_Alpha_Step = new su2double[1]; RK_Alpha_Step[0] = 1.0;
  }

  /* Check if the byte alignment of the matrix multiplications is a
     multiple of 64. */
  if( byteAlignmentMatMul%64 ) {
    if(rank == MASTER_NODE)
      cout << "ALIGNED_BYTES_MATMUL must be a multiple of 64." << endl;
    exit(EXIT_FAILURE);
  }

  /* Determine the value of sizeMatMulPadding, which is the matrix size in
     the vectorization direction when padding is applied to have optimal
     performance in the matrix multiplications. */
  sizeMatMulPadding = byteAlignmentMatMul/sizeof(passivedouble);

  /* Correct the number of time levels for time accurate local time
     stepping, if needed.  */
  if (nLevels_TimeAccurateLTS == 0)  nLevels_TimeAccurateLTS =  1;
  if (nLevels_TimeAccurateLTS  > 15) nLevels_TimeAccurateLTS = 15;

  /* Check that no time accurate local time stepping is specified for time
     integration schemes other than ADER. */
  if (Kind_TimeIntScheme_FEM_Flow != ADER_DG && nLevels_TimeAccurateLTS != 1) {

    if (rank==MASTER_NODE) {
      cout << endl << "WARNING: "
           << nLevels_TimeAccurateLTS << " levels specified for time accurate local time stepping." << endl
           << "Time accurate local time stepping is only possible for ADER, hence this option is not used." << endl
           << endl;
    }

    nLevels_TimeAccurateLTS = 1;
  }

  if (Kind_TimeIntScheme_FEM_Flow == ADER_DG) {

    TimeMarching = TIME_STEPPING;  // Only time stepping for ADER.

    /* If time accurate local time stepping is used, make sure that an unsteady
       CFL is specified. If not, terminate. */
    if (nLevels_TimeAccurateLTS != 1) {
      if(Unst_CFL == 0.0)
        SU2_MPI::Error("ERROR: Unsteady CFL not specified for time accurate local time stepping.",
                       CURRENT_FUNCTION);
    }

    /* Determine the location of the ADER time DOFs, which are the Gauss-Legendre
       integration points corresponding to the number of time DOFs. */
    vector<passivedouble> GLPoints(nTimeDOFsADER_DG), GLWeights(nTimeDOFsADER_DG);
    CGaussJacobiQuadrature GaussJacobi;
    GaussJacobi.GetQuadraturePoints(0.0, 0.0, -1.0, 1.0, GLPoints, GLWeights);

    TimeDOFsADER_DG = new su2double[nTimeDOFsADER_DG];
    for(unsigned short i=0; i<nTimeDOFsADER_DG; ++i)
      TimeDOFsADER_DG[i] = GLPoints[i];

    /* Determine the number of integration points in time, their locations
       on the interval [-1..1] and their integration weights. */
    unsigned short orderExact = ceil(Quadrature_Factor_Time_ADER_DG*(nTimeDOFsADER_DG-1));
    nTimeIntegrationADER_DG = orderExact/2 + 1;
    nTimeIntegrationADER_DG = max(nTimeIntegrationADER_DG, nTimeDOFsADER_DG);
    GLPoints.resize(nTimeIntegrationADER_DG);
    GLWeights.resize(nTimeIntegrationADER_DG);
    GaussJacobi.GetQuadraturePoints(0.0, 0.0, -1.0, 1.0, GLPoints, GLWeights);

    TimeIntegrationADER_DG    = new su2double[nTimeIntegrationADER_DG];
    WeightsIntegrationADER_DG = new su2double[nTimeIntegrationADER_DG];
    for(unsigned short i=0; i<nTimeIntegrationADER_DG; ++i) {
      TimeIntegrationADER_DG[i]    = GLPoints[i];
      WeightsIntegrationADER_DG[i] = GLWeights[i];
    }
  }

  if (nIntCoeffs == 0) {
    nIntCoeffs = 2;
    Int_Coeffs = new su2double[2]; Int_Coeffs[0] = 0.25; Int_Coeffs[1] = 0.5;
  }
  
  if (nElasticityMod == 0) {
  nElasticityMod = 1;
  ElasticityMod = new su2double[1]; ElasticityMod[0] = 2E11;
  }

  if (nPoissonRatio == 0) {
  nPoissonRatio = 1;
  PoissonRatio = new su2double[1]; PoissonRatio[0] = 0.30;
  }

  if (nMaterialDensity == 0) {
  nMaterialDensity = 1;
  MaterialDensity = new su2double[1]; MaterialDensity[0] = 7854;
  }

  if (nElectric_Constant == 0) {
  nElectric_Constant = 1;
  Electric_Constant = new su2double[1]; Electric_Constant[0] = 0.0;
  }

  if (nElectric_Field == 0) {
	nElectric_Field = 1;
	Electric_Field_Mod = new su2double[1]; Electric_Field_Mod[0] = 0.0;
  }

  if (nDim_RefNode == 0) {
  nDim_RefNode = 3;
  RefNode_Displacement = new su2double[3];
  RefNode_Displacement[0] = 0.0; RefNode_Displacement[1] = 0.0; RefNode_Displacement[2] = 0.0;
  }

  if (nDim_Electric_Field == 0) {
	nDim_Electric_Field = 2;
	Electric_Field_Dir = new su2double[2]; Electric_Field_Dir[0] = 0.0;  Electric_Field_Dir[1] = 1.0;
  }

  if ((Kind_SU2 == SU2_CFD) && (Kind_Solver == NO_SOLVER)) {
    SU2_MPI::Error("PHYSICAL_PROBLEM must be set in the configuration file", CURRENT_FUNCTION);
  }
  
  /*--- Set a flag for viscous simulations ---*/
  
  Viscous = (( Kind_Solver == NAVIER_STOKES          ) ||
             ( Kind_Solver == ADJ_NAVIER_STOKES      ) ||
             ( Kind_Solver == RANS                   ) ||
             ( Kind_Solver == ADJ_RANS               ) ||
             ( Kind_Solver == FEM_NAVIER_STOKES      ) ||
             ( Kind_Solver == FEM_RANS               ) ||
             ( Kind_Solver == FEM_LES                ) ||
             ( Kind_Solver == INC_NAVIER_STOKES      ) ||
             ( Kind_Solver == INC_RANS               ) );

  /*--- To avoid boundary intersections, let's add a small constant to the planes. ---*/

  if (Geo_Description == NACELLE) {
    for (unsigned short iSections = 0; iSections < nLocationStations; iSections++) {
      if (LocationStations[iSections] == 0) LocationStations[iSections] = 1E-6;
      if (LocationStations[iSections] == 360) LocationStations[iSections] = 359.999999;
    }
  }
  else {
    for (unsigned short iSections = 0; iSections < nLocationStations; iSections++) {
      LocationStations[iSections] += EPS;
    }
    Stations_Bounds[0] += EPS;
    Stations_Bounds[1] += EPS;
  }

  /*--- Length based parameter for slope limiters uses a default value of
   0.1m ---*/
  
  RefElemLength = 1.0;
  if (SystemMeasurements == US) RefElemLength /= 0.3048;

  /*--- Re-scale the length based parameters. The US system uses feet,
   but SU2 assumes that the grid is in inches ---*/
  
  if ((SystemMeasurements == US) && (Kind_SU2 == SU2_CFD)) {
    
    for (iMarker = 0; iMarker < nMarker_Monitoring; iMarker++) {
      RefOriginMoment_X[iMarker] = RefOriginMoment_X[iMarker]/12.0;
      RefOriginMoment_Y[iMarker] = RefOriginMoment_Y[iMarker]/12.0;
      RefOriginMoment_Z[iMarker] = RefOriginMoment_Z[iMarker]/12.0;
    }
    
    for (iMarker = 0; iMarker < nMarker_Moving; iMarker++){
      for (unsigned short iDim = 0; iDim < 3; iDim++){
        MarkerMotion_Origin[3*iMarker+iDim] /= 12.0;
      }
    }
    
    RefLength = RefLength/12.0;

    if ((val_nDim == 2) && (!Axisymmetric)) RefArea = RefArea/12.0;
    else RefArea = RefArea/144.0;
    Length_Reynolds = Length_Reynolds/12.0;
    Highlite_Area = Highlite_Area/144.0;
    SemiSpan = SemiSpan/12.0;

    EA_IntLimit[0] = EA_IntLimit[0]/12.0;
    EA_IntLimit[1] = EA_IntLimit[1]/12.0;
    EA_IntLimit[2] = EA_IntLimit[2]/12.0;
    
    if (Geo_Description != NACELLE) {
      for (unsigned short iSections = 0; iSections < nLocationStations; iSections++) {
        LocationStations[iSections] = LocationStations[iSections]/12.0;
      }
      Stations_Bounds[0] = Stations_Bounds[0]/12.0;
      Stations_Bounds[1] = Stations_Bounds[1]/12.0;
    }
    
    SubsonicEngine_Cyl[0] = SubsonicEngine_Cyl[0]/12.0;
    SubsonicEngine_Cyl[1] = SubsonicEngine_Cyl[1]/12.0;
    SubsonicEngine_Cyl[2] = SubsonicEngine_Cyl[2]/12.0;
    SubsonicEngine_Cyl[3] = SubsonicEngine_Cyl[3]/12.0;
    SubsonicEngine_Cyl[4] = SubsonicEngine_Cyl[4]/12.0;
    SubsonicEngine_Cyl[5] = SubsonicEngine_Cyl[5]/12.0;
    SubsonicEngine_Cyl[6] = SubsonicEngine_Cyl[6]/12.0;
    
  }

  if ((Kind_Turb_Model != SA) && (Kind_Trans_Model == BC)){
    SU2_MPI::Error("BC transition model currently only available in combination with SA turbulence model!", CURRENT_FUNCTION);
  }
  
  /*--- Check for constant lift mode. Initialize the update flag for
   the AoA with each iteration to false  ---*/
  
  if (Fixed_CL_Mode) Update_AoA = false;
  if (Fixed_CM_Mode) Update_HTPIncidence = false;

  if (DirectDiff != NO_DERIVATIVE) {
#if !defined COMPLEX_TYPE && !defined ADOLC_FORWARD_TYPE && !defined CODI_FORWARD_TYPE
      if (Kind_SU2 == SU2_CFD) {
        SU2_MPI::Error(string("SU2_CFD: Config option DIRECT_DIFF= YES requires AD or complex support!\n") +
                       string("Please use SU2_CFD_DIRECTDIFF (configuration/compilation is done using the preconfigure.py script)."),
                       CURRENT_FUNCTION);
      }
#endif
    /*--- Initialize the derivative values ---*/
    switch (DirectDiff) {
      case D_MACH:
        SU2_TYPE::SetDerivative(Mach, 1.0);
        break;
      case D_AOA:
        SU2_TYPE::SetDerivative(AoA, 1.0);
        break;
      case D_SIDESLIP:
        SU2_TYPE::SetDerivative(AoS, 1.0);
        break;
      case D_REYNOLDS:
        SU2_TYPE::SetDerivative(Reynolds, 1.0);
        break;
      case D_TURB2LAM:
       SU2_TYPE::SetDerivative(Turb2LamViscRatio_FreeStream, 1.0);
        break;
      default:
        /*--- All other cases are handled in the specific solver ---*/
        break;
      }
  }

#if defined CODI_REVERSE_TYPE
  AD_Mode = YES;

  AD::PreaccEnabled = AD_Preaccumulation;

#else
  if (AD_Mode == YES) {
    SU2_MPI::Error(string("AUTO_DIFF=YES requires Automatic Differentiation support.\n") +
                   string("Please use correct executables (configuration/compilation is done using the preconfigure.py script)."),
                   CURRENT_FUNCTION);
  }
#endif

  delete [] tmp_smooth;

  /*--- Make sure that implicit time integration is disabled
        for the FEM fluid solver (numerics). ---*/
  if ((Kind_Solver == FEM_EULER)         ||
      (Kind_Solver == FEM_NAVIER_STOKES) ||
      (Kind_Solver == FEM_RANS)          ||
      (Kind_Solver == FEM_LES)) {
     Kind_TimeIntScheme_Flow = Kind_TimeIntScheme_FEM_Flow;
  }

  /*--- Set up the time stepping / unsteady CFL options. ---*/
  if ((TimeMarching == TIME_STEPPING) && (Unst_CFL != 0.0)) {
    for (iCFL = 0; iCFL < nCFL; iCFL++)
      CFL[iCFL] = Unst_CFL;
  }


  /*--- If it is a fixed mode problem, then we will add 100 iterations to
    evaluate the derivatives with respect to a change in the AoA and CL ---*/

  if (!ContinuousAdjoint & !DiscreteAdjoint) {
  	if ((Fixed_CL_Mode) || (Fixed_CM_Mode)) {
    ConvCriteria = RESIDUAL;
  		nInnerIter += Iter_dCL_dAlpha;
  		MinLogResidual = -24;
  	}
  }

  /* --- Throw error if UQ used for any turbulence model other that SST --- */

  if (Kind_Solver == RANS && Kind_Turb_Model != SST && Kind_Turb_Model != SST_SUST && using_uq){
    SU2_MPI::Error("UQ capabilities only implemented for NAVIER_STOKES solver SST turbulence model", CURRENT_FUNCTION);
  }

  /* --- Throw error if invalid componentiality used --- */

  if (using_uq && (eig_val_comp > 3 || eig_val_comp < 1)){
    SU2_MPI::Error("Componentality should be either 1, 2, or 3!", CURRENT_FUNCTION);
  }

  /*--- If there are not design variables defined in the file ---*/

  if (nDV == 0) {
    nDV = 1;
    Design_Variable = new unsigned short [nDV];
    Design_Variable[0] = NO_DEFORMATION;
  }

  /*--- Checks for incompressible flow problems. ---*/

  if (Kind_Solver == INC_EULER) {
    /*--- Force inviscid problems to use constant density and disable energy. ---*/
    if (Kind_DensityModel != CONSTANT || Energy_Equation == true) {
      SU2_MPI::Error("Inviscid incompressible problems must be constant density (no energy eqn.).\n Use DENSITY_MODEL= CONSTANT and ENERGY_EQUATION= NO.", CURRENT_FUNCTION);
    }
  }

  /*--- Default values should recover original incompressible behavior (for old config files). ---*/

  if (Kind_Solver == INC_EULER || Kind_Solver == INC_NAVIER_STOKES || Kind_Solver == INC_RANS) {
    if ((Kind_DensityModel == CONSTANT) || (Kind_DensityModel == BOUSSINESQ))
      Kind_FluidModel = CONSTANT_DENSITY;
  }

  /*--- Energy equation must be active for any fluid models other than constant density. ---*/

  if (Kind_DensityModel != CONSTANT) Energy_Equation = true;

  if (Kind_DensityModel == BOUSSINESQ) {
    Energy_Equation = true;
    if (Body_Force) {
      SU2_MPI::Error("Body force and Boussinesq source terms are not currently compatible.", CURRENT_FUNCTION);
    }
  }

  if (Kind_DensityModel == VARIABLE) {
    if (Kind_FluidModel != INC_IDEAL_GAS && Kind_FluidModel != INC_IDEAL_GAS_POLY) {
      SU2_MPI::Error("Variable density incompressible solver limited to ideal gases.\n Check the fluid model options (use INC_IDEAL_GAS, INC_IDEAL_GAS_POLY).", CURRENT_FUNCTION);
    }
  }

  if (Kind_Solver != INC_EULER && Kind_Solver != INC_NAVIER_STOKES && Kind_Solver != INC_RANS) {
    if ((Kind_FluidModel == CONSTANT_DENSITY) || (Kind_FluidModel == INC_IDEAL_GAS) || (Kind_FluidModel == INC_IDEAL_GAS_POLY)) {
      SU2_MPI::Error("Fluid model not compatible with compressible flows.\n CONSTANT_DENSITY/INC_IDEAL_GAS/INC_IDEAL_GAS_POLY are for incompressible only.", CURRENT_FUNCTION);
    }
  }

  if (Kind_Solver == INC_NAVIER_STOKES || Kind_Solver == INC_RANS) {
    if (Kind_ViscosityModel == SUTHERLAND) {
      if ((Kind_FluidModel != INC_IDEAL_GAS) && (Kind_FluidModel != INC_IDEAL_GAS_POLY)) {
        SU2_MPI::Error("Sutherland's law only valid for ideal gases in incompressible flows.\n Must use VISCOSITY_MODEL=CONSTANT_VISCOSITY and set viscosity with\n MU_CONSTANT, or use DENSITY_MODEL= VARIABLE with FLUID_MODEL= INC_IDEAL_GAS or INC_IDEAL_GAS_POLY for VISCOSITY_MODEL=SUTHERLAND.\n NOTE: FREESTREAM_VISCOSITY is no longer used for incompressible flows!", CURRENT_FUNCTION);
      }
    }
  }
  
  /*--- Check the coefficients for the polynomial models. ---*/
  
  if (Kind_Solver != INC_EULER && Kind_Solver != INC_NAVIER_STOKES && Kind_Solver != INC_RANS) {
    if ((Kind_ViscosityModel == POLYNOMIAL_VISCOSITY) || (Kind_ConductivityModel == POLYNOMIAL_CONDUCTIVITY) || (Kind_FluidModel == INC_IDEAL_GAS_POLY)) {
      SU2_MPI::Error("POLYNOMIAL_VISCOSITY and POLYNOMIAL_CONDUCTIVITY are for incompressible only currently.", CURRENT_FUNCTION);
    }
  }
  
  if ((Kind_Solver == INC_EULER || Kind_Solver == INC_NAVIER_STOKES || Kind_Solver == INC_RANS) && (Kind_FluidModel == INC_IDEAL_GAS_POLY)) {
    su2double sum = 0.0;
    for (unsigned short iVar = 0; iVar < nPolyCoeffs; iVar++) {
      sum += GetCp_PolyCoeff(iVar);
    }
    if ((nPolyCoeffs < 1) || (sum == 0.0))
      SU2_MPI::Error(string("CP_POLYCOEFFS not set for fluid model INC_IDEAL_GAS_POLY. \n"), CURRENT_FUNCTION);
  }
  
  if (((Kind_Solver == INC_EULER || Kind_Solver == INC_NAVIER_STOKES || Kind_Solver == INC_RANS)) && (Kind_ViscosityModel == POLYNOMIAL_VISCOSITY)) {
    su2double sum = 0.0;
    for (unsigned short iVar = 0; iVar < nPolyCoeffs; iVar++) {
      sum += GetMu_PolyCoeff(iVar);
    }
    if ((nPolyCoeffs < 1) || (sum == 0.0))
      SU2_MPI::Error(string("MU_POLYCOEFFS not set for viscosity model POLYNOMIAL_VISCOSITY. \n"), CURRENT_FUNCTION);
  }
  
  if ((Kind_Solver == INC_EULER || Kind_Solver == INC_NAVIER_STOKES || Kind_Solver == INC_RANS) && (Kind_ConductivityModel == POLYNOMIAL_CONDUCTIVITY)) {
    su2double sum = 0.0;
    for (unsigned short iVar = 0; iVar < nPolyCoeffs; iVar++) {
      sum += GetKt_PolyCoeff(iVar);
    }
    if ((nPolyCoeffs < 1) || (sum == 0.0))
      SU2_MPI::Error(string("KT_POLYCOEFFS not set for conductivity model POLYNOMIAL_CONDUCTIVITY. \n"), CURRENT_FUNCTION);
  }

  /*--- Incompressible solver currently limited to SI units. ---*/

  if ((Kind_Solver == INC_EULER || Kind_Solver == INC_NAVIER_STOKES || Kind_Solver == INC_RANS) && (SystemMeasurements == US)) {
    SU2_MPI::Error("Must use SI units for incompressible solver.", CURRENT_FUNCTION);
  }

  /*--- Check that the non-dim type is valid. ---*/

  if ((Kind_Solver == INC_EULER || Kind_Solver == INC_NAVIER_STOKES || Kind_Solver == INC_RANS)) {
    if ((Ref_Inc_NonDim != INITIAL_VALUES) && (Ref_Inc_NonDim != REFERENCE_VALUES) && (Ref_Inc_NonDim != DIMENSIONAL)) {
      SU2_MPI::Error("Incompressible non-dim. scheme invalid.\n Must use INITIAL_VALUES, REFERENCE_VALUES, or DIMENSIONAL.", CURRENT_FUNCTION);
    }
  }
  
  /*--- Check that the incompressible inlets are correctly specified. ---*/
  
  if ((Kind_Solver == INC_EULER || Kind_Solver == INC_NAVIER_STOKES || Kind_Solver == INC_RANS) && (nMarker_Inlet != 0)) {
    if (nMarker_Inlet != nInc_Inlet) {
      SU2_MPI::Error("Inlet types for incompressible problem improperly specified.\n Use INC_INLET_TYPE= VELOCITY_INLET or PRESSURE_INLET.\n Must list a type for each inlet marker, including duplicates, e.g.,\n INC_INLET_TYPE= VELOCITY_INLET VELOCITY_INLET PRESSURE_INLET", CURRENT_FUNCTION);
    }
    for (unsigned short iInlet = 0; iInlet < nInc_Inlet; iInlet++){
      if ((Kind_Inc_Inlet[iInlet] != VELOCITY_INLET) && (Kind_Inc_Inlet[iInlet] != PRESSURE_INLET)) {
        SU2_MPI::Error("Undefined incompressible inlet type. VELOCITY_INLET or PRESSURE_INLET possible.", CURRENT_FUNCTION);
      }
    }
  }
  
  /*--- Check that the incompressible inlets are correctly specified. ---*/
  
  if ((Kind_Solver == INC_EULER || Kind_Solver == INC_NAVIER_STOKES || Kind_Solver == INC_RANS) && (nMarker_Outlet != 0)) {
    if (nMarker_Outlet != nInc_Outlet) {
      SU2_MPI::Error("Outlet types for incompressible problem improperly specified.\n Use INC_OUTLET_TYPE= PRESSURE_OUTLET or MASS_FLOW_OUTLET.\n Must list a type for each inlet marker, including duplicates, e.g.,\n INC_OUTLET_TYPE= PRESSURE_OUTLET PRESSURE_OUTLET MASS_FLOW_OUTLET", CURRENT_FUNCTION);
    }
    for (unsigned short iInlet = 0; iInlet < nInc_Outlet; iInlet++){
      if ((Kind_Inc_Outlet[iInlet] != PRESSURE_OUTLET) && (Kind_Inc_Outlet[iInlet] != MASS_FLOW_OUTLET)) {
        SU2_MPI::Error("Undefined incompressible outlet type. PRESSURE_OUTLET or MASS_FLOW_OUTLET possible.", CURRENT_FUNCTION);
      }
    }
  }

  /*--- Grid motion is not yet supported with the incompressible solver. ---*/

  if ((Kind_Solver == INC_EULER || Kind_Solver == INC_NAVIER_STOKES || Kind_Solver == INC_RANS) && (GetGrid_Movement())) {
    SU2_MPI::Error("Support for grid movement not yet implemented for incompressible flows.", CURRENT_FUNCTION);
  }

  /*--- Assert that there are two markers being analyzed if the
   pressure drop objective function is selected. ---*/

  for (unsigned short iObj = 0; iObj < nObj; iObj++) {
    if ((Kind_ObjFunc[iObj] == SURFACE_PRESSURE_DROP) && (nMarker_Analyze != 2)) {
      SU2_MPI::Error("Must list two markers for the pressure drop objective function.\n Expected format: MARKER_ANALYZE= (outlet_name, inlet_name).", CURRENT_FUNCTION);
    }
  }
  
  /*--- Handle default options for topology optimization ---*/
  
  if (topology_optimization && top_optim_nKernel==0) {
    top_optim_nKernel = 1;
    top_optim_kernels = new unsigned short [1];
    top_optim_kernels[0] = CONICAL_WEIGHT_FILTER;
  }
  
  if (top_optim_nKernel != 0) {
    /*--- Set default value of kernel parameters ---*/
    if (top_optim_nKernelParams == 0) {
      top_optim_nKernelParams = top_optim_nKernel;
      top_optim_kernel_params = new su2double [top_optim_nKernel];
      for (unsigned short i=0; i<top_optim_nKernel; ++i) top_optim_kernel_params[i] = 1.0;
    }
    /*--- Broadcast the only value provided ---*/
    else if (top_optim_nKernelParams==1 && top_optim_nKernel>1) {
      su2double tmp = top_optim_kernel_params[0];
      delete [] top_optim_kernel_params;
      top_optim_nKernelParams = top_optim_nKernel;
      top_optim_kernel_params = new su2double [top_optim_nKernel];
      for (unsigned short i=0; i<top_optim_nKernel; ++i) top_optim_kernel_params[i] = tmp;
    }
    /*--- Numbers do not match ---*/
    else if (top_optim_nKernelParams != top_optim_nKernel) {
      SU2_MPI::Error("Different number of topology filter kernels and respective parameters.", CURRENT_FUNCTION);
    }

    /*--- Set default value of filter radius ---*/
    if (top_optim_nRadius == 0) {
      top_optim_nRadius = top_optim_nKernel;
      top_optim_filter_radius = new su2double [top_optim_nKernel];
      for (unsigned short i=0; i<top_optim_nKernel; ++i) top_optim_filter_radius[i] = 1.0e-6;
    }
    /*--- Broadcast the only value provided ---*/
    else if (top_optim_nRadius==1 && top_optim_nKernel>1) {
      su2double tmp = top_optim_filter_radius[0];
      delete [] top_optim_filter_radius;
      top_optim_nRadius = top_optim_nKernel;
      top_optim_filter_radius = new su2double [top_optim_nKernel];
      for (unsigned short i=0; i<top_optim_nKernel; ++i) top_optim_filter_radius[i] = tmp;
    }
    /*--- Numbers do not match ---*/
    else if (top_optim_nRadius != top_optim_nKernel) {
      SU2_MPI::Error("Different number of topology filter kernels and respective radii.", CURRENT_FUNCTION);
    }
  }
  
  /*--- If we are executing SU2_DOT in surface file mode, then
   force the projected surface sensitivity file to be written. ---*/
  
  Wrt_Projected_Sensitivity = false;
  if ((Kind_SU2 == SU2_DOT) && (Design_Variable[0] == SURFACE_FILE)) {
    Wrt_Projected_Sensitivity = true;
  }

  /*--- Delay the output until exit for minimal communication mode. ---*/
  
  if (Comm_Level != COMM_FULL) {
    
    /*--- Disable the use of Comm_Level = NONE until we have properly
     implemented it. ---*/
    
    if (Comm_Level == COMM_NONE)
      SU2_MPI::Error("COMM_LEVEL = NONE not yet implemented.", CURRENT_FUNCTION);

    Wrt_Sol_Freq          = nTimeIter+1;
    Wrt_Sol_Freq_DualTime = nTimeIter+1;
    
    /*--- Write only the restart. ---*/
    
    Wrt_Slice   = false;
    Wrt_Vol_Sol = false;
    Wrt_Srf_Sol = false;
    Wrt_Csv_Sol = false;
  }
  
  /*--- Check the conductivity model. Deactivate the turbulent component
   if we are not running RANS. ---*/
  
  if ((Kind_Solver != RANS) &&
      (Kind_Solver != ADJ_RANS) &&
      (Kind_Solver != DISC_ADJ_RANS) && 
      (Kind_Solver != INC_RANS) &&
      (Kind_Solver != DISC_ADJ_INC_RANS)){
    Kind_ConductivityModel_Turb = NO_CONDUCTIVITY_TURB;
  }
  
  /*--- Check for running SU2_MSH for periodic preprocessing, and throw
   an error to report that this is no longer necessary. ---*/
  
  if ((Kind_SU2 == SU2_MSH) &&
      (Kind_Adaptation == PERIODIC)) {
    SU2_MPI::Error(string("For SU2 v7.0.0 and later, preprocessing of periodic grids by SU2_MSH\n") +
                   string("is no longer necessary. Please use the original mesh file (prior to SU2_MSH)\n") +
                   string("with the same MARKER_PERIODIC definition in the configuration file.") , CURRENT_FUNCTION);
  }
  
<<<<<<< HEAD
=======

>>>>>>> e82f4097
  /* Set a default for the size of the RECTANGLE / BOX grid sizes. */
  
  if (nMesh_Box_Size == 0) {
    nMesh_Box_Size = 3;
    Mesh_Box_Size = new short [nMesh_Box_Size];
    Mesh_Box_Size[0] = 33;
    Mesh_Box_Size[1] = 33;
    Mesh_Box_Size[2] = 33;
  } else if (nMesh_Box_Size != 3) {
    SU2_MPI::Error(string("MESH_BOX_SIZE specified without 3 values.\n"),
                   CURRENT_FUNCTION);
  }
<<<<<<< HEAD
  
=======

>>>>>>> e82f4097
  if (DiscreteAdjoint) {
#if !defined CODI_REVERSE_TYPE
    if (Kind_SU2 == SU2_CFD) {
      SU2_MPI::Error(string("SU2_CFD: Config option MATH_PROBLEM= DISCRETE_ADJOINT requires AD support!\n") +
                     string("Please use SU2_CFD_AD (configuration/compilation is done using the preconfigure.py script)."),
                     CURRENT_FUNCTION);
    }
#endif

    /*--- Disable writing of limiters if enabled ---*/
    Wrt_Limiters = false;

    if (TimeMarching) {

      Restart_Flow = false;

      if (GetGrid_Movement()) {
        SU2_MPI::Error("Dynamic mesh movement currently not supported for the discrete adjoint solver.", CURRENT_FUNCTION);
      }

      if (Unst_AdjointIter- long(nTimeIter) < 0){
        SU2_MPI::Error(string("Invalid iteration number requested for unsteady adjoint.\n" ) +
                       string("Make sure EXT_ITER is larger or equal than UNST_ADJOINT_ITER."),
                       CURRENT_FUNCTION);
      }

      /*--- If the averaging interval is not set, we average over all time-steps ---*/

      if (Iter_Avg_Objective == 0.0) {
        Iter_Avg_Objective = nTimeIter;
      }

    }
    
    /*--- Note that this is deliberatly done at the end of this routine! ---*/
    switch(Kind_Solver) {
      case EULER:
        Kind_Solver = DISC_ADJ_EULER;
        break;
      case RANS:
        Kind_Solver = DISC_ADJ_RANS;
        break;
      case NAVIER_STOKES:
        Kind_Solver = DISC_ADJ_NAVIER_STOKES;
        break;
      case INC_EULER:
        Kind_Solver = DISC_ADJ_INC_EULER;
        break;
      case INC_RANS:
        Kind_Solver = DISC_ADJ_INC_RANS;
        break;
      case INC_NAVIER_STOKES:
        Kind_Solver = DISC_ADJ_INC_NAVIER_STOKES;
        break;
      case FEM_EULER :
        Kind_Solver = DISC_ADJ_FEM_EULER;
        break;
      case FEM_RANS :
        Kind_Solver = DISC_ADJ_FEM_RANS;
        break;
      case FEM_NAVIER_STOKES : 
        Kind_Solver = DISC_ADJ_FEM_NS;
        break;
      case FEM_ELASTICITY:
        Kind_Solver = DISC_ADJ_FEM;
        break;
      default:
        break;
    }

    RampOutletPressure = false;
    RampRotatingFrame = false;

  }
}

void CConfig::SetMarkers(unsigned short val_software) {

  unsigned short iMarker_All, iMarker_CfgFile, iMarker_Euler, iMarker_Custom,
  iMarker_FarField, iMarker_SymWall, iMarker_PerBound,
  iMarker_NearFieldBound, iMarker_Fluid_InterfaceBound, iMarker_Dirichlet,
  iMarker_Inlet, iMarker_Riemann, iMarker_Giles, iMarker_Outlet, iMarker_Isothermal,
  iMarker_HeatFlux, iMarker_EngineInflow, iMarker_EngineExhaust, iMarker_Damper,
  iMarker_Displacement, iMarker_Load, iMarker_FlowLoad, iMarker_Neumann, iMarker_Internal,
  iMarker_Monitoring, iMarker_Designing, iMarker_GeoEval, iMarker_Plotting, iMarker_Analyze,
  iMarker_DV, iMarker_Moving, iMarker_PyCustom, iMarker_Supersonic_Inlet, iMarker_Supersonic_Outlet,
  iMarker_Clamped, iMarker_ZoneInterface, iMarker_CHTInterface, iMarker_Load_Dir, iMarker_Disp_Dir, iMarker_Load_Sine,
  iMarker_Fluid_Load, iMarker_Deform_Mesh,
  iMarker_ActDiskInlet, iMarker_ActDiskOutlet,
  iMarker_Turbomachinery, iMarker_MixingPlaneInterface;

  int size = SINGLE_NODE;
  
#ifdef HAVE_MPI
  if (val_software != SU2_MSH)
    SU2_MPI::Comm_size(MPI_COMM_WORLD, &size);
#endif

  /*--- Compute the total number of markers in the config file ---*/
  
  nMarker_CfgFile = nMarker_Euler + nMarker_FarField + nMarker_SymWall +
  nMarker_PerBound + nMarker_NearFieldBound + nMarker_Fluid_InterfaceBound +
  nMarker_CHTInterface + nMarker_Dirichlet + nMarker_Neumann + nMarker_Inlet + nMarker_Riemann +
  nMarker_Giles + nMarker_Outlet + nMarker_Isothermal + nMarker_HeatFlux +
  nMarker_EngineInflow + nMarker_EngineExhaust + nMarker_Internal +
  nMarker_Supersonic_Inlet + nMarker_Supersonic_Outlet + nMarker_Displacement + nMarker_Load +
  nMarker_FlowLoad + nMarker_Custom + nMarker_Damper +
  nMarker_Clamped + nMarker_Load_Sine + nMarker_Load_Dir + nMarker_Disp_Dir +
  nMarker_ActDiskInlet + nMarker_ActDiskOutlet + nMarker_ZoneInterface;
  
  /*--- Add the possible send/receive domains ---*/

  nMarker_Max = nMarker_CfgFile + OVERHEAD*size;
  
  /*--- Basic dimensionalization of the markers (worst scenario) ---*/

  nMarker_All = nMarker_Max;

  /*--- Allocate the memory (markers in each domain) ---*/
  
  Marker_All_TagBound       = new string[nMarker_All];		// Store the tag that correspond with each marker.
  Marker_All_SendRecv       = new short[nMarker_All];		// +#domain (send), -#domain (receive).
  Marker_All_KindBC         = new unsigned short[nMarker_All];	// Store the kind of boundary condition.
  Marker_All_Monitoring     = new unsigned short[nMarker_All];	// Store whether the boundary should be monitored.
  Marker_All_Designing      = new unsigned short[nMarker_All];  // Store whether the boundary should be designed.
  Marker_All_Plotting       = new unsigned short[nMarker_All];	// Store whether the boundary should be plotted.
  Marker_All_Analyze  = new unsigned short[nMarker_All];	// Store whether the boundary should be plotted.
  Marker_All_ZoneInterface   = new unsigned short[nMarker_All];	// Store whether the boundary is in the FSI interface.
  Marker_All_GeoEval        = new unsigned short[nMarker_All];	// Store whether the boundary should be geometry evaluation.
  Marker_All_DV             = new unsigned short[nMarker_All];	// Store whether the boundary should be affected by design variables.
  Marker_All_Moving         = new unsigned short[nMarker_All];	// Store whether the boundary should be in motion.
  Marker_All_Deform_Mesh    = new unsigned short[nMarker_All];	// Store whether the boundary is deformable.
  Marker_All_Fluid_Load     = new unsigned short[nMarker_All];	// Store whether the boundary computes/applies fluid loads.
  Marker_All_PyCustom       = new unsigned short[nMarker_All];  // Store whether the boundary is Python customizable.
  Marker_All_PerBound       = new short[nMarker_All];		// Store whether the boundary belongs to a periodic boundary.
  Marker_All_Turbomachinery       = new unsigned short[nMarker_All];	// Store whether the boundary is in needed for Turbomachinery computations.
  Marker_All_TurbomachineryFlag   = new unsigned short[nMarker_All];	// Store whether the boundary has a flag for Turbomachinery computations.
  Marker_All_MixingPlaneInterface = new unsigned short[nMarker_All];	// Store whether the boundary has a in the MixingPlane interface.


  for (iMarker_All = 0; iMarker_All < nMarker_All; iMarker_All++) {
    Marker_All_TagBound[iMarker_All]             = "SEND_RECEIVE";
    Marker_All_SendRecv[iMarker_All]             = 0;
    Marker_All_KindBC[iMarker_All]               = 0;
    Marker_All_Monitoring[iMarker_All]           = 0;
    Marker_All_GeoEval[iMarker_All]              = 0;
    Marker_All_Designing[iMarker_All]            = 0;
    Marker_All_Plotting[iMarker_All]             = 0;
    Marker_All_Analyze[iMarker_All]              = 0;
    Marker_All_ZoneInterface[iMarker_All]        = 0;
    Marker_All_DV[iMarker_All]                   = 0;
    Marker_All_Moving[iMarker_All]               = 0;
    Marker_All_Deform_Mesh[iMarker_All]          = 0;
    Marker_All_Fluid_Load[iMarker_All]           = 0;
    Marker_All_PerBound[iMarker_All]             = 0;
    Marker_All_Turbomachinery[iMarker_All]       = 0;
    Marker_All_TurbomachineryFlag[iMarker_All]   = 0;
    Marker_All_MixingPlaneInterface[iMarker_All] = 0;
    Marker_All_PyCustom[iMarker_All]             = 0;
  }

  /*--- Allocate the memory (markers in the config file) ---*/

  Marker_CfgFile_TagBound             = new string[nMarker_CfgFile];
  Marker_CfgFile_KindBC               = new unsigned short[nMarker_CfgFile];
  Marker_CfgFile_Monitoring           = new unsigned short[nMarker_CfgFile];
  Marker_CfgFile_Designing            = new unsigned short[nMarker_CfgFile];
  Marker_CfgFile_Plotting             = new unsigned short[nMarker_CfgFile];
  Marker_CfgFile_Analyze              = new unsigned short[nMarker_CfgFile];
  Marker_CfgFile_GeoEval              = new unsigned short[nMarker_CfgFile];
  Marker_CfgFile_ZoneInterface        = new unsigned short[nMarker_CfgFile];
  Marker_CfgFile_DV                   = new unsigned short[nMarker_CfgFile];
  Marker_CfgFile_Moving               = new unsigned short[nMarker_CfgFile];
  Marker_CfgFile_Deform_Mesh          = new unsigned short[nMarker_CfgFile];
  Marker_CfgFile_Fluid_Load           = new unsigned short[nMarker_CfgFile];
  Marker_CfgFile_PerBound             = new unsigned short[nMarker_CfgFile];
  Marker_CfgFile_Turbomachinery       = new unsigned short[nMarker_CfgFile];
  Marker_CfgFile_TurbomachineryFlag   = new unsigned short[nMarker_CfgFile];
  Marker_CfgFile_MixingPlaneInterface = new unsigned short[nMarker_CfgFile];
  Marker_CfgFile_PyCustom             = new unsigned short[nMarker_CfgFile];

  for (iMarker_CfgFile = 0; iMarker_CfgFile < nMarker_CfgFile; iMarker_CfgFile++) {
    Marker_CfgFile_TagBound[iMarker_CfgFile]             = "SEND_RECEIVE";
    Marker_CfgFile_KindBC[iMarker_CfgFile]               = 0;
    Marker_CfgFile_Monitoring[iMarker_CfgFile]           = 0;
    Marker_CfgFile_GeoEval[iMarker_CfgFile]              = 0;
    Marker_CfgFile_Designing[iMarker_CfgFile]            = 0;
    Marker_CfgFile_Plotting[iMarker_CfgFile]             = 0;
    Marker_CfgFile_Analyze[iMarker_CfgFile]              = 0;
    Marker_CfgFile_ZoneInterface[iMarker_CfgFile]        = 0;
    Marker_CfgFile_DV[iMarker_CfgFile]                   = 0;
    Marker_CfgFile_Moving[iMarker_CfgFile]               = 0;
    Marker_CfgFile_Deform_Mesh[iMarker_CfgFile]          = 0;
    Marker_CfgFile_Fluid_Load[iMarker_CfgFile]           = 0;
    Marker_CfgFile_PerBound[iMarker_CfgFile]             = 0;
    Marker_CfgFile_Turbomachinery[iMarker_CfgFile]       = 0;
    Marker_CfgFile_TurbomachineryFlag[iMarker_CfgFile]   = 0;
    Marker_CfgFile_MixingPlaneInterface[iMarker_CfgFile] = 0;
    Marker_CfgFile_PyCustom[iMarker_CfgFile]             = 0;
  }

  /*--- Allocate memory to store surface information (Analyze BC) ---*/

  Surface_MassFlow = new su2double[nMarker_Analyze];
  Surface_Mach = new su2double[nMarker_Analyze];
  Surface_Temperature = new su2double[nMarker_Analyze];
  Surface_Pressure = new su2double[nMarker_Analyze];
  Surface_Density = new su2double[nMarker_Analyze];
  Surface_Enthalpy = new su2double[nMarker_Analyze];
  Surface_NormalVelocity = new su2double[nMarker_Analyze];
  Surface_Uniformity = new su2double[nMarker_Analyze];
  Surface_SecondaryStrength = new su2double[nMarker_Analyze];
  Surface_SecondOverUniform = new su2double[nMarker_Analyze];
  Surface_MomentumDistortion = new su2double[nMarker_Analyze];
  Surface_TotalTemperature = new su2double[nMarker_Analyze];
  Surface_TotalPressure = new su2double[nMarker_Analyze];
  Surface_PressureDrop = new su2double[nMarker_Analyze];
  Surface_DC60 = new su2double[nMarker_Analyze];
  Surface_IDC = new su2double[nMarker_Analyze];
  Surface_IDC_Mach = new su2double[nMarker_Analyze];
  Surface_IDR = new su2double[nMarker_Analyze];
  for (iMarker_Analyze = 0; iMarker_Analyze < nMarker_Analyze; iMarker_Analyze++) {
    Surface_MassFlow[iMarker_Analyze] = 0.0;
    Surface_Mach[iMarker_Analyze] = 0.0;
    Surface_Temperature[iMarker_Analyze] = 0.0;
    Surface_Pressure[iMarker_Analyze] = 0.0;
    Surface_Density[iMarker_Analyze] = 0.0;
    Surface_Enthalpy[iMarker_Analyze] = 0.0;
    Surface_NormalVelocity[iMarker_Analyze] = 0.0;
    Surface_Uniformity[iMarker_Analyze] = 0.0;
    Surface_SecondaryStrength[iMarker_Analyze] = 0.0;
    Surface_SecondOverUniform[iMarker_Analyze] = 0.0;
    Surface_MomentumDistortion[iMarker_Analyze] = 0.0;
    Surface_TotalTemperature[iMarker_Analyze] = 0.0;
    Surface_TotalPressure[iMarker_Analyze] = 0.0;
    Surface_PressureDrop[iMarker_Analyze] = 0.0;
    Surface_DC60[iMarker_Analyze] = 0.0;
    Surface_IDC[iMarker_Analyze] = 0.0;
    Surface_IDC_Mach[iMarker_Analyze] = 0.0;
    Surface_IDR[iMarker_Analyze] = 0.0;
  }

  /*--- Populate the marker information in the config file (all domains) ---*/

  iMarker_CfgFile = 0;
  for (iMarker_Euler = 0; iMarker_Euler < nMarker_Euler; iMarker_Euler++) {
    Marker_CfgFile_TagBound[iMarker_CfgFile] = Marker_Euler[iMarker_Euler];
    Marker_CfgFile_KindBC[iMarker_CfgFile] = EULER_WALL;
    iMarker_CfgFile++;
  }

  for (iMarker_FarField = 0; iMarker_FarField < nMarker_FarField; iMarker_FarField++) {
    Marker_CfgFile_TagBound[iMarker_CfgFile] = Marker_FarField[iMarker_FarField];
    Marker_CfgFile_KindBC[iMarker_CfgFile] = FAR_FIELD;
    iMarker_CfgFile++;
  }

  for (iMarker_SymWall = 0; iMarker_SymWall < nMarker_SymWall; iMarker_SymWall++) {
    Marker_CfgFile_TagBound[iMarker_CfgFile] = Marker_SymWall[iMarker_SymWall];
    Marker_CfgFile_KindBC[iMarker_CfgFile] = SYMMETRY_PLANE;
    iMarker_CfgFile++;
  }

  for (iMarker_PerBound = 0; iMarker_PerBound < nMarker_PerBound; iMarker_PerBound++) {
    Marker_CfgFile_TagBound[iMarker_CfgFile] = Marker_PerBound[iMarker_PerBound];
    Marker_CfgFile_KindBC[iMarker_CfgFile] = PERIODIC_BOUNDARY;
    Marker_CfgFile_PerBound[iMarker_CfgFile] = iMarker_PerBound + 1;
    iMarker_CfgFile++;
  }

  ActDisk_DeltaPress = new su2double[nMarker_ActDiskInlet];
  ActDisk_DeltaTemp = new su2double[nMarker_ActDiskInlet];
  ActDisk_TotalPressRatio = new su2double[nMarker_ActDiskInlet];
  ActDisk_TotalTempRatio = new su2double[nMarker_ActDiskInlet];
  ActDisk_StaticPressRatio = new su2double[nMarker_ActDiskInlet];
  ActDisk_StaticTempRatio = new su2double[nMarker_ActDiskInlet];
  ActDisk_Power = new su2double[nMarker_ActDiskInlet];
  ActDisk_MassFlow = new su2double[nMarker_ActDiskInlet];
  ActDisk_Mach = new su2double[nMarker_ActDiskInlet];
  ActDisk_Force = new su2double[nMarker_ActDiskInlet];
  ActDisk_NetThrust = new su2double[nMarker_ActDiskInlet];
  ActDisk_BCThrust = new su2double[nMarker_ActDiskInlet];
  ActDisk_BCThrust_Old = new su2double[nMarker_ActDiskInlet];
  ActDisk_GrossThrust = new su2double[nMarker_ActDiskInlet];
  ActDisk_Area = new su2double[nMarker_ActDiskInlet];
  ActDisk_ReverseMassFlow = new su2double[nMarker_ActDiskInlet];
  
  for (iMarker_ActDiskInlet = 0; iMarker_ActDiskInlet < nMarker_ActDiskInlet; iMarker_ActDiskInlet++) {
    ActDisk_DeltaPress[iMarker_ActDiskInlet] = 0.0;
    ActDisk_DeltaTemp[iMarker_ActDiskInlet] = 0.0;
    ActDisk_TotalPressRatio[iMarker_ActDiskInlet] = 0.0;
    ActDisk_TotalTempRatio[iMarker_ActDiskInlet] = 0.0;
    ActDisk_StaticPressRatio[iMarker_ActDiskInlet] = 0.0;
    ActDisk_StaticTempRatio[iMarker_ActDiskInlet] = 0.0;
    ActDisk_Power[iMarker_ActDiskInlet] = 0.0;
    ActDisk_MassFlow[iMarker_ActDiskInlet] = 0.0;
    ActDisk_Mach[iMarker_ActDiskInlet] = 0.0;
    ActDisk_Force[iMarker_ActDiskInlet] = 0.0;
    ActDisk_NetThrust[iMarker_ActDiskInlet] = 0.0;
    ActDisk_BCThrust[iMarker_ActDiskInlet] = 0.0;
    ActDisk_BCThrust_Old[iMarker_ActDiskInlet] = 0.0;
    ActDisk_GrossThrust[iMarker_ActDiskInlet] = 0.0;
    ActDisk_Area[iMarker_ActDiskInlet] = 0.0;
    ActDisk_ReverseMassFlow[iMarker_ActDiskInlet] = 0.0;
  }
  
  
  ActDiskInlet_MassFlow = new su2double[nMarker_ActDiskInlet];
  ActDiskInlet_Temperature = new su2double[nMarker_ActDiskInlet];
  ActDiskInlet_TotalTemperature = new su2double[nMarker_ActDiskInlet];
  ActDiskInlet_Pressure = new su2double[nMarker_ActDiskInlet];
  ActDiskInlet_TotalPressure = new su2double[nMarker_ActDiskInlet];
  ActDiskInlet_RamDrag = new su2double[nMarker_ActDiskInlet];
  ActDiskInlet_Force = new su2double[nMarker_ActDiskInlet];
  ActDiskInlet_Power = new su2double[nMarker_ActDiskInlet];
  
  for (iMarker_ActDiskInlet = 0; iMarker_ActDiskInlet < nMarker_ActDiskInlet; iMarker_ActDiskInlet++) {
    Marker_CfgFile_TagBound[iMarker_CfgFile] = Marker_ActDiskInlet[iMarker_ActDiskInlet];
    Marker_CfgFile_KindBC[iMarker_CfgFile] = ACTDISK_INLET;
    ActDiskInlet_MassFlow[iMarker_ActDiskInlet] = 0.0;
    ActDiskInlet_Temperature[iMarker_ActDiskInlet] = 0.0;
    ActDiskInlet_TotalTemperature[iMarker_ActDiskInlet] = 0.0;
    ActDiskInlet_Pressure[iMarker_ActDiskInlet] = 0.0;
    ActDiskInlet_TotalPressure[iMarker_ActDiskInlet] = 0.0;
    ActDiskInlet_RamDrag[iMarker_ActDiskInlet] = 0.0;
    ActDiskInlet_Force[iMarker_ActDiskInlet] = 0.0;
    ActDiskInlet_Power[iMarker_ActDiskInlet] = 0.0;
    iMarker_CfgFile++;
  }
  
  ActDiskOutlet_MassFlow = new su2double[nMarker_ActDiskOutlet];
  ActDiskOutlet_Temperature = new su2double[nMarker_ActDiskOutlet];
  ActDiskOutlet_TotalTemperature = new su2double[nMarker_ActDiskOutlet];
  ActDiskOutlet_Pressure = new su2double[nMarker_ActDiskOutlet];
  ActDiskOutlet_TotalPressure = new su2double[nMarker_ActDiskOutlet];
  ActDiskOutlet_GrossThrust = new su2double[nMarker_ActDiskOutlet];
  ActDiskOutlet_Force = new su2double[nMarker_ActDiskOutlet];
  ActDiskOutlet_Power = new su2double[nMarker_ActDiskOutlet];
  
  for (iMarker_ActDiskOutlet = 0; iMarker_ActDiskOutlet < nMarker_ActDiskOutlet; iMarker_ActDiskOutlet++) {
    Marker_CfgFile_TagBound[iMarker_CfgFile] = Marker_ActDiskOutlet[iMarker_ActDiskOutlet];
    Marker_CfgFile_KindBC[iMarker_CfgFile] = ACTDISK_OUTLET;
    ActDiskOutlet_MassFlow[iMarker_ActDiskOutlet] = 0.0;
    ActDiskOutlet_Temperature[iMarker_ActDiskOutlet] = 0.0;
    ActDiskOutlet_TotalTemperature[iMarker_ActDiskOutlet] = 0.0;
    ActDiskOutlet_Pressure[iMarker_ActDiskOutlet] = 0.0;
    ActDiskOutlet_TotalPressure[iMarker_ActDiskOutlet] = 0.0;
    ActDiskOutlet_GrossThrust[iMarker_ActDiskOutlet] = 0.0;
    ActDiskOutlet_Force[iMarker_ActDiskOutlet] = 0.0;
    ActDiskOutlet_Power[iMarker_ActDiskOutlet] = 0.0;
    iMarker_CfgFile++;
  }

  Outlet_MassFlow = new su2double[nMarker_Outlet];
  Outlet_Density  = new su2double[nMarker_Outlet];
  Outlet_Area     = new su2double[nMarker_Outlet];
  for (iMarker_Outlet = 0; iMarker_Outlet < nMarker_Outlet; iMarker_Outlet++) {
    Outlet_MassFlow[iMarker_Outlet] = 0.0;
    Outlet_Density[iMarker_Outlet]  = 0.0;
    Outlet_Area[iMarker_Outlet]     = 0.0;
  }
  
  for (iMarker_NearFieldBound = 0; iMarker_NearFieldBound < nMarker_NearFieldBound; iMarker_NearFieldBound++) {
    Marker_CfgFile_TagBound[iMarker_CfgFile] = Marker_NearFieldBound[iMarker_NearFieldBound];
    Marker_CfgFile_KindBC[iMarker_CfgFile] = NEARFIELD_BOUNDARY;
    iMarker_CfgFile++;
  }
  
  for (iMarker_Fluid_InterfaceBound = 0; iMarker_Fluid_InterfaceBound < nMarker_Fluid_InterfaceBound; iMarker_Fluid_InterfaceBound++) {
    Marker_CfgFile_TagBound[iMarker_CfgFile] = Marker_Fluid_InterfaceBound[iMarker_Fluid_InterfaceBound];
    Marker_CfgFile_KindBC[iMarker_CfgFile] = FLUID_INTERFACE;
    iMarker_CfgFile++;
  }

  for (iMarker_CHTInterface = 0; iMarker_CHTInterface < nMarker_CHTInterface; iMarker_CHTInterface++) {
    Marker_CfgFile_TagBound[iMarker_CfgFile] = Marker_CHTInterface[iMarker_CHTInterface];
    Marker_CfgFile_KindBC[iMarker_CfgFile] = CHT_WALL_INTERFACE;
    iMarker_CfgFile++;
  }

  for (iMarker_Dirichlet = 0; iMarker_Dirichlet < nMarker_Dirichlet; iMarker_Dirichlet++) {
    Marker_CfgFile_TagBound[iMarker_CfgFile] = Marker_Dirichlet[iMarker_Dirichlet];
    Marker_CfgFile_KindBC[iMarker_CfgFile] = DIRICHLET;
    iMarker_CfgFile++;
  }

  for (iMarker_Inlet = 0; iMarker_Inlet < nMarker_Inlet; iMarker_Inlet++) {
    Marker_CfgFile_TagBound[iMarker_CfgFile] = Marker_Inlet[iMarker_Inlet];
    Marker_CfgFile_KindBC[iMarker_CfgFile] = INLET_FLOW;
    iMarker_CfgFile++;
  }

  for (iMarker_Riemann = 0; iMarker_Riemann < nMarker_Riemann; iMarker_Riemann++) {
    Marker_CfgFile_TagBound[iMarker_CfgFile] = Marker_Riemann[iMarker_Riemann];
    Marker_CfgFile_KindBC[iMarker_CfgFile] = RIEMANN_BOUNDARY;
    iMarker_CfgFile++;
  }

  for (iMarker_Giles = 0; iMarker_Giles < nMarker_Giles; iMarker_Giles++) {
    Marker_CfgFile_TagBound[iMarker_CfgFile] = Marker_Giles[iMarker_Giles];
    Marker_CfgFile_KindBC[iMarker_CfgFile] = GILES_BOUNDARY;
    iMarker_CfgFile++;
  }

  Engine_Power       = new su2double[nMarker_EngineInflow];
  Engine_Mach        = new su2double[nMarker_EngineInflow];
  Engine_Force       = new su2double[nMarker_EngineInflow];
  Engine_NetThrust   = new su2double[nMarker_EngineInflow];
  Engine_GrossThrust = new su2double[nMarker_EngineInflow];
  Engine_Area        = new su2double[nMarker_EngineInflow];
  
  for (iMarker_EngineInflow = 0; iMarker_EngineInflow < nMarker_EngineInflow; iMarker_EngineInflow++) {
    Engine_Power[iMarker_EngineInflow] = 0.0;
    Engine_Mach[iMarker_EngineInflow] = 0.0;
    Engine_Force[iMarker_EngineInflow] = 0.0;
    Engine_NetThrust[iMarker_EngineInflow] = 0.0;
    Engine_GrossThrust[iMarker_EngineInflow] = 0.0;
    Engine_Area[iMarker_EngineInflow] = 0.0;
  }
  
  Inflow_Mach = new su2double[nMarker_EngineInflow];
  Inflow_Pressure = new su2double[nMarker_EngineInflow];
  Inflow_MassFlow = new su2double[nMarker_EngineInflow];
  Inflow_ReverseMassFlow = new su2double[nMarker_EngineInflow];
  Inflow_TotalPressure = new su2double[nMarker_EngineInflow];
  Inflow_Temperature = new su2double[nMarker_EngineInflow];
  Inflow_TotalTemperature = new su2double[nMarker_EngineInflow];
  Inflow_RamDrag = new su2double[nMarker_EngineInflow];
  Inflow_Force = new su2double[nMarker_EngineInflow];
  Inflow_Power = new su2double[nMarker_EngineInflow];
  
  for (iMarker_EngineInflow = 0; iMarker_EngineInflow < nMarker_EngineInflow; iMarker_EngineInflow++) {
    Marker_CfgFile_TagBound[iMarker_CfgFile] = Marker_EngineInflow[iMarker_EngineInflow];
    Marker_CfgFile_KindBC[iMarker_CfgFile] = ENGINE_INFLOW;
    Inflow_Mach[iMarker_EngineInflow] = 0.0;
    Inflow_Pressure[iMarker_EngineInflow] = 0.0;
    Inflow_MassFlow[iMarker_EngineInflow] = 0.0;
    Inflow_ReverseMassFlow[iMarker_EngineInflow] = 0.0;
    Inflow_TotalPressure[iMarker_EngineInflow] = 0.0;
    Inflow_Temperature[iMarker_EngineInflow] = 0.0;
    Inflow_TotalTemperature[iMarker_EngineInflow] = 0.0;
    Inflow_RamDrag[iMarker_EngineInflow] = 0.0;
    Inflow_Force[iMarker_EngineInflow] = 0.0;
    Inflow_Power[iMarker_EngineInflow] = 0.0;
    iMarker_CfgFile++;
  }
  
  Exhaust_Pressure = new su2double[nMarker_EngineExhaust];
  Exhaust_Temperature = new su2double[nMarker_EngineExhaust];
  Exhaust_MassFlow = new su2double[nMarker_EngineExhaust];
  Exhaust_TotalPressure = new su2double[nMarker_EngineExhaust];
  Exhaust_TotalTemperature = new su2double[nMarker_EngineExhaust];
  Exhaust_GrossThrust = new su2double[nMarker_EngineExhaust];
  Exhaust_Force = new su2double[nMarker_EngineExhaust];
  Exhaust_Power = new su2double[nMarker_EngineExhaust];
  
  for (iMarker_EngineExhaust = 0; iMarker_EngineExhaust < nMarker_EngineExhaust; iMarker_EngineExhaust++) {
    Marker_CfgFile_TagBound[iMarker_CfgFile] = Marker_EngineExhaust[iMarker_EngineExhaust];
    Marker_CfgFile_KindBC[iMarker_CfgFile] = ENGINE_EXHAUST;
    Exhaust_Pressure[iMarker_EngineExhaust] = 0.0;
    Exhaust_Temperature[iMarker_EngineExhaust] = 0.0;
    Exhaust_MassFlow[iMarker_EngineExhaust] = 0.0;
    Exhaust_TotalPressure[iMarker_EngineExhaust] = 0.0;
    Exhaust_TotalTemperature[iMarker_EngineExhaust] = 0.0;
    Exhaust_GrossThrust[iMarker_EngineExhaust] = 0.0;
    Exhaust_Force[iMarker_EngineExhaust] = 0.0;
    Exhaust_Power[iMarker_EngineExhaust] = 0.0;
    iMarker_CfgFile++;
  }
  
  for (iMarker_Supersonic_Inlet = 0; iMarker_Supersonic_Inlet < nMarker_Supersonic_Inlet; iMarker_Supersonic_Inlet++) {
    Marker_CfgFile_TagBound[iMarker_CfgFile] = Marker_Supersonic_Inlet[iMarker_Supersonic_Inlet];
    Marker_CfgFile_KindBC[iMarker_CfgFile] = SUPERSONIC_INLET;
    iMarker_CfgFile++;
  }
  
  for (iMarker_Supersonic_Outlet = 0; iMarker_Supersonic_Outlet < nMarker_Supersonic_Outlet; iMarker_Supersonic_Outlet++) {
    Marker_CfgFile_TagBound[iMarker_CfgFile] = Marker_Supersonic_Outlet[iMarker_Supersonic_Outlet];
    Marker_CfgFile_KindBC[iMarker_CfgFile] = SUPERSONIC_OUTLET;
    iMarker_CfgFile++;
  }

  for (iMarker_Neumann = 0; iMarker_Neumann < nMarker_Neumann; iMarker_Neumann++) {
    Marker_CfgFile_TagBound[iMarker_CfgFile] = Marker_Neumann[iMarker_Neumann];
    Marker_CfgFile_KindBC[iMarker_CfgFile] = NEUMANN;
    iMarker_CfgFile++;
  }
  
  for (iMarker_Internal = 0; iMarker_Internal < nMarker_Internal; iMarker_Internal++) {
    Marker_CfgFile_TagBound[iMarker_CfgFile] = Marker_Internal[iMarker_Internal];
    Marker_CfgFile_KindBC[iMarker_CfgFile] = INTERNAL_BOUNDARY;
    iMarker_CfgFile++;
  }

  for (iMarker_Custom = 0; iMarker_Custom < nMarker_Custom; iMarker_Custom++) {
    Marker_CfgFile_TagBound[iMarker_CfgFile] = Marker_Custom[iMarker_Custom];
    Marker_CfgFile_KindBC[iMarker_CfgFile] = CUSTOM_BOUNDARY;
    iMarker_CfgFile++;
  }

  for (iMarker_Outlet = 0; iMarker_Outlet < nMarker_Outlet; iMarker_Outlet++) {
    Marker_CfgFile_TagBound[iMarker_CfgFile] = Marker_Outlet[iMarker_Outlet];
    Marker_CfgFile_KindBC[iMarker_CfgFile] = OUTLET_FLOW;
    iMarker_CfgFile++;
  }

  for (iMarker_Isothermal = 0; iMarker_Isothermal < nMarker_Isothermal; iMarker_Isothermal++) {
    Marker_CfgFile_TagBound[iMarker_CfgFile] = Marker_Isothermal[iMarker_Isothermal];
    Marker_CfgFile_KindBC[iMarker_CfgFile] = ISOTHERMAL;
    iMarker_CfgFile++;
  }

  for (iMarker_HeatFlux = 0; iMarker_HeatFlux < nMarker_HeatFlux; iMarker_HeatFlux++) {
    Marker_CfgFile_TagBound[iMarker_CfgFile] = Marker_HeatFlux[iMarker_HeatFlux];
    Marker_CfgFile_KindBC[iMarker_CfgFile] = HEAT_FLUX;
    iMarker_CfgFile++;
  }

  for (iMarker_Clamped = 0; iMarker_Clamped < nMarker_Clamped; iMarker_Clamped++) {
    Marker_CfgFile_TagBound[iMarker_CfgFile] = Marker_Clamped[iMarker_Clamped];
    Marker_CfgFile_KindBC[iMarker_CfgFile] = CLAMPED_BOUNDARY;
    iMarker_CfgFile++;
  }

  for (iMarker_Displacement = 0; iMarker_Displacement < nMarker_Displacement; iMarker_Displacement++) {
    Marker_CfgFile_TagBound[iMarker_CfgFile] = Marker_Displacement[iMarker_Displacement];
    Marker_CfgFile_KindBC[iMarker_CfgFile] = DISPLACEMENT_BOUNDARY;
    iMarker_CfgFile++;
  }

  for (iMarker_Load = 0; iMarker_Load < nMarker_Load; iMarker_Load++) {
    Marker_CfgFile_TagBound[iMarker_CfgFile] = Marker_Load[iMarker_Load];
    Marker_CfgFile_KindBC[iMarker_CfgFile] = LOAD_BOUNDARY;
    iMarker_CfgFile++;
  }

  for (iMarker_Damper = 0; iMarker_Damper < nMarker_Damper; iMarker_Damper++) {
    Marker_CfgFile_TagBound[iMarker_CfgFile] = Marker_Damper[iMarker_Damper];
    Marker_CfgFile_KindBC[iMarker_CfgFile] = DAMPER_BOUNDARY;
    iMarker_CfgFile++;
  }

  for (iMarker_Load_Dir = 0; iMarker_Load_Dir < nMarker_Load_Dir; iMarker_Load_Dir++) {
    Marker_CfgFile_TagBound[iMarker_CfgFile] = Marker_Load_Dir[iMarker_Load_Dir];
    Marker_CfgFile_KindBC[iMarker_CfgFile] = LOAD_DIR_BOUNDARY;
    iMarker_CfgFile++;
  }

  for (iMarker_Disp_Dir = 0; iMarker_Disp_Dir < nMarker_Disp_Dir; iMarker_Disp_Dir++) {
    Marker_CfgFile_TagBound[iMarker_CfgFile] = Marker_Disp_Dir[iMarker_Disp_Dir];
    Marker_CfgFile_KindBC[iMarker_CfgFile] = DISP_DIR_BOUNDARY;
    iMarker_CfgFile++;
  }

  for (iMarker_Load_Sine = 0; iMarker_Load_Sine < nMarker_Load_Sine; iMarker_Load_Sine++) {
    Marker_CfgFile_TagBound[iMarker_CfgFile] = Marker_Load_Sine[iMarker_Load_Sine];
    Marker_CfgFile_KindBC[iMarker_CfgFile] = LOAD_SINE_BOUNDARY;
    iMarker_CfgFile++;
  }


  for (iMarker_FlowLoad = 0; iMarker_FlowLoad < nMarker_FlowLoad; iMarker_FlowLoad++) {
    Marker_CfgFile_TagBound[iMarker_CfgFile] = Marker_FlowLoad[iMarker_FlowLoad];
    Marker_CfgFile_KindBC[iMarker_CfgFile] = FLOWLOAD_BOUNDARY;
    iMarker_CfgFile++;
  }

  for (iMarker_CfgFile = 0; iMarker_CfgFile < nMarker_CfgFile; iMarker_CfgFile++) {
    Marker_CfgFile_Monitoring[iMarker_CfgFile] = NO;
    for (iMarker_Monitoring = 0; iMarker_Monitoring < nMarker_Monitoring; iMarker_Monitoring++)
      if (Marker_CfgFile_TagBound[iMarker_CfgFile] == Marker_Monitoring[iMarker_Monitoring])
        Marker_CfgFile_Monitoring[iMarker_CfgFile] = YES;
  }

  for (iMarker_CfgFile = 0; iMarker_CfgFile < nMarker_CfgFile; iMarker_CfgFile++) {
    Marker_CfgFile_GeoEval[iMarker_CfgFile] = NO;
    for (iMarker_GeoEval = 0; iMarker_GeoEval < nMarker_GeoEval; iMarker_GeoEval++)
      if (Marker_CfgFile_TagBound[iMarker_CfgFile] == Marker_GeoEval[iMarker_GeoEval])
        Marker_CfgFile_GeoEval[iMarker_CfgFile] = YES;
  }

  for (iMarker_CfgFile = 0; iMarker_CfgFile < nMarker_CfgFile; iMarker_CfgFile++) {
    Marker_CfgFile_Designing[iMarker_CfgFile] = NO;
    for (iMarker_Designing = 0; iMarker_Designing < nMarker_Designing; iMarker_Designing++)
      if (Marker_CfgFile_TagBound[iMarker_CfgFile] == Marker_Designing[iMarker_Designing])
        Marker_CfgFile_Designing[iMarker_CfgFile] = YES;
  }

  for (iMarker_CfgFile = 0; iMarker_CfgFile < nMarker_CfgFile; iMarker_CfgFile++) {
    Marker_CfgFile_Plotting[iMarker_CfgFile] = NO;
    for (iMarker_Plotting = 0; iMarker_Plotting < nMarker_Plotting; iMarker_Plotting++)
      if (Marker_CfgFile_TagBound[iMarker_CfgFile] == Marker_Plotting[iMarker_Plotting])
        Marker_CfgFile_Plotting[iMarker_CfgFile] = YES;
  }
  
  for (iMarker_CfgFile = 0; iMarker_CfgFile < nMarker_CfgFile; iMarker_CfgFile++) {
    Marker_CfgFile_Analyze[iMarker_CfgFile] = NO;
    for (iMarker_Analyze = 0; iMarker_Analyze < nMarker_Analyze; iMarker_Analyze++)
      if (Marker_CfgFile_TagBound[iMarker_CfgFile] == Marker_Analyze[iMarker_Analyze])
        Marker_CfgFile_Analyze[iMarker_CfgFile] = YES;
  }

  /*--- Identification of Fluid-Structure interface markers ---*/

  for (iMarker_CfgFile = 0; iMarker_CfgFile < nMarker_CfgFile; iMarker_CfgFile++) {
    unsigned short indexMarker = 0;
    Marker_CfgFile_ZoneInterface[iMarker_CfgFile] = NO;
    for (iMarker_ZoneInterface = 0; iMarker_ZoneInterface < nMarker_ZoneInterface; iMarker_ZoneInterface++)
      if (Marker_CfgFile_TagBound[iMarker_CfgFile] == Marker_ZoneInterface[iMarker_ZoneInterface])
            indexMarker = (int)(iMarker_ZoneInterface/2+1);
    Marker_CfgFile_ZoneInterface[iMarker_CfgFile] = indexMarker;
  }

/*--- Identification of Turbomachinery markers and flag them---*/

  for (iMarker_CfgFile = 0; iMarker_CfgFile < nMarker_CfgFile; iMarker_CfgFile++) {
    unsigned short indexMarker=0;
    Marker_CfgFile_Turbomachinery[iMarker_CfgFile] = NO;
    Marker_CfgFile_TurbomachineryFlag[iMarker_CfgFile] = NO;
    for (iMarker_Turbomachinery = 0; iMarker_Turbomachinery < nMarker_Turbomachinery; iMarker_Turbomachinery++){
      if (Marker_CfgFile_TagBound[iMarker_CfgFile] == Marker_TurboBoundIn[iMarker_Turbomachinery]){
        indexMarker=(iMarker_Turbomachinery+1);
        Marker_CfgFile_Turbomachinery[iMarker_CfgFile] = indexMarker;
        Marker_CfgFile_TurbomachineryFlag[iMarker_CfgFile] = INFLOW;
      }
      if (Marker_CfgFile_TagBound[iMarker_CfgFile] == Marker_TurboBoundOut[iMarker_Turbomachinery]){
        indexMarker=(iMarker_Turbomachinery+1);
        Marker_CfgFile_Turbomachinery[iMarker_CfgFile] = indexMarker;
        Marker_CfgFile_TurbomachineryFlag[iMarker_CfgFile] = OUTFLOW;
      }
    }
  }

  /*--- Identification of MixingPlane interface markers ---*/

  for (iMarker_CfgFile = 0; iMarker_CfgFile < nMarker_CfgFile; iMarker_CfgFile++) {
  	unsigned short indexMarker=0;
    Marker_CfgFile_MixingPlaneInterface[iMarker_CfgFile] = NO;
    for (iMarker_MixingPlaneInterface = 0; iMarker_MixingPlaneInterface < nMarker_MixingPlaneInterface; iMarker_MixingPlaneInterface++)
      if (Marker_CfgFile_TagBound[iMarker_CfgFile] == Marker_MixingPlaneInterface[iMarker_MixingPlaneInterface])
      	indexMarker=(int)(iMarker_MixingPlaneInterface/2+1);
    Marker_CfgFile_MixingPlaneInterface[iMarker_CfgFile] = indexMarker;
  }

  for (iMarker_CfgFile = 0; iMarker_CfgFile < nMarker_CfgFile; iMarker_CfgFile++) {
    Marker_CfgFile_DV[iMarker_CfgFile] = NO;
    for (iMarker_DV = 0; iMarker_DV < nMarker_DV; iMarker_DV++)
      if (Marker_CfgFile_TagBound[iMarker_CfgFile] == Marker_DV[iMarker_DV])
        Marker_CfgFile_DV[iMarker_CfgFile] = YES;
  }
  
  /*--- Add an extra check for DV_MARKER to make sure that any given marker
   name is recognized as an existing boundary in the problem. ---*/
  
  unsigned short markerCount = 0;
  for (iMarker_DV = 0; iMarker_DV < nMarker_DV; iMarker_DV++) {
    for (iMarker_CfgFile = 0; iMarker_CfgFile < nMarker_CfgFile; iMarker_CfgFile++) {
      if (Marker_CfgFile_TagBound[iMarker_CfgFile] == Marker_DV[iMarker_DV])
        markerCount++;
    }
  }
  if ((nMarker_DV > 0) && (markerCount != nMarker_DV)) {
    SU2_MPI::Error("DV_MARKER contains marker names that do not exist in the lists of BCs in the config file.", CURRENT_FUNCTION);
  }
  
  for (iMarker_CfgFile = 0; iMarker_CfgFile < nMarker_CfgFile; iMarker_CfgFile++) {
    Marker_CfgFile_Moving[iMarker_CfgFile] = NO;
    for (iMarker_Moving = 0; iMarker_Moving < nMarker_Moving; iMarker_Moving++)
      if (Marker_CfgFile_TagBound[iMarker_CfgFile] == Marker_Moving[iMarker_Moving])
        Marker_CfgFile_Moving[iMarker_CfgFile] = YES;
  }

  for (iMarker_CfgFile = 0; iMarker_CfgFile < nMarker_CfgFile; iMarker_CfgFile++) {
    Marker_CfgFile_Deform_Mesh[iMarker_CfgFile] = NO;
    for (iMarker_Deform_Mesh = 0; iMarker_Deform_Mesh < nMarker_Deform_Mesh; iMarker_Deform_Mesh++)
      if (Marker_CfgFile_TagBound[iMarker_CfgFile] == Marker_Deform_Mesh[iMarker_Deform_Mesh])
        Marker_CfgFile_Deform_Mesh[iMarker_CfgFile] = YES;
  }

  for (iMarker_CfgFile = 0; iMarker_CfgFile < nMarker_CfgFile; iMarker_CfgFile++) {
    Marker_CfgFile_Fluid_Load[iMarker_CfgFile] = NO;
    for (iMarker_Fluid_Load = 0; iMarker_Fluid_Load < nMarker_Fluid_Load; iMarker_Fluid_Load++)
      if (Marker_CfgFile_TagBound[iMarker_CfgFile] == Marker_Fluid_Load[iMarker_Fluid_Load])
        Marker_CfgFile_Fluid_Load[iMarker_CfgFile] = YES;
  }

  for (iMarker_CfgFile=0; iMarker_CfgFile < nMarker_CfgFile; iMarker_CfgFile++) {
    Marker_CfgFile_PyCustom[iMarker_CfgFile] = NO;
    for(iMarker_PyCustom=0; iMarker_PyCustom < nMarker_PyCustom; iMarker_PyCustom++)
      if (Marker_CfgFile_TagBound[iMarker_CfgFile] == Marker_PyCustom[iMarker_PyCustom])
        Marker_CfgFile_PyCustom[iMarker_CfgFile] = YES;
  }

}

void CConfig::SetOutput(unsigned short val_software, unsigned short val_izone) {

  unsigned short iMarker_Euler, iMarker_Custom, iMarker_FarField,
  iMarker_SymWall, iMarker_PerBound, iMarker_NearFieldBound,
  iMarker_Fluid_InterfaceBound, iMarker_Dirichlet, iMarker_Inlet, iMarker_Riemann,
  iMarker_Deform_Mesh, iMarker_Fluid_Load,
  iMarker_Giles, iMarker_Outlet, iMarker_Isothermal, iMarker_HeatFlux,
  iMarker_EngineInflow, iMarker_EngineExhaust, iMarker_Displacement, iMarker_Damper,
  iMarker_Load, iMarker_FlowLoad,  iMarker_Neumann, iMarker_Internal, iMarker_Monitoring,
  iMarker_Designing, iMarker_GeoEval, iMarker_Plotting, iMarker_Analyze, iMarker_DV, iDV_Value,
  iMarker_ZoneInterface, iMarker_PyCustom, iMarker_Load_Dir, iMarker_Disp_Dir, iMarker_Load_Sine, iMarker_Clamped,
  iMarker_Moving, iMarker_Supersonic_Inlet, iMarker_Supersonic_Outlet, iMarker_ActDiskInlet,
  iMarker_ActDiskOutlet, iMarker_MixingPlaneInterface;
  
  bool fea = ((Kind_Solver == FEM_ELASTICITY) || (Kind_Solver == DISC_ADJ_FEM));
  
  cout << endl <<"----------------- Physical Case Definition ( Zone "  << iZone << " ) -------------------" << endl;
  if (val_software == SU2_CFD) {
	if (FSI_Problem) {
	   cout << "Fluid-Structure Interaction." << endl;
	}

  if (DiscreteAdjoint) {
     cout <<"Discrete Adjoint equations using Algorithmic Differentiation " << endl;
     cout <<"based on the physical case: ";
  }
    switch (Kind_Solver) {
      case EULER: case DISC_ADJ_EULER: case FEM_EULER: case DISC_ADJ_FEM_EULER:
        if (Kind_Regime == COMPRESSIBLE) cout << "Compressible Euler equations." << endl;
        if (Kind_Regime == INCOMPRESSIBLE) cout << "Incompressible Euler equations." << endl;
        break;
      case NAVIER_STOKES: case DISC_ADJ_NAVIER_STOKES: case FEM_NAVIER_STOKES: case DISC_ADJ_FEM_NS:
        if (Kind_Regime == COMPRESSIBLE) cout << "Compressible Laminar Navier-Stokes' equations." << endl;
        if (Kind_Regime == INCOMPRESSIBLE) cout << "Incompressible Laminar Navier-Stokes' equations." << endl;
        break;
      case RANS: case DISC_ADJ_RANS: case FEM_RANS: case DISC_ADJ_FEM_RANS:
        if (Kind_Regime == COMPRESSIBLE) cout << "Compressible RANS equations." << endl;
        if (Kind_Regime == INCOMPRESSIBLE) cout << "Incompressible RANS equations." << endl;
        cout << "Turbulence model: ";
        switch (Kind_Turb_Model) {
          case SA:        cout << "Spalart Allmaras" << endl; break;
          case SA_NEG:    cout << "Negative Spalart Allmaras" << endl; break;
          case SA_E:      cout << "Edwards Spalart Allmaras" << endl; break;
          case SA_COMP:   cout << "Compressibility Correction Spalart Allmaras" << endl; break;
          case SA_E_COMP: cout << "Compressibility Correction Edwards Spalart Allmaras" << endl; break;
          case SST:       cout << "Menter's SST"     << endl; break;
          case SST_SUST:  cout << "Menter's SST with sustaining terms" << endl; break;
        }
        if (QCR) cout << "Using Quadratic Constitutive Relation, 2000 version (QCR2000)" << endl;
        cout << "Hybrid RANS/LES: ";
        switch (Kind_HybridRANSLES){
          case NO_HYBRIDRANSLES: cout <<  "No Hybrid RANS/LES" << endl; break;
          case SA_DES:   cout << "Detached Eddy Simulation (DES97) " << endl; break;
          case SA_DDES:  cout << "Delayed Detached Eddy Simulation (DDES) with Standard SGS" << endl; break;
          case SA_ZDES:  cout << "Delayed Detached Eddy Simulation (DDES) with Vorticity-based SGS" << endl; break;
          case SA_EDDES: cout << "Delayed Detached Eddy Simulation (DDES) with Shear-layer Adapted SGS" << endl; break;
        }
        if (using_uq){
          cout << "Perturbing Reynold's Stress Matrix towards "<< eig_val_comp << " component turbulence"<< endl;
          if (uq_permute) cout << "Permuting eigenvectors" << endl;  
        } 
        break;
      case FEM_LES:
        if (Kind_Regime == COMPRESSIBLE)   cout << "Compressible LES equations." << endl;
        if (Kind_Regime == INCOMPRESSIBLE) cout << "Incompressible LES equations." << endl;
        cout << "Subgrid Scale model: ";
        switch (Kind_SGS_Model) {
          case IMPLICIT_LES: cout << "Implicit LES" << endl; break;
          case SMAGORINSKY:  cout << "Smagorinsky " << endl; break;
          case WALE:         cout << "WALE"         << endl; break;
          case VREMAN:       cout << "VREMAN"         << endl; break;
          default:
            SU2_MPI::Error("Subgrid Scale model not specified.", CURRENT_FUNCTION);

        }
        break;
      case FEM_ELASTICITY: case DISC_ADJ_FEM:
    	  if (Kind_Struct_Solver == SMALL_DEFORMATIONS) cout << "Geometrically linear elasticity solver." << endl;
    	  if (Kind_Struct_Solver == LARGE_DEFORMATIONS) cout << "Geometrically non-linear elasticity solver." << endl;
    	  if (Kind_Material == LINEAR_ELASTIC) cout << "Linear elastic material." << endl;
    	  if (Kind_Material == NEO_HOOKEAN) {
    		  if (Kind_Material_Compress == COMPRESSIBLE_MAT) cout << "Compressible Neo-Hookean material model." << endl;
    	  }
    	  break;
      case ADJ_EULER: cout << "Continuous Euler adjoint equations." << endl; break;
      case ADJ_NAVIER_STOKES:
        if (Frozen_Visc_Cont)
          cout << "Continuous Navier-Stokes adjoint equations with frozen (laminar) viscosity." << endl;
        else
          cout << "Continuous Navier-Stokes adjoint equations." << endl;
        break;
      case ADJ_RANS:
        if (Frozen_Visc_Cont)
          cout << "Continuous RANS adjoint equations with frozen (laminar and eddy) viscosity." << endl;
        else
          cout << "Continuous RANS adjoint equations." << endl;

        break;

    }

    if ((Kind_Regime == COMPRESSIBLE) && (Kind_Solver != FEM_ELASTICITY)) {
      cout << "Mach number: " << Mach <<"."<< endl;
      cout << "Angle of attack (AoA): " << AoA <<" deg, and angle of sideslip (AoS): " << AoS <<" deg."<< endl;
      if ((Kind_Solver == NAVIER_STOKES) || (Kind_Solver == ADJ_NAVIER_STOKES) ||
          (Kind_Solver == RANS) || (Kind_Solver == ADJ_RANS))
        cout << "Reynolds number: " << Reynolds <<". Reference length "  << Length_Reynolds << "." << endl;
      if (Fixed_CL_Mode) {
      	cout << "Fixed CL mode, target value: " << Target_CL << "." << endl;
      }
      if (Fixed_CM_Mode) {
      		cout << "Fixed CM mode, target value:  " << Target_CM << "." << endl;
      		cout << "HTP rotation axis (X,Z): ("<< HTP_Axis[0] <<", "<< HTP_Axis[1] <<")."<< endl;
      }
    }

    if (EquivArea) {
      cout <<"The equivalent area is going to be evaluated on the near-field."<< endl;
      cout <<"The lower integration limit is "<<EA_IntLimit[0]<<", and the upper is "<<EA_IntLimit[1]<<"."<< endl;
      cout <<"The near-field is situated at "<<EA_IntLimit[2]<<"."<< endl;
    }

    if (GetGrid_Movement()) {
      cout << "Performing a dynamic mesh simulation: ";
      switch (Kind_GridMovement) {
        case NO_MOVEMENT:     cout << "no direct movement." << endl; break;
        case RIGID_MOTION:    cout << "rigid mesh motion." << endl; break;
        case MOVING_HTP:      cout << "HTP moving." << endl; break;
        case ROTATING_FRAME:  cout << "rotating reference frame." << endl; break;
        case FLUID_STRUCTURE: cout << "fluid-structure motion." << endl; break;
        case EXTERNAL:        cout << "externally prescribed motion." << endl; break;
      }
    }

    if (Restart) {
      if (Read_Binary_Restart) cout << "Reading and writing binary SU2 native restart files." << endl;
      else cout << "Reading and writing ASCII SU2 native restart files." << endl;
      if (!ContinuousAdjoint && Kind_Solver != FEM_ELASTICITY) cout << "Read flow solution from: " << Solution_FileName << "." << endl;
      if (ContinuousAdjoint) cout << "Read adjoint solution from: " << Solution_AdjFileName << "." << endl;
    }
    else {
        if (fea) cout << "No restart solution, initialize from undeformed configuration." << endl;
        else cout << "No restart solution, use the values at infinity (freestream)." << endl;
    }

    if (ContinuousAdjoint)
      cout << "Read flow solution from: " << Solution_FileName << "." << endl;
  
    if (!fea){
      if (Kind_Regime == COMPRESSIBLE) {
        if (Ref_NonDim == DIMENSIONAL) { cout << "Dimensional simulation." << endl; }
        else if (Ref_NonDim == FREESTREAM_PRESS_EQ_ONE) { cout << "Non-Dimensional simulation (P=1.0, Rho=1.0, T=1.0 at the farfield)." << endl; }
        else if (Ref_NonDim == FREESTREAM_VEL_EQ_MACH) { cout << "Non-Dimensional simulation (V=Mach, Rho=1.0, T=1.0 at the farfield)." << endl; }
        else if (Ref_NonDim == FREESTREAM_VEL_EQ_ONE) { cout << "Non-Dimensional simulation (V=1.0, Rho=1.0, T=1.0 at the farfield)." << endl; }
    } else if (Kind_Regime == INCOMPRESSIBLE) {
        if (Ref_Inc_NonDim == DIMENSIONAL) { cout << "Dimensional simulation." << endl; }
        else if (Ref_Inc_NonDim == INITIAL_VALUES) { cout << "Non-Dimensional simulation using intialization values." << endl; }
        else if (Ref_Inc_NonDim == REFERENCE_VALUES) { cout << "Non-Dimensional simulation using user-specified reference values." << endl; }
      }
      
      if (RefArea == 0.0) cout << "The reference area will be computed using y(2D) or z(3D) projection." << endl;
      else { cout << "The reference area is " << RefArea;
        if (SystemMeasurements == US) cout << " ft^2." << endl; else cout << " m^2." << endl;
      }

      if (SemiSpan == 0.0) cout << "The semi-span will be computed using the max y(3D) value." << endl;
      else { cout << "The semi-span length area is " << SemiSpan;
        if (SystemMeasurements == US) cout << " ft." << endl; else cout << " m." << endl;
      }

      cout << "The reference length is " << RefLength;
      if (SystemMeasurements == US) cout << " ft." << endl; else cout << " m." << endl;

      if (nMarker_Monitoring != 0){
        if ((nRefOriginMoment_X > 1) || (nRefOriginMoment_Y > 1) || (nRefOriginMoment_Z > 1)) {
          cout << "Surface(s) where the force coefficients are evaluated and \n";
          cout << "their reference origin for moment computation: \n";
          
          for (iMarker_Monitoring = 0; iMarker_Monitoring < nMarker_Monitoring; iMarker_Monitoring++) {
            cout << "   - " << Marker_Monitoring[iMarker_Monitoring] << " (" << RefOriginMoment_X[iMarker_Monitoring] <<", "<<RefOriginMoment_Y[iMarker_Monitoring] <<", "<< RefOriginMoment_Z[iMarker_Monitoring] << ")";
            if (iMarker_Monitoring < nMarker_Monitoring-1) cout << ".\n";
            else {
              if (SystemMeasurements == US) cout <<" ft."<< endl;
              else cout <<" m."<< endl;
            }
            
          }
        }
        else {
          cout << "Reference origin for moment evaluation is (" << RefOriginMoment_X[0] << ", " << RefOriginMoment_Y[0] << ", " << RefOriginMoment_Z[0] << ")." << endl;
          cout << "Surface(s) where the force coefficients are evaluated: ";
          for (iMarker_Monitoring = 0; iMarker_Monitoring < nMarker_Monitoring; iMarker_Monitoring++) {
            cout << Marker_Monitoring[iMarker_Monitoring];
            if (iMarker_Monitoring < nMarker_Monitoring-1) cout << ", ";
            else cout <<"."<< endl;
          }
          cout<< endl;
        }
      }
    }
    
    if (nMarker_Designing != 0) {
      cout << "Surface(s) where the objective function is evaluated: ";
      for (iMarker_Designing = 0; iMarker_Designing < nMarker_Designing; iMarker_Designing++) {
        cout << Marker_Designing[iMarker_Designing];
        if (iMarker_Designing < nMarker_Designing-1) cout << ", ";
        else cout <<".";
      }
      cout<< endl;
    }
    
    if (nMarker_Plotting != 0) {
      cout << "Surface(s) plotted in the output file: ";
      for (iMarker_Plotting = 0; iMarker_Plotting < nMarker_Plotting; iMarker_Plotting++) {
        cout << Marker_Plotting[iMarker_Plotting];
        if (iMarker_Plotting < nMarker_Plotting-1) cout << ", ";
        else cout <<".";
      }
      cout<< endl;
    }
    
    if (nMarker_Analyze != 0) {
      cout << "Surface(s) to be analyzed in detail: ";
      for (iMarker_Analyze = 0; iMarker_Analyze < nMarker_Analyze; iMarker_Analyze++) {
        cout << Marker_Analyze[iMarker_Analyze];
        if (iMarker_Analyze < nMarker_Analyze-1) cout << ", ";
        else cout <<".";
      }
      cout<< endl;
    }
    
    if (nMarker_ZoneInterface != 0) {
      cout << "Surface(s) acting as an interface among zones: ";
      for (iMarker_ZoneInterface = 0; iMarker_ZoneInterface < nMarker_ZoneInterface; iMarker_ZoneInterface++) {
        cout << Marker_ZoneInterface[iMarker_ZoneInterface];
        if (iMarker_ZoneInterface < nMarker_ZoneInterface-1) cout << ", ";
        else cout <<".";
      }
      cout<<endl;
    }

    if(nMarker_PyCustom != 0) {
      cout << "Surface(s) that are customizable in Python: ";
      for(iMarker_PyCustom=0; iMarker_PyCustom < nMarker_PyCustom; iMarker_PyCustom++){
        cout << Marker_PyCustom[iMarker_PyCustom];
        if (iMarker_PyCustom < nMarker_PyCustom-1) cout << ", ";
        else cout << ".";
      }
      cout << endl;
    }
    
    if (nMarker_DV != 0) {
      cout << "Surface(s) affected by the design variables: ";
      for (iMarker_DV = 0; iMarker_DV < nMarker_DV; iMarker_DV++) {
        cout << Marker_DV[iMarker_DV];
        if (iMarker_DV < nMarker_DV-1) cout << ", ";
        else cout <<".";
      }
      cout<< endl;
    }

    if (nMarker_Moving != 0) {
      cout << "Surface(s) in motion: ";
      for (iMarker_Moving = 0; iMarker_Moving < nMarker_Moving; iMarker_Moving++) {
        cout << Marker_Moving[iMarker_Moving];
        if (iMarker_Moving < nMarker_Moving-1) cout << ", ";
        else cout <<".";
      }
      cout<< endl;
    }

  }

  if (val_software == SU2_GEO) {
    if (nMarker_GeoEval != 0) {
      cout << "Surface(s) where the geometrical based functions is evaluated: ";
      for (iMarker_GeoEval = 0; iMarker_GeoEval < nMarker_GeoEval; iMarker_GeoEval++) {
        cout << Marker_GeoEval[iMarker_GeoEval];
        if (iMarker_GeoEval < nMarker_GeoEval-1) cout << ", ";
        else cout <<".";
      }
      cout<< endl;
    }
  }

  cout << "Input mesh file name: " << Mesh_FileName << endl;

	if (val_software == SU2_DOT) {
    if (DiscreteAdjoint) {
      cout << "Input sensitivity file name: " << GetObjFunc_Extension(Solution_AdjFileName) << "." << endl;
    }else {
		cout << "Input sensitivity file name: " << SurfAdjCoeff_FileName << "." << endl;
	}
  }

	if (val_software == SU2_MSH) {
		switch (Kind_Adaptation) {
		case FULL: case WAKE: case FULL_FLOW: case FULL_ADJOINT: case SMOOTHING: case SUPERSONIC_SHOCK:
			break;
		case GRAD_FLOW:
			cout << "Read flow solution from: " << Solution_FileName << "." << endl;
			break;
		case GRAD_ADJOINT:
			cout << "Read adjoint flow solution from: " << Solution_AdjFileName << "." << endl;
			break;
		case GRAD_FLOW_ADJ: case COMPUTABLE: case REMAINING:
			cout << "Read flow solution from: " << Solution_FileName << "." << endl;
			cout << "Read adjoint flow solution from: " << Solution_AdjFileName << "." << endl;
			break;
		}
	}

	if (val_software == SU2_DEF) {
		cout << endl <<"---------------- Grid deformation parameters ( Zone "  << iZone << " )  ----------------" << endl;
		cout << "Grid deformation using a linear elasticity method." << endl;

    if (Hold_GridFixed == YES) cout << "Hold some regions of the mesh fixed (hardcode implementation)." << endl;
  }

  if (val_software == SU2_DOT) {
  cout << endl <<"-------------- Surface deformation parameters ( Zone "  << iZone << " ) ----------------" << endl;
  }

  if (((val_software == SU2_DEF) || (val_software == SU2_DOT)) && (Design_Variable[0] != NO_DEFORMATION)) {

    for (unsigned short iDV = 0; iDV < nDV; iDV++) {

      
      if ((Design_Variable[iDV] != NO_DEFORMATION) &&
          (Design_Variable[iDV] != FFD_SETTING) &&
          (Design_Variable[iDV] != SCALE_GRID) &&
          (Design_Variable[iDV] != TRANSLATE_GRID) &&
          (Design_Variable[iDV] != ROTATE_GRID) &&
          (Design_Variable[iDV] != SURFACE_FILE)) {
        
        if (iDV == 0)
          cout << "Design variables definition (markers <-> value <-> param):" << endl;
        
        switch (Design_Variable[iDV]) {
          case FFD_CONTROL_POINT_2D:  cout << "FFD 2D (control point) <-> "; break;
          case FFD_CAMBER_2D:         cout << "FFD 2D (camber) <-> "; break;
          case FFD_THICKNESS_2D:      cout << "FFD 2D (thickness) <-> "; break;
          case FFD_TWIST_2D:          cout << "FFD 2D (twist) <-> "; break;
          case HICKS_HENNE:           cout << "Hicks Henne <-> " ; break;
          case SURFACE_BUMP:          cout << "Surface bump <-> " ; break;
          case ANGLE_OF_ATTACK:       cout << "Angle of attack <-> " ; break;
          case CST:           	      cout << "Kulfan parameter number (CST) <-> " ; break;
          case TRANSLATION:           cout << "Translation design variable."; break;
          case SCALE:                 cout << "Scale design variable."; break;
          case NACA_4DIGITS:          cout << "NACA four digits <-> "; break;
          case PARABOLIC:             cout << "Parabolic <-> "; break;
          case AIRFOIL:               cout << "Airfoil <-> "; break;
          case ROTATION:              cout << "Rotation <-> "; break;
          case FFD_CONTROL_POINT:     cout << "FFD (control point) <-> "; break;
          case FFD_NACELLE:           cout << "FFD (nacelle) <-> "; break;
          case FFD_GULL:              cout << "FFD (gull) <-> "; break;
          case FFD_TWIST:             cout << "FFD (twist) <-> "; break;
          case FFD_ROTATION:          cout << "FFD (rotation) <-> "; break;
          case FFD_CONTROL_SURFACE:   cout << "FFD (control surface) <-> "; break;
          case FFD_CAMBER:            cout << "FFD (camber) <-> "; break;
          case FFD_THICKNESS:         cout << "FFD (thickness) -> "; break;
          case FFD_ANGLE_OF_ATTACK:   cout << "FFD (angle of attack) <-> "; break;
        }
        
        for (iMarker_DV = 0; iMarker_DV < nMarker_DV; iMarker_DV++) {
          cout << Marker_DV[iMarker_DV];
          if (iMarker_DV < nMarker_DV-1) cout << ", ";
          else cout << " <-> ";
        }

        for (iDV_Value = 0; iDV_Value < nDV_Value[iDV]; iDV_Value++) {
          cout << DV_Value[iDV][iDV_Value];
          if (iDV_Value != nDV_Value[iDV]-1) cout << ", ";
        }
        cout << " <-> ";

        if ((Design_Variable[iDV] == NO_DEFORMATION) ||
            (Design_Variable[iDV] == FFD_SETTING) ||
            (Design_Variable[iDV] == SCALE) ) nParamDV = 0;
        if (Design_Variable[iDV] == ANGLE_OF_ATTACK) nParamDV = 1;
        if ((Design_Variable[iDV] == FFD_CAMBER_2D) ||
            (Design_Variable[iDV] == FFD_THICKNESS_2D) ||
            (Design_Variable[iDV] == HICKS_HENNE) ||
            (Design_Variable[iDV] == PARABOLIC) ||
            (Design_Variable[iDV] == AIRFOIL) ||
            (Design_Variable[iDV] == FFD_GULL) ||
            (Design_Variable[iDV] == FFD_ANGLE_OF_ATTACK) ) nParamDV = 2;
        if ((Design_Variable[iDV] ==  TRANSLATION) ||
            (Design_Variable[iDV] ==  NACA_4DIGITS) ||
            (Design_Variable[iDV] ==  CST) ||
            (Design_Variable[iDV] ==  SURFACE_BUMP) ||
            (Design_Variable[iDV] ==  FFD_CAMBER) ||
            (Design_Variable[iDV] ==  FFD_TWIST_2D) ||
            (Design_Variable[iDV] ==  FFD_THICKNESS) ) nParamDV = 3;
        if (Design_Variable[iDV] == FFD_CONTROL_POINT_2D) nParamDV = 5;
        if (Design_Variable[iDV] == ROTATION) nParamDV = 6;
        if ((Design_Variable[iDV] ==  FFD_CONTROL_POINT) ||
            (Design_Variable[iDV] ==  FFD_ROTATION) ||
            (Design_Variable[iDV] ==  FFD_CONTROL_SURFACE) ) nParamDV = 7;
        if (Design_Variable[iDV] == FFD_TWIST) nParamDV = 8;

        for (unsigned short iParamDV = 0; iParamDV < nParamDV; iParamDV++) {

          if (iParamDV == 0) cout << "( ";

          if ((iParamDV == 0) &&
              ((Design_Variable[iDV] == NO_DEFORMATION) ||
               (Design_Variable[iDV] == FFD_SETTING) ||
               (Design_Variable[iDV] == FFD_ANGLE_OF_ATTACK) ||
               (Design_Variable[iDV] == FFD_CONTROL_POINT_2D) ||
               (Design_Variable[iDV] == FFD_CAMBER_2D) ||
               (Design_Variable[iDV] == FFD_THICKNESS_2D) ||
               (Design_Variable[iDV] == FFD_TWIST_2D) ||
               (Design_Variable[iDV] == FFD_CONTROL_POINT) ||
               (Design_Variable[iDV] == FFD_NACELLE) ||
               (Design_Variable[iDV] == FFD_GULL) ||
               (Design_Variable[iDV] == FFD_TWIST) ||
               (Design_Variable[iDV] == FFD_ROTATION) ||
               (Design_Variable[iDV] == FFD_CONTROL_SURFACE) ||
               (Design_Variable[iDV] == FFD_CAMBER) ||
               (Design_Variable[iDV] == FFD_THICKNESS))) cout << FFDTag[iDV];
          else cout << ParamDV[iDV][iParamDV];

          if (iParamDV < nParamDV-1) cout << ", ";
          else cout <<" )"<< endl;
          
        }

      }
      
      else if (Design_Variable[iDV] == NO_DEFORMATION) {
        cout << "No deformation of the numerical grid. Just output .su2 file." << endl;
      }
      
      else if (Design_Variable[iDV] == SCALE_GRID) {
        nParamDV = 0;
        cout << "Scaling of the volume grid by a constant factor." << endl;
      }
      
      else if (Design_Variable[iDV] == TRANSLATE_GRID) {
        nParamDV = 3;
        cout << "Rigid translation of the volume grid." << endl;
      }
      
      else if (Design_Variable[iDV] == ROTATE_GRID) {
        nParamDV = 6;
        cout << "Rigid rotation of the volume grid." << endl;
      }

      else if (Design_Variable[iDV] == FFD_SETTING) {
        
        cout << "Setting the FFD box structure." << endl;
        cout << "FFD boxes definition (FFD tag <-> degree <-> coord):" << endl;
        
        for (unsigned short iFFDBox = 0; iFFDBox < nFFDBox; iFFDBox++) {
          
          cout << TagFFDBox[iFFDBox] << " <-> ";
          
          for (unsigned short iDegreeFFD = 0; iDegreeFFD < 3; iDegreeFFD++) {
            if (iDegreeFFD == 0) cout << "( ";
            cout << DegreeFFDBox[iFFDBox][iDegreeFFD];
            if (iDegreeFFD < 2) cout << ", ";
            else cout <<" )";
          }
          
          cout << " <-> ";

          for (unsigned short iCoordFFD = 0; iCoordFFD < 24; iCoordFFD++) {
            if (iCoordFFD == 0) cout << "( ";
            cout << CoordFFDBox[iFFDBox][iCoordFFD];
            if (iCoordFFD < 23) cout << ", ";
            else cout <<" )"<< endl;
          }
          
        }
        
      }
      
      else cout << endl;

		}
	}

	if (((val_software == SU2_CFD) && ( ContinuousAdjoint || DiscreteAdjoint)) || (val_software == SU2_DOT)) {

		cout << endl <<"---------------- Design problem definition  ( Zone "  << iZone << " ) ------------------" << endl;
		if (nObj==1) {
      switch (Kind_ObjFunc[0]) {
        case DRAG_COEFFICIENT:           cout << "CD objective function";
          if (Fixed_CL_Mode) {           cout << " using fixed CL mode, dCD/dCL = " << dCD_dCL << "." << endl; }
          else if (Fixed_CM_Mode) {      cout << " using fixed CMy mode, dCD/dCMy = " << dCD_dCMy << "." << endl; }
          else {                         cout << "." << endl; }
          break;
        case LIFT_COEFFICIENT:           cout << "CL objective function." << endl; break;
        case MOMENT_X_COEFFICIENT:       cout << "CMx objective function" << endl;
          if (Fixed_CL_Mode) {           cout << " using fixed CL mode, dCMx/dCL = " << dCMx_dCL << "." << endl; }
          else {                         cout << "." << endl; }
          break;
        case MOMENT_Y_COEFFICIENT:       cout << "CMy objective function" << endl;
          if (Fixed_CL_Mode) {           cout << " using fixed CL mode, dCMy/dCL = " << dCMy_dCL << "." << endl; }
          else {                         cout << "." << endl; }
          break;
        case MOMENT_Z_COEFFICIENT:       cout << "CMz objective function" << endl;
          if (Fixed_CL_Mode) {           cout << " using fixed CL mode, dCMz/dCL = " << dCMz_dCL << "." << endl; }
          else {                         cout << "." << endl; }
          break;
        case INVERSE_DESIGN_PRESSURE:    cout << "Inverse design (Cp) objective function." << endl; break;
        case INVERSE_DESIGN_HEATFLUX:    cout << "Inverse design (Heat Flux) objective function." << endl; break;
        case SIDEFORCE_COEFFICIENT:      cout << "Side force objective function." << endl; break;
        case EFFICIENCY:                 cout << "CL/CD objective function." << endl; break;
        case EQUIVALENT_AREA:            cout << "Equivalent area objective function. CD weight: " << WeightCd <<"."<< endl;  break;
        case NEARFIELD_PRESSURE:         cout << "Nearfield pressure objective function. CD weight: " << WeightCd <<"."<< endl;  break;
        case FORCE_X_COEFFICIENT:        cout << "X-force objective function." << endl; break;
        case FORCE_Y_COEFFICIENT:        cout << "Y-force objective function." << endl; break;
        case FORCE_Z_COEFFICIENT:        cout << "Z-force objective function." << endl; break;
        case THRUST_COEFFICIENT:         cout << "Thrust objective function." << endl; break;
        case TORQUE_COEFFICIENT:         cout << "Torque efficiency objective function." << endl; break;
        case TOTAL_HEATFLUX:             cout << "Total heat flux objective function." << endl; break;
        case MAXIMUM_HEATFLUX:           cout << "Maximum heat flux objective function." << endl; break;
        case FIGURE_OF_MERIT:            cout << "Rotor Figure of Merit objective function." << endl; break;
        case BUFFET_SENSOR:              cout << "Buffet sensor objective function." << endl; break;
        case SURFACE_TOTAL_PRESSURE:         cout << "Average total pressure objective function." << endl; break;
        case SURFACE_STATIC_PRESSURE:        cout << "Average static pressure objective function." << endl; break;
        case SURFACE_MASSFLOW:             cout << "Mass flow rate objective function." << endl; break;
        case SURFACE_MACH:             cout << "Mach number objective function." << endl; break;
        case CUSTOM_OBJFUNC:        		cout << "Custom objective function." << endl; break;
        case REFERENCE_GEOMETRY:        cout << "Target geometry objective function." << endl; break;
        case REFERENCE_NODE:            cout << "Target node displacement objective function." << endl; break;
        case VOLUME_FRACTION:           cout << "Volume fraction objective function." << endl; break;
        case TOPOL_DISCRETENESS:        cout << "Topology discreteness objective function." << endl; break;
        case TOPOL_COMPLIANCE:          cout << "Topology compliance objective function." << endl; break;
      }
		}
		else {
		  cout << "Weighted sum objective function." << endl;
		}

	}

	if (val_software == SU2_CFD) {
		cout << endl <<"--------------- Space Numerical Integration ( Zone "  << iZone << " ) ------------------" << endl;

		if (SmoothNumGrid) cout << "There are some smoothing iterations on the grid coordinates." << endl;

    if ((Kind_Solver == EULER)          || (Kind_Solver == NAVIER_STOKES)          || (Kind_Solver == RANS) ||
        (Kind_Solver == INC_EULER)      || (Kind_Solver == INC_NAVIER_STOKES)      || (Kind_Solver == INC_RANS) ||
        (Kind_Solver == DISC_ADJ_EULER) || (Kind_Solver == DISC_ADJ_NAVIER_STOKES) || (Kind_Solver == DISC_ADJ_RANS) ) {

      if (Kind_ConvNumScheme_Flow == SPACE_CENTERED) {
        if (Kind_Centered_Flow == JST) {
          cout << "Jameson-Schmidt-Turkel scheme (2nd order in space) for the flow inviscid terms."<< endl;
          cout << "JST viscous coefficients (2nd & 4th): " << Kappa_2nd_Flow << ", " << Kappa_4th_Flow <<"." << endl;
          cout << "The method includes a grid stretching correction (p = 0.3)."<< endl;
        }
        if (Kind_Centered_Flow == JST_KE) {
          cout << "Jameson-Schmidt-Turkel scheme (2nd order in space) for the flow inviscid terms."<< endl;
          cout << "JST viscous coefficients (2nd & 4th): " << Kappa_2nd_Flow << ", " << Kappa_4th_Flow << "." << endl;
          cout << "The method includes a grid stretching correction (p = 0.3)."<< endl;
        }
        if (Kind_Centered_Flow == LAX) {
          cout << "Lax-Friedrich scheme (1st order in space) for the flow inviscid terms."<< endl;
          cout << "Lax viscous coefficients (1st): " << Kappa_1st_Flow << "." << endl;
          cout << "First order integration." << endl;
        }
      }

      if (Kind_ConvNumScheme_Flow == SPACE_UPWIND) {
        if (Kind_Upwind_Flow == ROE)   cout << "Roe (with entropy fix = "<< EntropyFix_Coeff <<") solver for the flow inviscid terms."<< endl;
        if (Kind_Upwind_Flow == TURKEL) cout << "Roe-Turkel solver for the flow inviscid terms."<< endl;
        if (Kind_Upwind_Flow == AUSM)  cout << "AUSM solver for the flow inviscid terms."<< endl;
        if (Kind_Upwind_Flow == HLLC)  cout << "HLLC solver for the flow inviscid terms."<< endl;
        if (Kind_Upwind_Flow == SW)  cout << "Steger-Warming solver for the flow inviscid terms."<< endl;
        if (Kind_Upwind_Flow == MSW)  cout << "Modified Steger-Warming solver for the flow inviscid terms."<< endl;
        if (Kind_Upwind_Flow == CUSP)  cout << "CUSP solver for the flow inviscid terms."<< endl;
        if (Kind_Upwind_Flow == L2ROE) cout << "L2ROE Low Mach ROE solver for the flow inviscid terms."<< endl;
        if (Kind_Upwind_Flow == LMROE) cout << "Rieper Low Mach ROE solver for the flow inviscid terms."<< endl;
        if (Kind_Upwind_Flow == SLAU) cout << "Simple Low-Dissipation AUSM solver for the flow inviscid terms."<< endl;
        if (Kind_Upwind_Flow == SLAU2) cout << "Simple Low-Dissipation AUSM 2 solver for the flow inviscid terms."<< endl;
        if (Kind_Upwind_Flow == FDS)   cout << "Flux difference splitting (FDS) upwind scheme for the flow inviscid terms."<< endl;
        if (Kind_Upwind_Flow == AUSMPLUSUP)  cout << "AUSM+-up solver for the flow inviscid terms."<< endl;
	if (Kind_Upwind_Flow == AUSMPLUSUP2)  cout << "AUSM+-up2 solver for the flow inviscid terms."<< endl;
          
  if (Kind_Solver == EULER         || Kind_Solver == DISC_ADJ_EULER ||
      Kind_Solver == NAVIER_STOKES || Kind_Solver == DISC_ADJ_NAVIER_STOKES ||
      Kind_Solver == RANS          || Kind_Solver == DISC_ADJ_RANS) {
          switch (Kind_RoeLowDiss) {
            case NO_ROELOWDISS: cout << "Standard Roe without low-dissipation function."<< endl; break;
            case NTS: cout << "Roe with NTS low-dissipation function."<< endl; break;
            case FD: cout << "Roe with DDES's FD low-dissipation function."<< endl; break;
            case NTS_DUCROS: cout << "Roe with NTS low-dissipation function + Ducros shock sensor."<< endl; break;
            case FD_DUCROS: cout << "Roe with DDES's FD low-dissipation function + Ducros shock sensor."<< endl; break;
          }
        }
        
        if (MUSCL_Flow) {
          cout << "Second order integration in space, with slope limiter." << endl;
            switch (Kind_SlopeLimit_Flow) {
              case NO_LIMITER:
                cout << "No slope-limiting method. "<< endl;
                break;
              case VENKATAKRISHNAN:
                cout << "Venkatakrishnan slope-limiting method, with constant: " << Venkat_LimiterCoeff <<". "<< endl;
                cout << "The reference element size is: " << RefElemLength <<". "<< endl;
                break;
              case VENKATAKRISHNAN_WANG:
                cout << "Venkatakrishnan-Wang slope-limiting method, with constant: " << Venkat_LimiterCoeff <<". "<< endl;
                break;
              case BARTH_JESPERSEN:
                cout << "Barth-Jespersen slope-limiting method." << endl;
                break;
              case VAN_ALBADA_EDGE:
                cout << "Van Albada slope-limiting method implemented by edges." << endl;
                break;
            }
        }
        else {
          cout << "First order integration in space." << endl;
        }
        
      }

    }

    if ((Kind_Solver == RANS) || (Kind_Solver == DISC_ADJ_RANS)) {
      if (Kind_ConvNumScheme_Turb == SPACE_UPWIND) {
        if (Kind_Upwind_Turb == SCALAR_UPWIND) cout << "Scalar upwind solver for the turbulence model."<< endl;
        if (MUSCL_Turb) {
          cout << "Second order integration in space with slope limiter." << endl;
            switch (Kind_SlopeLimit_Turb) {
              case NO_LIMITER:
                cout << "No slope-limiting method. "<< endl;
                break;
              case VENKATAKRISHNAN:
                cout << "Venkatakrishnan slope-limiting method, with constant: " << Venkat_LimiterCoeff <<". "<< endl;
                cout << "The reference element size is: " << RefElemLength <<". "<< endl;
                break;
              case VENKATAKRISHNAN_WANG:
                cout << "Venkatakrishnan-Wang slope-limiting method, with constant: " << Venkat_LimiterCoeff <<". "<< endl;
                break;
              case BARTH_JESPERSEN:
                cout << "Barth-Jespersen slope-limiting method." << endl;
                break;
              case VAN_ALBADA_EDGE:
                cout << "Van Albada slope-limiting method implemented by edges." << endl;
                break;
            }
        }
        else {
          cout << "First order integration in space." << endl;
        }
      }
    }

    if ((Kind_Solver == ADJ_EULER) || (Kind_Solver == ADJ_NAVIER_STOKES) || (Kind_Solver == ADJ_RANS)) {

      if (Kind_ConvNumScheme_AdjFlow == SPACE_CENTERED) {
        if (Kind_Centered_AdjFlow == JST) {
          cout << "Jameson-Schmidt-Turkel scheme for the adjoint inviscid terms."<< endl;
          cout << "JST viscous coefficients (1st, 2nd, & 4th): " << Kappa_1st_AdjFlow
          << ", " << Kappa_2nd_AdjFlow << ", " << Kappa_4th_AdjFlow <<"."<< endl;
          cout << "The method includes a grid stretching correction (p = 0.3)."<< endl;
          cout << "Second order integration." << endl;
        }
        if (Kind_Centered_AdjFlow == LAX) {
          cout << "Lax-Friedrich scheme for the adjoint inviscid terms."<< endl;
          cout << "First order integration." << endl;
        }
      }

      if (Kind_ConvNumScheme_AdjFlow == SPACE_UPWIND) {
        if (Kind_Upwind_AdjFlow == ROE) cout << "Roe (with entropy fix = "<< EntropyFix_Coeff <<") solver for the adjoint inviscid terms."<< endl;
        if (MUSCL_AdjFlow) {
          cout << "Second order integration with slope limiter." << endl;
            switch (Kind_SlopeLimit_AdjFlow) {
              case NO_LIMITER:
                cout << "No slope-limiting method. "<< endl;
                break;
              case VENKATAKRISHNAN:
                cout << "Venkatakrishnan slope-limiting method, with constant: " << Venkat_LimiterCoeff <<". "<< endl;
                cout << "The reference element size is: " << RefElemLength <<". "<< endl;
                break;
              case VENKATAKRISHNAN_WANG:
                cout << "Venkatakrishnan-Wang slope-limiting method, with constant: " << Venkat_LimiterCoeff <<". "<< endl;
                break;
              case BARTH_JESPERSEN:
                cout << "Barth-Jespersen slope-limiting method." << endl;
                break;
              case VAN_ALBADA_EDGE:
                cout << "Van Albada slope-limiting method implemented by edges." << endl;
                break;
              case SHARP_EDGES:
                cout << "Sharp edges slope-limiting method, with constant: " << Venkat_LimiterCoeff <<". "<< endl;
                cout << "The reference element size is: " << RefElemLength <<". "<< endl;
                cout << "The reference sharp edge distance is: " << AdjSharp_LimiterCoeff*RefElemLength*Venkat_LimiterCoeff <<". "<< endl;
                break;
              case WALL_DISTANCE:
                cout << "Wall distance slope-limiting method, with constant: " << Venkat_LimiterCoeff <<". "<< endl;
                cout << "The reference element size is: " << RefElemLength <<". "<< endl;
                cout << "The reference wall distance is: " << AdjSharp_LimiterCoeff*RefElemLength*Venkat_LimiterCoeff <<". "<< endl;
                break;
            }
        }
        else {
          cout << "First order integration." << endl;
        }
      }
      
      cout << "The reference sharp edge distance is: " << AdjSharp_LimiterCoeff*RefElemLength*Venkat_LimiterCoeff <<". "<< endl;

    }

    if ((Kind_Solver == ADJ_RANS) && (!Frozen_Visc_Cont)) {
      if (Kind_ConvNumScheme_AdjTurb == SPACE_UPWIND) {
        if (Kind_Upwind_Turb == SCALAR_UPWIND) cout << "Scalar upwind solver (first order) for the adjoint turbulence model."<< endl;
        if (MUSCL_AdjTurb) {
          cout << "Second order integration with slope limiter." << endl;
            switch (Kind_SlopeLimit_AdjTurb) {
              case NO_LIMITER:
                cout << "No slope-limiting method. "<< endl;
                break;
              case VENKATAKRISHNAN:
                cout << "Venkatakrishnan slope-limiting method, with constant: " << Venkat_LimiterCoeff <<". "<< endl;
                cout << "The reference element size is: " << RefElemLength <<". "<< endl;
                break;
              case VENKATAKRISHNAN_WANG:
                cout << "Venkatakrishnan-Wang slope-limiting method, with constant: " << Venkat_LimiterCoeff <<". "<< endl;
                break;
              case BARTH_JESPERSEN:
                cout << "Barth-Jespersen slope-limiting method." << endl;
                break;
              case VAN_ALBADA_EDGE:
                cout << "Van Albada slope-limiting method implemented by edges." << endl;
                break;
              case SHARP_EDGES:
                cout << "Sharp edges slope-limiting method, with constant: " << Venkat_LimiterCoeff <<". "<< endl;
                cout << "The reference element size is: " << RefElemLength <<". "<< endl;
                cout << "The reference sharp edge distance is: " << AdjSharp_LimiterCoeff*RefElemLength*Venkat_LimiterCoeff <<". "<< endl;
                break;
              case WALL_DISTANCE:
                cout << "Wall distance slope-limiting method, with constant: " << Venkat_LimiterCoeff <<". "<< endl;
                cout << "The reference element size is: " << RefElemLength <<". "<< endl;
                cout << "The reference wall distance is: " << AdjSharp_LimiterCoeff*RefElemLength*Venkat_LimiterCoeff <<". "<< endl;
                break;
            }
        }
        else {
          cout << "First order integration." << endl;
        }
      }
    }

    if ((Kind_Solver == NAVIER_STOKES) || (Kind_Solver == RANS) ||
        (Kind_Solver == INC_NAVIER_STOKES) || (Kind_Solver == INC_RANS) ||
        (Kind_Solver == DISC_ADJ_INC_NAVIER_STOKES) || (Kind_Solver == DISC_ADJ_INC_RANS) || 
        (Kind_Solver == DISC_ADJ_NAVIER_STOKES) || (Kind_Solver == DISC_ADJ_RANS)) {
        cout << "Average of gradients with correction (viscous flow terms)." << endl;
    }

    if ((Kind_Solver == ADJ_NAVIER_STOKES) || (Kind_Solver == ADJ_RANS)) {
      cout << "Average of gradients with correction (viscous adjoint terms)." << endl;
    }

    if ((Kind_Solver == RANS) || (Kind_Solver == DISC_ADJ_RANS) || (Kind_Solver == INC_RANS) || (Kind_Solver == DISC_ADJ_INC_RANS) ) {
      cout << "Average of gradients with correction (viscous turbulence terms)." << endl;
    }

    if ((Kind_Solver == ADJ_RANS) && (!Frozen_Visc_Cont)) {
      cout << "Average of gradients with correction (2nd order) for computation of adjoint viscous turbulence terms." << endl;
      if (Kind_TimeIntScheme_AdjTurb == EULER_IMPLICIT) cout << "Euler implicit method for the turbulent adjoint equation." << endl;
    }

    if(Kind_Solver != FEM_EULER && Kind_Solver != FEM_NAVIER_STOKES &&
       Kind_Solver != FEM_RANS  && Kind_Solver != FEM_LES &&
       Kind_Solver != DISC_ADJ_FEM_EULER && Kind_Solver != DISC_ADJ_FEM_NS && 
       Kind_Solver != DISC_ADJ_FEM_RANS) {
      if (!fea){
        switch (Kind_Gradient_Method) {
          case GREEN_GAUSS: cout << "Gradient computation using Green-Gauss theorem." << endl; break;
          case WEIGHTED_LEAST_SQUARES: cout << "Gradient Computation using weighted Least-Squares method." << endl; break;
        }
      }
      else{
        cout << "Spatial discretization using the Finite Element Method." << endl;
      }
    }

    if(Kind_Solver == FEM_EULER || Kind_Solver == FEM_NAVIER_STOKES ||
       Kind_Solver == FEM_RANS  || Kind_Solver == FEM_LES ||
       Kind_Solver == DISC_ADJ_FEM_EULER || Kind_Solver == DISC_ADJ_FEM_NS ||
       Kind_Solver == DISC_ADJ_FEM_RANS) {
      if(Kind_FEM_Flow == DG) {
        cout << "Discontinuous Galerkin Finite element solver" << endl;

        switch( Riemann_Solver_FEM ) {
          case ROE:           cout << "Roe (with entropy fix) solver for inviscid fluxes over the faces" << endl; break;
          case LAX_FRIEDRICH: cout << "Lax-Friedrich solver for inviscid fluxes over the faces" << endl; break;
          case AUSM:          cout << "AUSM solver inviscid fluxes over the faces" << endl; break;
          case HLLC:          cout << "HLLC solver inviscid fluxes over the faces" << endl; break;
        }

        if(Kind_Solver != FEM_EULER && Kind_Solver != DISC_ADJ_FEM_EULER) {
          cout << "Theta symmetrizing terms interior penalty: " << Theta_Interior_Penalty_DGFEM << endl;
        }
      }

      cout << "Quadrature factor for elements with constant Jacobian:     " << Quadrature_Factor_Straight << endl;
      cout << "Quadrature factor for elements with non-constant Jacobian: " << Quadrature_Factor_Curved << endl;

      cout << "Byte alignment matrix multiplications:      " << byteAlignmentMatMul << endl;
      cout << "Padded matrix size for optimal performance: " << sizeMatMulPadding << endl;
    }

    cout << endl <<"--------------- Time Numerical Integration  ( Zone "  << iZone << " ) ------------------" << endl;

    if (!fea) {
		switch (TimeMarching) {
		  case NO:
			cout << "Local time stepping (steady state simulation)." << endl; break;
		  case TIME_STEPPING:
			cout << "Unsteady simulation using a time stepping strategy."<< endl;
			if (Unst_CFL != 0.0) {
                          cout << "Time step computed by the code. Unsteady CFL number: " << Unst_CFL <<"."<< endl;
                          if (Delta_UnstTime != 0.0) {
                            cout << "Synchronization time provided by the user (s): "<< Delta_UnstTime << "." << endl;
                          }
                        }
			else cout << "Unsteady time step provided by the user (s): "<< Delta_UnstTime << "." << endl;
			break;
		  case DT_STEPPING_1ST: case DT_STEPPING_2ND:
			if (TimeMarching == DT_STEPPING_1ST) cout << "Unsteady simulation, dual time stepping strategy (first order in time)."<< endl;
			if (TimeMarching == DT_STEPPING_2ND) cout << "Unsteady simulation, dual time stepping strategy (second order in time)."<< endl;
			if (Unst_CFL != 0.0) cout << "Time step computed by the code. Unsteady CFL number: " << Unst_CFL <<"."<< endl;
			else cout << "Unsteady time step provided by the user (s): "<< Delta_UnstTime << "." << endl;
			cout << "Total number of internal Dual Time iterations: "<< Unst_nIntIter <<"." << endl;
			break;
		}
  }
	else {
		if (Time_Domain) {
			cout << "Static structural analysis." << endl; 
		 } else {
			cout << "Dynamic structural analysis."<< endl;
			cout << "Time step provided by the user for the dynamic analysis(s): "<< Delta_DynTime << "." << endl;
		}
	}

    if ((Kind_Solver == EULER) || (Kind_Solver == NAVIER_STOKES) || (Kind_Solver == RANS) ||
        (Kind_Solver == INC_EULER) || (Kind_Solver == INC_NAVIER_STOKES) || (Kind_Solver == INC_RANS) ||
        (Kind_Solver == DISC_ADJ_INC_EULER) || (Kind_Solver == DISC_ADJ_INC_NAVIER_STOKES) || (Kind_Solver == DISC_ADJ_INC_RANS) ||
        (Kind_Solver == DISC_ADJ_EULER) || (Kind_Solver == DISC_ADJ_NAVIER_STOKES) || (Kind_Solver == DISC_ADJ_RANS) ||
        (Kind_Solver == DISC_ADJ_FEM_EULER) || (Kind_Solver == DISC_ADJ_FEM_NS) || (Kind_Solver == DISC_ADJ_FEM_RANS)) {
      switch (Kind_TimeIntScheme_Flow) {
        case RUNGE_KUTTA_EXPLICIT:
          cout << "Runge-Kutta explicit method for the flow equations." << endl;
          cout << "Number of steps: " << nRKStep << endl;
          cout << "Alpha coefficients: ";
          for (unsigned short iRKStep = 0; iRKStep < nRKStep; iRKStep++) {
            cout << "\t" << RK_Alpha_Step[iRKStep];
          }
          cout << endl;
          break;
        case EULER_EXPLICIT:
          cout << "Euler explicit method for the flow equations." << endl;
          break;
        case EULER_IMPLICIT:
          cout << "Euler implicit method for the flow equations." << endl;
          switch (Kind_Linear_Solver) {
            case BCGSTAB:
            case FGMRES:
            case RESTARTED_FGMRES:
              if (Kind_Linear_Solver == BCGSTAB)
                cout << "BCGSTAB is used for solving the linear system." << endl;
              else
                cout << "FGMRES is used for solving the linear system." << endl;
              switch (Kind_Linear_Solver_Prec) {
                case ILU: cout << "Using a ILU("<< Linear_Solver_ILU_n <<") preconditioning."<< endl; break;
                case LINELET: cout << "Using a linelet preconditioning."<< endl; break;
                case LU_SGS:  cout << "Using a LU-SGS preconditioning."<< endl; break;
                case JACOBI:  cout << "Using a Jacobi preconditioning."<< endl; break;
              }
              break;
            case SMOOTHER:
              switch (Kind_Linear_Solver_Prec) {
                case ILU:     cout << "A ILU(" << Linear_Solver_ILU_n << ")"; break;
                case LINELET: cout << "A Linelet"; break;
                case LU_SGS:  cout << "A LU-SGS"; break;
                case JACOBI:  cout << "A Jacobi"; break;
              }
              cout << " method is used for smoothing the linear system." << endl;
              break;
          }
          cout << "Convergence criteria of the linear solver: "<< Linear_Solver_Error <<"."<< endl;
          cout << "Max number of linear iterations: "<< Linear_Solver_Iter <<"."<< endl;
          break;
        case CLASSICAL_RK4_EXPLICIT:
          cout << "Classical RK4 explicit method for the flow equations." << endl;
          cout << "Number of steps: " << 4 << endl;
          cout << "Time coefficients: {0.5, 0.5, 1, 1}" << endl;
          cout << "Function coefficients: {1/6, 1/3, 1/3, 1/6}" << endl;
          break;
      }
    }

    if (fea) {
      switch (Kind_TimeIntScheme_FEA) {
        case CD_EXPLICIT:
          cout << "Explicit time integration (NOT IMPLEMENTED YET)." << endl;
          break;
        case GENERALIZED_ALPHA:
          cout << "Generalized-alpha method." << endl;
          break;
        case NEWMARK_IMPLICIT:
          if (Dynamic_Analysis) cout << "Newmark implicit method for the structural time integration." << endl;
          switch (Kind_Linear_Solver) {
            case BCGSTAB:
              cout << "BCGSTAB is used for solving the linear system." << endl;
              cout << "Convergence criteria of the linear solver: "<< Linear_Solver_Error <<"."<< endl;
              cout << "Max number of iterations: "<< Linear_Solver_Iter <<"."<< endl;
              break;
            case FGMRES: case RESTARTED_FGMRES:
              cout << "FGMRES is used for solving the linear system." << endl;
              cout << "Convergence criteria of the linear solver: "<< Linear_Solver_Error <<"."<< endl;
              cout << "Max number of iterations: "<< Linear_Solver_Iter <<"."<< endl;
              break;
            case CONJUGATE_GRADIENT:
              cout << "A Conjugate Gradient method is used for solving the linear system." << endl;
              cout << "Convergence criteria of the linear solver: "<< Linear_Solver_Error <<"."<< endl;
              cout << "Max number of iterations: "<< Linear_Solver_Iter <<"."<< endl;
              break;
          }
          break;
      }
    }

    if ((Kind_Solver == ADJ_EULER) || (Kind_Solver == ADJ_NAVIER_STOKES) || (Kind_Solver == ADJ_RANS)) {
      switch (Kind_TimeIntScheme_AdjFlow) {
        case RUNGE_KUTTA_EXPLICIT:
          cout << "Runge-Kutta explicit method for the adjoint equations." << endl;
          cout << "Number of steps: " << nRKStep << endl;
          cout << "Alpha coefficients: ";
          for (unsigned short iRKStep = 0; iRKStep < nRKStep; iRKStep++) {
            cout << "\t" << RK_Alpha_Step[iRKStep];
          }
          cout << endl;
          break;
        case EULER_EXPLICIT: cout << "Euler explicit method for the adjoint equations." << endl; break;
        case EULER_IMPLICIT: cout << "Euler implicit method for the adjoint equations." << endl; break;
      }
    }

    if(Kind_Solver == FEM_EULER || Kind_Solver == FEM_NAVIER_STOKES ||
       Kind_Solver == FEM_RANS  || Kind_Solver == FEM_LES) {
      switch (Kind_TimeIntScheme_FEM_Flow) {
        case RUNGE_KUTTA_EXPLICIT:
          cout << "Runge-Kutta explicit method for the flow equations." << endl;
          cout << "Number of steps: " << nRKStep << endl;
          cout << "Alpha coefficients: ";
          for (unsigned short iRKStep = 0; iRKStep < nRKStep; iRKStep++) {
            cout << "\t" << RK_Alpha_Step[iRKStep];
          }
          cout << endl;
          break;
        case CLASSICAL_RK4_EXPLICIT:
          cout << "Classical RK4 explicit method for the flow equations." << endl;
          cout << "Number of steps: " << 4 << endl;
          cout << "Time coefficients: {0.5, 0.5, 1, 1}" << endl;
          cout << "Function coefficients: {1/6, 1/3, 1/3, 1/6}" << endl;
          break;

        case ADER_DG:
          if(nLevels_TimeAccurateLTS == 1)
            cout << "ADER-DG for the flow equations with global time stepping." << endl;
          else
            cout << "ADER-DG for the flow equations with " << nLevels_TimeAccurateLTS
                 << " levels for time accurate local time stepping." << endl;

          switch( Kind_ADER_Predictor ) {
            case ADER_ALIASED_PREDICTOR:
              cout << "An aliased approach is used in the predictor step. " << endl;
              break;
            case ADER_NON_ALIASED_PREDICTOR:
              cout << "A non-aliased approach is used in the predictor step. " << endl;
              break;
          }
          cout << "Number of time DOFs ADER-DG predictor step: " << nTimeDOFsADER_DG << endl;
          cout << "Location of time DOFs ADER-DG on the interval [-1,1]: ";
          for (unsigned short iDOF=0; iDOF<nTimeDOFsADER_DG; iDOF++) {
            cout << "\t" << TimeDOFsADER_DG[iDOF];
          }
          cout << endl;
          cout << "Time quadrature factor for ADER-DG: " << Quadrature_Factor_Time_ADER_DG << endl;
          cout << "Number of time integration points ADER-DG: " << nTimeIntegrationADER_DG << endl;
          cout << "Location of time integration points ADER-DG on the interval [-1,1]: ";
          for (unsigned short iDOF=0; iDOF<nTimeIntegrationADER_DG; iDOF++) {
            cout << "\t" << TimeIntegrationADER_DG[iDOF];
          }
          cout << endl;
          cout << "Weights of time integration points ADER-DG on the interval [-1,1]: ";
          for (unsigned short iDOF=0; iDOF<nTimeIntegrationADER_DG; iDOF++) {
            cout << "\t" << WeightsIntegrationADER_DG[iDOF];
          }
          cout << endl;
          break;
      }
    }

    if (nMGLevels !=0) {
      
      if (nStartUpIter != 0) cout << "A total of " << nStartUpIter << " start up iterations on the fine grid."<< endl;
      if (MGCycle == V_CYCLE) cout << "V Multigrid Cycle, with " << nMGLevels << " multigrid levels."<< endl;
      if (MGCycle == W_CYCLE) cout << "W Multigrid Cycle, with " << nMGLevels << " multigrid levels."<< endl;
      if (MGCycle == FULLMG_CYCLE) cout << "Full Multigrid Cycle, with " << nMGLevels << " multigrid levels."<< endl;

      cout << "Damping factor for the residual restriction: " << Damp_Res_Restric <<"."<< endl;
      cout << "Damping factor for the correction prolongation: " << Damp_Correc_Prolong <<"."<< endl;
    }

    if ((Kind_Solver != FEM_ELASTICITY) && (Kind_Solver != DISC_ADJ_FEM)) {

      if (!CFL_Adapt) cout << "No CFL adaptation." << endl;
      else cout << "CFL adaptation. Factor down: "<< CFL_AdaptParam[0] <<", factor up: "<< CFL_AdaptParam[1]
        <<",\n                lower limit: "<< CFL_AdaptParam[2] <<", upper limit: " << CFL_AdaptParam[3] <<"."<< endl;

      if (nMGLevels !=0) {
        PrintingToolbox::CTablePrinter MGTable(&std::cout);
        
        MGTable.AddColumn("MG Level",         10);
        MGTable.AddColumn("Presmooth",     10);
        MGTable.AddColumn("PostSmooth",    10);
        MGTable.AddColumn("CorrectSmooth", 10);
        MGTable.SetAlign(PrintingToolbox::CTablePrinter::RIGHT);
        MGTable.PrintHeader();
        for (unsigned short iLevel = 0; iLevel < nMGLevels+1; iLevel++) {
          MGTable << iLevel << MG_PreSmooth[iLevel] << MG_PostSmooth[iLevel] << MG_CorrecSmooth[iLevel];
        }
        MGTable.PrintFooter();
      }
			if (TimeMarching != TIME_STEPPING) {
				cout << "Courant-Friedrichs-Lewy number:   ";
				cout.precision(3);
				cout.width(6); cout << CFL[0];
				cout << endl;
			}
			
    }

    if ((Kind_Solver == RANS) || (Kind_Solver == DISC_ADJ_RANS) ||
        (Kind_Solver == INC_RANS) || (Kind_Solver == DISC_ADJ_INC_RANS))
      if (Kind_TimeIntScheme_Turb == EULER_IMPLICIT)
        cout << "Euler implicit time integration for the turbulence model." << endl;
  }

  if (val_software == SU2_CFD) {

    cout << endl <<"------------------ Convergence Criteria  ( Zone "  << iZone << " ) ---------------------" << endl;

    
    cout << "Maximum number of solver subiterations: " << nInnerIter <<"."<< endl;
    cout << "Maximum number of physical time-steps: " << nTimeIter <<"."<< endl;
    
  }

  if (val_software == SU2_MSH) {
    cout << endl <<"----------------- Grid adaptation strategy ( Zone "  << iZone << " ) -------------------" << endl;

    switch (Kind_Adaptation) {
      case NONE: break;
      case PERIODIC: cout << "Grid modification to run periodic bc problems." << endl; break;
      case FULL: cout << "Grid adaptation using a complete refinement." << endl; break;
      case WAKE: cout << "Grid adaptation of the wake." << endl; break;
      case FULL_FLOW: cout << "Flow grid adaptation using a complete refinement." << endl; break;
      case FULL_ADJOINT: cout << "Adjoint grid adaptation using a complete refinement." << endl; break;
      case GRAD_FLOW: cout << "Grid adaptation using gradient based strategy (density)." << endl; break;
      case GRAD_ADJOINT: cout << "Grid adaptation using gradient based strategy (adjoint density)." << endl; break;
      case GRAD_FLOW_ADJ: cout << "Grid adaptation using gradient based strategy (density and adjoint density)." << endl; break;
      case COMPUTABLE: cout << "Grid adaptation using computable correction."<< endl; break;
      case REMAINING: cout << "Grid adaptation using remaining error."<< endl; break;
      case SMOOTHING: cout << "Grid smoothing using an implicit method."<< endl; break;
      case SUPERSONIC_SHOCK: cout << "Grid adaptation for a supersonic shock at Mach: " << Mach <<"."<< endl; break;
    }

    switch (Kind_Adaptation) {
      case GRAD_FLOW: case GRAD_ADJOINT: case GRAD_FLOW_ADJ: case COMPUTABLE: case REMAINING:
        cout << "Power of the dual volume in the adaptation sensor: " << DualVol_Power << endl;
        cout << "Percentage of new elements in the adaptation process: " << New_Elem_Adapt << "."<< endl;
        break;
    }

    if (Analytical_Surface != NONE)
      cout << "Use analytical definition for including points in the surfaces." << endl;

  }

  cout << endl <<"-------------------- Output Information ( Zone "  << iZone << " ) ----------------------" << endl;

  if (val_software == SU2_CFD) {

    if (Low_MemoryOutput) cout << "Writing output files with low memory RAM requirements."<< endl;
    cout << "Writing a solution file every " << Wrt_Sol_Freq <<" iterations."<< endl;
    cout << "Writing the convergence history every " << Wrt_Con_Freq <<" iterations."<< endl;
    if ((TimeMarching == DT_STEPPING_1ST) || (TimeMarching == DT_STEPPING_2ND)) {
      cout << "Writing the dual time flow solution every " << Wrt_Sol_Freq_DualTime <<" iterations."<< endl;
      cout << "Writing the dual time convergence history every " << Wrt_Con_Freq_DualTime <<" iterations."<< endl;
    }

    switch (Output_FileFormat) {
      case PARAVIEW: cout << "The output file format is Paraview ASCII legacy (.vtk)." << endl; break;
      case PARAVIEW_BINARY: cout << "The output file format is Paraview binary legacy (.vtk)." << endl; break;
      case TECPLOT: cout << "The output file format is Tecplot ASCII (.dat)." << endl; break;
      case TECPLOT_BINARY: cout << "The output file format is Tecplot binary (.plt)." << endl; break;
      case FIELDVIEW: cout << "The output file format is FieldView ASCII (.uns)." << endl; break;
      case FIELDVIEW_BINARY: cout << "The output file format is FieldView binary (.uns)." << endl; break;
      case CGNS_SOL: cout << "The output file format is CGNS (.cgns)." << endl; break;
    }

    cout << "Convergence history file name: " << Conv_FileName << "." << endl;

    cout << "Forces breakdown file name: " << Breakdown_FileName << "." << endl;

  
    if (!ContinuousAdjoint && !DiscreteAdjoint) {
      cout << "Surface coefficients file name: " << SurfCoeff_FileName << "." << endl;
      cout << "Volume file name: " << Volume_FileName << "." << endl;
      cout << "Restart file name: " << Restart_FileName << "." << endl;
    }
    
    if (ContinuousAdjoint || DiscreteAdjoint) {
      cout << "Adjoint solution file name: " << Solution_AdjFileName << "." << endl;
      cout << "Restart adjoint file name: " << Restart_AdjFileName << "." << endl;
      cout << "Adjoint variables file name: " << Adj_FileName << "." << endl;
      cout << "Surface adjoint coefficients file name: " << SurfAdjCoeff_FileName << "." << endl;
    }

  }

  if (val_software == SU2_SOL) {
    if (Low_MemoryOutput) cout << "Writing output files with low memory RAM requirements."<< endl;
    switch (Output_FileFormat) {
      case PARAVIEW: cout << "The output file format is Paraview ASCII legacy (.vtk)." << endl; break;
      case PARAVIEW_BINARY: cout << "The output file format is Paraview binary legacy (.vtk)." << endl; break;
      case TECPLOT: cout << "The output file format is Tecplot ASCII (.dat)." << endl; break;
      case TECPLOT_BINARY: cout << "The output file format is Tecplot binary (.plt)." << endl; break;
      case FIELDVIEW: cout << "The output file format is FieldView ASCII (.uns)." << endl; break;
      case FIELDVIEW_BINARY: cout << "The output file format is FieldView binary (.uns)." << endl; break;
      case CGNS_SOL: cout << "The output file format is CGNS (.cgns)." << endl; break;
    }
    cout << "Flow variables file name: " << Volume_FileName << "." << endl;
  }

  if (val_software == SU2_DEF) {
    cout << "Output mesh file name: " << Mesh_Out_FileName << ". " << endl;
    if (Visualize_Surface_Def) cout << "A file will be created to visualize the surface deformation." << endl;
    if (Visualize_Volume_Def) cout << "A file will be created to visualize the volume deformation." << endl;
    else cout << "No file for visualizing the deformation." << endl;
    switch (GetDeform_Stiffness_Type()) {
      case INVERSE_VOLUME:
        cout << "Cell stiffness scaled by inverse of the cell volume." << endl;
        break;
      case SOLID_WALL_DISTANCE:
        cout << "Cell stiffness scaled by distance to nearest solid surface." << endl;
        break;
      case CONSTANT_STIFFNESS:
        cout << "Imposing constant cell stiffness." << endl;
        break;
    }
  }

  if (val_software == SU2_MSH) {
    cout << "Output mesh file name: " << Mesh_Out_FileName << ". " << endl;
  }

  if (val_software == SU2_DOT) {
    if (DiscreteAdjoint) {
      cout << "Output Volume Sensitivity file name: " << VolSens_FileName << ". " << endl;
      cout << "Output Surface Sensitivity file name: " << SurfSens_FileName << ". " << endl;
    }
    cout << "Output gradient file name: " << ObjFunc_Grad_FileName << ". " << endl;
  }

  if (val_software == SU2_MSH) {
    cout << "Output mesh file name: " << Mesh_Out_FileName << ". " << endl;
    cout << "Restart flow file name: " << Restart_FileName << "." << endl;
    if ((Kind_Adaptation == FULL_ADJOINT) || (Kind_Adaptation == GRAD_ADJOINT) || (Kind_Adaptation == GRAD_FLOW_ADJ) ||
        (Kind_Adaptation == COMPUTABLE) || (Kind_Adaptation == REMAINING)) {
      if (Kind_ObjFunc[0] == DRAG_COEFFICIENT) cout << "Restart adjoint file name: " << Restart_AdjFileName << "." << endl;
      if (Kind_ObjFunc[0] == EQUIVALENT_AREA) cout << "Restart adjoint file name: " << Restart_AdjFileName << "." << endl;
      if (Kind_ObjFunc[0] == NEARFIELD_PRESSURE) cout << "Restart adjoint file name: " << Restart_AdjFileName << "." << endl;
      if (Kind_ObjFunc[0] == LIFT_COEFFICIENT) cout << "Restart adjoint file name: " << Restart_AdjFileName << "." << endl;
    }
  }

  cout << endl <<"------------- Config File Boundary Information ( Zone "  << iZone << " ) ---------------" << endl;

  PrintingToolbox::CTablePrinter BoundaryTable(&std::cout);
  BoundaryTable.AddColumn("Marker Type", 35);
  BoundaryTable.AddColumn("Marker Name", 35);
  
  BoundaryTable.PrintHeader();
  
  if (nMarker_Euler != 0) {   
    BoundaryTable << "Euler wall";
    for (iMarker_Euler = 0; iMarker_Euler < nMarker_Euler; iMarker_Euler++) {
      BoundaryTable << Marker_Euler[iMarker_Euler];
      if (iMarker_Euler < nMarker_Euler-1)  BoundaryTable << " ";
    }
    BoundaryTable.PrintFooter();
  }
  
  if (nMarker_FarField != 0) {
    BoundaryTable << "Far-field";
    for (iMarker_FarField = 0; iMarker_FarField < nMarker_FarField; iMarker_FarField++) {
      BoundaryTable << Marker_FarField[iMarker_FarField];
      if (iMarker_FarField < nMarker_FarField-1)  BoundaryTable << " ";
    }
    BoundaryTable.PrintFooter();
  }
  
  if (nMarker_SymWall != 0) {
    BoundaryTable << "Symmetry plane";
    for (iMarker_SymWall = 0; iMarker_SymWall < nMarker_SymWall; iMarker_SymWall++) {
      BoundaryTable << Marker_SymWall[iMarker_SymWall];
      if (iMarker_SymWall < nMarker_SymWall-1)  BoundaryTable << " ";
    }
    BoundaryTable.PrintFooter();
  }
  
  if (nMarker_PerBound != 0) {
    BoundaryTable << "Periodic boundary";
    for (iMarker_PerBound = 0; iMarker_PerBound < nMarker_PerBound; iMarker_PerBound++) {
      BoundaryTable << Marker_PerBound[iMarker_PerBound];
      if (iMarker_PerBound < nMarker_PerBound-1)  BoundaryTable << " ";
    }
    BoundaryTable.PrintFooter();
  }

  if (nMarker_NearFieldBound != 0) {
    BoundaryTable << "Near-field boundary";
    for (iMarker_NearFieldBound = 0; iMarker_NearFieldBound < nMarker_NearFieldBound; iMarker_NearFieldBound++) {
      BoundaryTable << Marker_NearFieldBound[iMarker_NearFieldBound];
      if (iMarker_NearFieldBound < nMarker_NearFieldBound-1)  BoundaryTable << " ";
    }
    BoundaryTable.PrintFooter();
  }
  
  if (nMarker_Deform_Mesh != 0) {
    BoundaryTable << "Deformable mesh boundary";
    for (iMarker_Deform_Mesh = 0; iMarker_Deform_Mesh < nMarker_Deform_Mesh; iMarker_Deform_Mesh++) {
      BoundaryTable << Marker_Deform_Mesh[iMarker_Deform_Mesh];
      if (iMarker_Deform_Mesh < nMarker_Deform_Mesh-1)  BoundaryTable << " ";
    }
    BoundaryTable.PrintFooter();
  }

  if (nMarker_Fluid_Load != 0) {
    BoundaryTable << "Fluid loads boundary";
    for (iMarker_Fluid_Load = 0; iMarker_Fluid_Load < nMarker_Fluid_Load; iMarker_Fluid_Load++) {
      BoundaryTable << Marker_Fluid_Load[iMarker_Fluid_Load];
      if (iMarker_Fluid_Load < nMarker_Fluid_Load-1)  BoundaryTable << " ";
    }
    BoundaryTable.PrintFooter();
  }
  
  if (nMarker_Fluid_InterfaceBound != 0) {
    BoundaryTable << "Fluid interface boundary";
    for (iMarker_Fluid_InterfaceBound = 0; iMarker_Fluid_InterfaceBound < nMarker_Fluid_InterfaceBound; iMarker_Fluid_InterfaceBound++) {
      BoundaryTable << Marker_Fluid_InterfaceBound[iMarker_Fluid_InterfaceBound];
      if (iMarker_Fluid_InterfaceBound < nMarker_Fluid_InterfaceBound-1)  BoundaryTable << " ";
    }
    BoundaryTable.PrintFooter();
  }
  
  if (nMarker_Dirichlet != 0) {
    BoundaryTable << "Dirichlet boundary";
    for (iMarker_Dirichlet = 0; iMarker_Dirichlet < nMarker_Dirichlet; iMarker_Dirichlet++) {
      BoundaryTable << Marker_Dirichlet[iMarker_Dirichlet];
      if (iMarker_Dirichlet < nMarker_Dirichlet-1)  BoundaryTable << " ";
    }
    BoundaryTable.PrintFooter();
  }
  
  if (nMarker_FlowLoad != 0) {
    BoundaryTable << "Flow load boundary";
    for (iMarker_FlowLoad = 0; iMarker_FlowLoad < nMarker_FlowLoad; iMarker_FlowLoad++) {
      BoundaryTable << Marker_FlowLoad[iMarker_FlowLoad];
      if (iMarker_FlowLoad < nMarker_FlowLoad-1)  BoundaryTable << " ";
    }
    BoundaryTable.PrintFooter();
  }
  
  if (nMarker_Internal != 0) {
    BoundaryTable << "Internal boundary";
    for (iMarker_Internal = 0; iMarker_Internal < nMarker_Internal; iMarker_Internal++) {
      BoundaryTable << Marker_Internal[iMarker_Internal];
      if (iMarker_Internal < nMarker_Internal-1)  BoundaryTable << " ";
    }
    BoundaryTable.PrintFooter();
  }
  
  if (nMarker_Inlet != 0) {
    BoundaryTable << "Inlet boundary";
    for (iMarker_Inlet = 0; iMarker_Inlet < nMarker_Inlet; iMarker_Inlet++) {
      BoundaryTable << Marker_Inlet[iMarker_Inlet];
      if (iMarker_Inlet < nMarker_Inlet-1)  BoundaryTable << " ";
    }
    BoundaryTable.PrintFooter();
  } 
  
  if (nMarker_Riemann != 0) {
    BoundaryTable << "Riemann boundary";
    for (iMarker_Riemann = 0; iMarker_Riemann < nMarker_Riemann; iMarker_Riemann++) {
      BoundaryTable << Marker_Riemann[iMarker_Riemann];
      if (iMarker_Riemann < nMarker_Riemann-1)  BoundaryTable << " ";
    }
    BoundaryTable.PrintFooter();
  } 
  
  if (nMarker_Giles != 0) {
    BoundaryTable << "Giles boundary";
    for (iMarker_Giles = 0; iMarker_Giles < nMarker_Giles; iMarker_Giles++) {
      BoundaryTable << Marker_Giles[iMarker_Giles];
      if (iMarker_Giles < nMarker_Giles-1)  BoundaryTable << " ";
    }
    BoundaryTable.PrintFooter();
  } 
  
  if (nMarker_MixingPlaneInterface != 0) {
    BoundaryTable << "MixingPlane boundary";
    for (iMarker_MixingPlaneInterface = 0; iMarker_MixingPlaneInterface < nMarker_MixingPlaneInterface; iMarker_MixingPlaneInterface++) {
      BoundaryTable << Marker_MixingPlaneInterface[iMarker_MixingPlaneInterface];
      if (iMarker_MixingPlaneInterface < nMarker_MixingPlaneInterface-1)  BoundaryTable << " ";
    }
    BoundaryTable.PrintFooter();
  } 
  
  if (nMarker_EngineInflow != 0) {
    BoundaryTable << "Engine inflow boundary";
    for (iMarker_EngineInflow = 0; iMarker_EngineInflow < nMarker_EngineInflow; iMarker_EngineInflow++) {
      BoundaryTable << Marker_EngineInflow[iMarker_EngineInflow];
      if (iMarker_EngineInflow < nMarker_EngineInflow-1)  BoundaryTable << " ";
    }
    BoundaryTable.PrintFooter();
  } 
  
  if (nMarker_EngineExhaust != 0) {
    BoundaryTable << "Engine exhaust boundary";
    for (iMarker_EngineExhaust = 0; iMarker_EngineExhaust < nMarker_EngineExhaust; iMarker_EngineExhaust++) {
      BoundaryTable << Marker_EngineExhaust[iMarker_EngineExhaust];
      if (iMarker_EngineExhaust < nMarker_EngineExhaust-1)  BoundaryTable << " ";
    }
    BoundaryTable.PrintFooter();
  } 
  
  if (nMarker_Supersonic_Inlet != 0) {
    BoundaryTable << "Supersonic inlet boundary";
    for (iMarker_Supersonic_Inlet = 0; iMarker_Supersonic_Inlet < nMarker_Supersonic_Inlet; iMarker_Supersonic_Inlet++) {
      BoundaryTable << Marker_Supersonic_Inlet[iMarker_Supersonic_Inlet];
      if (iMarker_Supersonic_Inlet < nMarker_Supersonic_Inlet-1)  BoundaryTable << " ";
    }
    BoundaryTable.PrintFooter();
  } 
  
  if (nMarker_Supersonic_Outlet != 0) {
    BoundaryTable << "Supersonic outlet boundary";
    for (iMarker_Supersonic_Outlet = 0; iMarker_Supersonic_Outlet < nMarker_Supersonic_Outlet; iMarker_Supersonic_Outlet++) {
      BoundaryTable << Marker_Supersonic_Outlet[iMarker_Supersonic_Outlet];
      if (iMarker_Supersonic_Outlet < nMarker_Supersonic_Outlet-1)  BoundaryTable << " ";
    }
    BoundaryTable.PrintFooter();
  } 
  
  if (nMarker_Outlet != 0) {
    BoundaryTable << "Outlet boundary";
    for (iMarker_Outlet = 0; iMarker_Outlet < nMarker_Outlet; iMarker_Outlet++) {
      BoundaryTable << Marker_Outlet[iMarker_Outlet];
      if (iMarker_Outlet < nMarker_Outlet-1)  BoundaryTable << " ";
    }
    BoundaryTable.PrintFooter();
  } 
  
  if (nMarker_Isothermal != 0) {
    BoundaryTable << "Isothermal wall";
    for (iMarker_Isothermal = 0; iMarker_Isothermal < nMarker_Isothermal; iMarker_Isothermal++) {
      BoundaryTable << Marker_Isothermal[iMarker_Isothermal];
      if (iMarker_Isothermal < nMarker_Isothermal-1)  BoundaryTable << " ";
    }
    BoundaryTable.PrintFooter();
  } 
 
  if (nMarker_HeatFlux != 0) {  
    BoundaryTable << "Heat flux wall";
    for (iMarker_HeatFlux = 0; iMarker_HeatFlux < nMarker_HeatFlux; iMarker_HeatFlux++) {
      BoundaryTable << Marker_HeatFlux[iMarker_HeatFlux];
      if (iMarker_HeatFlux < nMarker_HeatFlux-1)  BoundaryTable << " ";
    }
    BoundaryTable.PrintFooter();
  }
  
  if (nMarker_Clamped != 0) {  
    BoundaryTable << "Clamped boundary";
    for (iMarker_Clamped = 0; iMarker_Clamped < nMarker_Clamped; iMarker_Clamped++) {
      BoundaryTable << Marker_Clamped[iMarker_Clamped];
      if (iMarker_Clamped < nMarker_Clamped-1)  BoundaryTable << " ";
    }
    BoundaryTable.PrintFooter();
  }

  if (nMarker_Displacement != 0) {  
    BoundaryTable << "Displacement boundary";
    for (iMarker_Displacement = 0; iMarker_Displacement < nMarker_Displacement; iMarker_Displacement++) {
      BoundaryTable << Marker_Displacement[iMarker_Displacement];
      if (iMarker_Displacement < nMarker_Displacement-1)  BoundaryTable << " ";
    }
    BoundaryTable.PrintFooter();
  }

  if (nMarker_Load != 0) {  
    BoundaryTable << "Normal load boundary";
    for (iMarker_Load = 0; iMarker_Load < nMarker_Load; iMarker_Load++) {
      BoundaryTable << Marker_Load[iMarker_Load];
      if (iMarker_Load < nMarker_Load-1)  BoundaryTable << " ";
    }
    BoundaryTable.PrintFooter();
  }
  
  if (nMarker_Damper != 0) {  
    BoundaryTable << "Damper boundary";
    for (iMarker_Damper = 0; iMarker_Damper < nMarker_Damper; iMarker_Damper++) {
      BoundaryTable << Marker_Damper[iMarker_Damper];
      if (iMarker_Damper < nMarker_Damper-1)  BoundaryTable << " ";
    }
    BoundaryTable.PrintFooter();
  }
  
  if (nMarker_Load_Dir != 0) {  
    BoundaryTable << "Load boundary";
    for (iMarker_Load_Dir = 0; iMarker_Load_Dir < nMarker_Load_Dir; iMarker_Load_Dir++) {
      BoundaryTable << Marker_Load_Dir[iMarker_Load_Dir];
      if (iMarker_Load_Dir < nMarker_Load_Dir-1)  BoundaryTable << " ";
    }
    BoundaryTable.PrintFooter();
  }
  
  if (nMarker_Disp_Dir != 0) {  
    BoundaryTable << "Disp boundary";
    for (iMarker_Disp_Dir = 0; iMarker_Disp_Dir < nMarker_Disp_Dir; iMarker_Disp_Dir++) {
      BoundaryTable << Marker_Disp_Dir[iMarker_Disp_Dir];
      if (iMarker_Disp_Dir < nMarker_Disp_Dir-1)  BoundaryTable << " ";
    }
    BoundaryTable.PrintFooter();
  }
  
  if (nMarker_Load_Sine != 0) {  
    BoundaryTable << "Sine-Wave boundary";
    for (iMarker_Load_Sine = 0; iMarker_Load_Sine < nMarker_Load_Sine; iMarker_Load_Sine++) {
      BoundaryTable << Marker_Load_Sine[iMarker_Load_Sine];
      if (iMarker_Load_Sine < nMarker_Load_Sine-1)  BoundaryTable << " ";
    }
    BoundaryTable.PrintFooter();
  }
  
  if (nMarker_Neumann != 0) {  
    BoundaryTable << "Neumann boundary";
    for (iMarker_Neumann = 0; iMarker_Neumann < nMarker_Neumann; iMarker_Neumann++) {
      BoundaryTable << Marker_Neumann[iMarker_Neumann];
      if (iMarker_Neumann < nMarker_Neumann-1)  BoundaryTable << " ";
    }
    BoundaryTable.PrintFooter();
  }
  
  if (nMarker_Custom != 0) {  
    BoundaryTable << "Custom boundary";
    for (iMarker_Custom = 0; iMarker_Custom < nMarker_Custom; iMarker_Custom++) {
      BoundaryTable << Marker_Custom[iMarker_Custom];
      if (iMarker_Custom < nMarker_Custom-1)  BoundaryTable << " ";
    }
    BoundaryTable.PrintFooter();
  }
  
  if (nMarker_ActDiskInlet != 0) {  
    BoundaryTable << "Actuator disk (inlet) boundary";
    for (iMarker_ActDiskInlet = 0; iMarker_ActDiskInlet < nMarker_ActDiskInlet; iMarker_ActDiskInlet++) {
      BoundaryTable << Marker_ActDiskInlet[iMarker_ActDiskInlet];
      if (iMarker_ActDiskInlet < nMarker_ActDiskInlet-1)  BoundaryTable << " ";
    }
    BoundaryTable.PrintFooter();
  }
  
  if (nMarker_ActDiskOutlet != 0) {  
    BoundaryTable << "Actuator disk (outlet) boundary";
    for (iMarker_ActDiskOutlet = 0; iMarker_ActDiskOutlet < nMarker_ActDiskOutlet; iMarker_ActDiskOutlet++) {
      BoundaryTable << Marker_ActDiskOutlet[iMarker_ActDiskOutlet];
      if (iMarker_ActDiskOutlet < nMarker_ActDiskOutlet-1)  BoundaryTable << " ";
    }
    BoundaryTable.PrintFooter();
  }

}

bool CConfig::TokenizeString(string & str, string & option_name,
                             vector<string> & option_value) {
  const string delimiters(" (){}:,\t\n\v\f\r");
  // check for comments or empty string
  string::size_type pos, last_pos;
  pos = str.find_first_of("%");
  if ( (str.length() == 0) || (pos == 0) ) {
    // str is empty or a comment line, so no option here
    return false;
  }
  if (pos != string::npos) {
    // remove comment at end if necessary
    str.erase(pos);
  }

  // look for line composed on only delimiters (usually whitespace)
  pos = str.find_first_not_of(delimiters);
  if (pos == string::npos) {
    return false;
  }

  // find the equals sign and split string
  string name_part, value_part;
  pos = str.find("=");
  if (pos == string::npos) {
    cerr << "Error in TokenizeString(): "
    << "line in the configuration file with no \"=\" sign."
    << endl;
    cout << "Look for: " << str << endl;
    cout << "str.length() = " << str.length() << endl;
    throw(-1);
  }
  name_part = str.substr(0, pos);
  value_part = str.substr(pos+1, string::npos);
  //cout << "name_part  = |" << name_part  << "|" << endl;
  //cout << "value_part = |" << value_part << "|" << endl;

  // the first_part should consist of one string with no interior delimiters
  last_pos = name_part.find_first_not_of(delimiters, 0);
  pos = name_part.find_first_of(delimiters, last_pos);
  if ( (name_part.length() == 0) || (last_pos == string::npos) ) {
    cerr << "Error in CConfig::TokenizeString(): "
    << "line in the configuration file with no name before the \"=\" sign."
    << endl;
    throw(-1);
  }
  if (pos == string::npos) pos = name_part.length();
  option_name = name_part.substr(last_pos, pos - last_pos);
  last_pos = name_part.find_first_not_of(delimiters, pos);
  if (last_pos != string::npos) {
    cerr << "Error in TokenizeString(): "
    << "two or more options before an \"=\" sign in the configuration file."
    << endl;
    throw(-1);
  }
  StringToUpperCase(option_name);

  //cout << "option_name = |" << option_name << "|" << endl;
  //cout << "pos = " << pos << ": last_pos = " << last_pos << endl;

  // now fill the option value vector
  option_value.clear();
  last_pos = value_part.find_first_not_of(delimiters, 0);
  pos = value_part.find_first_of(delimiters, last_pos);
  while (string::npos != pos || string::npos != last_pos) {
    // add token to the vector<string>
    option_value.push_back(value_part.substr(last_pos, pos - last_pos));
    // skip delimiters
    last_pos = value_part.find_first_not_of(delimiters, pos);
    // find next "non-delimiter"
    pos = value_part.find_first_of(delimiters, last_pos);
  }
  if (option_value.size() == 0) {
    cerr << "Error in TokenizeString(): "
    << "option " << option_name << " in configuration file with no value assigned."
    << endl;
    throw(-1);
  }

#if 0
  cout << "option value(s) = ";
  for (unsigned int i = 0; i < option_value.size(); i++)
    cout << option_value[i] << " ";
  cout << endl;
#endif

  // look for ';' DV delimiters attached to values
  vector<string>::iterator it;
  it = option_value.begin();
  while (it != option_value.end()) {
    if (it->compare(";") == 0) {
      it++;
      continue;
    }

    pos = it->find(';');
    if (pos != string::npos) {
      string before_semi = it->substr(0, pos);
      string after_semi= it->substr(pos+1, string::npos);
      if (before_semi.empty()) {
        *it = ";";
        it++;
        option_value.insert(it, after_semi);
      } else {
        *it = before_semi;
        it++;
        vector<string> to_insert;
        to_insert.push_back(";");
        if (!after_semi.empty())
          to_insert.push_back(after_semi);
        option_value.insert(it, to_insert.begin(), to_insert.end());
      }
      it = option_value.begin(); // go back to beginning; not efficient
      continue;
    } else {
      it++;
    }
  }
#if 0
  cout << "option value(s) = ";
  for (unsigned int i = 0; i < option_value.size(); i++)
    cout << option_value[i] << " ";
  cout << endl;
#endif
  // remove any consecutive ";"
  it = option_value.begin();
  bool semi_at_prev = false;
  while (it != option_value.end()) {
    if (semi_at_prev) {
      if (it->compare(";") == 0) {
        option_value.erase(it);
        it = option_value.begin();
        semi_at_prev = false;
        continue;
      }
    }
    if (it->compare(";") == 0) {
      semi_at_prev = true;
    } else {
      semi_at_prev = false;
    }
    it++;
  }

#if 0
  cout << "option value(s) = ";
  for (unsigned int i = 0; i < option_value.size(); i++)
    cout << option_value[i] << " ";
  cout << endl;
#endif
  return true;
}

unsigned short CConfig::GetMarker_CfgFile_TagBound(string val_marker) {

  unsigned short iMarker_CfgFile;

  for (iMarker_CfgFile = 0; iMarker_CfgFile < nMarker_CfgFile; iMarker_CfgFile++)
    if (Marker_CfgFile_TagBound[iMarker_CfgFile] == val_marker)
      return iMarker_CfgFile;

  SU2_MPI::Error(string("The configuration file doesn't have any definition for marker ") + val_marker, CURRENT_FUNCTION);
  return 0;
}

string CConfig::GetMarker_CfgFile_TagBound(unsigned short val_marker) {
  return Marker_CfgFile_TagBound[val_marker];
}

unsigned short CConfig::GetMarker_CfgFile_KindBC(string val_marker) {
  unsigned short iMarker_CfgFile;
  for (iMarker_CfgFile = 0; iMarker_CfgFile < nMarker_CfgFile; iMarker_CfgFile++)
    if (Marker_CfgFile_TagBound[iMarker_CfgFile] == val_marker) break;
  return Marker_CfgFile_KindBC[iMarker_CfgFile];
}

unsigned short CConfig::GetMarker_CfgFile_Monitoring(string val_marker) {
  unsigned short iMarker_CfgFile;
  for (iMarker_CfgFile = 0; iMarker_CfgFile < nMarker_CfgFile; iMarker_CfgFile++)
    if (Marker_CfgFile_TagBound[iMarker_CfgFile] == val_marker) break;
  return Marker_CfgFile_Monitoring[iMarker_CfgFile];
}

unsigned short CConfig::GetMarker_CfgFile_GeoEval(string val_marker) {
  unsigned short iMarker_CfgFile;
  for (iMarker_CfgFile = 0; iMarker_CfgFile < nMarker_CfgFile; iMarker_CfgFile++)
    if (Marker_CfgFile_TagBound[iMarker_CfgFile] == val_marker) break;
  return Marker_CfgFile_GeoEval[iMarker_CfgFile];
}

unsigned short CConfig::GetMarker_CfgFile_Designing(string val_marker) {
  unsigned short iMarker_CfgFile;
  for (iMarker_CfgFile = 0; iMarker_CfgFile < nMarker_CfgFile; iMarker_CfgFile++)
    if (Marker_CfgFile_TagBound[iMarker_CfgFile] == val_marker) break;
  return Marker_CfgFile_Designing[iMarker_CfgFile];
}

unsigned short CConfig::GetMarker_CfgFile_Plotting(string val_marker) {
  unsigned short iMarker_CfgFile;
  for (iMarker_CfgFile = 0; iMarker_CfgFile < nMarker_CfgFile; iMarker_CfgFile++)
    if (Marker_CfgFile_TagBound[iMarker_CfgFile] == val_marker) break;
  return Marker_CfgFile_Plotting[iMarker_CfgFile];
}

unsigned short CConfig::GetMarker_CfgFile_Analyze(string val_marker) {
  unsigned short iMarker_CfgFile;
  for (iMarker_CfgFile = 0; iMarker_CfgFile < nMarker_CfgFile; iMarker_CfgFile++)
    if (Marker_CfgFile_TagBound[iMarker_CfgFile] == val_marker) break;
  return Marker_CfgFile_Analyze[iMarker_CfgFile];
}


unsigned short CConfig::GetMarker_CfgFile_ZoneInterface(string val_marker) {
  unsigned short iMarker_CfgFile;
  for (iMarker_CfgFile = 0; iMarker_CfgFile < nMarker_CfgFile; iMarker_CfgFile++)
    if (Marker_CfgFile_TagBound[iMarker_CfgFile] == val_marker) break;
  return Marker_CfgFile_ZoneInterface[iMarker_CfgFile];
}

unsigned short CConfig::GetMarker_CfgFile_Turbomachinery(string val_marker) {
  unsigned short iMarker_CfgFile;
  for (iMarker_CfgFile = 0; iMarker_CfgFile < nMarker_CfgFile; iMarker_CfgFile++)
    if (Marker_CfgFile_TagBound[iMarker_CfgFile] == val_marker) break;
  return Marker_CfgFile_Turbomachinery[iMarker_CfgFile];
}

unsigned short CConfig::GetMarker_CfgFile_TurbomachineryFlag(string val_marker) {
  unsigned short iMarker_CfgFile;
  for (iMarker_CfgFile = 0; iMarker_CfgFile < nMarker_CfgFile; iMarker_CfgFile++)
    if (Marker_CfgFile_TagBound[iMarker_CfgFile] == val_marker) break;
  return Marker_CfgFile_TurbomachineryFlag[iMarker_CfgFile];
}

unsigned short CConfig::GetMarker_CfgFile_MixingPlaneInterface(string val_marker) {
  unsigned short iMarker_CfgFile;
  for (iMarker_CfgFile = 0; iMarker_CfgFile < nMarker_CfgFile; iMarker_CfgFile++)
    if (Marker_CfgFile_TagBound[iMarker_CfgFile] == val_marker) break;
  return Marker_CfgFile_MixingPlaneInterface[iMarker_CfgFile];
}

unsigned short CConfig::GetMarker_CfgFile_DV(string val_marker) {
  unsigned short iMarker_CfgFile;
  for (iMarker_CfgFile = 0; iMarker_CfgFile < nMarker_CfgFile; iMarker_CfgFile++)
    if (Marker_CfgFile_TagBound[iMarker_CfgFile] == val_marker) break;
  return Marker_CfgFile_DV[iMarker_CfgFile];
}

unsigned short CConfig::GetMarker_CfgFile_Moving(string val_marker) {
  unsigned short iMarker_CfgFile;
  for (iMarker_CfgFile = 0; iMarker_CfgFile < nMarker_CfgFile; iMarker_CfgFile++)
    if (Marker_CfgFile_TagBound[iMarker_CfgFile] == val_marker) break;
  return Marker_CfgFile_Moving[iMarker_CfgFile];
}

unsigned short CConfig::GetMarker_CfgFile_Deform_Mesh(string val_marker) {
  unsigned short iMarker_CfgFile;
  for (iMarker_CfgFile = 0; iMarker_CfgFile < nMarker_CfgFile; iMarker_CfgFile++)
    if (Marker_CfgFile_TagBound[iMarker_CfgFile] == val_marker) break;
  return Marker_CfgFile_Deform_Mesh[iMarker_CfgFile];
}

unsigned short CConfig::GetMarker_CfgFile_Fluid_Load(string val_marker) {
  unsigned short iMarker_CfgFile;
  for (iMarker_CfgFile = 0; iMarker_CfgFile < nMarker_CfgFile; iMarker_CfgFile++)
    if (Marker_CfgFile_TagBound[iMarker_CfgFile] == val_marker) break;
  return Marker_CfgFile_Fluid_Load[iMarker_CfgFile];
}

unsigned short CConfig::GetMarker_CfgFile_PyCustom(string val_marker){
  unsigned short iMarker_CfgFile;
  for (iMarker_CfgFile=0; iMarker_CfgFile < nMarker_CfgFile; iMarker_CfgFile++)
    if (Marker_CfgFile_TagBound[iMarker_CfgFile] == val_marker) break;
  return Marker_CfgFile_PyCustom[iMarker_CfgFile];
}

unsigned short CConfig::GetMarker_CfgFile_PerBound(string val_marker) {
  unsigned short iMarker_CfgFile;
  for (iMarker_CfgFile = 0; iMarker_CfgFile < nMarker_CfgFile; iMarker_CfgFile++)
    if (Marker_CfgFile_TagBound[iMarker_CfgFile] == val_marker) break;
  return Marker_CfgFile_PerBound[iMarker_CfgFile];
}

int CConfig::GetMarker_ZoneInterface(string val_marker) {	
	  unsigned short iMarker_CfgFile;
	  for (iMarker_CfgFile = 0; iMarker_CfgFile < nMarker_CfgFile; iMarker_CfgFile++)
    
		  if (Marker_CfgFile_TagBound[iMarker_CfgFile] == val_marker)
				return  Marker_CfgFile_ZoneInterface[iMarker_CfgFile];
    return 0;
}


bool CConfig::GetSolid_Wall(unsigned short iMarker){
  
  if (Marker_All_KindBC[iMarker] == HEAT_FLUX  ||
      Marker_All_KindBC[iMarker] == ISOTHERMAL ||
      Marker_All_KindBC[iMarker] == CHT_WALL_INTERFACE ||
      Marker_All_KindBC[iMarker] == EULER_WALL){
    return true;
  }
  
  return false;
}

bool CConfig::GetViscous_Wall(unsigned short iMarker){
  
  if (Marker_All_KindBC[iMarker] == HEAT_FLUX  ||
      Marker_All_KindBC[iMarker] == ISOTHERMAL ||
      Marker_All_KindBC[iMarker] == CHT_WALL_INTERFACE){
    return true;
  }
  
  return false;
}

void CConfig::SetSurface_Movement(unsigned short iMarker, unsigned short kind_movement){
  
  unsigned short* new_surface_movement = new unsigned short[nMarker_Moving + 1];
  string* new_marker_moving = new string[nMarker_Moving+1];
  
  for (unsigned short iMarker_Moving = 0; iMarker_Moving < nMarker_Moving; iMarker_Moving++){
    new_surface_movement[iMarker_Moving] = Kind_SurfaceMovement[iMarker_Moving];
    new_marker_moving[iMarker_Moving] = Marker_Moving[iMarker_Moving];
  }
  
  if (nKind_SurfaceMovement > 0){
    delete [] Marker_Moving;
    delete [] Kind_SurfaceMovement;
  }
  
  Kind_SurfaceMovement = new_surface_movement;
  Marker_Moving        = new_marker_moving;
  
  Kind_SurfaceMovement[nMarker_Moving] = kind_movement;
  Marker_Moving[nMarker_Moving] = Marker_All_TagBound[iMarker];
  
  nMarker_Moving++;
  nKind_SurfaceMovement++;
  
}
CConfig::~CConfig(void) {
	
  unsigned long iDV, iMarker, iPeriodic, iFFD;

  /*--- Delete all of the option objects in the global option map ---*/
    
  for(map<string, COptionBase*>::iterator itr = option_map.begin(); itr != option_map.end(); itr++) {
    delete itr->second;
  }

  if (TimeDOFsADER_DG           != NULL) delete [] TimeDOFsADER_DG;
  if (TimeIntegrationADER_DG    != NULL) delete [] TimeIntegrationADER_DG;
  if (WeightsIntegrationADER_DG != NULL) delete [] WeightsIntegrationADER_DG;
  if (RK_Alpha_Step             != NULL) delete [] RK_Alpha_Step;
  if (MG_PreSmooth              != NULL) delete [] MG_PreSmooth;
  if (MG_PostSmooth             != NULL) delete [] MG_PostSmooth;

  /*--- Free memory for Aeroelastic problems. ---*/

  if (Aeroelastic_pitch  != NULL) delete[] Aeroelastic_pitch;
  if (Aeroelastic_plunge != NULL) delete[] Aeroelastic_plunge;
  
 /*--- Free memory for airfoil sections ---*/

 if (LocationStations   != NULL) delete [] LocationStations;

  /*--- motion origin: ---*/
  
  if (MarkerMotion_Origin   != NULL) delete [] MarkerMotion_Origin;
  
  if (MoveMotion_Origin != NULL) delete [] MoveMotion_Origin;

  /*--- translation: ---*/
  
  if (MarkerTranslation_Rate != NULL) delete [] MarkerTranslation_Rate;

  /*--- rotation: ---*/
  
  if (MarkerRotation_Rate != NULL) delete [] MarkerRotation_Rate;

  /*--- pitching: ---*/
  
  if (MarkerPitching_Omega != NULL) delete [] MarkerPitching_Omega;

  /*--- pitching amplitude: ---*/
  
  if (MarkerPitching_Ampl != NULL) delete [] MarkerPitching_Ampl;

  /*--- pitching phase: ---*/
  
  if (MarkerPitching_Phase != NULL) delete [] MarkerPitching_Phase;

  /*--- plunging: ---*/
  
  if (MarkerPlunging_Omega != NULL) delete [] MarkerPlunging_Omega;

  /*--- plunging amplitude: ---*/
  if (MarkerPlunging_Ampl != NULL) delete [] MarkerPlunging_Ampl;

  /*--- reference origin for moments ---*/
  
  if (RefOriginMoment   != NULL) delete [] RefOriginMoment;
  if (RefOriginMoment_X != NULL) delete [] RefOriginMoment_X;
  if (RefOriginMoment_Y != NULL) delete [] RefOriginMoment_Y;
  if (RefOriginMoment_Z != NULL) delete [] RefOriginMoment_Z;

  /*--- Free memory for Harmonic Blance Frequency  pointer ---*/
    
  if (Omega_HB != NULL) delete [] Omega_HB;
    
  /*--- Marker pointers ---*/
  
  if (Marker_CfgFile_GeoEval != NULL) delete[] Marker_CfgFile_GeoEval;
  if (Marker_All_GeoEval     != NULL) delete[] Marker_All_GeoEval;
  
  if (Marker_CfgFile_TagBound != NULL) delete[] Marker_CfgFile_TagBound;
  if (Marker_All_TagBound     != NULL) delete[] Marker_All_TagBound;
  
  if (Marker_CfgFile_KindBC != NULL) delete[] Marker_CfgFile_KindBC;
  if (Marker_All_KindBC     != NULL) delete[] Marker_All_KindBC;
  
  if (Marker_CfgFile_Monitoring != NULL) delete[] Marker_CfgFile_Monitoring;
  if (Marker_All_Monitoring     != NULL) delete[] Marker_All_Monitoring;
  
  if (Marker_CfgFile_Designing != NULL) delete[] Marker_CfgFile_Designing;
  if (Marker_All_Designing     != NULL) delete[] Marker_All_Designing;
  
  if (Marker_CfgFile_Plotting != NULL) delete[] Marker_CfgFile_Plotting;
  if (Marker_All_Plotting     != NULL) delete[] Marker_All_Plotting;
  
  if (Marker_CfgFile_Analyze != NULL) delete[] Marker_CfgFile_Analyze;
  if (Marker_All_Analyze  != NULL) delete[] Marker_All_Analyze;

  if (Marker_CfgFile_ZoneInterface != NULL) delete[] Marker_CfgFile_ZoneInterface;
  if (Marker_All_ZoneInterface     != NULL) delete[] Marker_All_ZoneInterface;
  
  if (Marker_CfgFile_DV != NULL) delete[] Marker_CfgFile_DV;
  if (Marker_All_DV     != NULL) delete[] Marker_All_DV;
  
  if (Marker_CfgFile_Moving != NULL) delete[] Marker_CfgFile_Moving;
  if (Marker_All_Moving     != NULL) delete[] Marker_All_Moving;

  if (Marker_CfgFile_Deform_Mesh != NULL) delete[] Marker_CfgFile_Deform_Mesh;
  if (Marker_All_Deform_Mesh     != NULL) delete[] Marker_All_Deform_Mesh;

  if (Marker_CfgFile_Fluid_Load != NULL) delete[] Marker_CfgFile_Fluid_Load;
  if (Marker_All_Fluid_Load     != NULL) delete[] Marker_All_Fluid_Load;

  if (Marker_CfgFile_PyCustom    != NULL) delete[] Marker_CfgFile_PyCustom;
  if (Marker_All_PyCustom != NULL) delete[] Marker_All_PyCustom;
  
  if (Marker_CfgFile_PerBound != NULL) delete[] Marker_CfgFile_PerBound;
  if (Marker_All_PerBound     != NULL) delete[] Marker_All_PerBound;

  if (Marker_CfgFile_Turbomachinery != NULL) delete [] Marker_CfgFile_Turbomachinery;
  if (Marker_All_Turbomachinery     != NULL) delete [] Marker_All_Turbomachinery;

  if (Marker_CfgFile_TurbomachineryFlag != NULL) delete [] Marker_CfgFile_TurbomachineryFlag;
  if (Marker_All_TurbomachineryFlag     != NULL) delete [] Marker_All_TurbomachineryFlag;

  if (Marker_CfgFile_MixingPlaneInterface != NULL) delete [] Marker_CfgFile_MixingPlaneInterface;
  if (Marker_All_MixingPlaneInterface     != NULL) delete [] Marker_All_MixingPlaneInterface;

  if (Marker_DV!= NULL)               delete[] Marker_DV;
  if (Marker_Moving != NULL)           delete[] Marker_Moving;
  if (Marker_Monitoring != NULL)      delete[] Marker_Monitoring;
  if (Marker_Designing != NULL)       delete[] Marker_Designing;
  if (Marker_GeoEval != NULL)         delete[] Marker_GeoEval;
  if (Marker_Plotting != NULL)        delete[] Marker_Plotting;
  if (Marker_Analyze != NULL)        delete[] Marker_Analyze;
  if (Marker_WallFunctions != NULL)  delete[] Marker_WallFunctions;
  if (Marker_ZoneInterface != NULL)        delete[] Marker_ZoneInterface;
  if (Marker_PyCustom != NULL)             delete [] Marker_PyCustom;
  if (Marker_All_SendRecv != NULL)    delete[] Marker_All_SendRecv;

  if (Kind_Inc_Inlet != NULL)      delete[] Kind_Inc_Inlet;
  if (Kind_Inc_Outlet != NULL)      delete[] Kind_Inc_Outlet;

  if (Kind_WallFunctions != NULL) delete[] Kind_WallFunctions;

  if (Config_Filenames != NULL) delete[] Config_Filenames;

  if (IntInfo_WallFunctions != NULL) {
    for (iMarker = 0; iMarker < nMarker_WallFunctions; ++iMarker) {
      if (IntInfo_WallFunctions[iMarker] != NULL)
        delete[] IntInfo_WallFunctions[iMarker];
    }
    delete[] IntInfo_WallFunctions;
  }

  if (DoubleInfo_WallFunctions != NULL) {
    for (iMarker = 0; iMarker < nMarker_WallFunctions; ++iMarker) {
      if (DoubleInfo_WallFunctions[iMarker] != NULL) 
        delete[] DoubleInfo_WallFunctions[iMarker];
    }
    delete[] DoubleInfo_WallFunctions;
  }

  if (Kind_ObjFunc != NULL)      delete[] Kind_ObjFunc;
  if (Weight_ObjFunc != NULL)      delete[] Weight_ObjFunc;

  if (DV_Value != NULL) {
    for (iDV = 0; iDV < nDV; iDV++) delete[] DV_Value[iDV];
    delete [] DV_Value;
  }
  
  if (ParamDV != NULL) {
    for (iDV = 0; iDV < nDV; iDV++) delete[] ParamDV[iDV];
    delete [] ParamDV;
  }
  
  if (CoordFFDBox != NULL) {
    for (iFFD = 0; iFFD < nFFDBox; iFFD++) delete[] CoordFFDBox[iFFD];
    delete [] CoordFFDBox;
  }
  
  if (DegreeFFDBox != NULL) {
    for (iFFD = 0; iFFD < nFFDBox; iFFD++) delete[] DegreeFFDBox[iFFD];
    delete [] DegreeFFDBox;
  }
  
  if (Design_Variable != NULL)    delete[] Design_Variable;
  if (Dirichlet_Value != NULL)    delete[] Dirichlet_Value;
  
  if (Exhaust_Temperature_Target != NULL)    delete[]  Exhaust_Temperature_Target;
  if (Exhaust_Pressure_Target != NULL)    delete[]  Exhaust_Pressure_Target;
  if (Exhaust_Pressure != NULL)    delete[] Exhaust_Pressure;
  if (Exhaust_Temperature != NULL)    delete[] Exhaust_Temperature;
  if (Exhaust_MassFlow != NULL)    delete[] Exhaust_MassFlow;
  if (Exhaust_TotalPressure != NULL)    delete[] Exhaust_TotalPressure;
  if (Exhaust_TotalTemperature != NULL)    delete[] Exhaust_TotalTemperature;
  if (Exhaust_GrossThrust != NULL)    delete[] Exhaust_GrossThrust;
  if (Exhaust_Force != NULL)    delete[] Exhaust_Force;
  if (Exhaust_Power != NULL)    delete[] Exhaust_Power;

  if (Inflow_Mach != NULL)    delete[]  Inflow_Mach;
  if (Inflow_Pressure != NULL)    delete[] Inflow_Pressure;
  if (Inflow_MassFlow != NULL)    delete[] Inflow_MassFlow;
  if (Inflow_ReverseMassFlow != NULL)    delete[] Inflow_ReverseMassFlow;
  if (Inflow_TotalPressure != NULL)    delete[] Inflow_TotalPressure;
  if (Inflow_Temperature != NULL)    delete[] Inflow_Temperature;
  if (Inflow_TotalTemperature != NULL)    delete[] Inflow_TotalTemperature;
  if (Inflow_RamDrag != NULL)    delete[] Inflow_RamDrag;
  if (Inflow_Force != NULL)    delete[]  Inflow_Force;
  if (Inflow_Power != NULL)    delete[] Inflow_Power;

  if (Engine_Power != NULL)    delete[]  Engine_Power;
  if (Engine_Mach != NULL)    delete[]  Engine_Mach;
  if (Engine_Force != NULL)    delete[]  Engine_Force;
  if (Engine_NetThrust != NULL)    delete[]  Engine_NetThrust;
  if (Engine_GrossThrust != NULL)    delete[]  Engine_GrossThrust;
  if (Engine_Area != NULL)    delete[]  Engine_Area;
  if (EngineInflow_Target != NULL)    delete[] EngineInflow_Target;

  if (ActDiskInlet_MassFlow != NULL)    delete[]  ActDiskInlet_MassFlow;
  if (ActDiskInlet_Temperature != NULL)    delete[]  ActDiskInlet_Temperature;
  if (ActDiskInlet_TotalTemperature != NULL)    delete[]  ActDiskInlet_TotalTemperature;
  if (ActDiskInlet_Pressure != NULL)    delete[]  ActDiskInlet_Pressure;
  if (ActDiskInlet_TotalPressure != NULL)    delete[]  ActDiskInlet_TotalPressure;
  if (ActDiskInlet_RamDrag != NULL)    delete[]  ActDiskInlet_RamDrag;
  if (ActDiskInlet_Force != NULL)    delete[]  ActDiskInlet_Force;
  if (ActDiskInlet_Power != NULL)    delete[]  ActDiskInlet_Power;

  if (ActDiskOutlet_MassFlow != NULL)    delete[]  ActDiskOutlet_MassFlow;
  if (ActDiskOutlet_Temperature != NULL)    delete[]  ActDiskOutlet_Temperature;
  if (ActDiskOutlet_TotalTemperature != NULL)    delete[]  ActDiskOutlet_TotalTemperature;
  if (ActDiskOutlet_Pressure != NULL)    delete[]  ActDiskOutlet_Pressure;
  if (ActDiskOutlet_TotalPressure != NULL)    delete[]  ActDiskOutlet_TotalPressure;
  if (ActDiskOutlet_GrossThrust != NULL)    delete[]  ActDiskOutlet_GrossThrust;
  if (ActDiskOutlet_Force != NULL)    delete[]  ActDiskOutlet_Force;
  if (ActDiskOutlet_Power != NULL)    delete[]  ActDiskOutlet_Power;

  if (Outlet_MassFlow != NULL)    delete[]  Outlet_MassFlow;
  if (Outlet_Density != NULL)    delete[]  Outlet_Density;
  if (Outlet_Area != NULL)    delete[]  Outlet_Area;

  if (ActDisk_DeltaPress != NULL)    delete[]  ActDisk_DeltaPress;
  if (ActDisk_DeltaTemp != NULL)    delete[]  ActDisk_DeltaTemp;
  if (ActDisk_TotalPressRatio != NULL)    delete[]  ActDisk_TotalPressRatio;
  if (ActDisk_TotalTempRatio != NULL)    delete[]  ActDisk_TotalTempRatio;
  if (ActDisk_StaticPressRatio != NULL)    delete[]  ActDisk_StaticPressRatio;
  if (ActDisk_StaticTempRatio != NULL)    delete[]  ActDisk_StaticTempRatio;
  if (ActDisk_Power != NULL)    delete[]  ActDisk_Power;
  if (ActDisk_MassFlow != NULL)    delete[]  ActDisk_MassFlow;
  if (ActDisk_Mach != NULL)    delete[]  ActDisk_Mach;
  if (ActDisk_Force != NULL)    delete[]  ActDisk_Force;
  if (ActDisk_NetThrust != NULL)    delete[]  ActDisk_NetThrust;
  if (ActDisk_BCThrust != NULL)    delete[]  ActDisk_BCThrust;
  if (ActDisk_BCThrust_Old != NULL)    delete[]  ActDisk_BCThrust_Old;
  if (ActDisk_GrossThrust != NULL)    delete[]  ActDisk_GrossThrust;
  if (ActDisk_Area != NULL)    delete[]  ActDisk_Area;
  if (ActDisk_ReverseMassFlow != NULL)    delete[]  ActDisk_ReverseMassFlow;
  
  if (Surface_MassFlow != NULL)    delete[]  Surface_MassFlow;
  if (Surface_Mach != NULL)    delete[]  Surface_Mach;
  if (Surface_Temperature != NULL)    delete[]  Surface_Temperature;
  if (Surface_Pressure != NULL)    delete[]  Surface_Pressure;
  if (Surface_Density != NULL)    delete[]  Surface_Density;
  if (Surface_Enthalpy != NULL)    delete[]  Surface_Enthalpy;
  if (Surface_NormalVelocity != NULL)    delete[]  Surface_NormalVelocity;
  if (Surface_Uniformity != NULL)    delete[]  Surface_Uniformity;
  if (Surface_SecondaryStrength != NULL)    delete[]  Surface_SecondaryStrength;
  if (Surface_SecondOverUniform != NULL)    delete[]  Surface_SecondOverUniform;
  if (Surface_MomentumDistortion != NULL)    delete[]  Surface_MomentumDistortion;
  if (Surface_TotalTemperature != NULL)    delete[]  Surface_TotalTemperature;
  if (Surface_TotalPressure!= NULL)    delete[]  Surface_TotalPressure;
  if (Surface_PressureDrop!= NULL)    delete[]  Surface_PressureDrop;
  if (Surface_DC60 != NULL)    delete[]  Surface_DC60;
  if (Surface_IDC != NULL)    delete[]  Surface_IDC;
  if (Surface_IDC_Mach != NULL)    delete[]  Surface_IDC_Mach;
  if (Surface_IDR != NULL)    delete[]  Surface_IDR;

  if (Inlet_Ttotal != NULL) delete[]  Inlet_Ttotal;
  if (Inlet_Ptotal != NULL) delete[]  Inlet_Ptotal;
  if (Inlet_FlowDir != NULL) {
    for (iMarker = 0; iMarker < nMarker_Inlet; iMarker++)
      delete [] Inlet_FlowDir[iMarker];
    delete [] Inlet_FlowDir;
  }
  
  if (Inlet_Velocity != NULL) {
    for (iMarker = 0; iMarker < nMarker_Supersonic_Inlet; iMarker++)
      delete [] Inlet_Velocity[iMarker];
    delete [] Inlet_Velocity;
  }
  
  if (Riemann_FlowDir != NULL) {
    for (iMarker = 0; iMarker < nMarker_Riemann; iMarker++)
      delete [] Riemann_FlowDir[iMarker];
    delete [] Riemann_FlowDir;
  }
  
  if (Giles_FlowDir != NULL) {
    for (iMarker = 0; iMarker < nMarker_Giles; iMarker++)
      delete [] Giles_FlowDir[iMarker];
    delete [] Giles_FlowDir;
  }
  
  if (Load_Sine_Dir != NULL) {
    for (iMarker = 0; iMarker < nMarker_Load_Sine; iMarker++)
      delete [] Load_Sine_Dir[iMarker];
    delete [] Load_Sine_Dir;
  }
  
  if (Load_Dir != NULL) {
    for (iMarker = 0; iMarker < nMarker_Load_Dir; iMarker++)
      delete [] Load_Dir[iMarker];
    delete [] Load_Dir;
  }
  
  if (Inlet_Temperature != NULL)    delete[] Inlet_Temperature;
  if (Inlet_Pressure != NULL)    delete[] Inlet_Pressure;
  if (Outlet_Pressure != NULL)    delete[] Outlet_Pressure;
  if (Isothermal_Temperature != NULL)    delete[] Isothermal_Temperature;
  if (Heat_Flux != NULL)    delete[] Heat_Flux;
  if (Displ_Value != NULL)    delete[] Displ_Value;
  if (Load_Value != NULL)    delete[] Load_Value;
  if (Damper_Constant != NULL)    delete[] Damper_Constant;
  if (Load_Dir_Multiplier != NULL)    delete[] Load_Dir_Multiplier;
  if (Load_Dir_Value != NULL)    delete[] Load_Dir_Value;
  if (Disp_Dir != NULL)    delete[] Disp_Dir;
  if (Disp_Dir_Multiplier != NULL)    delete[] Disp_Dir_Multiplier;
  if (Disp_Dir_Value != NULL)    delete[] Disp_Dir_Value;
  if (Load_Sine_Amplitude != NULL)    delete[] Load_Sine_Amplitude;
  if (Load_Sine_Frequency != NULL)    delete[] Load_Sine_Frequency;
  if (FlowLoad_Value != NULL)    delete[] FlowLoad_Value;

  /*--- related to periodic boundary conditions ---*/
  
  for (iMarker = 0; iMarker < nMarker_PerBound; iMarker++) {
    if (Periodic_RotCenter   != NULL) delete [] Periodic_RotCenter[iMarker];
    if (Periodic_RotAngles   != NULL) delete [] Periodic_RotAngles[iMarker];
    if (Periodic_Translation != NULL) delete [] Periodic_Translation[iMarker];
  }
  if (Periodic_RotCenter   != NULL) delete[] Periodic_RotCenter;
  if (Periodic_RotAngles   != NULL) delete[] Periodic_RotAngles;
  if (Periodic_Translation != NULL) delete[] Periodic_Translation;

  for (iPeriodic = 0; iPeriodic < nPeriodic_Index; iPeriodic++) {
    if (Periodic_Center    != NULL) delete [] Periodic_Center[iPeriodic];
    if (Periodic_Rotation  != NULL) delete [] Periodic_Rotation[iPeriodic];
    if (Periodic_Translate != NULL) delete [] Periodic_Translate[iPeriodic];
  }
  if (Periodic_Center      != NULL) delete[] Periodic_Center;
  if (Periodic_Rotation    != NULL) delete[] Periodic_Rotation;
  if (Periodic_Translate   != NULL) delete[] Periodic_Translate;

  if (MG_CorrecSmooth != NULL) delete[] MG_CorrecSmooth;
  if (PlaneTag != NULL)        delete[] PlaneTag;
  if (CFL != NULL)             delete[] CFL;

  /*--- String markers ---*/
  
  if (Marker_Euler != NULL )              delete[] Marker_Euler;
  if (Marker_FarField != NULL )           delete[] Marker_FarField;
  if (Marker_Custom != NULL )             delete[] Marker_Custom;
  if (Marker_SymWall != NULL )            delete[] Marker_SymWall;
  if (Marker_PerBound != NULL )           delete[] Marker_PerBound;
  if (Marker_PerDonor != NULL )           delete[] Marker_PerDonor;
  if (Marker_NearFieldBound != NULL )     delete[] Marker_NearFieldBound;
  if (Marker_Deform_Mesh != NULL )        delete[] Marker_Deform_Mesh;
  if (Marker_Fluid_Load != NULL )         delete[] Marker_Fluid_Load;
  if (Marker_Fluid_InterfaceBound != NULL )     delete[] Marker_Fluid_InterfaceBound;
  if (Marker_Dirichlet != NULL )          delete[] Marker_Dirichlet;
  if (Marker_Inlet != NULL )              delete[] Marker_Inlet;
  if (Marker_Supersonic_Inlet != NULL )   delete[] Marker_Supersonic_Inlet;
  if (Marker_Supersonic_Outlet != NULL )   delete[] Marker_Supersonic_Outlet;
  if (Marker_Outlet != NULL )             delete[] Marker_Outlet;
  if (Marker_Isothermal != NULL )         delete[] Marker_Isothermal;
  if (Marker_EngineInflow != NULL )      delete[] Marker_EngineInflow;
  if (Marker_EngineExhaust != NULL )     delete[] Marker_EngineExhaust;
  if (Marker_Displacement != NULL )       delete[] Marker_Displacement;
  if (Marker_Load != NULL )               delete[] Marker_Load;
  if (Marker_Damper != NULL )               delete[] Marker_Damper;
  if (Marker_Load_Dir != NULL )               delete[] Marker_Load_Dir;
  if (Marker_Disp_Dir != NULL )               delete[] Marker_Disp_Dir;
  if (Marker_Load_Sine != NULL )               delete[] Marker_Load_Sine;
  if (Marker_FlowLoad != NULL )           delete[] Marker_FlowLoad;
  if (Marker_Neumann != NULL )            delete[] Marker_Neumann;
  if (Marker_Internal != NULL )            delete[] Marker_Internal;
  if (Marker_HeatFlux != NULL )               delete[] Marker_HeatFlux;

  if (Int_Coeffs != NULL) delete [] Int_Coeffs;
  
  if (ElasticityMod        != NULL) delete [] ElasticityMod;
  if (PoissonRatio         != NULL) delete [] PoissonRatio;
  if (MaterialDensity      != NULL) delete [] MaterialDensity;
  if (Electric_Constant    != NULL) delete [] Electric_Constant;
  if (Electric_Field_Mod   != NULL) delete [] Electric_Field_Mod;
  if (RefNode_Displacement != NULL) delete [] RefNode_Displacement;
  if (Electric_Field_Dir   != NULL) delete [] Electric_Field_Dir;

  /*--- Delete some arrays needed just for initializing options. ---*/
  
  if (default_vel_inf       != NULL) delete [] default_vel_inf;
  if (default_ffd_axis      != NULL) delete [] default_ffd_axis;
  if (default_eng_cyl       != NULL) delete [] default_eng_cyl;
  if (default_eng_val       != NULL) delete [] default_eng_val;
  if (default_cfl_adapt     != NULL) delete [] default_cfl_adapt;
  if (default_jst_coeff != NULL) delete [] default_jst_coeff;
  if (default_ffd_coeff != NULL) delete [] default_ffd_coeff;
  if (default_mixedout_coeff!= NULL) delete [] default_mixedout_coeff;
  if (default_extrarelfac!= NULL) delete [] default_extrarelfac;
  if (default_rampRotFrame_coeff!= NULL) delete [] default_rampRotFrame_coeff;
  if (default_rampOutPres_coeff!= NULL) delete[] default_rampOutPres_coeff;
  if (default_jst_adj_coeff  != NULL) delete [] default_jst_adj_coeff;
  if (default_ad_coeff_heat  != NULL) delete [] default_ad_coeff_heat;
  if (default_obj_coeff     != NULL) delete [] default_obj_coeff;
  if (default_geo_loc       != NULL) delete [] default_geo_loc;
  if (default_distortion    != NULL) delete [] default_distortion;
  if (default_ea_lim        != NULL) delete [] default_ea_lim;
  if (default_grid_fix      != NULL) delete [] default_grid_fix;
  if (default_inc_crit      != NULL) delete [] default_inc_crit;
  if (default_htp_axis      != NULL) delete [] default_htp_axis;
  if (default_body_force    != NULL) delete [] default_body_force;
  if (default_sineload_coeff!= NULL) delete [] default_sineload_coeff;
  if (default_nacelle_location    != NULL) delete [] default_nacelle_location;
  if (default_wrt_freq != NULL) delete [] default_wrt_freq;
  
  if (default_cp_polycoeffs != NULL) delete [] default_cp_polycoeffs;
  if (default_mu_polycoeffs != NULL) delete [] default_mu_polycoeffs;
  if (default_kt_polycoeffs != NULL) delete [] default_kt_polycoeffs;
  if (CpPolyCoefficientsND  != NULL) delete [] CpPolyCoefficientsND;
  if (MuPolyCoefficientsND  != NULL) delete [] MuPolyCoefficientsND;
  if (KtPolyCoefficientsND  != NULL) delete [] KtPolyCoefficientsND;

  if (FFDTag != NULL) delete [] FFDTag;
  if (nDV_Value != NULL) delete [] nDV_Value;
  if (TagFFDBox != NULL) delete [] TagFFDBox;
  
  if (Kind_Data_Riemann != NULL) delete [] Kind_Data_Riemann;
  if (Riemann_Var1 != NULL) delete [] Riemann_Var1;
  if (Riemann_Var2 != NULL) delete [] Riemann_Var2;
  if (Kind_Data_Giles != NULL) delete [] Kind_Data_Giles;
  if (Giles_Var1 != NULL) delete [] Giles_Var1;
  if (Giles_Var2 != NULL) delete [] Giles_Var2;
  if (RelaxFactorAverage != NULL) delete [] RelaxFactorAverage;
  if (RelaxFactorFourier != NULL) delete [] RelaxFactorFourier;
  if (nSpan_iZones != NULL) delete [] nSpan_iZones;
  if (Kind_TurboMachinery != NULL) delete [] Kind_TurboMachinery;

  if (Marker_MixingPlaneInterface !=NULL) delete [] Marker_MixingPlaneInterface;
  if (Marker_TurboBoundIn != NULL) delete [] Marker_TurboBoundIn;
  if (Marker_TurboBoundOut != NULL) delete [] Marker_TurboBoundOut;
  if (Marker_Riemann != NULL) delete [] Marker_Riemann;
  if (Marker_Giles != NULL) delete [] Marker_Giles;
  if (Marker_Shroud != NULL) delete [] Marker_Shroud;

  if (nBlades != NULL) delete [] nBlades;
  if (FreeStreamTurboNormal != NULL) delete [] FreeStreamTurboNormal;

  if (top_optim_kernels != NULL) delete [] top_optim_kernels;
  if (top_optim_kernel_params != NULL) delete [] top_optim_kernel_params;
  if (top_optim_filter_radius != NULL) delete [] top_optim_filter_radius;
  
  if (ScreenOutput != NULL) delete [] ScreenOutput;
  if (HistoryOutput != NULL) delete [] HistoryOutput;
  if (VolumeOutput != NULL) delete [] VolumeOutput;
  if (Mesh_Box_Size != NULL) delete [] Mesh_Box_Size;

  if (Kind_SurfaceMovement != NULL) delete [] Kind_SurfaceMovement;
}

string CConfig::GetFilename(string filename, string ext, unsigned long Iter){
  
  /*--- Remove any extension --- */
  
  unsigned short lastindex = filename.find_last_of(".");
  filename = filename.substr(0, lastindex);
  
  /*--- Add the extension --- */
  
  filename = filename + string(ext);
  
  /*--- Append the zone number if multizone problems ---*/
  if (GetnZone() > 1)
    filename = GetMultizone_FileName(filename, GetiZone(), ext);

  /*--- Append the zone number if multiple instance problems ---*/
  if (GetnTimeInstances() > 1)
    filename = GetMultiInstance_FileName(filename, GetiInst(), ext);

  if (GetTime_Domain()){
    filename = GetUnsteady_FileName(filename, (int)Iter, ext);
  }
  
  return filename;
}

string CConfig::GetUnsteady_FileName(string val_filename, int val_iter, string ext) {

  string UnstExt="", UnstFilename = val_filename;
  char buffer[50];

  /*--- Check that a positive value iteration is requested (for now). ---*/
  
  if (val_iter < 0) {
    SU2_MPI::Error("Requesting a negative iteration number for the restart file!!", CURRENT_FUNCTION);
  }
  
  unsigned short lastindex = UnstFilename.find_last_of(".");
  UnstFilename = UnstFilename.substr(0, lastindex);
  
  /*--- Append iteration number for unsteady cases ---*/

  if (Time_Domain) {

    if ((val_iter >= 0)    && (val_iter < 10))    SPRINTF (buffer, "_0000%d", val_iter);
    if ((val_iter >= 10)   && (val_iter < 100))   SPRINTF (buffer, "_000%d",  val_iter);
    if ((val_iter >= 100)  && (val_iter < 1000))  SPRINTF (buffer, "_00%d",   val_iter);
    if ((val_iter >= 1000) && (val_iter < 10000)) SPRINTF (buffer, "_0%d",    val_iter);
    if (val_iter >= 10000) SPRINTF (buffer, "_%d", val_iter);
    UnstExt = string(buffer);
  }
  UnstExt += ext;
  UnstFilename.append(UnstExt);

  return UnstFilename;
}

string CConfig::GetMultizone_FileName(string val_filename, int val_iZone, string ext) {

    string multizone_filename = val_filename;
    char buffer[50];
    
    if (GetnZone() > 1 ) {
        unsigned short lastindex = multizone_filename.find_last_of(".");
        multizone_filename = multizone_filename.substr(0, lastindex);
        SPRINTF (buffer, "_%d", SU2_TYPE::Int(val_iZone));
        multizone_filename.append(string(buffer)+ext);
    }
    return multizone_filename;
}

string CConfig::GetMultizone_HistoryFileName(string val_filename, int val_iZone) {

    string multizone_filename = val_filename;
    char buffer[50];

    if (GetnZone() > 1 ) {
        unsigned short lastindex = multizone_filename.find_last_of(".");
        multizone_filename = multizone_filename.substr(0, lastindex);
        SPRINTF (buffer, "_%d", SU2_TYPE::Int(val_iZone));
        multizone_filename.append(string(buffer));
    }
    return multizone_filename;
}

string CConfig::GetMultiInstance_FileName(string val_filename, int val_iInst, string ext) {

    string multizone_filename = val_filename;
    char buffer[50];

    unsigned short lastindex = multizone_filename.find_last_of(".");
    multizone_filename = multizone_filename.substr(0, lastindex);
    SPRINTF (buffer, "_%d", SU2_TYPE::Int(val_iInst));
    multizone_filename.append(string(buffer));
    multizone_filename += ext;
    return multizone_filename;
}

string CConfig::GetMultiInstance_HistoryFileName(string val_filename, int val_iInst) {

    string multizone_filename = val_filename;
    char buffer[50];

    unsigned short lastindex = multizone_filename.find_last_of(".");
    multizone_filename = multizone_filename.substr(0, lastindex);
    SPRINTF (buffer, "_%d", SU2_TYPE::Int(val_iInst));
    multizone_filename.append(string(buffer));

    return multizone_filename;
}

string CConfig::GetObjFunc_Extension(string val_filename) {

  string AdjExt, Filename = val_filename;

  if (ContinuousAdjoint || DiscreteAdjoint) {

    /*--- Remove filename extension (.dat) ---*/

    unsigned short lastindex = Filename.find_last_of(".");
    Filename = Filename.substr(0, lastindex);

    if (nObj==1) {
      switch (Kind_ObjFunc[0]) {
        case DRAG_COEFFICIENT:            AdjExt = "_cd";       break;
        case LIFT_COEFFICIENT:            AdjExt = "_cl";       break;
        case SIDEFORCE_COEFFICIENT:       AdjExt = "_csf";      break;
        case INVERSE_DESIGN_PRESSURE:     AdjExt = "_invpress"; break;
        case INVERSE_DESIGN_HEATFLUX:     AdjExt = "_invheat";  break;
        case MOMENT_X_COEFFICIENT:        AdjExt = "_cmx";      break;
        case MOMENT_Y_COEFFICIENT:        AdjExt = "_cmy";      break;
        case MOMENT_Z_COEFFICIENT:        AdjExt = "_cmz";      break;
        case EFFICIENCY:                  AdjExt = "_eff";      break;
        case EQUIVALENT_AREA:             AdjExt = "_ea";       break;
        case NEARFIELD_PRESSURE:          AdjExt = "_nfp";      break;
        case FORCE_X_COEFFICIENT:         AdjExt = "_cfx";      break;
        case FORCE_Y_COEFFICIENT:         AdjExt = "_cfy";      break;
        case FORCE_Z_COEFFICIENT:         AdjExt = "_cfz";      break;
        case THRUST_COEFFICIENT:          AdjExt = "_ct";       break;
        case TORQUE_COEFFICIENT:          AdjExt = "_cq";       break;
        case TOTAL_HEATFLUX:              AdjExt = "_totheat";  break;
        case MAXIMUM_HEATFLUX:            AdjExt = "_maxheat";  break;
        case TOTAL_AVG_TEMPERATURE:       AdjExt = "_avtp";     break;
        case FIGURE_OF_MERIT:             AdjExt = "_merit";    break;
        case BUFFET_SENSOR:               AdjExt = "_buffet";    break;
        case SURFACE_TOTAL_PRESSURE:      AdjExt = "_pt";       break;
        case SURFACE_STATIC_PRESSURE:     AdjExt = "_pe";       break;
        case SURFACE_MASSFLOW:            AdjExt = "_mfr";      break;
        case SURFACE_UNIFORMITY:          AdjExt = "_uniform";  break;
        case SURFACE_SECONDARY:           AdjExt = "_second";   break;
        case SURFACE_MOM_DISTORTION:      AdjExt = "_distort";  break;
        case SURFACE_SECOND_OVER_UNIFORM: AdjExt = "_sou";      break;
        case SURFACE_PRESSURE_DROP:       AdjExt = "_dp";       break;
        case SURFACE_MACH:                AdjExt = "_mach";     break;
        case CUSTOM_OBJFUNC:        		  AdjExt = "_custom";   break;
        case KINETIC_ENERGY_LOSS:         AdjExt = "_ke";       break;
        case TOTAL_PRESSURE_LOSS:         AdjExt = "_pl";       break;
        case FLOW_ANGLE_OUT:              AdjExt = "_fao";      break;
        case FLOW_ANGLE_IN:               AdjExt = "_fai";      break;
        case TOTAL_EFFICIENCY:            AdjExt = "_teff";     break;
        case TOTAL_STATIC_EFFICIENCY:     AdjExt = "_tseff";    break;
        case EULERIAN_WORK:               AdjExt = "_ew";       break;
        case MASS_FLOW_IN:                AdjExt = "_mfi";      break;
        case MASS_FLOW_OUT:               AdjExt = "_mfo";      break;
        case ENTROPY_GENERATION:          AdjExt = "_entg";     break;
        case REFERENCE_GEOMETRY:          AdjExt = "_refgeom";  break;
        case REFERENCE_NODE:              AdjExt = "_refnode";  break;
        case VOLUME_FRACTION:             AdjExt = "_volfrac";  break;
        case TOPOL_DISCRETENESS:          AdjExt = "_topdisc";  break;
        case TOPOL_COMPLIANCE:            AdjExt = "_topcomp";  break;
      }
    }
    else{
      AdjExt = "_combo";
    }
    Filename.append(AdjExt);

    /*--- Lastly, add the .dat extension ---*/
    Filename.append(".dat");

  }

  return Filename;
}

unsigned short CConfig::GetContainerPosition(unsigned short val_eqsystem) {

  switch (val_eqsystem) {
    case RUNTIME_FLOW_SYS:      return FLOW_SOL;
    case RUNTIME_TURB_SYS:      return TURB_SOL;
    case RUNTIME_TRANS_SYS:     return TRANS_SOL;
    case RUNTIME_HEAT_SYS:      return HEAT_SOL;
    case RUNTIME_FEA_SYS:       return FEA_SOL;
    case RUNTIME_ADJPOT_SYS:    return ADJFLOW_SOL;
    case RUNTIME_ADJFLOW_SYS:   return ADJFLOW_SOL;
    case RUNTIME_ADJTURB_SYS:   return ADJTURB_SOL;
    case RUNTIME_ADJFEA_SYS:    return ADJFEA_SOL;
    case RUNTIME_MULTIGRID_SYS: return 0;
  }
  return 0;
}

void CConfig::SetKind_ConvNumScheme(unsigned short val_kind_convnumscheme,
                                    unsigned short val_kind_centered, unsigned short val_kind_upwind,
                                    unsigned short val_kind_slopelimit, bool val_muscl,
                                    unsigned short val_kind_fem) {

  Kind_ConvNumScheme = val_kind_convnumscheme;
  Kind_Centered = val_kind_centered;
  Kind_Upwind = val_kind_upwind;
  Kind_FEM = val_kind_fem;
  Kind_SlopeLimit = val_kind_slopelimit;
  MUSCL = val_muscl;

}

void CConfig::SetGlobalParam(unsigned short val_solver,
                             unsigned short val_system) {

  /*--- Set the simulation global time ---*/
  
  Current_UnstTime = static_cast<su2double>(TimeIter)*Delta_UnstTime;
  Current_UnstTimeND = static_cast<su2double>(TimeIter)*Delta_UnstTimeND;

  /*--- Set the solver methods ---*/
  
  switch (val_solver) {
    case EULER: case INC_EULER:
      if (val_system == RUNTIME_FLOW_SYS) {
        SetKind_ConvNumScheme(Kind_ConvNumScheme_Flow, Kind_Centered_Flow,
                              Kind_Upwind_Flow, Kind_SlopeLimit_Flow,
                              MUSCL_Flow, NONE);
        SetKind_TimeIntScheme(Kind_TimeIntScheme_Flow);
      }
      break;
    case NAVIER_STOKES: case INC_NAVIER_STOKES:
      if (val_system == RUNTIME_FLOW_SYS) {
        SetKind_ConvNumScheme(Kind_ConvNumScheme_Flow, Kind_Centered_Flow,
                              Kind_Upwind_Flow, Kind_SlopeLimit_Flow,
                              MUSCL_Flow, NONE);
        SetKind_TimeIntScheme(Kind_TimeIntScheme_Flow);
      }
      if (val_system == RUNTIME_HEAT_SYS) {
        SetKind_ConvNumScheme(Kind_ConvNumScheme_Heat, NONE, NONE, NONE, NONE, NONE);
        SetKind_TimeIntScheme(Kind_TimeIntScheme_Heat);
      }
      break;
    case RANS: case INC_RANS:
      if (val_system == RUNTIME_FLOW_SYS) {
        SetKind_ConvNumScheme(Kind_ConvNumScheme_Flow, Kind_Centered_Flow,
                              Kind_Upwind_Flow, Kind_SlopeLimit_Flow,
                              MUSCL_Flow, NONE);
        SetKind_TimeIntScheme(Kind_TimeIntScheme_Flow);
      }
      if (val_system == RUNTIME_TURB_SYS) {
        SetKind_ConvNumScheme(Kind_ConvNumScheme_Turb, Kind_Centered_Turb,
                              Kind_Upwind_Turb, Kind_SlopeLimit_Turb,
                              MUSCL_Turb, NONE);
        SetKind_TimeIntScheme(Kind_TimeIntScheme_Turb);
      }
      if (val_system == RUNTIME_TRANS_SYS) {
        SetKind_ConvNumScheme(Kind_ConvNumScheme_Turb, Kind_Centered_Turb,
                              Kind_Upwind_Turb, Kind_SlopeLimit_Turb,
                              MUSCL_Turb, NONE);
        SetKind_TimeIntScheme(Kind_TimeIntScheme_Turb);
      }
      if (val_system == RUNTIME_HEAT_SYS) {
        SetKind_ConvNumScheme(Kind_ConvNumScheme_Heat, NONE, NONE, NONE, NONE, NONE);
        SetKind_TimeIntScheme(Kind_TimeIntScheme_Heat);
      }
      break;
    case FEM_EULER:
      if (val_system == RUNTIME_FLOW_SYS) {
        SetKind_ConvNumScheme(Kind_ConvNumScheme_FEM_Flow, Kind_Centered_Flow,
                              Kind_Upwind_Flow, Kind_SlopeLimit_Flow,
                              MUSCL_Flow, Kind_FEM_Flow);
        SetKind_TimeIntScheme(Kind_TimeIntScheme_FEM_Flow);
      }
      break;
    case FEM_NAVIER_STOKES:
      if (val_system == RUNTIME_FLOW_SYS) {
        SetKind_ConvNumScheme(Kind_ConvNumScheme_Flow, Kind_Centered_Flow,
                              Kind_Upwind_Flow, Kind_SlopeLimit_Flow,
                              MUSCL_Flow, Kind_FEM_Flow);
        SetKind_TimeIntScheme(Kind_TimeIntScheme_FEM_Flow);
      }
      break;
    case FEM_LES:
      if (val_system == RUNTIME_FLOW_SYS) {
        SetKind_ConvNumScheme(Kind_ConvNumScheme_Flow, Kind_Centered_Flow,
                              Kind_Upwind_Flow, Kind_SlopeLimit_Flow,
                              MUSCL_Flow, Kind_FEM_Flow);
        SetKind_TimeIntScheme(Kind_TimeIntScheme_FEM_Flow);
      }
      break;
    case ADJ_EULER:
      if (val_system == RUNTIME_FLOW_SYS) {
        SetKind_ConvNumScheme(Kind_ConvNumScheme_Flow, Kind_Centered_Flow,
                              Kind_Upwind_Flow, Kind_SlopeLimit_Flow,
                              MUSCL_Flow, NONE);
        SetKind_TimeIntScheme(Kind_TimeIntScheme_Flow);
      }
      if (val_system == RUNTIME_ADJFLOW_SYS) {
        SetKind_ConvNumScheme(Kind_ConvNumScheme_AdjFlow, Kind_Centered_AdjFlow,
                              Kind_Upwind_AdjFlow, Kind_SlopeLimit_AdjFlow,
                              MUSCL_AdjFlow, NONE);
        SetKind_TimeIntScheme(Kind_TimeIntScheme_AdjFlow);
      }
      break;
    case ADJ_NAVIER_STOKES:
      if (val_system == RUNTIME_FLOW_SYS) {
        SetKind_ConvNumScheme(Kind_ConvNumScheme_Flow, Kind_Centered_Flow,
                              Kind_Upwind_Flow, Kind_SlopeLimit_Flow,
                              MUSCL_Flow, NONE);
        SetKind_TimeIntScheme(Kind_TimeIntScheme_Flow);
      }
      if (val_system == RUNTIME_ADJFLOW_SYS) {
        SetKind_ConvNumScheme(Kind_ConvNumScheme_AdjFlow, Kind_Centered_AdjFlow,
                              Kind_Upwind_AdjFlow, Kind_SlopeLimit_AdjFlow,
                              MUSCL_AdjFlow, NONE);
        SetKind_TimeIntScheme(Kind_TimeIntScheme_AdjFlow);
      }
      break;
    case ADJ_RANS:
      if (val_system == RUNTIME_FLOW_SYS) {
        SetKind_ConvNumScheme(Kind_ConvNumScheme_Flow, Kind_Centered_Flow,
                              Kind_Upwind_Flow, Kind_SlopeLimit_Flow,
                              MUSCL_Flow, NONE);
        SetKind_TimeIntScheme(Kind_TimeIntScheme_Flow);
      }
      if (val_system == RUNTIME_ADJFLOW_SYS) {
        SetKind_ConvNumScheme(Kind_ConvNumScheme_AdjFlow, Kind_Centered_AdjFlow,
                              Kind_Upwind_AdjFlow, Kind_SlopeLimit_AdjFlow,
                              MUSCL_AdjFlow, NONE);
        SetKind_TimeIntScheme(Kind_TimeIntScheme_AdjFlow);
      }
      if (val_system == RUNTIME_TURB_SYS) {
        SetKind_ConvNumScheme(Kind_ConvNumScheme_Turb, Kind_Centered_Turb,
                              Kind_Upwind_Turb, Kind_SlopeLimit_Turb,
                              MUSCL_Turb, NONE);
        SetKind_TimeIntScheme(Kind_TimeIntScheme_Turb);
      }
      if (val_system == RUNTIME_ADJTURB_SYS) {
        SetKind_ConvNumScheme(Kind_ConvNumScheme_AdjTurb, Kind_Centered_AdjTurb,
                              Kind_Upwind_AdjTurb, Kind_SlopeLimit_AdjTurb,
                              MUSCL_AdjTurb, NONE);
        SetKind_TimeIntScheme(Kind_TimeIntScheme_AdjTurb);
      }
      break;
    case HEAT_EQUATION_FVM:
      if (val_system == RUNTIME_HEAT_SYS) {
        SetKind_ConvNumScheme(NONE, NONE, NONE, NONE, NONE, NONE);
        SetKind_TimeIntScheme(Kind_TimeIntScheme_Heat);
      }
      break;

    case FEM_ELASTICITY:

      Current_DynTime = static_cast<su2double>(TimeIter)*Delta_DynTime;

      if (val_system == RUNTIME_FEA_SYS) {
        SetKind_ConvNumScheme(NONE, NONE, NONE, NONE, NONE, NONE);
        SetKind_TimeIntScheme(Kind_TimeIntScheme_FEA);
      }
      break;
  }
}

su2double* CConfig::GetPeriodicRotCenter(string val_marker) {
  unsigned short iMarker_PerBound;
  for (iMarker_PerBound = 0; iMarker_PerBound < nMarker_PerBound; iMarker_PerBound++)
    if (Marker_PerBound[iMarker_PerBound] == val_marker) break;
  return Periodic_RotCenter[iMarker_PerBound];
}

su2double* CConfig::GetPeriodicRotAngles(string val_marker) {
  unsigned short iMarker_PerBound;
  for (iMarker_PerBound = 0; iMarker_PerBound < nMarker_PerBound; iMarker_PerBound++)
    if (Marker_PerBound[iMarker_PerBound] == val_marker) break;
  return Periodic_RotAngles[iMarker_PerBound];
}

su2double* CConfig::GetPeriodicTranslation(string val_marker) {
  unsigned short iMarker_PerBound;
  for (iMarker_PerBound = 0; iMarker_PerBound < nMarker_PerBound; iMarker_PerBound++)
    if (Marker_PerBound[iMarker_PerBound] == val_marker) break;
  return Periodic_Translation[iMarker_PerBound];
}

unsigned short CConfig::GetMarker_Periodic_Donor(string val_marker) {
  unsigned short iMarker_PerBound, jMarker_PerBound, kMarker_All;

  /*--- Find the marker for this periodic boundary. ---*/
  for (iMarker_PerBound = 0; iMarker_PerBound < nMarker_PerBound; iMarker_PerBound++)
    if (Marker_PerBound[iMarker_PerBound] == val_marker) break;

  /*--- Find corresponding donor. ---*/
  for (jMarker_PerBound = 0; jMarker_PerBound < nMarker_PerBound; jMarker_PerBound++)
    if (Marker_PerBound[jMarker_PerBound] == Marker_PerDonor[iMarker_PerBound]) break;

  /*--- Find and return global marker index for donor boundary. ---*/
  for (kMarker_All = 0; kMarker_All < nMarker_CfgFile; kMarker_All++)
    if (Marker_PerBound[jMarker_PerBound] == Marker_All_TagBound[kMarker_All]) break;

  return kMarker_All;
}

su2double CConfig::GetActDisk_NetThrust(string val_marker) {
  unsigned short iMarker_ActDisk;
  for (iMarker_ActDisk = 0; iMarker_ActDisk < nMarker_ActDiskInlet; iMarker_ActDisk++)
    if ((Marker_ActDiskInlet[iMarker_ActDisk] == val_marker) ||
        (Marker_ActDiskOutlet[iMarker_ActDisk] == val_marker)) break;
  return ActDisk_NetThrust[iMarker_ActDisk];
}

su2double CConfig::GetActDisk_Power(string val_marker) {
  unsigned short iMarker_ActDisk;
  for (iMarker_ActDisk = 0; iMarker_ActDisk < nMarker_ActDiskInlet; iMarker_ActDisk++)
    if ((Marker_ActDiskInlet[iMarker_ActDisk] == val_marker) ||
        (Marker_ActDiskOutlet[iMarker_ActDisk] == val_marker)) break;
  return ActDisk_Power[iMarker_ActDisk];
}

su2double CConfig::GetActDisk_MassFlow(string val_marker) {
  unsigned short iMarker_ActDisk;
  for (iMarker_ActDisk = 0; iMarker_ActDisk < nMarker_ActDiskInlet; iMarker_ActDisk++)
    if ((Marker_ActDiskInlet[iMarker_ActDisk] == val_marker) ||
        (Marker_ActDiskOutlet[iMarker_ActDisk] == val_marker)) break;
  return ActDisk_MassFlow[iMarker_ActDisk];
}

su2double CConfig::GetActDisk_Mach(string val_marker) {
  unsigned short iMarker_ActDisk;
  for (iMarker_ActDisk = 0; iMarker_ActDisk < nMarker_ActDiskInlet; iMarker_ActDisk++)
    if ((Marker_ActDiskInlet[iMarker_ActDisk] == val_marker) ||
        (Marker_ActDiskOutlet[iMarker_ActDisk] == val_marker)) break;
  return ActDisk_Mach[iMarker_ActDisk];
}

su2double CConfig::GetActDisk_Force(string val_marker) {
  unsigned short iMarker_ActDisk;
  for (iMarker_ActDisk = 0; iMarker_ActDisk < nMarker_ActDiskInlet; iMarker_ActDisk++)
    if ((Marker_ActDiskInlet[iMarker_ActDisk] == val_marker) ||
        (Marker_ActDiskOutlet[iMarker_ActDisk] == val_marker)) break;
  return ActDisk_Force[iMarker_ActDisk];
}

su2double CConfig::GetActDisk_BCThrust(string val_marker) {
  unsigned short iMarker_ActDisk;
  for (iMarker_ActDisk = 0; iMarker_ActDisk < nMarker_ActDiskInlet; iMarker_ActDisk++)
    if ((Marker_ActDiskInlet[iMarker_ActDisk] == val_marker) ||
        (Marker_ActDiskOutlet[iMarker_ActDisk] == val_marker)) break;
  return ActDisk_BCThrust[iMarker_ActDisk];
}

su2double CConfig::GetActDisk_BCThrust_Old(string val_marker) {
  unsigned short iMarker_ActDisk;
  for (iMarker_ActDisk = 0; iMarker_ActDisk < nMarker_ActDiskInlet; iMarker_ActDisk++)
    if ((Marker_ActDiskInlet[iMarker_ActDisk] == val_marker) ||
        (Marker_ActDiskOutlet[iMarker_ActDisk] == val_marker)) break;
  return ActDisk_BCThrust_Old[iMarker_ActDisk];
}

void CConfig::SetActDisk_BCThrust(string val_marker, su2double val_actdisk_bcthrust) {
  unsigned short iMarker_ActDisk;
  for (iMarker_ActDisk = 0; iMarker_ActDisk < nMarker_ActDiskInlet; iMarker_ActDisk++)
    if ((Marker_ActDiskInlet[iMarker_ActDisk] == val_marker) ||
        (Marker_ActDiskOutlet[iMarker_ActDisk] == val_marker)) break;
  ActDisk_BCThrust[iMarker_ActDisk] = val_actdisk_bcthrust;
}

void CConfig::SetActDisk_BCThrust_Old(string val_marker, su2double val_actdisk_bcthrust_old) {
  unsigned short iMarker_ActDisk;
  for (iMarker_ActDisk = 0; iMarker_ActDisk < nMarker_ActDiskInlet; iMarker_ActDisk++)
    if ((Marker_ActDiskInlet[iMarker_ActDisk] == val_marker) ||
        (Marker_ActDiskOutlet[iMarker_ActDisk] == val_marker)) break;
  ActDisk_BCThrust_Old[iMarker_ActDisk] = val_actdisk_bcthrust_old;
}

su2double CConfig::GetActDisk_Area(string val_marker) {
  unsigned short iMarker_ActDisk;
  for (iMarker_ActDisk = 0; iMarker_ActDisk < nMarker_ActDiskInlet; iMarker_ActDisk++)
    if ((Marker_ActDiskInlet[iMarker_ActDisk] == val_marker) ||
        (Marker_ActDiskOutlet[iMarker_ActDisk] == val_marker)) break;
  return ActDisk_Area[iMarker_ActDisk];
}

su2double CConfig::GetActDisk_ReverseMassFlow(string val_marker) {
  unsigned short iMarker_ActDisk;
  for (iMarker_ActDisk = 0; iMarker_ActDisk < nMarker_ActDiskInlet; iMarker_ActDisk++)
    if ((Marker_ActDiskInlet[iMarker_ActDisk] == val_marker) ||
        (Marker_ActDiskOutlet[iMarker_ActDisk] == val_marker)) break;
  return ActDisk_ReverseMassFlow[iMarker_ActDisk];
}

su2double CConfig::GetActDisk_PressJump(string val_marker, unsigned short val_value) {
  unsigned short iMarker_ActDisk;
  for (iMarker_ActDisk = 0; iMarker_ActDisk < nMarker_ActDiskInlet; iMarker_ActDisk++)
    if ((Marker_ActDiskInlet[iMarker_ActDisk] == val_marker) ||
        (Marker_ActDiskOutlet[iMarker_ActDisk] == val_marker)) break;
  return ActDisk_PressJump[iMarker_ActDisk][val_value];
}

su2double CConfig::GetActDisk_TempJump(string val_marker, unsigned short val_value) {
  unsigned short iMarker_ActDisk;
  for (iMarker_ActDisk = 0; iMarker_ActDisk < nMarker_ActDiskInlet; iMarker_ActDisk++)
    if ((Marker_ActDiskInlet[iMarker_ActDisk] == val_marker) ||
        (Marker_ActDiskOutlet[iMarker_ActDisk] == val_marker)) break;
  return ActDisk_TempJump[iMarker_ActDisk][val_value];;
}

su2double CConfig::GetActDisk_Omega(string val_marker, unsigned short val_value) {
  unsigned short iMarker_ActDisk;
  for (iMarker_ActDisk = 0; iMarker_ActDisk < nMarker_ActDiskInlet; iMarker_ActDisk++)
    if ((Marker_ActDiskInlet[iMarker_ActDisk] == val_marker) ||
        (Marker_ActDiskOutlet[iMarker_ActDisk] == val_marker)) break;
  return ActDisk_Omega[iMarker_ActDisk][val_value];;
}

su2double CConfig::GetOutlet_MassFlow(string val_marker) {
  unsigned short iMarker_Outlet;
  for (iMarker_Outlet = 0; iMarker_Outlet < nMarker_Outlet; iMarker_Outlet++)
    if ((Marker_Outlet[iMarker_Outlet] == val_marker)) break;
  return Outlet_MassFlow[iMarker_Outlet];
}

su2double CConfig::GetOutlet_Density(string val_marker) {
  unsigned short iMarker_Outlet;
  for (iMarker_Outlet = 0; iMarker_Outlet < nMarker_Outlet; iMarker_Outlet++)
    if ((Marker_Outlet[iMarker_Outlet] == val_marker)) break;
  return Outlet_Density[iMarker_Outlet];
}

su2double CConfig::GetOutlet_Area(string val_marker) {
  unsigned short iMarker_Outlet;
  for (iMarker_Outlet = 0; iMarker_Outlet < nMarker_Outlet; iMarker_Outlet++)
    if ((Marker_Outlet[iMarker_Outlet] == val_marker)) break;
  return Outlet_Area[iMarker_Outlet];
}

unsigned short CConfig::GetMarker_CfgFile_ActDiskOutlet(string val_marker) {
  unsigned short iMarker_ActDisk, kMarker_All;
  
  /*--- Find the marker for this actuator disk inlet. ---*/
  
  for (iMarker_ActDisk = 0; iMarker_ActDisk < nMarker_ActDiskInlet; iMarker_ActDisk++)
    if (Marker_ActDiskInlet[iMarker_ActDisk] == val_marker) break;
  
  /*--- Find and return global marker index for the actuator disk outlet. ---*/
  
  for (kMarker_All = 0; kMarker_All < nMarker_CfgFile; kMarker_All++)
    if (Marker_ActDiskOutlet[iMarker_ActDisk] == Marker_CfgFile_TagBound[kMarker_All]) break;
  
  return kMarker_All;
}

unsigned short CConfig::GetMarker_CfgFile_EngineExhaust(string val_marker) {
  unsigned short iMarker_Engine, kMarker_All;
  
  /*--- Find the marker for this engine inflow. ---*/
  
  for (iMarker_Engine = 0; iMarker_Engine < nMarker_EngineInflow; iMarker_Engine++)
    if (Marker_EngineInflow[iMarker_Engine] == val_marker) break;
  
  /*--- Find and return global marker index for the engine exhaust. ---*/
  
  for (kMarker_All = 0; kMarker_All < nMarker_CfgFile; kMarker_All++)
    if (Marker_EngineExhaust[iMarker_Engine] == Marker_CfgFile_TagBound[kMarker_All]) break;
  
  return kMarker_All;
}

bool CConfig::GetVolumetric_Movement(){
  bool volumetric_movement = false;
  
  if (GetSurface_Movement(AEROELASTIC) || 
      GetSurface_Movement(DEFORMING) ||
      GetSurface_Movement(AEROELASTIC_RIGID_MOTION)||
      GetSurface_Movement(FLUID_STRUCTURE) ||
      GetSurface_Movement(FLUID_STRUCTURE_STATIC) ||
      GetSurface_Movement(EXTERNAL) || 
      GetSurface_Movement(EXTERNAL_ROTATION)){
    volumetric_movement = true;
  }
  
  if (Kind_SU2 == SU2_DEF || 
      Kind_SU2 == SU2_DOT || 
      DirectDiff)
  { volumetric_movement = true;}
  return volumetric_movement;
}

bool CConfig::GetSurface_Movement(unsigned short kind_movement){
  for (unsigned short iMarkerMoving = 0; iMarkerMoving < nKind_SurfaceMovement; iMarkerMoving++){
    if (Kind_SurfaceMovement[iMarkerMoving] == kind_movement){
      return true;
    }
  }
  return false;
}

unsigned short CConfig::GetMarker_Moving(string val_marker) {
  unsigned short iMarker_Moving;

  /*--- Find the marker for this moving boundary. ---*/
  for (iMarker_Moving = 0; iMarker_Moving < nMarker_Moving; iMarker_Moving++)
    if (Marker_Moving[iMarker_Moving] == val_marker) break;

  return iMarker_Moving;
}

unsigned short CConfig::GetMarker_Deform_Mesh(string val_marker) {
  unsigned short iMarker_Deform_Mesh;

  /*--- Find the marker for this interface boundary. ---*/
  for (iMarker_Deform_Mesh = 0; iMarker_Deform_Mesh < nMarker_Deform_Mesh; iMarker_Deform_Mesh++)
    if (Marker_Deform_Mesh[iMarker_Deform_Mesh] == val_marker) break;

  return iMarker_Deform_Mesh;
}

unsigned short CConfig::GetMarker_Fluid_Load(string val_marker) {
  unsigned short iMarker_Fluid_Load;

  /*--- Find the marker for this interface boundary. ---*/
  for (iMarker_Fluid_Load = 0; iMarker_Fluid_Load < nMarker_Fluid_Load; iMarker_Fluid_Load++)
    if (Marker_Fluid_Load[iMarker_Fluid_Load] == val_marker) break;

  return iMarker_Fluid_Load;
}

su2double CConfig::GetDirichlet_Value(string val_marker) {
  unsigned short iMarker_Dirichlet;
  for (iMarker_Dirichlet = 0; iMarker_Dirichlet < nMarker_Dirichlet; iMarker_Dirichlet++)
    if (Marker_Dirichlet[iMarker_Dirichlet] == val_marker) break;
  return Dirichlet_Value[iMarker_Dirichlet];
}

bool CConfig::GetDirichlet_Boundary(string val_marker) {
  unsigned short iMarker_Dirichlet;
  bool Dirichlet = false;
  for (iMarker_Dirichlet = 0; iMarker_Dirichlet < nMarker_Dirichlet; iMarker_Dirichlet++)
    if (Marker_Dirichlet[iMarker_Dirichlet] == val_marker) {
      Dirichlet = true;
      break;
    }
  return Dirichlet;
}

su2double CConfig::GetExhaust_Temperature_Target(string val_marker) {
  unsigned short iMarker_EngineExhaust;
  for (iMarker_EngineExhaust = 0; iMarker_EngineExhaust < nMarker_EngineExhaust; iMarker_EngineExhaust++)
    if (Marker_EngineExhaust[iMarker_EngineExhaust] == val_marker) break;
  return Exhaust_Temperature_Target[iMarker_EngineExhaust];
}

su2double CConfig::GetExhaust_Pressure_Target(string val_marker) {
  unsigned short iMarker_EngineExhaust;
  for (iMarker_EngineExhaust = 0; iMarker_EngineExhaust < nMarker_EngineExhaust; iMarker_EngineExhaust++)
    if (Marker_EngineExhaust[iMarker_EngineExhaust] == val_marker) break;
  return Exhaust_Pressure_Target[iMarker_EngineExhaust];
}

unsigned short CConfig::GetKind_Inc_Inlet(string val_marker) {
  unsigned short iMarker_Inlet;
  for (iMarker_Inlet = 0; iMarker_Inlet < nMarker_Inlet; iMarker_Inlet++)
    if (Marker_Inlet[iMarker_Inlet] == val_marker) break;
  return Kind_Inc_Inlet[iMarker_Inlet];
}

unsigned short CConfig::GetKind_Inc_Outlet(string val_marker) {
  unsigned short iMarker_Outlet;
  for (iMarker_Outlet = 0; iMarker_Outlet < nMarker_Outlet; iMarker_Outlet++)
    if (Marker_Outlet[iMarker_Outlet] == val_marker) break;
  return Kind_Inc_Outlet[iMarker_Outlet];
}

su2double CConfig::GetInlet_Ttotal(string val_marker) {
  unsigned short iMarker_Inlet;
  for (iMarker_Inlet = 0; iMarker_Inlet < nMarker_Inlet; iMarker_Inlet++)
    if (Marker_Inlet[iMarker_Inlet] == val_marker) break;
  return Inlet_Ttotal[iMarker_Inlet];
}

su2double CConfig::GetInlet_Ptotal(string val_marker) {
  unsigned short iMarker_Inlet;
  for (iMarker_Inlet = 0; iMarker_Inlet < nMarker_Inlet; iMarker_Inlet++)
    if (Marker_Inlet[iMarker_Inlet] == val_marker) break;
  return Inlet_Ptotal[iMarker_Inlet];
}

void CConfig::SetInlet_Ptotal(su2double val_pressure, string val_marker) {
  unsigned short iMarker_Inlet;
  for (iMarker_Inlet = 0; iMarker_Inlet < nMarker_Inlet; iMarker_Inlet++)
    if (Marker_Inlet[iMarker_Inlet] == val_marker)
      Inlet_Ptotal[iMarker_Inlet] = val_pressure;
}

su2double* CConfig::GetInlet_FlowDir(string val_marker) {
  unsigned short iMarker_Inlet;
  for (iMarker_Inlet = 0; iMarker_Inlet < nMarker_Inlet; iMarker_Inlet++)
    if (Marker_Inlet[iMarker_Inlet] == val_marker) break;
  return Inlet_FlowDir[iMarker_Inlet];
}

su2double CConfig::GetInlet_Temperature(string val_marker) {
  unsigned short iMarker_Supersonic_Inlet;
  for (iMarker_Supersonic_Inlet = 0; iMarker_Supersonic_Inlet < nMarker_Supersonic_Inlet; iMarker_Supersonic_Inlet++)
    if (Marker_Supersonic_Inlet[iMarker_Supersonic_Inlet] == val_marker) break;
  return Inlet_Temperature[iMarker_Supersonic_Inlet];
}

su2double CConfig::GetInlet_Pressure(string val_marker) {
  unsigned short iMarker_Supersonic_Inlet;
  for (iMarker_Supersonic_Inlet = 0; iMarker_Supersonic_Inlet < nMarker_Supersonic_Inlet; iMarker_Supersonic_Inlet++)
    if (Marker_Supersonic_Inlet[iMarker_Supersonic_Inlet] == val_marker) break;
  return Inlet_Pressure[iMarker_Supersonic_Inlet];
}

su2double* CConfig::GetInlet_Velocity(string val_marker) {
  unsigned short iMarker_Supersonic_Inlet;
  for (iMarker_Supersonic_Inlet = 0; iMarker_Supersonic_Inlet < nMarker_Supersonic_Inlet; iMarker_Supersonic_Inlet++)
    if (Marker_Supersonic_Inlet[iMarker_Supersonic_Inlet] == val_marker) break;
  return Inlet_Velocity[iMarker_Supersonic_Inlet];
}

su2double CConfig::GetOutlet_Pressure(string val_marker) {
  unsigned short iMarker_Outlet;
  for (iMarker_Outlet = 0; iMarker_Outlet < nMarker_Outlet; iMarker_Outlet++)
    if (Marker_Outlet[iMarker_Outlet] == val_marker) break;
  return Outlet_Pressure[iMarker_Outlet];
}

void CConfig::SetOutlet_Pressure(su2double val_pressure, string val_marker) {
  unsigned short iMarker_Outlet;
  for (iMarker_Outlet = 0; iMarker_Outlet < nMarker_Outlet; iMarker_Outlet++)
    if (Marker_Outlet[iMarker_Outlet] == val_marker)
      Outlet_Pressure[iMarker_Outlet] = val_pressure;
}

su2double CConfig::GetRiemann_Var1(string val_marker) {
  unsigned short iMarker_Riemann;
  for (iMarker_Riemann = 0; iMarker_Riemann < nMarker_Riemann; iMarker_Riemann++)
    if (Marker_Riemann[iMarker_Riemann] == val_marker) break;
  return Riemann_Var1[iMarker_Riemann];
}

su2double CConfig::GetRiemann_Var2(string val_marker) {
  unsigned short iMarker_Riemann;
  for (iMarker_Riemann = 0; iMarker_Riemann < nMarker_Riemann; iMarker_Riemann++)
    if (Marker_Riemann[iMarker_Riemann] == val_marker) break;
  return Riemann_Var2[iMarker_Riemann];
}

su2double* CConfig::GetRiemann_FlowDir(string val_marker) {
  unsigned short iMarker_Riemann;
  for (iMarker_Riemann = 0; iMarker_Riemann < nMarker_Riemann; iMarker_Riemann++)
    if (Marker_Riemann[iMarker_Riemann] == val_marker) break;
  return Riemann_FlowDir[iMarker_Riemann];
}

unsigned short CConfig::GetKind_Data_Riemann(string val_marker) {
  unsigned short iMarker_Riemann;
  for (iMarker_Riemann = 0; iMarker_Riemann < nMarker_Riemann; iMarker_Riemann++)
    if (Marker_Riemann[iMarker_Riemann] == val_marker) break;
  return Kind_Data_Riemann[iMarker_Riemann];
}


su2double CConfig::GetGiles_Var1(string val_marker) {
  unsigned short iMarker_Giles;
  for (iMarker_Giles = 0; iMarker_Giles < nMarker_Giles; iMarker_Giles++)
    if (Marker_Giles[iMarker_Giles] == val_marker) break;
  return Giles_Var1[iMarker_Giles];
}

void CConfig::SetGiles_Var1(su2double newVar1, string val_marker) {
  unsigned short iMarker_Giles;
  for (iMarker_Giles = 0; iMarker_Giles < nMarker_Giles; iMarker_Giles++)
    if (Marker_Giles[iMarker_Giles] == val_marker) break;
  Giles_Var1[iMarker_Giles] = newVar1;
}

su2double CConfig::GetGiles_Var2(string val_marker) {
  unsigned short iMarker_Giles;
  for (iMarker_Giles = 0; iMarker_Giles < nMarker_Giles; iMarker_Giles++)
    if (Marker_Giles[iMarker_Giles] == val_marker) break;
  return Giles_Var2[iMarker_Giles];
}

su2double CConfig::GetGiles_RelaxFactorAverage(string val_marker) {
  unsigned short iMarker_Giles;
  for (iMarker_Giles = 0; iMarker_Giles < nMarker_Giles; iMarker_Giles++)
    if (Marker_Giles[iMarker_Giles] == val_marker) break;
  return RelaxFactorAverage[iMarker_Giles];
}

su2double CConfig::GetGiles_RelaxFactorFourier(string val_marker) {
  unsigned short iMarker_Giles;
  for (iMarker_Giles = 0; iMarker_Giles < nMarker_Giles; iMarker_Giles++)
    if (Marker_Giles[iMarker_Giles] == val_marker) break;
  return RelaxFactorFourier[iMarker_Giles];
}

su2double* CConfig::GetGiles_FlowDir(string val_marker) {
  unsigned short iMarker_Giles;
  for (iMarker_Giles = 0; iMarker_Giles < nMarker_Giles; iMarker_Giles++)
    if (Marker_Giles[iMarker_Giles] == val_marker) break;
  return Giles_FlowDir[iMarker_Giles];
}

unsigned short CConfig::GetKind_Data_Giles(string val_marker) {
  unsigned short iMarker_Giles;
  for (iMarker_Giles = 0; iMarker_Giles < nMarker_Giles; iMarker_Giles++)
    if (Marker_Giles[iMarker_Giles] == val_marker) break;
  return Kind_Data_Giles[iMarker_Giles];
}


su2double CConfig::GetPressureOut_BC() {
  unsigned short iMarker_BC;
  su2double pres_out = 0.0;
  for (iMarker_BC = 0; iMarker_BC < nMarker_Giles; iMarker_BC++){
    if (Kind_Data_Giles[iMarker_BC] == STATIC_PRESSURE || Kind_Data_Giles[iMarker_BC] == STATIC_PRESSURE_1D || Kind_Data_Giles[iMarker_BC] == RADIAL_EQUILIBRIUM ){
      pres_out = Giles_Var1[iMarker_BC];
    }
  }
  for (iMarker_BC = 0; iMarker_BC < nMarker_Riemann; iMarker_BC++){
    if (Kind_Data_Riemann[iMarker_BC] == STATIC_PRESSURE || Kind_Data_Riemann[iMarker_BC] == RADIAL_EQUILIBRIUM){
      pres_out = Riemann_Var1[iMarker_BC];
    }
  }
  return pres_out/Pressure_Ref;
}


void CConfig::SetPressureOut_BC(su2double val_press) {
  unsigned short iMarker_BC;
  for (iMarker_BC = 0; iMarker_BC < nMarker_Giles; iMarker_BC++){
    if (Kind_Data_Giles[iMarker_BC] == STATIC_PRESSURE || Kind_Data_Giles[iMarker_BC] == STATIC_PRESSURE_1D || Kind_Data_Giles[iMarker_BC] == RADIAL_EQUILIBRIUM ){
      Giles_Var1[iMarker_BC] = val_press*Pressure_Ref;
    }
  }
  for (iMarker_BC = 0; iMarker_BC < nMarker_Riemann; iMarker_BC++){
    if (Kind_Data_Riemann[iMarker_BC] == STATIC_PRESSURE || Kind_Data_Riemann[iMarker_BC] == RADIAL_EQUILIBRIUM){
      Riemann_Var1[iMarker_BC] = val_press*Pressure_Ref;
    }
  }
}

su2double CConfig::GetTotalPressureIn_BC() {
  unsigned short iMarker_BC;
  su2double tot_pres_in = 0.0;
  for (iMarker_BC = 0; iMarker_BC < nMarker_Giles; iMarker_BC++){
    if (Kind_Data_Giles[iMarker_BC] == TOTAL_CONDITIONS_PT || Kind_Data_Giles[iMarker_BC] == TOTAL_CONDITIONS_PT_1D){
      tot_pres_in = Giles_Var1[iMarker_BC];
    }
  }
  for (iMarker_BC = 0; iMarker_BC < nMarker_Riemann; iMarker_BC++){
    if (Kind_Data_Riemann[iMarker_BC] == TOTAL_CONDITIONS_PT ){
      tot_pres_in = Riemann_Var1[iMarker_BC];
    }
  }
  if(nMarker_Inlet == 1 && Kind_Inlet == TOTAL_CONDITIONS){
    tot_pres_in = Inlet_Ptotal[0];
  }
  return tot_pres_in/Pressure_Ref;
}

su2double CConfig::GetTotalTemperatureIn_BC() {
  unsigned short iMarker_BC;
  su2double tot_temp_in = 0.0;
  for (iMarker_BC = 0; iMarker_BC < nMarker_Giles; iMarker_BC++){
    if (Kind_Data_Giles[iMarker_BC] == TOTAL_CONDITIONS_PT || Kind_Data_Giles[iMarker_BC] == TOTAL_CONDITIONS_PT_1D){
      tot_temp_in = Giles_Var2[iMarker_BC];
    }
  }
  for (iMarker_BC = 0; iMarker_BC < nMarker_Riemann; iMarker_BC++){
    if (Kind_Data_Riemann[iMarker_BC] == TOTAL_CONDITIONS_PT ){
      tot_temp_in = Riemann_Var2[iMarker_BC];
    }
  }

  if(nMarker_Inlet == 1 && Kind_Inlet == TOTAL_CONDITIONS){
    tot_temp_in = Inlet_Ttotal[0];
  }
  return tot_temp_in/Temperature_Ref;
}

void CConfig::SetTotalTemperatureIn_BC(su2double val_temp) {
  unsigned short iMarker_BC;
  for (iMarker_BC = 0; iMarker_BC < nMarker_Giles; iMarker_BC++){
    if (Kind_Data_Giles[iMarker_BC] == TOTAL_CONDITIONS_PT || Kind_Data_Giles[iMarker_BC] == TOTAL_CONDITIONS_PT_1D){
      Giles_Var2[iMarker_BC] = val_temp*Temperature_Ref;
    }
  }
  for (iMarker_BC = 0; iMarker_BC < nMarker_Riemann; iMarker_BC++){
    if (Kind_Data_Riemann[iMarker_BC] == TOTAL_CONDITIONS_PT ){
      Riemann_Var2[iMarker_BC] = val_temp*Temperature_Ref;
    }
  }

  if(nMarker_Inlet == 1 && Kind_Inlet == TOTAL_CONDITIONS){
    Inlet_Ttotal[0] = val_temp*Temperature_Ref;
  }
}

su2double CConfig::GetFlowAngleIn_BC() {
  unsigned short iMarker_BC;
  su2double alpha_in = 0.0;
  for (iMarker_BC = 0; iMarker_BC < nMarker_Giles; iMarker_BC++){
    if (Kind_Data_Giles[iMarker_BC] == TOTAL_CONDITIONS_PT || Kind_Data_Giles[iMarker_BC] == TOTAL_CONDITIONS_PT_1D){
      alpha_in = atan(Giles_FlowDir[iMarker_BC][1]/Giles_FlowDir[iMarker_BC][0]);
    }
  }
  for (iMarker_BC = 0; iMarker_BC < nMarker_Riemann; iMarker_BC++){
  	if (Kind_Data_Riemann[iMarker_BC] == TOTAL_CONDITIONS_PT ){
  		alpha_in = atan(Riemann_FlowDir[iMarker_BC][1]/Riemann_FlowDir[iMarker_BC][0]);
  	}
  }

  if(nMarker_Inlet == 1 && Kind_Inlet == TOTAL_CONDITIONS){
  	alpha_in = atan(Inlet_FlowDir[0][1]/Inlet_FlowDir[0][0]);
  }

  return alpha_in;
}

su2double CConfig::GetIncInlet_BC() {

  su2double val_out = 0.0;

  if (nMarker_Inlet > 0) {
    if (Kind_Inc_Inlet[0] == VELOCITY_INLET)
      val_out = Inlet_Ptotal[0]/Velocity_Ref;
    else if (Kind_Inc_Inlet[0] == PRESSURE_INLET)
      val_out = Inlet_Ptotal[0]/Pressure_Ref;
  }

  return val_out;
}

void CConfig::SetIncInlet_BC(su2double val_in) {

  if (nMarker_Inlet > 0) {
    if (Kind_Inc_Inlet[0] == VELOCITY_INLET)
      Inlet_Ptotal[0] = val_in*Velocity_Ref;
    else if (Kind_Inc_Inlet[0] == PRESSURE_INLET)
      Inlet_Ptotal[0] = val_in*Pressure_Ref;
  }
  
}

su2double CConfig::GetIncTemperature_BC() {

  su2double val_out = 0.0;

  if (nMarker_Inlet > 0) {
      val_out = Inlet_Ttotal[0]/Temperature_Ref;
  }

  return val_out;
}

void CConfig::SetIncTemperature_BC(su2double val_temperature) {

  if (nMarker_Inlet > 0) {
      Inlet_Ttotal[0] = val_temperature*Temperature_Ref;
  }
  
}

su2double CConfig::GetIncPressureOut_BC() {

  su2double pressure_out = 0.0;

  if (nMarker_FarField > 0){
    pressure_out = Pressure_FreeStreamND;
  } else if (nMarker_Outlet > 0) {
    pressure_out = Outlet_Pressure[0]/Pressure_Ref;
  }

  return pressure_out;
}

void CConfig::SetIncPressureOut_BC(su2double val_pressure) {

  if (nMarker_FarField > 0){
    Pressure_FreeStreamND = val_pressure;
  } else if (nMarker_Outlet > 0) {
    Outlet_Pressure[0] = val_pressure*Pressure_Ref;
  }

}

su2double CConfig::GetIsothermal_Temperature(string val_marker) {

  unsigned short iMarker_Isothermal = 0;

  if (nMarker_Isothermal > 0) {
    for (iMarker_Isothermal = 0; iMarker_Isothermal < nMarker_Isothermal; iMarker_Isothermal++)
      if (Marker_Isothermal[iMarker_Isothermal] == val_marker) break;
  }

  return Isothermal_Temperature[iMarker_Isothermal];
}

su2double CConfig::GetWall_HeatFlux(string val_marker) {
  unsigned short iMarker_HeatFlux = 0;

  if (nMarker_HeatFlux > 0) {
  for (iMarker_HeatFlux = 0; iMarker_HeatFlux < nMarker_HeatFlux; iMarker_HeatFlux++)
    if (Marker_HeatFlux[iMarker_HeatFlux] == val_marker) break;
  }

  return Heat_Flux[iMarker_HeatFlux];
}

unsigned short CConfig::GetWallFunction_Treatment(string val_marker) {
  unsigned short WallFunction = NO_WALL_FUNCTION;

  for(unsigned short iMarker=0; iMarker<nMarker_WallFunctions; iMarker++) {
    if(Marker_WallFunctions[iMarker] == val_marker) {
      WallFunction = Kind_WallFunctions[iMarker];
      break;
    }
  }

  return WallFunction;
}

unsigned short* CConfig::GetWallFunction_IntInfo(string val_marker) {
  unsigned short *intInfo = NULL;

  for(unsigned short iMarker=0; iMarker<nMarker_WallFunctions; iMarker++) {
    if(Marker_WallFunctions[iMarker] == val_marker) {
      intInfo = IntInfo_WallFunctions[iMarker];
      break;
    }
  }

  return intInfo;
}

su2double* CConfig::GetWallFunction_DoubleInfo(string val_marker) {
  su2double *doubleInfo = NULL;

  for(unsigned short iMarker=0; iMarker<nMarker_WallFunctions; iMarker++) {
    if(Marker_WallFunctions[iMarker] == val_marker) {
      doubleInfo = DoubleInfo_WallFunctions[iMarker];
      break;
    } 
  } 

  return doubleInfo;
}

su2double CConfig::GetEngineInflow_Target(string val_marker) {
  unsigned short iMarker_EngineInflow;
  for (iMarker_EngineInflow = 0; iMarker_EngineInflow < nMarker_EngineInflow; iMarker_EngineInflow++)
    if (Marker_EngineInflow[iMarker_EngineInflow] == val_marker) break;
  return EngineInflow_Target[iMarker_EngineInflow];
}

su2double CConfig::GetInflow_Pressure(string val_marker) {
  unsigned short iMarker_EngineInflow;
  for (iMarker_EngineInflow = 0; iMarker_EngineInflow < nMarker_EngineInflow; iMarker_EngineInflow++)
    if (Marker_EngineInflow[iMarker_EngineInflow] == val_marker) break;
  return Inflow_Pressure[iMarker_EngineInflow];
}

su2double CConfig::GetInflow_MassFlow(string val_marker) {
  unsigned short iMarker_EngineInflow;
  for (iMarker_EngineInflow = 0; iMarker_EngineInflow < nMarker_EngineInflow; iMarker_EngineInflow++)
    if (Marker_EngineInflow[iMarker_EngineInflow] == val_marker) break;
  return Inflow_MassFlow[iMarker_EngineInflow];
}

su2double CConfig::GetInflow_ReverseMassFlow(string val_marker) {
  unsigned short iMarker_EngineInflow;
  for (iMarker_EngineInflow = 0; iMarker_EngineInflow < nMarker_EngineInflow; iMarker_EngineInflow++)
    if (Marker_EngineInflow[iMarker_EngineInflow] == val_marker) break;
  return Inflow_ReverseMassFlow[iMarker_EngineInflow];
}

su2double CConfig::GetInflow_TotalPressure(string val_marker) {
  unsigned short iMarker_EngineInflow;
  for (iMarker_EngineInflow = 0; iMarker_EngineInflow < nMarker_EngineInflow; iMarker_EngineInflow++)
    if (Marker_EngineInflow[iMarker_EngineInflow] == val_marker) break;
  return Inflow_TotalPressure[iMarker_EngineInflow];
}

su2double CConfig::GetInflow_Temperature(string val_marker) {
  unsigned short iMarker_EngineInflow;
  for (iMarker_EngineInflow = 0; iMarker_EngineInflow < nMarker_EngineInflow; iMarker_EngineInflow++)
    if (Marker_EngineInflow[iMarker_EngineInflow] == val_marker) break;
  return Inflow_Temperature[iMarker_EngineInflow];
}

su2double CConfig::GetInflow_TotalTemperature(string val_marker) {
  unsigned short iMarker_EngineInflow;
  for (iMarker_EngineInflow = 0; iMarker_EngineInflow < nMarker_EngineInflow; iMarker_EngineInflow++)
    if (Marker_EngineInflow[iMarker_EngineInflow] == val_marker) break;
  return Inflow_TotalTemperature[iMarker_EngineInflow];
}

su2double CConfig::GetInflow_RamDrag(string val_marker) {
  unsigned short iMarker_EngineInflow;
  for (iMarker_EngineInflow = 0; iMarker_EngineInflow < nMarker_EngineInflow; iMarker_EngineInflow++)
    if (Marker_EngineInflow[iMarker_EngineInflow] == val_marker) break;
  return Inflow_RamDrag[iMarker_EngineInflow];
}

su2double CConfig::GetInflow_Force(string val_marker) {
  unsigned short iMarker_EngineInflow;
  for (iMarker_EngineInflow = 0; iMarker_EngineInflow < nMarker_EngineInflow; iMarker_EngineInflow++)
    if (Marker_EngineInflow[iMarker_EngineInflow] == val_marker) break;
  return Inflow_Force[iMarker_EngineInflow];
}

su2double CConfig::GetInflow_Power(string val_marker) {
  unsigned short iMarker_EngineInflow;
  for (iMarker_EngineInflow = 0; iMarker_EngineInflow < nMarker_EngineInflow; iMarker_EngineInflow++)
    if (Marker_EngineInflow[iMarker_EngineInflow] == val_marker) break;
  return Inflow_Power[iMarker_EngineInflow];
}

su2double CConfig::GetInflow_Mach(string val_marker) {
  unsigned short iMarker_EngineInflow;
  for (iMarker_EngineInflow = 0; iMarker_EngineInflow < nMarker_EngineInflow; iMarker_EngineInflow++)
    if (Marker_EngineInflow[iMarker_EngineInflow] == val_marker) break;
  return Inflow_Mach[iMarker_EngineInflow];
}

su2double CConfig::GetExhaust_Pressure(string val_marker) {
  unsigned short iMarker_EngineExhaust;
  for (iMarker_EngineExhaust = 0; iMarker_EngineExhaust < nMarker_EngineExhaust; iMarker_EngineExhaust++)
    if (Marker_EngineExhaust[iMarker_EngineExhaust] == val_marker) break;
  return Exhaust_Pressure[iMarker_EngineExhaust];
}

su2double CConfig::GetExhaust_Temperature(string val_marker) {
  unsigned short iMarker_EngineExhaust;
  for (iMarker_EngineExhaust = 0; iMarker_EngineExhaust < nMarker_EngineExhaust; iMarker_EngineExhaust++)
    if (Marker_EngineExhaust[iMarker_EngineExhaust] == val_marker) break;
  return Exhaust_Temperature[iMarker_EngineExhaust];
}

su2double CConfig::GetExhaust_MassFlow(string val_marker) {
  unsigned short iMarker_EngineExhaust;
  for (iMarker_EngineExhaust = 0; iMarker_EngineExhaust < nMarker_EngineExhaust; iMarker_EngineExhaust++)
    if (Marker_EngineExhaust[iMarker_EngineExhaust] == val_marker) break;
  return Exhaust_MassFlow[iMarker_EngineExhaust];
}

su2double CConfig::GetExhaust_TotalPressure(string val_marker) {
  unsigned short iMarker_EngineExhaust;
  for (iMarker_EngineExhaust = 0; iMarker_EngineExhaust < nMarker_EngineExhaust; iMarker_EngineExhaust++)
    if (Marker_EngineExhaust[iMarker_EngineExhaust] == val_marker) break;
  return Exhaust_TotalPressure[iMarker_EngineExhaust];
}

su2double CConfig::GetExhaust_TotalTemperature(string val_marker) {
  unsigned short iMarker_EngineExhaust;
  for (iMarker_EngineExhaust = 0; iMarker_EngineExhaust < nMarker_EngineExhaust; iMarker_EngineExhaust++)
    if (Marker_EngineExhaust[iMarker_EngineExhaust] == val_marker) break;
  return Exhaust_TotalTemperature[iMarker_EngineExhaust];
}

su2double CConfig::GetExhaust_GrossThrust(string val_marker) {
  unsigned short iMarker_EngineExhaust;
  for (iMarker_EngineExhaust = 0; iMarker_EngineExhaust < nMarker_EngineExhaust; iMarker_EngineExhaust++)
    if (Marker_EngineExhaust[iMarker_EngineExhaust] == val_marker) break;
  return Exhaust_GrossThrust[iMarker_EngineExhaust];
}

su2double CConfig::GetExhaust_Force(string val_marker) {
  unsigned short iMarker_EngineExhaust;
  for (iMarker_EngineExhaust = 0; iMarker_EngineExhaust < nMarker_EngineExhaust; iMarker_EngineExhaust++)
    if (Marker_EngineExhaust[iMarker_EngineExhaust] == val_marker) break;
  return Exhaust_Force[iMarker_EngineExhaust];
}

su2double CConfig::GetExhaust_Power(string val_marker) {
  unsigned short iMarker_EngineExhaust;
  for (iMarker_EngineExhaust = 0; iMarker_EngineExhaust < nMarker_EngineExhaust; iMarker_EngineExhaust++)
    if (Marker_EngineExhaust[iMarker_EngineExhaust] == val_marker) break;
  return Exhaust_Power[iMarker_EngineExhaust];
}

su2double CConfig::GetActDiskInlet_Pressure(string val_marker) {
  unsigned short iMarker_ActDiskInlet;
  for (iMarker_ActDiskInlet = 0; iMarker_ActDiskInlet < nMarker_ActDiskInlet; iMarker_ActDiskInlet++)
    if (Marker_ActDiskInlet[iMarker_ActDiskInlet] == val_marker) break;
  return ActDiskInlet_Pressure[iMarker_ActDiskInlet];
}

su2double CConfig::GetActDiskInlet_TotalPressure(string val_marker) {
  unsigned short iMarker_ActDiskInlet;
  for (iMarker_ActDiskInlet = 0; iMarker_ActDiskInlet < nMarker_ActDiskInlet; iMarker_ActDiskInlet++)
    if (Marker_ActDiskInlet[iMarker_ActDiskInlet] == val_marker) break;
  return ActDiskInlet_TotalPressure[iMarker_ActDiskInlet];
}

su2double CConfig::GetActDiskInlet_RamDrag(string val_marker) {
  unsigned short iMarker_ActDiskInlet;
  for (iMarker_ActDiskInlet = 0; iMarker_ActDiskInlet < nMarker_ActDiskInlet; iMarker_ActDiskInlet++)
    if (Marker_ActDiskInlet[iMarker_ActDiskInlet] == val_marker) break;
  return ActDiskInlet_RamDrag[iMarker_ActDiskInlet];
}

su2double CConfig::GetActDiskInlet_Force(string val_marker) {
  unsigned short iMarker_ActDiskInlet;
  for (iMarker_ActDiskInlet = 0; iMarker_ActDiskInlet < nMarker_ActDiskInlet; iMarker_ActDiskInlet++)
    if (Marker_ActDiskInlet[iMarker_ActDiskInlet] == val_marker) break;
  return ActDiskInlet_Force[iMarker_ActDiskInlet];
}

su2double CConfig::GetActDiskInlet_Power(string val_marker) {
  unsigned short iMarker_ActDiskInlet;
  for (iMarker_ActDiskInlet = 0; iMarker_ActDiskInlet < nMarker_ActDiskInlet; iMarker_ActDiskInlet++)
    if (Marker_ActDiskInlet[iMarker_ActDiskInlet] == val_marker) break;
  return ActDiskInlet_Power[iMarker_ActDiskInlet];
}

su2double CConfig::GetActDiskOutlet_Pressure(string val_marker) {
  unsigned short iMarker_ActDiskOutlet;
  for (iMarker_ActDiskOutlet = 0; iMarker_ActDiskOutlet < nMarker_ActDiskOutlet; iMarker_ActDiskOutlet++)
    if (Marker_ActDiskOutlet[iMarker_ActDiskOutlet] == val_marker) break;
  return ActDiskOutlet_Pressure[iMarker_ActDiskOutlet];
}

su2double CConfig::GetActDiskOutlet_TotalPressure(string val_marker) {
  unsigned short iMarker_ActDiskOutlet;
  for (iMarker_ActDiskOutlet = 0; iMarker_ActDiskOutlet < nMarker_ActDiskOutlet; iMarker_ActDiskOutlet++)
    if (Marker_ActDiskOutlet[iMarker_ActDiskOutlet] == val_marker) break;
  return ActDiskOutlet_TotalPressure[iMarker_ActDiskOutlet];
}

su2double CConfig::GetActDiskOutlet_GrossThrust(string val_marker) {
  unsigned short iMarker_ActDiskOutlet;
  for (iMarker_ActDiskOutlet = 0; iMarker_ActDiskOutlet < nMarker_ActDiskOutlet; iMarker_ActDiskOutlet++)
    if (Marker_ActDiskOutlet[iMarker_ActDiskOutlet] == val_marker) break;
  return ActDiskOutlet_GrossThrust[iMarker_ActDiskOutlet];
}

su2double CConfig::GetActDiskOutlet_Force(string val_marker) {
  unsigned short iMarker_ActDiskOutlet;
  for (iMarker_ActDiskOutlet = 0; iMarker_ActDiskOutlet < nMarker_ActDiskOutlet; iMarker_ActDiskOutlet++)
    if (Marker_ActDiskOutlet[iMarker_ActDiskOutlet] == val_marker) break;
  return ActDiskOutlet_Force[iMarker_ActDiskOutlet];
}

su2double CConfig::GetActDiskOutlet_Power(string val_marker) {
  unsigned short iMarker_ActDiskOutlet;
  for (iMarker_ActDiskOutlet = 0; iMarker_ActDiskOutlet < nMarker_ActDiskOutlet; iMarker_ActDiskOutlet++)
    if (Marker_ActDiskOutlet[iMarker_ActDiskOutlet] == val_marker) break;
  return ActDiskOutlet_Power[iMarker_ActDiskOutlet];
}

su2double CConfig::GetActDiskInlet_Temperature(string val_marker) {
  unsigned short iMarker_ActDiskInlet;
  for (iMarker_ActDiskInlet = 0; iMarker_ActDiskInlet < nMarker_ActDiskInlet; iMarker_ActDiskInlet++)
    if (Marker_ActDiskInlet[iMarker_ActDiskInlet] == val_marker) break;
  return ActDiskInlet_Temperature[iMarker_ActDiskInlet];
}

su2double CConfig::GetActDiskInlet_TotalTemperature(string val_marker) {
  unsigned short iMarker_ActDiskInlet;
  for (iMarker_ActDiskInlet = 0; iMarker_ActDiskInlet < nMarker_ActDiskInlet; iMarker_ActDiskInlet++)
    if (Marker_ActDiskInlet[iMarker_ActDiskInlet] == val_marker) break;
  return ActDiskInlet_TotalTemperature[iMarker_ActDiskInlet];
}

su2double CConfig::GetActDiskOutlet_Temperature(string val_marker) {
  unsigned short iMarker_ActDiskOutlet;
  for (iMarker_ActDiskOutlet = 0; iMarker_ActDiskOutlet < nMarker_ActDiskOutlet; iMarker_ActDiskOutlet++)
    if (Marker_ActDiskOutlet[iMarker_ActDiskOutlet] == val_marker) break;
  return ActDiskOutlet_Temperature[iMarker_ActDiskOutlet];
}

su2double CConfig::GetActDiskOutlet_TotalTemperature(string val_marker) {
  unsigned short iMarker_ActDiskOutlet;
  for (iMarker_ActDiskOutlet = 0; iMarker_ActDiskOutlet < nMarker_ActDiskOutlet; iMarker_ActDiskOutlet++)
    if (Marker_ActDiskOutlet[iMarker_ActDiskOutlet] == val_marker) break;
  return ActDiskOutlet_TotalTemperature[iMarker_ActDiskOutlet];
}

su2double CConfig::GetActDiskInlet_MassFlow(string val_marker) {
  unsigned short iMarker_ActDiskInlet;
  for (iMarker_ActDiskInlet = 0; iMarker_ActDiskInlet < nMarker_ActDiskInlet; iMarker_ActDiskInlet++)
    if (Marker_ActDiskInlet[iMarker_ActDiskInlet] == val_marker) break;
  return ActDiskInlet_MassFlow[iMarker_ActDiskInlet];
}

su2double CConfig::GetActDiskOutlet_MassFlow(string val_marker) {
  unsigned short iMarker_ActDiskOutlet;
  for (iMarker_ActDiskOutlet = 0; iMarker_ActDiskOutlet < nMarker_ActDiskOutlet; iMarker_ActDiskOutlet++)
    if (Marker_ActDiskOutlet[iMarker_ActDiskOutlet] == val_marker) break;
  return ActDiskOutlet_MassFlow[iMarker_ActDiskOutlet];
}

su2double CConfig::GetDispl_Value(string val_marker) {
  unsigned short iMarker_Displacement;
  for (iMarker_Displacement = 0; iMarker_Displacement < nMarker_Displacement; iMarker_Displacement++)
    if (Marker_Displacement[iMarker_Displacement] == val_marker) break;
  return Displ_Value[iMarker_Displacement];
}

su2double CConfig::GetLoad_Value(string val_marker) {
  unsigned short iMarker_Load;
  for (iMarker_Load = 0; iMarker_Load < nMarker_Load; iMarker_Load++)
    if (Marker_Load[iMarker_Load] == val_marker) break;
  return Load_Value[iMarker_Load];
}

su2double CConfig::GetDamper_Constant(string val_marker) {
  unsigned short iMarker_Damper;
  for (iMarker_Damper = 0; iMarker_Damper < nMarker_Damper; iMarker_Damper++)
    if (Marker_Damper[iMarker_Damper] == val_marker) break;
  return Damper_Constant[iMarker_Damper];
}

su2double CConfig::GetLoad_Dir_Value(string val_marker) {
  unsigned short iMarker_Load_Dir;
  for (iMarker_Load_Dir = 0; iMarker_Load_Dir < nMarker_Load_Dir; iMarker_Load_Dir++)
    if (Marker_Load_Dir[iMarker_Load_Dir] == val_marker) break;
  return Load_Dir_Value[iMarker_Load_Dir];
}

su2double CConfig::GetLoad_Dir_Multiplier(string val_marker) {
  unsigned short iMarker_Load_Dir;
  for (iMarker_Load_Dir = 0; iMarker_Load_Dir < nMarker_Load_Dir; iMarker_Load_Dir++)
    if (Marker_Load_Dir[iMarker_Load_Dir] == val_marker) break;
  return Load_Dir_Multiplier[iMarker_Load_Dir];
}

su2double CConfig::GetDisp_Dir_Value(string val_marker) {
  unsigned short iMarker_Disp_Dir;
  for (iMarker_Disp_Dir = 0; iMarker_Disp_Dir < nMarker_Disp_Dir; iMarker_Disp_Dir++)
    if (Marker_Disp_Dir[iMarker_Disp_Dir] == val_marker) break;
  return Disp_Dir_Value[iMarker_Disp_Dir];
}

su2double CConfig::GetDisp_Dir_Multiplier(string val_marker) {
  unsigned short iMarker_Disp_Dir;
  for (iMarker_Disp_Dir = 0; iMarker_Disp_Dir < nMarker_Disp_Dir; iMarker_Disp_Dir++)
    if (Marker_Disp_Dir[iMarker_Disp_Dir] == val_marker) break;
  return Disp_Dir_Multiplier[iMarker_Disp_Dir];
}

su2double* CConfig::GetLoad_Dir(string val_marker) {
  unsigned short iMarker_Load_Dir;
  for (iMarker_Load_Dir = 0; iMarker_Load_Dir < nMarker_Load_Dir; iMarker_Load_Dir++)
    if (Marker_Load_Dir[iMarker_Load_Dir] == val_marker) break;
  return Load_Dir[iMarker_Load_Dir];
}

su2double* CConfig::GetDisp_Dir(string val_marker) {
  unsigned short iMarker_Disp_Dir;
  for (iMarker_Disp_Dir = 0; iMarker_Disp_Dir < nMarker_Disp_Dir; iMarker_Disp_Dir++)
    if (Marker_Disp_Dir[iMarker_Disp_Dir] == val_marker) break;
  return Disp_Dir[iMarker_Disp_Dir];
}

su2double CConfig::GetLoad_Sine_Amplitude(string val_marker) {
  unsigned short iMarker_Load_Sine;
  for (iMarker_Load_Sine = 0; iMarker_Load_Sine < nMarker_Load_Sine; iMarker_Load_Sine++)
    if (Marker_Load_Sine[iMarker_Load_Sine] == val_marker) break;
  return Load_Sine_Amplitude[iMarker_Load_Sine];
}

su2double CConfig::GetLoad_Sine_Frequency(string val_marker) {
  unsigned short iMarker_Load_Sine;
  for (iMarker_Load_Sine = 0; iMarker_Load_Sine < nMarker_Load_Sine; iMarker_Load_Sine++)
    if (Marker_Load_Sine[iMarker_Load_Sine] == val_marker) break;
  return Load_Sine_Frequency[iMarker_Load_Sine];
}

su2double* CConfig::GetLoad_Sine_Dir(string val_marker) {
  unsigned short iMarker_Load_Sine;
  for (iMarker_Load_Sine = 0; iMarker_Load_Sine < nMarker_Load_Sine; iMarker_Load_Sine++)
    if (Marker_Load_Sine[iMarker_Load_Sine] == val_marker) break;
  return Load_Sine_Dir[iMarker_Load_Sine];
}

su2double CConfig::GetFlowLoad_Value(string val_marker) {
  unsigned short iMarker_FlowLoad;
  for (iMarker_FlowLoad = 0; iMarker_FlowLoad < nMarker_FlowLoad; iMarker_FlowLoad++)
    if (Marker_FlowLoad[iMarker_FlowLoad] == val_marker) break;
  return FlowLoad_Value[iMarker_FlowLoad];
}

void CConfig::SetSpline(vector<su2double> &x, vector<su2double> &y, unsigned long n, su2double yp1, su2double ypn, vector<su2double> &y2) {
  unsigned long i, k;
  su2double p, qn, sig, un, *u;

  u = new su2double [n];

  if (yp1 > 0.99e30)			// The lower boundary condition is set either to be "nat
    y2[0]=u[0]=0.0;			  // -ural"
  else {									// or else to have a specified first derivative.
    y2[0] = -0.5;
    u[0]=(3.0/(x[1]-x[0]))*((y[1]-y[0])/(x[1]-x[0])-yp1);
  }

  for (i=2; i<=n-1; i++) {									//  This is the decomposition loop of the tridiagonal al-
    sig=(x[i-1]-x[i-2])/(x[i]-x[i-2]);		//	gorithm. y2 and u are used for tem-
    p=sig*y2[i-2]+2.0;										//	porary storage of the decomposed
    y2[i-1]=(sig-1.0)/p;										//	factors.
    u[i-1]=(y[i]-y[i-1])/(x[i]-x[i-1]) - (y[i-1]-y[i-2])/(x[i-1]-x[i-2]);
    u[i-1]=(6.0*u[i-1]/(x[i]-x[i-2])-sig*u[i-2])/p;
  }

  if (ypn > 0.99e30)						// The upper boundary condition is set either to be
    qn=un=0.0;									// "natural"
  else {												// or else to have a specified first derivative.
    qn=0.5;
    un=(3.0/(x[n-1]-x[n-2]))*(ypn-(y[n-1]-y[n-2])/(x[n-1]-x[n-2]));
  }
  y2[n-1]=(un-qn*u[n-2])/(qn*y2[n-2]+1.0);
  for (k=n-1; k>=1; k--)					// This is the backsubstitution loop of the tridiagonal
    y2[k-1]=y2[k-1]*y2[k]+u[k-1];	  // algorithm.

  delete[] u;

}

su2double CConfig::GetSpline(vector<su2double>&xa, vector<su2double>&ya, vector<su2double>&y2a, unsigned long n, su2double x) {
  unsigned long klo, khi, k;
  su2double h, b, a, y;

  klo=1;										// We will find the right place in the table by means of
  khi=n;										// bisection. This is optimal if sequential calls to this
  while (khi-klo > 1) {			// routine are at random values of x. If sequential calls
    k=(khi+klo) >> 1;				// are in order, and closely spaced, one would do better
    if (xa[k-1] > x) khi=k;		// to store previous values of klo and khi and test if
    else klo=k;							// they remain appropriate on the next call.
  }								// klo and khi now bracket the input value of x
  h=xa[khi-1]-xa[klo-1];
  if (h == 0.0) cout << "Bad xa input to routine splint" << endl;	// The xa?s must be dis-
  a=(xa[khi-1]-x)/h;																					      // tinct.
  b=(x-xa[klo-1])/h;				// Cubic spline polynomial is now evaluated.
  y=a*ya[klo-1]+b*ya[khi-1]+((a*a*a-a)*y2a[klo-1]+(b*b*b-b)*y2a[khi-1])*(h*h)/6.0;

  return y;
}

void CConfig::Tick(double *val_start_time) {

#ifdef PROFILE
#ifndef HAVE_MPI
  *val_start_time = double(clock())/double(CLOCKS_PER_SEC);
#else
  *val_start_time = MPI_Wtime();
#endif

#endif

}

void CConfig::Tock(double val_start_time, string val_function_name, int val_group_id) {

#ifdef PROFILE

  double val_stop_time = 0.0, val_elapsed_time = 0.0;

#ifndef HAVE_MPI
  val_stop_time = double(clock())/double(CLOCKS_PER_SEC);
#else
  val_stop_time = MPI_Wtime();
#endif

  /*--- Compute the elapsed time for this subroutine ---*/
  val_elapsed_time = val_stop_time - val_start_time;

  /*--- Store the subroutine name and the elapsed time ---*/
  Profile_Function_tp.push_back(val_function_name);
  Profile_Time_tp.push_back(val_elapsed_time);
  Profile_ID_tp.push_back(val_group_id);

#endif

}

void CConfig::SetProfilingCSV(void) {

#ifdef PROFILE

  int rank = MASTER_NODE;
  int size = SINGLE_NODE;
#ifdef HAVE_MPI
  SU2_MPI::Comm_rank(MPI_COMM_WORLD, &rank);
  SU2_MPI::Comm_size(MPI_COMM_WORLD, &size);
#endif

  /*--- Each rank has the same stack trace, so the they have the same
   function calls and ordering in the vectors. We're going to reduce
   the timings from each rank and extract the avg, min, and max timings. ---*/

  /*--- First, create a local mapping, so that we can extract the
   min and max values for each function. ---*/

  for (unsigned int i = 0; i < Profile_Function_tp.size(); i++) {

    /*--- Add the function and initialize if not already stored (the ID
     only needs to be stored the first time).---*/
    if (Profile_Map_tp.find(Profile_Function_tp[i]) == Profile_Map_tp.end()) {

      vector<int> profile; profile.push_back(i);
      Profile_Map_tp.insert(pair<string,vector<int> >(Profile_Function_tp[i],profile));

    } else {

      /*--- This function has already been added, so simply increment the
       number of calls and total time for this function. ---*/

      Profile_Map_tp[Profile_Function_tp[i]].push_back(i);

    }
  }

  /*--- We now have everything gathered by function name, so we can loop over
   each function and store the min/max times. ---*/

  int map_size = 0;
  for (map<string,vector<int> >::iterator it=Profile_Map_tp.begin(); it!=Profile_Map_tp.end(); ++it) {
    map_size++;
  }

  /*--- Allocate and initialize memory ---*/

  double *l_min_red = NULL, *l_max_red = NULL, *l_tot_red = NULL, *l_avg_red = NULL;
  int *n_calls_red = NULL;
  double* l_min = new double[map_size];
  double* l_max = new double[map_size];
  double* l_tot = new double[map_size];
  double* l_avg = new double[map_size];
  int* n_calls  = new int[map_size];
  for (int i = 0; i < map_size; i++)
  {
    l_min[i]   = 1e10;
    l_max[i]   = 0.0;
    l_tot[i]   = 0.0;
    l_avg[i]   = 0.0;
    n_calls[i] = 0;
  }

  /*--- Collect the info for each function from the current rank ---*/

  int func_counter = 0;
  for (map<string,vector<int> >::iterator it=Profile_Map_tp.begin(); it!=Profile_Map_tp.end(); ++it) {

    for (unsigned int i = 0; i < (it->second).size(); i++) {
      n_calls[func_counter]++;
      l_tot[func_counter] += Profile_Time_tp[(it->second)[i]];
      if (Profile_Time_tp[(it->second)[i]] < l_min[func_counter])
        l_min[func_counter] = Profile_Time_tp[(it->second)[i]];
      if (Profile_Time_tp[(it->second)[i]] > l_max[func_counter])
        l_max[func_counter] = Profile_Time_tp[(it->second)[i]];

    }
    l_avg[func_counter] = l_tot[func_counter]/((double)n_calls[func_counter]);
    func_counter++;
  }

  /*--- Now reduce the data ---*/

  if (rank == MASTER_NODE) {
    l_min_red = new double[map_size];
    l_max_red = new double[map_size];
    l_tot_red = new double[map_size];
    l_avg_red = new double[map_size];
    n_calls_red  = new int[map_size];
  }

#ifdef HAVE_MPI
  MPI_Reduce(n_calls, n_calls_red, map_size, MPI_INT, MPI_SUM, MASTER_NODE, MPI_COMM_WORLD);
  MPI_Reduce(l_tot, l_tot_red, map_size, MPI_DOUBLE, MPI_SUM, MASTER_NODE, MPI_COMM_WORLD);
  MPI_Reduce(l_avg, l_avg_red, map_size, MPI_DOUBLE, MPI_SUM, MASTER_NODE, MPI_COMM_WORLD);
  MPI_Reduce(l_min, l_min_red, map_size, MPI_DOUBLE, MPI_MIN, MASTER_NODE, MPI_COMM_WORLD);
  MPI_Reduce(l_max, l_max_red, map_size, MPI_DOUBLE, MPI_MAX, MASTER_NODE, MPI_COMM_WORLD);
#else
  memcpy(n_calls_red, n_calls, map_size*sizeof(int));
  memcpy(l_tot_red,   l_tot,   map_size*sizeof(double));
  memcpy(l_avg_red,   l_avg,   map_size*sizeof(double));
  memcpy(l_min_red,   l_min,   map_size*sizeof(double));
  memcpy(l_max_red,   l_max,   map_size*sizeof(double));
#endif

  /*--- The master rank will write the file ---*/

  if (rank == MASTER_NODE) {

    /*--- Take averages over all ranks on the master ---*/

    for (int i = 0; i < map_size; i++) {
      l_tot_red[i]   = l_tot_red[i]/(double)size;
      l_avg_red[i]   = l_avg_red[i]/(double)size;
      n_calls_red[i] = n_calls_red[i]/size;
    }

    /*--- Now write a CSV file with the processed results ---*/

    char cstr[200];
    ofstream Profile_File;
    strcpy (cstr, "profiling.csv");

    /*--- Prepare and open the file ---*/

    Profile_File.precision(15);
    Profile_File.open(cstr, ios::out);

    /*--- Create the CSV header ---*/

    Profile_File << "\"Function_Name\", \"N_Calls\", \"Avg_Total_Time\", \"Avg_Time\", \"Min_Time\", \"Max_Time\", \"Function_ID\"" << endl;

    /*--- Loop through the map and write the results to the file ---*/

    func_counter = 0;
    for (map<string,vector<int> >::iterator it=Profile_Map_tp.begin(); it!=Profile_Map_tp.end(); ++it) {

      Profile_File << scientific << it->first << ", " << n_calls_red[func_counter] << ", " << l_tot_red[func_counter] << ", " << l_avg_red[func_counter] << ", " << l_min_red[func_counter] << ", " << l_max_red[func_counter] << ", " << (int)Profile_ID_tp[(it->second)[0]] << endl;
      func_counter++;
    }

    Profile_File.close();

  }

  delete [] l_min;
  delete [] l_max;
  delete [] l_avg;
  delete [] l_tot;
  delete [] n_calls;
  if (rank == MASTER_NODE) {
    delete [] l_min_red;
    delete [] l_max_red;
    delete [] l_avg_red;
    delete [] l_tot_red;
    delete [] n_calls_red;
  }

#endif

}

void CConfig::GEMM_Tick(double *val_start_time) {

#ifdef PROFILE

#ifdef HAVE_MKL
  *val_start_time = dsecnd();
#elif HAVE_MPI
  *val_start_time = MPI_Wtime();
#else
  *val_start_time = double(clock())/double(CLOCKS_PER_SEC);
#endif

#endif

}

void CConfig::GEMM_Tock(double val_start_time, int M, int N, int K) {

#ifdef PROFILE

  /* Determine the timing value. The actual function called depends on
     the type of executable. */
  double val_stop_time = 0.0;

#ifdef HAVE_MKL
  val_stop_time = dsecnd();
#elif HAVE_MPI
  val_stop_time = MPI_Wtime();
#else
  val_stop_time = double(clock())/double(CLOCKS_PER_SEC);
#endif

  /* Compute the elapsed time. */
  const double val_elapsed_time = val_stop_time - val_start_time;

  /* Create the CLong3T from the M-N-K values and check if it is already
     stored in the map GEMM_Profile_MNK. */
  CLong3T MNK(M, N, K);
  map<CLong3T, int>::iterator MI = GEMM_Profile_MNK.find(MNK);

  if(MI == GEMM_Profile_MNK.end()) {

    /* Entry is not present yet. Create it. */
    const int ind = GEMM_Profile_MNK.size();
    GEMM_Profile_MNK[MNK] = ind;

    GEMM_Profile_NCalls.push_back(1);
    GEMM_Profile_TotTime.push_back(val_elapsed_time);
    GEMM_Profile_MinTime.push_back(val_elapsed_time);
    GEMM_Profile_MaxTime.push_back(val_elapsed_time);
  }
  else {

    /* Entry is already present. Determine its index in the
       map and update the corresponding vectors. */
    const int ind = MI->second;
    ++GEMM_Profile_NCalls[ind];
    GEMM_Profile_TotTime[ind] += val_elapsed_time;
    GEMM_Profile_MinTime[ind]  = min(GEMM_Profile_MinTime[ind], val_elapsed_time);
    GEMM_Profile_MaxTime[ind]  = max(GEMM_Profile_MaxTime[ind], val_elapsed_time);
  }

#endif

}

void CConfig::GEMMProfilingCSV(void) {

#ifdef PROFILE

  /* Initialize the rank to the master node. */
  int rank = MASTER_NODE;

#ifdef HAVE_MPI
  /* Parallel executable. The profiling data must be sent to the master node.
     First determine the rank and size. */
  int size;
  SU2_MPI::Comm_rank(MPI_COMM_WORLD, &rank);
  SU2_MPI::Comm_size(MPI_COMM_WORLD, &size);

  /* Check for the master node. */
  if(rank == MASTER_NODE) {

    /* Master node. Loop over the other ranks to receive their data. */
    for(int proc=1; proc<size; ++proc) {

      /* Block until a message from this processor arrives. Determine
         the number of entries in the receive buffers. */
      SU2_MPI::Status status;
      SU2_MPI::Probe(proc, 0, MPI_COMM_WORLD, &status);

      int nEntries;
      SU2_MPI::Get_count(&status, MPI_LONG, &nEntries);

      /* Allocate the memory for the receive buffers and receive the
         three messages using blocking receives. */
      vector<long>   recvBufNCalls(nEntries);
      vector<double> recvBufTotTime(nEntries);
      vector<double> recvBufMinTime(nEntries);
      vector<double> recvBufMaxTime(nEntries);
      vector<long>   recvBufMNK(3*nEntries);

      SU2_MPI::Recv(recvBufNCalls.data(), recvBufNCalls.size(),
                    MPI_LONG, proc, 0, MPI_COMM_WORLD, &status);
      SU2_MPI::Recv(recvBufTotTime.data(), recvBufTotTime.size(),
                    MPI_DOUBLE, proc, 1, MPI_COMM_WORLD, &status);
      SU2_MPI::Recv(recvBufMinTime.data(), recvBufMinTime.size(),
                    MPI_DOUBLE, proc, 2, MPI_COMM_WORLD, &status);
      SU2_MPI::Recv(recvBufMaxTime.data(), recvBufMaxTime.size(),
                    MPI_DOUBLE, proc, 3, MPI_COMM_WORLD, &status);
      SU2_MPI::Recv(recvBufMNK.data(), recvBufMNK.size(),
                    MPI_LONG, proc, 4, MPI_COMM_WORLD, &status);

      /* Loop over the number of entries. */
      for(int i=0; i<nEntries; ++i) {

        /* Create the CLong3T from the M-N-K values and check if it is already
           stored in the map GEMM_Profile_MNK. */
        CLong3T MNK(recvBufMNK[3*i], recvBufMNK[3*i+1], recvBufMNK[3*i+2]);
        map<CLong3T, int>::iterator MI = GEMM_Profile_MNK.find(MNK);

        if(MI == GEMM_Profile_MNK.end()) {

          /* Entry is not present yet. Create it. */
          const int ind = GEMM_Profile_MNK.size();
          GEMM_Profile_MNK[MNK] = ind;

          GEMM_Profile_NCalls.push_back(recvBufNCalls[i]);
          GEMM_Profile_TotTime.push_back(recvBufTotTime[i]);
          GEMM_Profile_MinTime.push_back(recvBufMinTime[i]);
          GEMM_Profile_MaxTime.push_back(recvBufMaxTime[i]);
        }
        else {

          /* Entry is already present. Determine its index in the
             map and update the corresponding vectors. */
          const int ind = MI->second;
          GEMM_Profile_NCalls[ind]  += recvBufNCalls[i];
          GEMM_Profile_TotTime[ind] += recvBufTotTime[i];
          GEMM_Profile_MinTime[ind]  = min(GEMM_Profile_MinTime[ind], recvBufMinTime[i]);
          GEMM_Profile_MaxTime[ind]  = max(GEMM_Profile_MaxTime[ind], recvBufMaxTime[i]);
        }
      }
    }
  }
  else {

    /* Not the master node. Create the send buffer for the MNK data. */
    vector<long> sendBufMNK(3*GEMM_Profile_NCalls.size());
    for(map<CLong3T, int>::iterator MI =GEMM_Profile_MNK.begin();
                                    MI!=GEMM_Profile_MNK.end(); ++MI) {

      const int ind = 3*MI->second;
      sendBufMNK[ind]   = MI->first.long0;
      sendBufMNK[ind+1] = MI->first.long1;
      sendBufMNK[ind+2] = MI->first.long2;
    }

    /* Send the data to the master node using blocking sends. */
    SU2_MPI::Send(GEMM_Profile_NCalls.data(), GEMM_Profile_NCalls.size(),
                  MPI_LONG, MASTER_NODE, 0, MPI_COMM_WORLD);
    SU2_MPI::Send(GEMM_Profile_TotTime.data(), GEMM_Profile_TotTime.size(),
                  MPI_DOUBLE, MASTER_NODE, 1, MPI_COMM_WORLD);
    SU2_MPI::Send(GEMM_Profile_MinTime.data(), GEMM_Profile_MinTime.size(),
                  MPI_DOUBLE, MASTER_NODE, 2, MPI_COMM_WORLD);
    SU2_MPI::Send(GEMM_Profile_MaxTime.data(), GEMM_Profile_MaxTime.size(),
                  MPI_DOUBLE, MASTER_NODE, 3, MPI_COMM_WORLD);
    SU2_MPI::Send(sendBufMNK.data(), sendBufMNK.size(),
                  MPI_LONG, MASTER_NODE, 4, MPI_COMM_WORLD);
  }

#endif

  /*--- The master rank will write the file ---*/
  if (rank == MASTER_NODE) {

    /* Store the elements of the map GEMM_Profile_MNK in
       vectors for post processing reasons. */
    const unsigned int nItems = GEMM_Profile_MNK.size();
    vector<long> M(nItems), N(nItems), K(nItems);
    for(map<CLong3T, int>::iterator MI =GEMM_Profile_MNK.begin();
                                    MI!=GEMM_Profile_MNK.end(); ++MI) {

      const int ind = MI->second;
      M[ind] = MI->first.long0;
      N[ind] = MI->first.long1;
      K[ind] = MI->first.long2;
    }

    /* In order to create a nicer output the profiling data is sorted in
       terms of CPU time spent. Create a vector of pairs for carrying
       out this sort. */
    vector<pair<double, unsigned int> > sortedTime;

    for(unsigned int i=0; i<GEMM_Profile_TotTime.size(); ++i)
      sortedTime.push_back(make_pair(GEMM_Profile_TotTime[i], i));

    sort(sortedTime.begin(), sortedTime.end());

    /* Open the profiling file. */
    char cstr[200];
    ofstream Profile_File;
    strcpy (cstr, "gemm_profiling.csv");

    Profile_File.precision(15);
    Profile_File.open(cstr, ios::out);

    /* Create the CSV header */
    Profile_File << "\"Total_Time\", \"N_Calls\", \"Avg_Time\", \"Min_Time\", \"Max_Time\", \"M\", \"N\", \"K\", \"Avg GFLOPs\"" << endl;

    /* Loop through the different items, where the item with the largest total time is
       written first. As sortedTime is sorted in increasing order, the sequence of
       sortedTime must be reversed. */
    for(vector<pair<double, unsigned int> >::reverse_iterator rit =sortedTime.rbegin();
                                                              rit!=sortedTime.rend(); ++rit) {
      /* Determine the original index in the profiling vectors. */
      const unsigned int ind = rit->second;
      const double AvgTime = GEMM_Profile_TotTime[ind]/GEMM_Profile_NCalls[ind];
      const double GFlops   = 2.0e-9*M[ind]*N[ind]*K[ind]/AvgTime;

      /* Write the data. */
      Profile_File << scientific << GEMM_Profile_TotTime[ind] << ", " << GEMM_Profile_NCalls[ind] << ", "
                   << AvgTime << ", " << GEMM_Profile_MinTime[ind] << ", " << GEMM_Profile_MaxTime[ind] << ", "
                   << M[ind] << ", " << N[ind] << ", " << K[ind] << ", " << GFlops << endl;
    }

    /* Close the file. */
    Profile_File.close();
  }

#endif

}

void CConfig::SetFreeStreamTurboNormal(su2double* turboNormal){

  FreeStreamTurboNormal[0] = turboNormal[0];
  FreeStreamTurboNormal[1] = turboNormal[1];
  FreeStreamTurboNormal[2] = 0.0;

}

void CConfig::SetMultizone(CConfig *driver_config, CConfig **config_container){
  
  for (unsigned short iZone = 0; iZone < nZone; iZone++){
    
    if (config_container[iZone]->GetTime_Domain() != GetTime_Domain()){
      SU2_MPI::Error("Option TIME_DOMAIN must be the same in all zones.", CURRENT_FUNCTION);
    }
    if (config_container[iZone]->GetnTime_Iter() != GetnTime_Iter()){
      SU2_MPI::Error("Option TIME_ITER must be the same in all zones.", CURRENT_FUNCTION);
    }
    if (config_container[iZone]->GetnOuter_Iter() != GetnOuter_Iter()){
      SU2_MPI::Error("Option OUTER_ITER must be the same in all zones.", CURRENT_FUNCTION);
    }
    if (config_container[iZone]->GetTime_Step() != GetTime_Step()){
      SU2_MPI::Error("Option TIME_STEP must be the same in all zones.", CURRENT_FUNCTION);
    }
    if (config_container[iZone]->GetMultizone_Problem() != GetMultizone_Problem()){
      SU2_MPI::Error("Option MULTIZONE must be the same in all zones.", CURRENT_FUNCTION);
    }
    if (config_container[iZone]->GetMultizone_Mesh() != GetMultizone_Mesh()){
      SU2_MPI::Error("Option MULTIZONE_MESH must be the same in all zones.", CURRENT_FUNCTION);
    }
  }

  /*--- Set the Restart iter for time dependent problems ---*/
  if (driver_config->GetRestart()){
    Unst_RestartIter = driver_config->GetRestart_Iter();
    Dyn_RestartIter  = driver_config->GetRestart_Iter();
  }

  /*--- Fix the Time Step for all subdomains, for the case of time-dependent problems ---*/
  if (driver_config->GetTime_Domain()){
    Delta_UnstTime = driver_config->GetTime_Step();
    Delta_DynTime  = driver_config->GetTime_Step();

    Time_Domain = true;
  }

  /*------------------------------------------------------------*/
  /*------ Determine the special properties of the problem -----*/
  /*------------------------------------------------------------*/

  bool structural_zone = false;
  bool fluid_zone = false;

  unsigned short iZone = 0;

  /*--- If there is at least a fluid and a structural zone ---*/
  for (iZone = 0; iZone < nZone; iZone++){
    switch (config_container[iZone]->GetKind_Solver()) {
    case EULER: case NAVIER_STOKES: case RANS:
    case INC_EULER: case INC_NAVIER_STOKES: case INC_RANS:    
      fluid_zone = true;
      break;
    case FEM_ELASTICITY:
      structural_zone = true;
      Relaxation = true;
      break;
    }
  }

  /*--- If the problem has FSI properties ---*/
  if (fluid_zone && structural_zone) FSI_Problem = true;

  Multizone_Residual = true;

}
<|MERGE_RESOLUTION|>--- conflicted
+++ resolved
@@ -786,11 +786,8 @@
   Wrt_InletFile = false;
  
   Restart_Bandwidth_Agg = 0.0;
-<<<<<<< HEAD
   
   Mesh_Box_Size = NULL;
-=======
->>>>>>> e82f4097
  
 }
 
@@ -1703,19 +1700,11 @@
   addShortListOption("MESH_BOX_SIZE", nMesh_Box_Size, Mesh_Box_Size);
   
   /* DESCRIPTION: List of the length of the RECTANGLE or BOX grid in the x,y,z directions. (default: (1.0,1.0,1.0) ).  */
-<<<<<<< HEAD
-  array<su2double, 3> default_mesh_box_length = {1.0, 1.0, 1.0};
-  addDoubleArrayOption("MESH_BOX_LENGTH", 3, Mesh_Box_Length, default_mesh_box_length.data());
-  
-  /* DESCRIPTION: List of the offset from 0.0 of the RECTANGLE or BOX grid in the x,y,z directions. (default: (0.0,0.0,0.0) ). */
-  array<su2double, 3> default_mesh_box_offset = {0.0, 0.0, 0.0};
-=======
   array<su2double, 3> default_mesh_box_length = {{1.0, 1.0, 1.0}};
   addDoubleArrayOption("MESH_BOX_LENGTH", 3, Mesh_Box_Length, default_mesh_box_length.data());
   
   /* DESCRIPTION: List of the offset from 0.0 of the RECTANGLE or BOX grid in the x,y,z directions. (default: (0.0,0.0,0.0) ). */
   array<su2double, 3> default_mesh_box_offset = {{0.0, 0.0, 0.0}};
->>>>>>> e82f4097
   addDoubleArrayOption("MESH_BOX_OFFSET", 3, Mesh_Box_Offset, default_mesh_box_offset.data());
   
   /* DESCRIPTION: Determine if the mesh file supports multizone. \n DEFAULT: true (temporarily) */
@@ -4444,10 +4433,7 @@
                    string("with the same MARKER_PERIODIC definition in the configuration file.") , CURRENT_FUNCTION);
   }
   
-<<<<<<< HEAD
-=======
-
->>>>>>> e82f4097
+
   /* Set a default for the size of the RECTANGLE / BOX grid sizes. */
   
   if (nMesh_Box_Size == 0) {
@@ -4460,11 +4446,7 @@
     SU2_MPI::Error(string("MESH_BOX_SIZE specified without 3 values.\n"),
                    CURRENT_FUNCTION);
   }
-<<<<<<< HEAD
-  
-=======
-
->>>>>>> e82f4097
+  
   if (DiscreteAdjoint) {
 #if !defined CODI_REVERSE_TYPE
     if (Kind_SU2 == SU2_CFD) {
@@ -4537,7 +4519,6 @@
 
     RampOutletPressure = false;
     RampRotatingFrame = false;
-
   }
 }
 
@@ -7458,7 +7439,6 @@
   if (VolumeOutput != NULL) delete [] VolumeOutput;
   if (Mesh_Box_Size != NULL) delete [] Mesh_Box_Size;
 
-  if (Kind_SurfaceMovement != NULL) delete [] Kind_SurfaceMovement;
 }
 
 string CConfig::GetFilename(string filename, string ext, unsigned long Iter){
