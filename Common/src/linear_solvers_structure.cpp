--- conflicted
+++ resolved
@@ -220,11 +220,10 @@
   }
 
   /*--- Calculate the initial residual, compute norm, and check if system is already solved ---*/
-<<<<<<< HEAD
-  
-  mat_vec(x, A_p);
-  r -= A_p; // recall, r holds b initially
-  
+  
+  mat_vec(x, A_x);
+  r = b; r -= A_x;
+
   /*--- Only compute the residuals in full communication mode. ---*/
   
   if (config->GetComm_Level() == COMM_FULL) {
@@ -247,39 +246,12 @@
       WriteHistory(i, norm_r, norm0);
     }
     
-=======
-
-  mat_vec(x, A_x);
-  r = b; r -= A_x;
-  su2double norm_r = r.norm();
-  su2double norm0 = b.norm();
-  if ( (norm_r < tol*norm0) || (norm_r < eps) ) {
-    if (rank == MASTER_NODE) cout << "CSysSolve::ConjugateGradient(): system solved by initial guess." << endl;
-    return 0;
->>>>>>> 22ea2d20
   }
   
   su2double alpha, beta, r_dot_z;
   precond(r, z);
-<<<<<<< HEAD
-  CSysVector p(z);
-
-=======
   p = z;
-  
-  /*--- Set the norm to the initial initial residual value ---*/
-  
-  norm0 = norm_r;
-  
-  /*--- Output header information including initial residual ---*/
-  
-  int i = 0;
-  if ((monitoring) && (rank == MASTER_NODE)) {
-    WriteHeader("CG", tol, norm_r);
-    WriteHistory(i, norm_r, norm0);
-  }
-  
->>>>>>> 22ea2d20
+
   /*---  Loop over all search directions ---*/
   
   for (i = 0; i < (int)m; i++) {
@@ -536,9 +508,8 @@
   /*--- Calculate the initial residual, compute norm, and check if system is already solved ---*/
 
   mat_vec(x, A_x);
-<<<<<<< HEAD
-  r -= A_x; r_0 = r; // recall, r holds b initially
-  
+  r = b; r -= A_x;
+
   /*--- Only compute the residuals in full communication mode. ---*/
   
   if (config->GetComm_Level() == COMM_FULL) {
@@ -561,14 +532,6 @@
       WriteHistory(i, norm_r, norm0);
     }
     
-=======
-  r = b; r -= A_x;
-  su2double norm_r = r.norm();
-  su2double norm0 = b.norm();
-  if ( (norm_r < tol*norm0) || (norm_r < eps) ) {
-    if (rank == MASTER_NODE) cout << "CSysSolve::BCGSTAB(): system solved by initial guess." << endl;
-    return 0;
->>>>>>> 22ea2d20
   }
   
   /*--- Initialization ---*/
@@ -752,36 +715,21 @@
     
     switch (KindSolver) {
       case BCGSTAB:
-<<<<<<< HEAD
-        IterLinSol = BCGSTAB_LinSolver(LinSysRes, LinSysSol, *mat_vec, *precond, SolverTol, MaxIter, &Residual, false, config);
+        IterLinSol = BCGSTAB_LinSolver(LinSysRes, LinSysSol, *mat_vec, *precond, SolverTol, MaxIter, &Residual, ScreenOutput, config);
         break;
       case FGMRES:
-        IterLinSol = FGMRES_LinSolver(LinSysRes, LinSysSol, *mat_vec, *precond, SolverTol, MaxIter, &Residual, false, config);
+        IterLinSol = FGMRES_LinSolver(LinSysRes, LinSysSol, *mat_vec, *precond, SolverTol, MaxIter, &Residual, ScreenOutput, config);
         break;
       case CONJUGATE_GRADIENT:
-        IterLinSol = CG_LinSolver(LinSysRes, LinSysSol, *mat_vec, *precond, SolverTol, MaxIter, &Residual, false, config);
-=======
-        IterLinSol = BCGSTAB_LinSolver(LinSysRes, LinSysSol, *mat_vec, *precond, SolverTol, MaxIter, &Residual, ScreenOutput);
-        break;
-      case FGMRES:
-        IterLinSol = FGMRES_LinSolver(LinSysRes, LinSysSol, *mat_vec, *precond, SolverTol, MaxIter, &Residual, ScreenOutput);
-        break;
-      case CONJUGATE_GRADIENT:
-        IterLinSol = CG_LinSolver(LinSysRes, LinSysSol, *mat_vec, *precond, SolverTol, MaxIter, &Residual, ScreenOutput);
->>>>>>> 22ea2d20
+        IterLinSol = CG_LinSolver(LinSysRes, LinSysSol, *mat_vec, *precond, SolverTol, MaxIter, &Residual, ScreenOutput, config);
         break;
       case RESTARTED_FGMRES:
         IterLinSol = 0;
         Norm0 = LinSysRes.norm();
         while (IterLinSol < MaxIter) {
           /*--- Enforce a hard limit on total number of iterations ---*/
-<<<<<<< HEAD
-          MaxIter = min(config->GetLinear_Solver_Restart_Frequency(), config->GetLinear_Solver_Iter()-IterLinSol);
-          IterLinSol += FGMRES_LinSolver(LinSysRes, LinSysSol, *mat_vec, *precond, SolverTol, MaxIter, &Residual, false, config);
-=======
           unsigned long IterLimit = min(RestartIter, MaxIter-IterLinSol);
-          IterLinSol += FGMRES_LinSolver(LinSysRes, LinSysSol, *mat_vec, *precond, SolverTol, IterLimit, &Residual, ScreenOutput);
->>>>>>> 22ea2d20
+          IterLinSol += FGMRES_LinSolver(LinSysRes, LinSysSol, *mat_vec, *precond, SolverTol, IterLimit, &Residual, ScreenOutput, config);
           if ( Residual < SolverTol*Norm0 ) break;
         }
         break;
@@ -972,13 +920,13 @@
 
   switch(KindSolver) {
     case FGMRES:
-      IterLinSol = FGMRES_LinSolver(LinSysRes, LinSysSol, *mat_vec, *precond, SolverTol , MaxIter, &Residual, ScreenOutput);
+      IterLinSol = FGMRES_LinSolver(LinSysRes, LinSysSol, *mat_vec, *precond, SolverTol , MaxIter, &Residual, ScreenOutput, config);
       break;
     case BCGSTAB:
-      IterLinSol = BCGSTAB_LinSolver(LinSysRes, LinSysSol, *mat_vec, *precond, SolverTol , MaxIter, &Residual, ScreenOutput);
+      IterLinSol = BCGSTAB_LinSolver(LinSysRes, LinSysSol, *mat_vec, *precond, SolverTol , MaxIter, &Residual, ScreenOutput, config);
       break;
     case CONJUGATE_GRADIENT:
-      IterLinSol = CG_LinSolver(LinSysRes, LinSysSol, *mat_vec, *precond, SolverTol, MaxIter, &Residual, ScreenOutput);
+      IterLinSol = CG_LinSolver(LinSysRes, LinSysSol, *mat_vec, *precond, SolverTol, MaxIter, &Residual, ScreenOutput, config);
       break;
     case RESTARTED_FGMRES:
       IterLinSol = 0;
@@ -986,7 +934,7 @@
       while (IterLinSol < MaxIter) {
         /*--- Enforce a hard limit on total number of iterations ---*/
         unsigned long IterLimit = min(RestartIter, MaxIter-IterLinSol);
-        IterLinSol += FGMRES_LinSolver(LinSysRes, LinSysSol, *mat_vec, *precond, SolverTol , IterLimit, &Residual, ScreenOutput);
+        IterLinSol += FGMRES_LinSolver(LinSysRes, LinSysSol, *mat_vec, *precond, SolverTol , IterLimit, &Residual, ScreenOutput, config);
         if ( Residual < SolverTol*Norm0 ) break;
       }
       break;
