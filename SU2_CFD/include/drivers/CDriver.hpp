/*!
 * \file driver_structure.hpp
 * \brief Headers of the main subroutines for driving single or multi-zone problems.
 *        The subroutines and functions are in the <i>driver_structure.cpp</i> file.
 * \author T. Economon, H. Kline, R. Sanchez
 * \version 6.2.0 "Falcon"
 *
 * The current SU2 release has been coordinated by the
 * SU2 International Developers Society <www.su2devsociety.org>
 * with selected contributions from the open-source community.
 *
 * The main research teams contributing to the current release are:
 *  - Prof. Juan J. Alonso's group at Stanford University.
 *  - Prof. Piero Colonna's group at Delft University of Technology.
 *  - Prof. Nicolas R. Gauger's group at Kaiserslautern University of Technology.
 *  - Prof. Alberto Guardone's group at Polytechnic University of Milan.
 *  - Prof. Rafael Palacios' group at Imperial College London.
 *  - Prof. Vincent Terrapon's group at the University of Liege.
 *  - Prof. Edwin van der Weide's group at the University of Twente.
 *  - Lab. of New Concepts in Aeronautics at Tech. Institute of Aeronautics.
 *
 * Copyright 2012-2019, Francisco D. Palacios, Thomas D. Economon,
 *                      Tim Albring, and the SU2 contributors.
 *
 * SU2 is free software; you can redistribute it and/or
 * modify it under the terms of the GNU Lesser General Public
 * License as published by the Free Software Foundation; either
 * version 2.1 of the License, or (at your option) any later version.
 *
 * SU2 is distributed in the hope that it will be useful,
 * but WITHOUT ANY WARRANTY; without even the implied warranty of
 * MERCHANTABILITY or FITNESS FOR A PARTICULAR PURPOSE. See the GNU
 * Lesser General Public License for more details.
 *
 * You should have received a copy of the GNU Lesser General Public
 * License along with SU2. If not, see <http://www.gnu.org/licenses/>.
 */

#pragma once

#include "../../Common/include/mpi_structure.hpp"
#include "../iteration_structure.hpp"
#include "../solver_structure.hpp"
#include "../integration_structure.hpp"

#include "../numerics_structure.hpp"
#include "../transfer/CTransfer.hpp"
#include "../transfer/physics/CTransfer_BoundaryDisplacements.hpp"
#include "../numerics/CFEAMeshElasticity.hpp"
#include "../solvers/CDiscAdjMeshSolver.hpp"
#include "../solvers/CMeshSolver.hpp"
#include "../../../Common/include/geometry_structure.hpp"
#include "../../../Common/include/grid_movement_structure.hpp"
#include "../../../Common/include/config_structure.hpp"
#include "../../../Common/include/interpolation_structure.hpp"

#include "../output/COutputLegacy.hpp"

#include "../output/COutput.hpp"
#include "../output/CDriverOutput.hpp"
#include "../output/CElasticityOutput.hpp"
#include "../output/CAdjElasticityOutput.hpp"
#include "../output/CFlowCompOutput.hpp"
#include "../output/CAdjFlowOutput.hpp"
#include "../output/CFlowCompFEMOutput.hpp"
#include "../output/CFlowIncOutput.hpp"
#include "../output/CAdjFlowIncOutput.hpp"
#include "../output/CHeatOutput.hpp"
#include "../output/CAdjHeatOutput.hpp"

using namespace std;

/*! 
 * \class CDriver
 * \brief Parent class for driving an iteration of a single or multi-zone problem.
 * \author T. Economon
 */
class CDriver {
protected:
  int rank, 	/*!< \brief MPI Rank. */
  size;       	/*!< \brief MPI Size. */
  char* config_file_name;                       /*!< \brief Configuration file name of the problem.*/
  char runtime_file_name[MAX_STRING_SIZE];
  su2double StartTime,                          /*!< \brief Start point of the timer for performance benchmarking.*/
            StopTime,                           /*!< \brief Stop point of the timer for performance benchmarking.*/
            UsedTimePreproc,                    /*!< \brief Elapsed time between Start and Stop point of the timer for tracking preprocessing phase.*/
            UsedTimeCompute,                    /*!< \brief Elapsed time between Start and Stop point of the timer for tracking compute phase.*/
            UsedTimeOutput,                     /*!< \brief Elapsed time between Start and Stop point of the timer for tracking output phase.*/
            UsedTime;                           /*!< \brief Elapsed time between Start and Stop point of the timer.*/
  su2double BandwidthSum;                       /*!< \brief Aggregate value of the bandwidth for writing restarts (to be average later).*/
  unsigned long IterCount,                      /*!< \brief Iteration count stored for performance benchmarking.*/
  OutputCount;                                  /*!< \brief Output count stored for performance benchmarking.*/
  unsigned long DOFsPerPoint;                   /*!< \brief Number of unknowns at each vertex, i.e., number of equations solved. */
  su2double Mpoints;                              /*!< \brief Total number of grid points in millions in the calculation (including ghost points).*/
  su2double MpointsDomain;                        /*!< \brief Total number of grid points in millions in the calculation (excluding ghost points).*/
  su2double MDOFs;                              /*!< \brief Total number of DOFs in millions in the calculation (including ghost points).*/
  su2double MDOFsDomain;                        /*!< \brief Total number of DOFs in millions in the calculation (excluding ghost points).*/
  unsigned long TimeIter;                        /*!< \brief External iteration.*/
  ofstream **ConvHist_file;                       /*!< \brief Convergence history file.*/
  ofstream FSIHist_file;                        /*!< \brief FSI convergence history file.*/
  unsigned short iMesh,                         /*!< \brief Iterator on mesh levels.*/
                iZone,                          /*!< \brief Iterator on zones.*/
                nZone,                          /*!< \brief Total number of zones in the problem. */
                nDim,                           /*!< \brief Number of dimensions.*/
                iInst,                          /*!< \brief Iterator on instance levels.*/
                *nInst,                         /*!< \brief Total number of instances in the problem (per zone). */
                **transfer_types;               /*!< \brief Type of coupling between the distinct (physical) zones.*/
  bool StopCalc,                                /*!< \brief Stop computation flag.*/
       mixingplane,                             /*!< \brief mixing-plane simulation flag.*/
       fsi,                                     /*!< \brief FSI simulation flag.*/
       fem_solver;                              /*!< \brief FEM fluid solver simulation flag. */
  CIteration ***iteration_container;             /*!< \brief Container vector with all the iteration methods. */
  COutput **output_container;                              /*!< \brief Pointer to the COutput class. */
  CIntegration ****integration_container;        /*!< \brief Container vector with all the integration methods. */
  CGeometry ****geometry_container;              /*!< \brief Geometrical definition of the problem. */
  CSolver *****solver_container;                 /*!< \brief Container vector with all the solutions. */
  CNumerics ******numerics_container;            /*!< \brief Description of the numerical method (the way in which the equations are solved). */
  CConfig **config_container;                   /*!< \brief Definition of the particular problem. */
  CConfig *driver_config;                       /*!< \brief Definition of the driver configuration. */
  COutput *driver_output;                 /*!< \brief Definition of the driver output. */
  CSurfaceMovement **surface_movement;          /*!< \brief Surface movement classes of the problem. */
  CVolumetricMovement ***grid_movement;          /*!< \brief Volume grid movement classes of the problem. */
  CFreeFormDefBox*** FFDBox;                    /*!< \brief FFD FFDBoxes of the problem. */
  CInterpolator ***interpolator_container;      /*!< \brief Definition of the interpolation method between non-matching discretizations of the interface. */
  CTransfer ***transfer_container;              /*!< \brief Definition of the transfer of information and the physics involved in the interface. */
  su2double PyWrapVarCoord[3],                  /*!< \brief This is used to store the VarCoord of each vertex. */
            PyWrapNodalForce[3],                /*!< \brief This is used to store the force at each vertex. */
            PyWrapNodalForceDensity[3],         /*!< \brief This is used to store the force density at each vertex. */
            PyWrapNodalHeatFlux[3];             /*!< \brief This is used to store the heat flux at each vertex. */
  bool dummy_geometry;
  
public:

  /*! 
   * \brief Constructor of the class.
   * \param[in] confFile - Configuration file name.
   * \param[in] val_nZone - Total number of zones.
   * \param[in] val_nDim - Number of dimensions.
   * \param[in] MPICommunicator - MPI communicator for SU2.
   */
  CDriver(char* confFile,
          unsigned short val_nZone,
          SU2_Comm MPICommunicator, bool dummy_geo);

  /*!
   * \brief Destructor of the class.
   */
  virtual ~CDriver(void);

  /*!
   * \brief A virtual member.
   */  
  virtual void Run() { };

protected:
  
  /*!
   * \brief Init_Containers
   */
  void SetContainers_Null();
  
  /*!
   * \brief Read in the config and mesh files.
   */
  void Input_Preprocessing(CConfig **&config, CConfig *&driver_config);

  /*!
   * \brief Construction of the edge-based data structure and the multigrid structure.
   */
  void Geometrical_Preprocessing(CConfig *config, CGeometry **&geometry, bool dummy);
  
  /*!
   * \brief Do the geometrical preprocessing for the DG FEM solver.
   */
  void Geometrical_Preprocessing_DGFEM(CConfig *config, CGeometry **&geometry);

  /*!
   * \brief Geometrical_Preprocessing_FVM
   */
  void Geometrical_Preprocessing_FVM(CConfig *config, CGeometry **&geometry);
  
  /*!
   * \brief Definition of the physics iteration class or within a single zone.
   * \param[in] iteration_container - Pointer to the iteration container to be instantiated.
   * \param[in] config - Definition of the particular problem.
   * \param[in] iZone - Index of the zone.
   */
  void Iteration_Preprocessing(CConfig *config, CIteration *&iteration);

  /*!
   * \brief Definition and allocation of all solution classes.
   * \param[in] solver_container - Container vector with all the solutions.
   * \param[in] geometry - Geometrical definition of the problem.
   * \param[in] config - Definition of the particular problem.
   */
  void Solver_Preprocessing(CConfig *config, CGeometry **geometry, CSolver ***&solver);

  /*!
   * \brief Restart of the solvers from the restart files.
   * \param[in] solver_container - Container vector with all the solutions.
   * \param[in] geometry - Geometrical definition of the problem.
   * \param[in] config - Definition of the particular problem.
   */
  void Solver_Restart(CSolver ***solver, CGeometry **geometry, CConfig *config, bool update_geo);

  /*!
   * \brief Definition and allocation of all solution classes.
   * \param[in] solver_container - Container vector with all the solutions.
   * \param[in] geometry - Geometrical definition of the problem.
   * \param[in] config - Definition of the particular problem.
   */
  void Solver_Postprocessing(CSolver ****solver, CGeometry **geometry, CConfig *config, unsigned short val_iInst);

  /*!
   * \brief Definition and allocation of all integration classes.
   * \param[in] integration_container - Container vector with all the integration methods.
   * \param[in] geometry - Geometrical definition of the problem.
   * \param[in] config - Definition of the particular problem.
   */
  void Integration_Preprocessing(CConfig *config, CIntegration **&integration);

  /*!
   * \brief Definition and allocation of all integration classes.
   * \param[in] integration_container - Container vector with all the integration methods.
   * \param[in] geometry - Geometrical definition of the problem.
   * \param[in] config - Definition of the particular problem.
   */
  void Integration_Postprocessing(CIntegration ***integration, CGeometry **geometry, CConfig *config, unsigned short val_iInst);

  /*!
   * \brief Definition and allocation of all interface classes.
   */
  void Interface_Preprocessing(CConfig **config, CSolver *****solver, CGeometry ****geometry, unsigned short **transfer_types, CTransfer ***&transfer, CInterpolator ***&interpolation);

  /*!
   * \brief Definition and allocation of all solver classes.
   * \param[in] numerics_container - Description of the numerical method (the way in which the equations are solved).
   * \param[in] geometry - Geometrical definition of the problem.
   * \param[in] solver_container - Container vector with all the solutions.
   * \param[in] config - Definition of the particular problem.
   */
  void Numerics_Preprocessing(CConfig *config, CGeometry **geometry, CSolver ***solver, CNumerics ****&numerics);

  /*!
   * \brief Definition and allocation of all solver classes.
   * \param[in] numerics_container - Description of the numerical method (the way in which the equations are solved).
   * \param[in] solver_container - Container vector with all the solutions.
   * \param[in] geometry - Geometrical definition of the problem.
   * \param[in] config - Definition of the particular problem.
   */
  void Numerics_Postprocessing(CNumerics *****numerics, CSolver ***solver, CGeometry **geometry, CConfig *config, unsigned short val_iInst);

  /*!
   * \brief GridMovement_Preprocessing
   * \param config
   * \param geometry
   * \param solver
   * \param iteration
   * \param grid_movement
   * \param surface_movement
   */
  void DynamicMesh_Preprocessing(CConfig *config, CGeometry **geometry, CSolver ***solver, CIteration *iteration, CVolumetricMovement *&grid_movement, CSurfaceMovement *&surface_movement);

  /*!
   * \brief Initialize Python interface functionalities
   */
  void PythonInterface_Preprocessing(CConfig** config, CGeometry**** geometry, CSolver***** solver);

  /*!
   * \brief Preprocess the output container.
   */
  void Output_Preprocessing(CConfig **config, CConfig *driver_config, COutput **&output_container, COutput *&driver_output);

  /*!
   * \brief Initiate value for static mesh movement such as the gridVel for the ROTATING frame.
   */
  void StaticMesh_Preprocessing(CConfig *config, CGeometry **geometry, CSurfaceMovement *surface_movement);

  /*!
   * \brief Initiate value for static mesh movement such as the gridVel for the ROTATING frame.
   */
  void Turbomachinery_Preprocessing(CConfig** config, CGeometry**** geometry, CSolver***** solver, CTransfer*** transfer);

  
  /*!
   * \brief A virtual member.
   * \param[in] donorZone - zone in which the displacements will be predicted.
   * \param[in] targetZone - zone which receives the predicted displacements.
   */
  virtual void Predict_Displacements(unsigned short donorZone, unsigned short targetZone) {}

  /*!
   * \brief A virtual member.
   * \param[in] donorZone - zone in which the tractions will be predicted.
   * \param[in] targetZone - zone which receives the predicted traction.
   */
  virtual void Predict_Tractions(unsigned short donorZone, unsigned short targetZone) {}

  /*!
   * \brief A virtual member.
   * \param[in] donorZone - zone in which the displacements will be transferred.
   * \param[in] targetZone - zone which receives the tractions transferred.
   */
  virtual void Transfer_Displacements(unsigned short donorZone, unsigned short targetZone) {}

  /*!
   * \brief A virtual member.
   * \param[in] donorZone - zone from which the tractions will be transferred.
   * \param[in] targetZone - zone which receives the tractions transferred.
   */
  virtual void Transfer_Tractions(unsigned short donorZone, unsigned short targetZone) {}

  /*!
   * \brief A virtual member.
   * \param[in] donorZone - origin of the information.
   * \param[in] targetZone - destination of the information.
   * \param[in] iOuterIter - Fluid-Structure Interaction subiteration.
   */
  virtual void Relaxation_Displacements(unsigned short donorZone, unsigned short targetZone, unsigned long iOuterIter) {}

  /*!
   * \brief A virtual member.
   * \param[in] donorZone - origin of the information.
   * \param[in] targetZone - destination of the information.
   * \param[in] iOuterIter - Fluid-Structure Interaction subiteration.
   */
  virtual void Relaxation_Tractions(unsigned short donorZone, unsigned short targetZone, unsigned long iOuterIter) {}
  
  /*!
   * \brief A virtual member to run a Block Gauss-Seidel iteration in multizone problems.
   */
  virtual void Run_GaussSeidel(){}

  /*!
   * \brief A virtual member to run a Block-Jacobi iteration in multizone problems.
   */
  virtual void Run_Jacobi(){}
  
  /*!
   * \brief A virtual member.
   */
  virtual void Update() {}
  
public:

  /*!
   * \brief Launch the computation for all zones and all physics.
   */
  virtual void StartSolver() {}
  
  /*!
   * \brief Deallocation routine
   */
  void Postprocessing();  

  /*!
   * \brief A virtual member.
   */
<<<<<<< HEAD
  virtual void ResetConvergence() { }
=======
  virtual void ResetConvergence();
>>>>>>> cdb43da2

  /*!
   * \brief Perform some pre-processing before an iteration of the physics.
   */
  virtual void Preprocess(unsigned long TimeIter){ }

  /*!
   * \brief Monitor the computation.
   */
  virtual bool Monitor(unsigned long TimeIter){ return false; }

  /*!
   * \brief Output the solution in solution file.
   */
  virtual void Output(unsigned long TimeIter){ }

  /*!
   * \brief Perform a dynamic mesh deformation, including grid velocity computation and update of the multigrid structure.
   */
  virtual void DynamicMeshUpdate(unsigned long TimeIter) { }

  /*!
   * \brief Perform a dynamic mesh deformation, including grid velocity computation and update of the multigrid structure.
   */
  virtual void DynamicMeshUpdate(unsigned short val_iZone, unsigned long TimeIter) { }

  /*!
   * \brief Perform a static mesh deformation, without considering grid velocity.
   */
  virtual void StaticMeshUpdate() { }

  /*!
   * \brief Perform a mesh deformation as initial condition.
   */
  virtual void SetInitialMesh() { }

  /*!
   * \brief Process the boundary conditions and update the multigrid structure.
   */
  virtual void BoundaryConditionsUpdate() { }

  /*!
   * \brief Get the total drag.
   * \return Total drag.
   */
  passivedouble Get_Drag();

  /*!
   * \brief Get the total lift.
   * \return Total lift.
   */
  passivedouble Get_Lift();

  /*!
   * \brief Get the total x moment.
   * \return Total x moment.
   */
  passivedouble Get_Mx();

  /*!
   * \brief Get the total y moment.
   * \return Total y moment.
   */
  passivedouble Get_My();

  /*!
   * \brief Get the total z moment.
   * \return Total z moment.
   */
  passivedouble Get_Mz();

  /*!
   * \brief Get the total drag coefficient.
   * \return Total drag coefficient.
   */
  passivedouble Get_DragCoeff();

  /*!
   * \brief Get the total lift coefficient.
   * \return Total lift coefficient.
   */
  passivedouble Get_LiftCoeff();

  /*!
   * \brief Get the moving marker identifier.
   * \return Moving marker identifier.
   */
  unsigned short GetMovingMarker();

  /*!
   * \brief Get the number of vertices (halo nodes included) from a specified marker.
   * \param[in] iMarker -  Marker identifier.
   * \return Number of vertices.
   */
  unsigned long GetNumberVertices(unsigned short iMarker);

  /*!
   * \brief Get the number of halo vertices from a specified marker.
   * \param[in] iMarker - Marker identifier.
   * \return Number of vertices.
   */
  unsigned long GetNumberHaloVertices(unsigned short iMarker);

  /*!
   * \brief Check if a vertex is physical or not (halo node) on a specified marker.
   * \param[in] iMarker - Marker identifier.
   * \param[in] iVertex - Vertex identifier.
   * \return True if the specified vertex is a halo node.
   */
  bool IsAHaloNode(unsigned short iMarker, unsigned short iVertex);

  /*!
   * \brief Get the number of external iterations.
   * \return Number of external iterations.
   */
  unsigned long GetnTimeIter();

  /*!
   * \brief Get the current external iteration.
   * \return Current external iteration.
   */
  unsigned long GetTime_Iter();

  /*!
   * \brief Get the unsteady time step.
   * \return Unsteady time step.
   */
  passivedouble GetUnsteady_TimeStep();

  /*!
   * \brief Get the global index of a vertex on a specified marker.
   * \param[in] iMarker - Marker identifier.
   * \param[in] iVertex - Vertex identifier.
   * \return Vertex global index.
   */
  unsigned long GetVertexGlobalIndex(unsigned short iMarker, unsigned short iVertex);

  /*!
   * \brief Get the x coordinate of a vertex on a specified marker.
   * \param[in] iMarker - Marker identifier.
   * \param[in] iVertex - Vertex identifier.
   * \return x coordinate of the vertex.
   */
  passivedouble GetVertexCoordX(unsigned short iMarker, unsigned short iVertex);

  /*!
   * \brief Get the y coordinate of a vertex on a specified marker.
   * \param[in] iMarker - Marker identifier.
   * \param[in] iVertex - Vertex identifier.
   * \return y coordinate of the vertex.
   */
  passivedouble GetVertexCoordY(unsigned short iMarker, unsigned short iVertex);

  /*!
   * \brief Get the z coordinate of a vertex on a specified marker.
   * \param[in] iMarker - Marker identifier.
   * \param[in] iVertex - Vertex identifier.
   * \return z coordinate of the vertex.
   */
  passivedouble GetVertexCoordZ(unsigned short iMarker, unsigned short iVertex);

  /*!
   * \brief Compute the total force (pressure and shear stress) at a vertex on a specified marker (3 components).
   * \param[in] iMarker - Marker identifier.
   * \param[in] iVertex - Vertex identifier.
   * \return True if the vertex is a halo node (non physical force).
   */
  bool ComputeVertexForces(unsigned short iMarker, unsigned short iVertex);

  /*!
   * \brief Get the x component of the force at a vertex on a specified marker.
   * \param[in] iMarker - Marker identifier.
   * \param[in] iVertex - Vertex identifier.
   * \return x component of the force at the vertex.
   */
  passivedouble GetVertexForceX(unsigned short iMarker, unsigned short iVertex);

  /*!
   * \brief Get the y component of the force at a vertex on a specified marker.
   * \param[in] iMarker - Marker identifier.
   * \param[in] iVertex - Vertex identifier.
   * \return y component of the force at the vertex.
   */
  passivedouble GetVertexForceY(unsigned short iMarker, unsigned short iVertex);

  /*!
   * \brief Get the z component of the force at a vertex on a specified marker.
   * \param[in] iMarker - Marker identifier.
   * \param[in] iVertex - Vertex identifier.
   * \return z component of the force at the vertex.
   */
  passivedouble GetVertexForceZ(unsigned short iMarker, unsigned short iVertex);

  /*!
   * \brief Get the x component of the force density at a vertex on a specified marker.
   * \param[in] iMarker - Marker identifier.
   * \param[in] iVertex - Vertex identifier.
   * \return x component of the force density at the vertex.
   */
  passivedouble GetVertexForceDensityX(unsigned short iMarker, unsigned short iVertex);

  /*!
   * \brief Get the y component of the force density at a vertex on a specified marker.
   * \param[in] iMarker - Marker identifier.
   * \param[in] iVertex - Vertex identifier.
   * \return y component of the force density at the vertex.
   */
  passivedouble GetVertexForceDensityY(unsigned short iMarker, unsigned short iVertex);

  /*!
   * \brief Get the z component of the force density at a vertex on a specified marker.
   * \param[in] iMarker - Marker identifier.
   * \param[in] iVertex - Vertex identifier.
   * \return z component of the force density at the vertex.
   */
  passivedouble GetVertexForceDensityZ(unsigned short iMarker, unsigned short iVertex);

  /*!
   * \brief Set the x coordinate of a vertex on a specified marker.
   * \param[in] iMarker - Marker identifier.
   * \param[in] iVertex - Vertex identifier.
   * \param[in] newPosX - New x coordinate of the vertex.
   */
  void SetVertexCoordX(unsigned short iMarker, unsigned short iVertex, passivedouble newPosX);

  /*!
   * \brief Set the y coordinate of a vertex on a specified marker.
   * \param[in] iMarker - Marker identifier.
   * \param[in] iVertex - Vertex identifier.
   * \param[in] newPosY - New y coordinate of the vertex.
   */
  void SetVertexCoordY(unsigned short iMarker, unsigned short iVertex, passivedouble newPosY);

  /*!
   * \brief Set the z coordinate of a vertex on a specified marker.
   * \param[in] iMarker - Marker identifier.
   * \param[in] iVertex - Vertex identifier.
   * \param[in] newPosZ - New z coordinate of the vertex.
   */
  void SetVertexCoordZ(unsigned short iMarker, unsigned short iVertex, passivedouble newPosZ);

  /*!
   * \brief Set the VarCoord of a vertex on a specified marker.
   * \param[in] iMarker - Marker identifier.
   * \param[in] iVertex - Vertex identifier.
   * \return Norm of the VarCoord.
   */
  passivedouble SetVertexVarCoord(unsigned short iMarker, unsigned short iVertex);

  /*!
   * \brief Get the temperature at a vertex on a specified marker.
   * \param[in] iMarker - Marker identifier.
   * \param[in] iVertex - Vertex identifier.
   * \return Temperature of the vertex.
   */
  passivedouble GetVertexTemperature(unsigned short iMarker, unsigned short iVertex);

  /*!
   * \brief Set the temperature of a vertex on a specified marker.
   * \param[in] iMarker - Marker identifier.
   * \param[in] iVertex - Vertex identifier.
   * \param[in] val_WallTemp - Value of the temperature.
   */
  void SetVertexTemperature(unsigned short iMarker, unsigned short iVertex, passivedouble val_WallTemp);

  /*!
   * \brief Compute the heat flux at a vertex on a specified marker (3 components).
   * \param[in] iMarker - Marker identifier.
   * \param[in] iVertex - Vertex identifier.
   * \return True if the vertex is a halo node.
   */
  bool ComputeVertexHeatFluxes(unsigned short iMarker, unsigned short iVertex);

  /*!
   * \brief Get the x component of the heat flux at a vertex on a specified marker.
   * \param[in] iMarker - Marker identifier.
   * \param[in] iVertex - Vertex identifier.
   * \return x component of the heat flux at the vertex.
   */
  passivedouble GetVertexHeatFluxX(unsigned short iMarker, unsigned short iVertex);

  /*!
   * \brief Get the y component of the heat flux at a vertex on a specified marker.
   * \param[in] iMarker - Marker identifier.
   * \param[in] iVertex - Vertex identifier.
   * \return y component of the heat flux at the vertex.
   */
  passivedouble GetVertexHeatFluxY(unsigned short iMarker, unsigned short iVertex);

  /*!
   * \brief Get the z component of the heat flux at a vertex on a specified marker.
   * \param[in] iMarker - Marker identifier.
   * \param[in] iVertex - Vertex identifier.
   * \return z component of the heat flux at the vertex.
   */
  passivedouble GetVertexHeatFluxZ(unsigned short iMarker, unsigned short iVertex);

  /*!
   * \brief Get the wall normal component of the heat flux at a vertex on a specified marker.
   * \param[in] iMarker - Marker identifier.
   * \param[in] iVertex - Vertex identifier.
   * \return Wall normal component of the heat flux at the vertex.
   */
  passivedouble GetVertexNormalHeatFlux(unsigned short iMarker, unsigned short iVertex);

  /*!
   * \brief Set the wall normal component of the heat flux at a vertex on a specified marker.
   * \param[in] iMarker - Marker identifier.
   * \param[in] iVertex - Vertex identifier.
   * \param[in] val_WallHeatFlux - Value of the normal heat flux.
   */
  void SetVertexNormalHeatFlux(unsigned short iMarker, unsigned short iVertex, passivedouble val_WallHeatFlux);

  /*!
   * \brief Get the thermal conductivity at a vertex on a specified marker.
   * \param[in] iMarker - Marker identifier.
   * \param[in] iVertex - Vertex identifier.
   * \return Thermal conductivity at the vertex.
   */
  passivedouble GetThermalConductivity(unsigned short iMarker, unsigned short iVertex);

  /*!
   * \brief Preprocess the inlets via file input for all solvers.
   * \param[in] solver_container - Container vector with all the solutions.
   * \param[in] geometry - Geometrical definition of the problem.
   * \param[in] config - Definition of the particular problem.
   */
  void Inlet_Preprocessing(CSolver ***solver, CGeometry **geometry,
                                    CConfig *config);

  /*!
   * \brief Get the unit normal (vector) at a vertex on a specified marker.
   * \param[in] iMarker - Marker identifier.
   * \param[in] iVertex - Vertex identifier.
   * \return Unit normal (vector) at the vertex.
   */
  vector<passivedouble> GetVertexUnitNormal(unsigned short iMarker, unsigned short iVertex);

  /*!
   * \brief Get all the boundary markers tags.
   * \return List of boundary markers tags.
   */
  vector<string> GetAllBoundaryMarkersTag();

  /*!
   * \brief Get all the moving boundary markers tags.
   * \return List of moving boundary markers tags.
   */
  vector<string> GetAllMovingMarkersTag();

  /*!
   * \brief Get all the deformable boundary marker tags.
   * \return List of deformable boundary markers tags.
   */
  vector<string> GetAllDeformMeshMarkersTag();

  /*!
   * \brief Get all the fluid load boundary marker tags.
   * \return List of fluid load boundary markers tags.
   */
  vector<string> GetAllFluidLoadMarkersTag();

  /*!
   * \brief Get all the heat transfer boundary markers tags.
   * \return List of heat transfer boundary markers tags.
   */
  vector<string> GetAllCHTMarkersTag();

  /*!
   * \brief Get all the (subsonic) inlet boundary markers tags.
   * \return List of inlet boundary markers tags.
   */
  vector<string> GetAllInletMarkersTag();

  /*!
   * \brief Get all the boundary markers tags with their associated indices.
   * \return List of boundary markers tags with their indices.
   */
  map<string, int> GetAllBoundaryMarkers();

  /*!
   * \brief Get all the boundary markers tags with their associated types.
   * \return List of boundary markers tags with their types.
   */
  map<string, string> GetAllBoundaryMarkersType();

  /*!
   * \brief Set the mesh displacement for the elasticity mesh solver.
   * \param[in] iMarker - Marker identifier.
   * \param[in] iVertex - Vertex identifier.
   * \param[in] DispX - Value of the mesh displacement in the direction X.
   * \param[in] DispY - Value of the mesh displacement in the direction Y.
   * \param[in] DispZ - Value of the mesh displacement in the direction Z.
   */
  void SetMeshDisplacement(unsigned short iMarker, unsigned long iVertex, passivedouble DispX, passivedouble DispY, passivedouble DispZ);

  /*!
   * \brief Communicate the boundary mesh displacements in a python call
   */
  void CommunicateMeshDisplacement(void);

  /*!
   * \brief Return the sensitivities of the mesh boundary vertices.
   * \param[in] iMarker - Marker identifier.
   * \param[in] iVertex - Vertex identifier.
   * \return Vector of sensitivities.
   */
  vector<passivedouble> GetMeshDisp_Sensitivity(unsigned short iMarker, unsigned short iVertex);

  /*!
   * \brief Set the load in X direction for the structural solver.
   * \param[in] iMarker - Marker identifier.
   * \param[in] iVertex - Vertex identifier.
   * \param[in] LoadX - Value of the load in the direction X.
   * \param[in] LoadX - Value of the load in the direction Y.
   * \param[in] LoadX - Value of the load in the direction Z.
   */
  void SetFEA_Loads(unsigned short iMarker, unsigned short iVertex, passivedouble LoadX,
                    passivedouble LoadY, passivedouble LoadZ);

  /*!
   * \brief Return the displacements from the FEA solver.
   * \param[in] iMarker - Marker identifier.
   * \param[in] iVertex - Vertex identifier.
   * \return Vector of displacements.
   */
  vector<passivedouble> GetFEA_Displacements(unsigned short iMarker, unsigned short iVertex);

  /*!
   * \brief Return the velocities from the FEA Solver.
   * \param[in] iMarker - Marker identifier.
   * \param[in] iVertex - Vertex identifier.
   * \return Vector of velocities.
   */
  vector<passivedouble> GetFEA_Velocity(unsigned short iMarker, unsigned short iVertex);

  /*!
   * \brief Return the velocities from the FEA Solver.
   * \param[in] iMarker - Marker identifier.
   * \param[in] iVertex - Vertex identifier.
   * \return Vector of velocities at time n.
   */
  vector<passivedouble> GetFEA_Velocity_n(unsigned short iMarker, unsigned short iVertex);

  /*!
   * \brief Get the sensitivity of the flow loads for the structural solver.
   * \param[in] iMarker - Marker identifier.
   * \param[in] iVertex - Vertex identifier.
   * \param[in] LoadX - Value of the load in the direction X.
   * \param[in] LoadX - Value of the load in the direction Y.
   * \param[in] LoadX - Value of the load in the direction Z.
   */
  vector<passivedouble> GetFlowLoad_Sensitivity(unsigned short iMarker, unsigned short iVertex);

  /*!
   * \brief Get the flow load (from the extra step - the repeated methods should be unified once the postprocessing
   * strategy is in place).
   * \param[in] iMarker - Marker identifier.
   * \param[in] iVertex - Vertex identifier.
   */
  vector<passivedouble> GetFlowLoad(unsigned short iMarker, unsigned short iVertex);

  /*!
   * \brief Set the adjoint of the flow tractions (from the extra step -
   * the repeated methods should be unified once the postprocessing strategy is in place).
   * \param[in] iMarker - Marker identifier.
   * \param[in] iVertex - Vertex identifier.
   * \param[in] val_AdjointX - Value of the adjoint in the direction X.
   * \param[in] val_AdjointY - Value of the adjoint in the direction Y.
   * \param[in] val_AdjointZ - Value of the adjoint in the direction Z.
   */
  void SetFlowLoad_Adjoint(unsigned short iMarker, unsigned short iVertex, passivedouble val_AdjointX,
                                    passivedouble val_AdjointY, passivedouble val_AdjointZ);

  /*!
   * \brief Set the adjoint of the structural displacements (from an outside source)
   * \param[in] iMarker - Marker identifier.
   * \param[in] iVertex - Vertex identifier.
   * \param[in] val_AdjointX - Value of the adjoint in the direction X.
   * \param[in] val_AdjointY - Value of the adjoint in the direction Y.
   * \param[in] val_AdjointZ - Value of the adjoint in the direction Z.
   */
  void SetSourceTerm_DispAdjoint(unsigned short iMarker, unsigned short iVertex, passivedouble val_AdjointX,
                                 passivedouble val_AdjointY, passivedouble val_AdjointZ);

  /*!
   * \brief Get the undeformed mesh coordinates
   * \param[in] iMarker - Marker identifier.
   * \param[in] iVertex - Vertex identifier.
   * \return Undeformed Vertex Coordinates
   */
  vector<passivedouble> GetVertex_UndeformedCoord(unsigned short iMarker, unsigned short iVertex);

};

/*!
 * \class CFluidDriver
 * \brief Class for driving an iteration of the physics within multiple zones.
 * \author T. Economon, G. Gori
 */
class CFluidDriver : public CDriver {

protected:
   unsigned long Max_Iter;

public:
  
  /*!
   * \brief Constructor of the class.
   * \param[in] confFile - Configuration file name.
   * \param[in] val_nZone - Total number of zones.
   * \param[in] val_nDim - Number of dimensions.
   * \param[in] MPICommunicator - MPI communicator for SU2.
   */
  CFluidDriver(char* confFile,
               unsigned short val_nZone,
               SU2_Comm MPICommunicator);

  /*!
   * \brief Destructor of the class.
   */
  ~CFluidDriver(void);
  
  /*!
   * \brief Launch the computation for all zones and all physics.
   */
  void StartSolver();

  /*!
   * \brief Run a single iteration of the physics within multiple zones.
   */
  void Run();

  /*!
   * \brief Update the dual-time solution within multiple zones.
   */
  void Update();
  
  /*!
   * \brief Output the solution in solution file.
   */
  void Output(unsigned long InnerIter);
  
  /*!
   * \brief Monitor the computation.
   */
  bool Monitor(unsigned long ExtIter);
  
  /*!
   * \brief Perform some pre-processing before an iteration of the physics.
   */
  void Preprocess(unsigned long Iter);  

  /*!
   * \brief Perform a dynamic mesh deformation, included grid velocity computation and the update of the multigrid structure (multiple zone).
   */
  void DynamicMeshUpdate(unsigned long TimeIter);

  /*!
   * \brief Perform a static mesh deformation, without considering grid velocity (multiple zone).
   */
  void StaticMeshUpdate();

  /*!
   * \brief Perform a mesh deformation as initial condition (multiple zone).
   */
  void SetInitialMesh();

  /*!
   * \brief Process the boundary conditions and update the multigrid structure.
   */
  void BoundaryConditionsUpdate();

  /*!
   * \brief Transfer data among different zones (multiple zone).
   */
  void Transfer_Data(unsigned short donorZone, unsigned short targetZone);

  /*!
   * \brief Set the total temperature of a vertex on a specified inlet marker.
   * \param[in] iMarker - Marker identifier.
   * \param[in] iVertex - Vertex identifier.
   * \param[in] val_Ttotal - Value of the total (stagnation) temperature.
   */
  void SetVertexTtotal(unsigned short iMarker, unsigned short iVertex, passivedouble val_Ttotal);

  /*!
   * \brief Set the total pressure of a vertex on a specified inlet marker.
   * \param[in] iMarker - Marker identifier.
   * \param[in] iVertex - Vertex identifier.
   * \param[in] val_Ptotal - Value of the total (stagnation) pressure.
   */
  void SetVertexPtotal(unsigned short iMarker, unsigned short iVertex, passivedouble val_Ptotal);

  /*!
   * \brief Set the flow direction of a vertex on a specified inlet marker.
   * \param[in] iMarker - Marker identifier.
   * \param[in] iVertex - Vertex identifier.
   * \param[in] iDim - Index of the flow direction unit vector
   * \param[in] val_FlowDir - Component of a unit vector representing the flow direction
   */
  void SetVertexFlowDir(unsigned short iMarker, unsigned short iVertex, unsigned short iDim, passivedouble val_FlowDir);

  /*!
   * \brief Set a turbulence variable on a specified inlet marker.
   * \param[in] iMarker - Marker identifier.
   * \param[in] iVertex - Vertex identifier.
   * \param[in] iDim - Index of the turbulence variable (i.e. k is 0 in SST)
   * \param[in] val_turb_var - Value of the turbulence variable to be used.
   */
  void SetVertexTurbVar(unsigned short iMarker, unsigned short iVertex, unsigned short iDim, passivedouble val_tub_var);

};


/*!
 * \class CTurbomachineryDriver
 * \brief Class for driving an iteration for turbomachinery flow analysis.
 * \author S. Vitale
 */
class CTurbomachineryDriver : public CFluidDriver {
private:
  COutputLegacy* output_legacy;
  
public:

  /*!
   * \brief Constructor of the class.
   * \param[in] confFile - Configuration file name.
   * \param[in] val_nZone - Total number of zones.
   * \param[in] val_nDim - Number of dimensions.
   * \param[in] val_periodic - Bool for periodic BCs.
   * \param[in] MPICommunicator - MPI communicator for SU2.
   */
  CTurbomachineryDriver(char* confFile,
                        unsigned short val_nZone,
                        SU2_Comm MPICommunicator);

  /*!
   * \brief Destructor of the class.
   */
  ~CTurbomachineryDriver(void);

  /*!
   * \brief Run a single iteration of the physics within multiple zones.
   */

  void Run();

  /*!
   * \brief Set Mixing Plane interface within multiple zones.
   */
  void SetMixingPlane(unsigned short iZone);

  /*!
   * \brief Set Mixing Plane interface within multiple zones.
   */
  void SetTurboPerformance(unsigned short targetZone);

  /*!
   * \brief Monitor the computation.
   */
  bool Monitor(unsigned long TimeIter);



};

/*!
 * \class CHBDriver
 * \brief Class for driving an iteration of Harmonic Balance (HB) method problem using multiple time zones.
 * \author T. Economon
 */
class CHBDriver : public CFluidDriver {

private:
  COutputLegacy* output_legacy;
  unsigned short nInstHB;
  su2double **D; /*!< \brief Harmonic Balance operator. */

public:

  /*!
   * \brief Constructor of the class.
   * \param[in] confFile - Configuration file name.
   * \param[in] val_nZone - Total number of zones.
   * \param[in] val_nDim - Number of dimensions.
   * \param[in] MPICommunicator - MPI communicator for SU2.
   */
  CHBDriver(char* confFile,
            unsigned short val_nZone,
            SU2_Comm MPICommunicator);

  /*!
   * \brief Destructor of the class.
   */
  ~CHBDriver(void);

  /*!
   * \brief Run a single iteration of a Harmonic Balance problem.
   */
  void Run();

  /*!
   * \brief Computation and storage of the Harmonic Balance method source terms.
   * \author T. Economon, K. Naik
   * \param[in] iZone - Current zone number.
   */
  void SetHarmonicBalance(unsigned short iZone);
	
  /*!
   * \brief Precondition Harmonic Balance source term for stability
   * \author J. Howison
   */
  void StabilizeHarmonicBalance();

  /*!
   * \brief Computation of the Harmonic Balance operator matrix for harmonic balance.
   * \author A. Rubino, S. Nimmagadda
   */
  void ComputeHB_Operator();

  /*!
   * \brief Update the solution for the Harmonic Balance.
   */
  void Update();

  /*!
   * \brief Reset the convergence flag (set to false) of the solver for the Harmonic Balance.
   */
  void ResetConvergence();
};


/*!
 * \class CFSIDriver
 * \brief Class for driving a BGS iteration for a fluid-structure interaction problem in multiple zones.
 * \author R. Sanchez.
 */
class CFSIDriver : public CDriver {

  su2double *init_res_flow,     /*!< \brief Stores the initial residual for the flow. */
            *init_res_struct,   /*!< \brief Stores the initial residual for the structure. */
            *residual_flow,     /*!< \brief Stores the current residual for the flow. */
            *residual_struct,   /*!< \brief Stores the current residual for the structure. */
            *residual_flow_rel,
            *residual_struct_rel;

  su2double flow_criteria,
            flow_criteria_rel,
            structure_criteria,
            structure_criteria_rel;

public:

  /*!
   * \brief Constructor of the class.
   * \param[in] confFile - Configuration file name.
   * \param[in] val_nZone - Total number of zones.
   * \param[in] MPICommunicator - MPI communicator for SU2.
   */
  CFSIDriver(char* confFile,
             unsigned short val_nZone,
             SU2_Comm MPICommunicator);

  /*!
   * \brief Destructor of the class.
   */
  ~CFSIDriver(void);

  /*!
   * \brief Run a Block Gauss-Seidel iteration of the FSI problem.
   */
  void Run();

  /*!
   * \brief Predict the structural displacements to pass them into the fluid solver on a BGS implementation.
   * \param[in] donorZone - zone in which the displacements will be predicted.
   * \param[in] targetZone - zone which receives the predicted displacements.
   */
  void Predict_Displacements(unsigned short donorZone, unsigned short targetZone);

  /*!
   * \brief Predict the fluid tractions to pass them into the structural solver on a BGS implementation.
   * \param[in] donorZone - zone in which the tractions will be predicted.
   * \param[in] targetZone - zone which receives the predicted traction.
   */
  void Predict_Tractions(unsigned short donorZone, unsigned short targetZone);

  /*!
   * \brief Transfer the displacements computed on the structural solver into the fluid solver.
   * \param[in] donorZone - zone in which the displacements will be transferred.
   * \param[in] targetZone - zone which receives the tractions transferred.
   */
  void Transfer_Displacements(unsigned short donorZone, unsigned short targetZone);

  /*!
   * \brief Transfer the tractions computed on the fluid solver into the structural solver.
   * \param[in] donorZone - zone from which the tractions will be transferred.
   * \param[in] targetZone - zone which receives the tractions transferred.
   */
  void Transfer_Tractions(unsigned short donorZone, unsigned short targetZone);

  /*!
   * \brief Apply a relaxation method into the computed displacements.
   * \param[in] donorZone - origin of the information.
   * \param[in] targetZone - destination of the information.
   * \param[in] iOuterIter - Fluid-Structure Interaction subiteration.
   */
  void Relaxation_Displacements(unsigned short donorZone, unsigned short targetZone, unsigned long iOuterIter);

  /*!
   * \brief Apply a relaxation method into the computed tractions.
   * \param[in] donorZone - origin of the information.
   * \param[in] targetZone - destination of the information.
   * \param[in] iOuterIter - Fluid-Structure Interaction subiteration.
   */
  void Relaxation_Tractions(unsigned short donorZone, unsigned short targetZone, unsigned long iOuterIter);

  /*!
   * \brief Check the convergence of BGS subiteration process
   * \param[in] ZONE_FLOW - zone of the fluid solver.
   * \param[in] ZONE_STRUCT - zone of the structural solver.
   * \param[in] kind_recording - kind of recording (flow, structure, mesh, cross terms)
   */
  bool BGSConvergence(unsigned long IntIter, unsigned short ZONE_FLOW, unsigned short ZONE_STRUCT);

  /*!
   * \brief Enforce the coupling condition at the end of the time step
   */
  void Update(void);

  /*!
   * \brief Overload, does nothing but avoids dynamic mesh updates in FSI problems before the iteration
   */
  void DynamicMeshUpdate(unsigned long TimeIter);

};

/*!
 * \class CDiscAdjFSIDriver
 * \brief Overload: Class for driving a discrete adjoint FSI iteration.
 * \author R. Sanchez.
 * \version 6.2.0 "Falcon"
 */
class CDiscAdjFSIDriver : public CDriver {
  
  COutputLegacy* output_legacy;
  CIteration** direct_iteration;
  unsigned short RecordingState;
  unsigned short CurrentRecording;          /*!< \brief Stores the current status of the recording. */
  unsigned short Kind_Objective_Function;   /*!< \brief Stores the kind of objective function of the recording. */

  su2double *init_res_flow,     /*!< \brief Stores the initial residual for the flow. */
            *init_res_struct,   /*!< \brief Stores the initial residual for the structure. */
            *residual_flow,     /*!< \brief Stores the current residual for the flow. */
            *residual_struct,   /*!< \brief Stores the current residual for the structure. */
            *residual_flow_rel,
            *residual_struct_rel;

  su2double flow_criteria,
            flow_criteria_rel,
            structure_criteria,
            structure_criteria_rel;


  enum OF_KIND{
    NO_OBJECTIVE_FUNCTION = 0,               /*!< \brief Indicates that there is no objective function. */
    FLOW_OBJECTIVE_FUNCTION = 1,            /*!< \brief Indicates that the objective function is only flow-dependent. */
    FEM_OBJECTIVE_FUNCTION = 2              /*!< \brief Indicates that the objective function is only structural-dependent. */
  };

public:

  /*!
   * \brief Constructor of the class.
   * \param[in] confFile - Configuration file name.
   * \param[in] val_nZone - Total number of zones.
   * \param[in] val_nDim - Total number of dimensions.
   * \param[in] MPICommunicator - MPI communicator for SU2.
   */
  CDiscAdjFSIDriver(char* confFile,
                    unsigned short val_nZone,
                    SU2_Comm MPICommunicator);

  /*!
   * \brief Destructor of the class.
   */
  ~CDiscAdjFSIDriver(void);

  /*!
   * \brief Run a Discrete Adjoint iteration for the FSI problem.
   * \param[in] iteration_container - Container vector with all the iteration methods.
   * \param[in] output - Pointer to the COutput class.
   * \param[in] integration_container - Container vector with all the integration methods.
   * \param[in] geometry_container - Geometrical definition of the problem.
   * \param[in] solver_container - Container vector with all the solutions.
   * \param[in] numerics_container - Description of the numerical method (the way in which the equations are solved).
   * \param[in] config_container - Definition of the particular problem.
   * \param[in] surface_movement - Surface movement classes of the problem.
   * \param[in] grid_movement - Volume grid movement classes of the problem.
   * \param[in] FFDBox - FFD FFDBoxes of the problem.
   */

  void Run();

  /*!
   * \brief Iterate the direct solver for recording.
   * \param[in] ZONE_FLOW - zone of the fluid solver.
   * \param[in] ZONE_STRUCT - zone of the structural solver.
   * \param[in] kind_recording - kind of recording (flow, structure, mesh, cross terms)
   */

  void Iterate_Direct(unsigned short ZONE_FLOW, unsigned short ZONE_STRUCT, unsigned short kind_recording);

  /*!
   * \brief Run a direct flow iteration.
   * \param[in] ZONE_FLOW - zone of the fluid solver.
   * \param[in] ZONE_STRUCT - zone of the structural solver.
   */
  void Fluid_Iteration_Direct(unsigned short ZONE_FLOW, unsigned short ZONE_STRUCT);

  /*!
   * \brief Run a direct structural iteration.
   * \param[in] ZONE_FLOW - zone of the fluid solver.
   * \param[in] ZONE_STRUCT - zone of the structural solver.
   */
  void Structural_Iteration_Direct(unsigned short ZONE_FLOW, unsigned short ZONE_STRUCT);

  /*!
   * \brief Run a direct mesh deformation.
   * \param[in] ZONE_FLOW - zone of the fluid solver.
   * \param[in] ZONE_STRUCT - zone of the structural solver.
   */
  void Mesh_Deformation_Direct(unsigned short ZONE_FLOW, unsigned short ZONE_STRUCT);

  /*!
   * \brief Set the recording for a Discrete Adjoint iteration for the FSI problem.
   * \param[in] ZONE_FLOW - zone of the fluid solver.
   * \param[in] ZONE_STRUCT - zone of the structural solver.
   * \param[in] kind_recording - kind of recording (flow, structure, mesh, cross terms)
   */

  void SetRecording(unsigned short ZONE_FLOW,
                    unsigned short ZONE_STRUCT,
                    unsigned short kind_recording);

  /*!
   * \brief Load the restarts for fluid, structure and mesh.
   * \param[in] ZONE_FLOW - zone of the fluid solver.
   * \param[in] ZONE_STRUCT - zone of the structural solver.
   * \param[in] kind_recording - kind of recording (flow, structure, mesh, cross terms)
   */
  void Preprocess(unsigned short ZONE_FLOW,
                    unsigned short ZONE_STRUCT,
                    unsigned short kind_recording);

  /*!
   * \brief Iterate a certain block for adjoint FSI - may be the whole set of variables or independent and subiterate
   * \param[in] ZONE_FLOW - zone of the fluid solver.
   * \param[in] ZONE_STRUCT - zone of the structural solver.
   * \param[in] kind_recording - kind of recording (flow, structure, mesh, cross terms)
   */
  void Iterate_Block(unsigned short ZONE_FLOW,
                       unsigned short ZONE_STRUCT,
                       unsigned short kind_recording);

  /*!
   * \brief Initialize the adjoint - set the objective funcition and the output of the adjoint iteration
   * \param[in] ZONE_FLOW - zone of the fluid solver.
   * \param[in] ZONE_STRUCT - zone of the structural solver.
   * \param[in] kind_recording - kind of recording (flow, structure, mesh, cross terms)
   */
  void InitializeAdjoint(unsigned short ZONE_FLOW,
                            unsigned short ZONE_STRUCT,
                            unsigned short kind_recording);

  /*!
   * \brief Extract the adjoint solution variables
   * \param[in] ZONE_FLOW - zone of the fluid solver.
   * \param[in] ZONE_STRUCT - zone of the structural solver.
   * \param[in] kind_recording - kind of recording (flow, structure, mesh, cross terms)
   */
  void ExtractAdjoint(unsigned short ZONE_FLOW,
                         unsigned short ZONE_STRUCT,
                         unsigned short kind_recording);


  /*!
   * \brief Check the convergence of the problem
   * \param[in] ZONE_FLOW - zone of the fluid solver.
   * \param[in] ZONE_STRUCT - zone of the structural solver.
   * \param[in] kind_recording - kind of recording (flow, structure, mesh, cross terms)
   */
  bool CheckConvergence(unsigned long IntIter,
                          unsigned short ZONE_FLOW,
                          unsigned short ZONE_STRUCT,
                          unsigned short kind_recording);

  /*!
   * \brief Check the convergence of BGS subiteration process
   * \param[in] ZONE_FLOW - zone of the fluid solver.
   * \param[in] ZONE_STRUCT - zone of the structural solver.
   * \param[in] kind_recording - kind of recording (flow, structure, mesh, cross terms)
   */
  bool BGSConvergence(unsigned long IntIter,
                         unsigned short ZONE_FLOW,
                         unsigned short ZONE_STRUCT);


  /*!
   * \brief Output the convergence history
   * \param[in] ZONE_FLOW - zone of the fluid solver.
   * \param[in] ZONE_STRUCT - zone of the structural solver.
   * \param[in] kind_recording - kind of recording (flow, structure, mesh, cross terms)
   */
  void ConvergenceHistory(unsigned long IntIter,
                             unsigned long nIntIter,
                             unsigned short ZONE_FLOW,
                             unsigned short ZONE_STRUCT,
                             unsigned short kind_recording);

  /*!
   * \brief Load the restarts for fluid, structure and mesh.
   * \param[in] ZONE_FLOW - zone of the fluid solver.
   * \param[in] ZONE_STRUCT - zone of the structural solver.
   * \param[in] kind_recording - kind of recording (flow, structure, mesh, cross terms)
   */
  void PrintDirect_Residuals(unsigned short ZONE_FLOW,
                                unsigned short ZONE_STRUCT,
                                unsigned short kind_recording);

  /*!
   * \brief Restart the variables to the converged solution.
   * \param[in] ZONE_FLOW - zone of the fluid solver.
   * \param[in] ZONE_STRUCT - zone of the structural solver.
   * \param[in] kind_recording - kind of recording (flow, structure, mesh, cross terms)
   */
  void PrepareRecording(unsigned short ZONE_FLOW,
                    unsigned short ZONE_STRUCT,
                    unsigned short kind_recording);

  /*!
   * \brief Register the input variables for adjoint FSI problems: flow conservative, fluid mesh position and structural displacements.
   * \param[in] ZONE_FLOW - zone of the fluid solver.
   * \param[in] ZONE_STRUCT - zone of the structural solver.
   * \param[in] kind_recording - kind of recording (flow, structure, mesh, cross terms)
   */
  void RegisterInput(unsigned short ZONE_FLOW,
                    unsigned short ZONE_STRUCT,
                    unsigned short kind_recording);

  /*!
   * \brief Register the input variables for adjoint FSI problems: flow conservative, fluid mesh position and structural displacements.
   * \param[in] ZONE_FLOW - zone of the fluid solver.
   * \param[in] ZONE_STRUCT - zone of the structural solver.
   * \param[in] kind_recording - kind of recording (flow, structure, mesh, cross terms)
   */
  void SetDependencies(unsigned short ZONE_FLOW,
                    unsigned short ZONE_STRUCT,
                    unsigned short kind_recording);

  /*!
   * \brief Restart the output variables for adjoint FSI problems: flow conservative, fluid mesh position and structural displacements.
   * \param[in] ZONE_FLOW - zone of the fluid solver.
   * \param[in] ZONE_STRUCT - zone of the structural solver.
   * \param[in] kind_recording - kind of recording (flow, structure, mesh, cross terms)
   */
  void RegisterOutput(unsigned short ZONE_FLOW,
                    unsigned short ZONE_STRUCT,
                    unsigned short kind_recording);

  /*!
   * \brief Run the post-processing routines.
   * \param[in] ZONE_FLOW - zone of the fluid solver.
   * \param[in] ZONE_STRUCT - zone of the structural solver.
   */
  void Postprocess(unsigned short ZONE_FLOW,
                     unsigned short ZONE_STRUCT);

  /*!
   * \brief Overload, does nothing but avoids updates in adjoint FSI problems before the iteration
   */
  void Update(void);

  /*!
   * \brief Overload, does nothing but avoids dynamic mesh updates in adjoint FSI problems before the iteration
   */
  void DynamicMeshUpdate(unsigned long TimeIter);

  /*!
   * \brief Transfer the displacements computed on the structural solver into the fluid solver.
   * \param[in] donorZone - zone in which the displacements will be transferred.
   * \param[in] targetZone - zone which receives the tractions transferred.
   */
  void Transfer_Displacements(unsigned short donorZone, unsigned short targetZone);

  /*!
   * \brief Transfer the tractions computed on the fluid solver into the structural solver.
   * \param[in] donorZone - zone from which the tractions will be transferred.
   * \param[in] targetZone - zone which receives the tractions transferred.
   */
  void Transfer_Tractions(unsigned short donorZone, unsigned short targetZone);

};

/*!
 * \class CMultiphysicsZonalDriver
 * \brief Class for driving zone-specific iterations.
 * \author O. Burghardt
 * \version 6.2.0 "Falcon"
 */
class CMultiphysicsZonalDriver : public CDriver {
protected:

public:

  /*!
   * \brief Constructor of the class.
   * \param[in] confFile - Configuration file name.
   * \param[in] val_nZone - Total number of zones.
   * \param[in] MPICommunicator - MPI communicator for SU2.
   */
  CMultiphysicsZonalDriver(char* confFile,
                           unsigned short val_nZone,
                           SU2_Comm MPICommunicator);

  /*!
   * \brief Destructor of the class.
   */
  ~CMultiphysicsZonalDriver(void);

  /*!
   * \brief Run one iteration in all physical zones.
   */
  void Run();

  /*!
   * \brief Update the dual-time solution within multiple zones.
   */
  void Update();

  /*!
   * \brief Perform a dynamic mesh deformation, included grid velocity computation and the update of the multigrid structure (multiple zone).
   */
  void DynamicMeshUpdate(unsigned long TimeIter);

  /*!
   * \brief Routine to provide all the desired physical transfers between the different zones during one iteration.
   */
  void Transfer_Data(unsigned short donorZone, unsigned short targetZone);

};<|MERGE_RESOLUTION|>--- conflicted
+++ resolved
@@ -356,11 +356,7 @@
   /*!
    * \brief A virtual member.
    */
-<<<<<<< HEAD
-  virtual void ResetConvergence() { }
-=======
   virtual void ResetConvergence();
->>>>>>> cdb43da2
 
   /*!
    * \brief Perform some pre-processing before an iteration of the physics.
