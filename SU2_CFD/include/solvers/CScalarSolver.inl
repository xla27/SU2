/*!
 * \file CScalarSolver.inl
 * \brief Main subroutines of CScalarSolver class
 * \version 8.2.0 "Harrier"
 *
 * SU2 Project Website: https://su2code.github.io
 *
 * The SU2 Project is maintained by the SU2 Foundation
 * (http://su2foundation.org)
 *
 * Copyright 2012-2025, SU2 Contributors (cf. AUTHORS.md)
 *
 * SU2 is free software; you can redistribute it and/or
 * modify it under the terms of the GNU Lesser General Public
 * License as published by the Free Software Foundation; either
 * version 2.1 of the License, or (at your option) any later version.
 *
 * SU2 is distributed in the hope that it will be useful,
 * but WITHOUT ANY WARRANTY; without even the implied warranty of
 * MERCHANTABILITY or FITNESS FOR A PARTICULAR PURPOSE. See the GNU
 * Lesser General Public License for more details.
 *
 * You should have received a copy of the GNU Lesser General Public
 * License along with SU2. If not, see <http://www.gnu.org/licenses/>.
 */

#include "../gradients/computeGradientsGreenGauss.hpp"
#include "../gradients/computeGradientsLeastSquares.hpp"
#include "../limiters/computeLimiters.hpp"
#include "../../../Common/include/parallelization/omp_structure.hpp"
#include "../../../Common/include/toolboxes/geometry_toolbox.hpp"
#include "../../include/solvers/CScalarSolver.hpp"
#include "../../include/variables/CFlowVariable.hpp"

template <class VariableType>
CScalarSolver<VariableType>::CScalarSolver(CGeometry* geometry, CConfig* config, bool conservative)
    : CSolver(), Conservative(conservative),
      prim_idx(config->GetKind_Regime() == ENUM_REGIME::INCOMPRESSIBLE,
               config->GetNEMOProblem(), geometry->GetnDim(), config->GetnSpecies()) {
  nMarker = config->GetnMarker_All();

  /*--- Store the number of vertices on each marker for deallocation later ---*/
  nVertex.resize(nMarker);
  for (unsigned long iMarker = 0; iMarker < nMarker; iMarker++) nVertex[iMarker] = geometry->nVertex[iMarker];

  /* A grid is defined as dynamic if there's rigid grid movement or grid deformation AND the problem is time domain */
  dynamic_grid = config->GetDynamic_Grid();

#ifdef HAVE_OMP
  /*--- Get the edge coloring, see notes in CEulerSolver's constructor. ---*/
  su2double parallelEff = 1.0;
#ifdef CODI_REVERSE_TYPE
  /*--- For the discrete adjoint, the reducer strategy is costly. Prefer coloring, possibly with reduced edge color
   *    group size. Find the maximum edge color group size that yields an efficient coloring. Also, allow larger numbers
   *    of colors. ---*/
  const bool relax =  config->GetEdgeColoringRelaxDiscAdj();
  const auto& coloring = geometry->GetEdgeColoring(&parallelEff, relax);
#else
  const auto& coloring = geometry->GetEdgeColoring(&parallelEff);
#endif

  ReducerStrategy = parallelEff < COLORING_EFF_THRESH;

  if (ReducerStrategy && (coloring.getOuterSize() > 1)) geometry->SetNaturalEdgeColoring();

  if (!coloring.empty()) {
    auto groupSize = ReducerStrategy ? 1ul : geometry->GetEdgeColorGroupSize();
    auto nColor = coloring.getOuterSize();
    EdgeColoring.reserve(nColor);

    for (auto iColor = 0ul; iColor < nColor; ++iColor)
      EdgeColoring.emplace_back(coloring.innerIdx(iColor), coloring.getNumNonZeros(iColor), groupSize);
  }

  nPoint = geometry->GetnPoint();
  omp_chunk_size = computeStaticChunkSize(nPoint, omp_get_max_threads(), OMP_MAX_SIZE);
#else
  EdgeColoring[0] = DummyGridColor<>(geometry->GetnEdge());
#endif

  /*--- Initialize lower and upper limits for solution clipping. Solvers might overwrite these values. ---*/
  for (unsigned int iVar = 0; iVar < MAXNVAR; iVar++) {
    lowerlimit[iVar] = std::numeric_limits<su2double>::lowest();
    upperlimit[iVar] = std::numeric_limits<su2double>::max();
  }
}

template <class VariableType>
CScalarSolver<VariableType>::~CScalarSolver() {
  delete nodes;
}

template <class VariableType>
void CScalarSolver<VariableType>::CommonPreprocessing(CGeometry *geometry, const CConfig *config, const bool Output) {
  /*--- Define booleans that are solver specific through CConfig's GlobalParams which have to be set in CFluidIteration
   * before calling these solver functions. ---*/
  const bool implicit = (config->GetKind_TimeIntScheme() == EULER_IMPLICIT);
  const bool muscl = config->GetMUSCL();
  const bool limiter = (config->GetKind_SlopeLimit() != LIMITER::NONE) &&
                       (config->GetInnerIter() <= config->GetLimiterIter());

  /*--- Clear residual and system matrix, not needed for
   * reducer strategy as we write over the entire matrix. ---*/
  if (!ReducerStrategy && !Output) {
    LinSysRes.SetValZero();
    if (implicit) {
      Jacobian.SetValZero();
    } else {
      SU2_OMP_BARRIER
    }
  }

  /*--- Set all points as physical before iteration. ---*/
  if (!Output) {
    for (auto iPoint = 0; iPoint < nPoint; iPoint++) {
      nodes->ResetNon_Physical(iPoint);
    }
  }

  /*--- Upwind second order reconstruction and gradients ---*/

  if (config->GetReconstructionGradientRequired()) {
    switch(config->GetKind_Gradient_Method_Recon()) {
<<<<<<< HEAD
      case GREEN_GAUSS: SetPrimitive_Gradient_GG(geometry, config, true); break;
      case LEAST_SQUARES: SetPrimitive_Gradient_LS(geometry, config, true); break;
      case WEIGHTED_LEAST_SQUARES: SetPrimitive_Gradient_LS(geometry, config, true); break;
=======
      case GREEN_GAUSS: SetSolution_Gradient_GG(geometry, config, -1, true); break;
      case LEAST_SQUARES: SetSolution_Gradient_LS(geometry, config, -1, true); break;
      case WEIGHTED_LEAST_SQUARES: SetSolution_Gradient_LS(geometry, config, -1, true); break;
>>>>>>> a0ab3da9
    }
  }

  switch(config->GetKind_Gradient_Method()) {
<<<<<<< HEAD
    case GREEN_GAUSS: SetPrimitive_Gradient_GG(geometry, config); break;
    case WEIGHTED_LEAST_SQUARES: SetPrimitive_Gradient_LS(geometry, config); break;
  }

  if (limiter && muscl) SetPrimitive_Limiter(geometry, config);
}

/*--- BEGIN: Hack to use conservatives in SST ---*/

template <class V>
void CScalarSolver<V>::SetPrimitive_Gradient_GG(CGeometry* geometry, const CConfig* config,
                                                        bool reconstruction) {
  const auto& primitives = nodes->GetPrimitive();
  auto& gradient = reconstruction ? nodes->GetGradient_Reconstruction() : nodes->GetGradient();
  const auto comm = reconstruction? SOLUTION_GRAD_REC : SOLUTION_GRADIENT;
  const auto commPer = reconstruction? PERIODIC_SOL_GG_R : PERIODIC_SOL_GG;

  computeGradientsGreenGauss(this, comm, commPer, *geometry, *config, primitives, 0, nPrimVar, gradient);
}

template <class V>
void CScalarSolver<V>::SetPrimitive_Gradient_LS(CGeometry* geometry, const CConfig* config,
                                                        bool reconstruction) {
  /*--- Set a flag for unweighted or weighted least-squares. ---*/
  bool weighted;
  PERIODIC_QUANTITIES commPer;

  if (reconstruction) {
    weighted = (config->GetKind_Gradient_Method_Recon() == WEIGHTED_LEAST_SQUARES);
    commPer = weighted? PERIODIC_PRIM_LS_R : PERIODIC_PRIM_ULS_R;
=======
    case GREEN_GAUSS: SetSolution_Gradient_GG(geometry, config, -1); break;
    case WEIGHTED_LEAST_SQUARES: SetSolution_Gradient_LS(geometry, config, -1); break;
>>>>>>> a0ab3da9
  }
  else {
    weighted = (config->GetKind_Gradient_Method() == WEIGHTED_LEAST_SQUARES);
    commPer = weighted? PERIODIC_PRIM_LS : PERIODIC_PRIM_ULS;
  }

  const auto& primitives = nodes->GetPrimitive();
  auto& rmatrix = nodes->GetRmatrix();
  auto& gradient = reconstruction ? nodes->GetGradient_Reconstruction() : nodes->GetGradient();
  const auto comm = reconstruction? SOLUTION_GRAD_REC : SOLUTION_GRADIENT;

  computeGradientsLeastSquares(this, comm, commPer, *geometry, *config, weighted,
                               primitives, 0, nPrimVar, gradient, rmatrix);
}

template <class V>
void CScalarSolver<V>::SetPrimitive_Limiter(CGeometry* geometry, const CConfig* config) {
  auto kindLimiter = config->GetKind_SlopeLimit_Flow();
  const auto& primitives = nodes->GetPrimitive();
  const auto& gradient = nodes->GetGradient_Reconstruction();
  auto& primMin = nodes->GetSolution_Min();
  auto& primMax = nodes->GetSolution_Max();
  auto& limiter = nodes->GetLimiter();

  computeLimiters(kindLimiter, this, SOLUTION_LIMITER, PERIODIC_LIM_SOL_1, PERIODIC_LIM_SOL_2, *geometry, *config, 0,
                  nPrimVar, primitives, gradient, primMin, primMax, limiter);
}

template <class VariableType>
void CScalarSolver<VariableType>::Upwind_Residual(CGeometry* geometry, CSolver** solver_container,
                                                  CNumerics** numerics_container, CConfig* config,
                                                  unsigned short iMesh) {
  /*--- Define booleans that are solver specific through CConfig's GlobalParams which have to be set in CFluidIteration
   * before calling these solver functions. ---*/
  const bool implicit = (config->GetKind_TimeIntScheme() == EULER_IMPLICIT);
  const bool muscl = config->GetMUSCL();
  const bool limiter = (config->GetKind_SlopeLimit() != LIMITER::NONE) &&
                       (config->GetInnerIter() <= config->GetLimiterIter());

  /*--- Only reconstruct flow variables if MUSCL is on for flow (requires upwind) and turbulence. ---*/
  const bool musclFlow = config->GetMUSCL_Flow() && muscl && (config->GetKind_ConvNumScheme_Flow() == SPACE_UPWIND);
  /*--- Only consider flow limiters for cell-based limiters, edge-based would need to be recomputed. ---*/
  const bool limiterFlow =
      (config->GetKind_SlopeLimit_Flow() != LIMITER::NONE) && (config->GetKind_SlopeLimit_Flow() != LIMITER::VAN_ALBADA_EDGE);

  auto* flowNodes = su2staticcast_p<CFlowVariable*>(solver_container[FLOW_SOL]->GetNodes());
  const auto& edgeMassFluxes = *(solver_container[FLOW_SOL]->GetEdgeMassFluxes());

  /*--- Pick one numerics object per thread. ---*/
  auto* numerics = numerics_container[CONV_TERM + omp_get_thread_num() * MAX_TERMS];

  /*--- Apply scalar advection correction terms for bounded scalar problems ---*/
  const bool bounded_scalar = numerics->GetBoundedScalar();

  /*--- Static arrays of MUSCL-reconstructed flow primitives and turbulence variables (thread safety). ---*/
  su2double solution_i[MAXNVAR] = {0.0}, flowPrimVar_i[MAXNVARFLOW] = {0.0};
  su2double solution_j[MAXNVAR] = {0.0}, flowPrimVar_j[MAXNVARFLOW] = {0.0};

  /*--- For hybrid parallel AD, pause preaccumulation if there is shared reading of
   * variables, otherwise switch to the faster adjoint evaluation mode. ---*/
  bool pausePreacc = false;
  if (ReducerStrategy)
    pausePreacc = AD::PausePreaccumulation();
  else
    AD::StartNoSharedReading();

  /*--- Loop over edge colors. ---*/
  for (auto color : EdgeColoring) {
    /*--- Chunk size is at least OMP_MIN_SIZE and a multiple of the color group size. ---*/
    SU2_OMP_FOR_DYN(nextMultiple(OMP_MIN_SIZE, color.groupSize))
    for (auto k = 0ul; k < color.size; ++k) {
      auto iEdge = color.indices[k];

      unsigned short iDim, iVar;

      /*--- Points in edge and normal vectors ---*/

      auto iPoint = geometry->edges->GetNode(iEdge, 0);
      auto jPoint = geometry->edges->GetNode(iEdge, 1);

      numerics->SetNormal(geometry->edges->GetNormal(iEdge));

      /*--- Primitive variables w/o reconstruction ---*/

      const auto V_i = flowNodes->GetPrimitive(iPoint);
      const auto V_j = flowNodes->GetPrimitive(jPoint);
      numerics->SetPrimitive(V_i, V_j);

      /*--- Scalar variables w/o reconstruction ---*/

      const auto Scalar_i = nodes->GetPrimitive(iPoint);
      const auto Scalar_j = nodes->GetPrimitive(jPoint);
      numerics->SetScalarVar(Scalar_i, Scalar_j);

      /*--- Grid Movement ---*/

      if (dynamic_grid) numerics->SetGridVel(geometry->nodes->GetGridVel(iPoint), geometry->nodes->GetGridVel(jPoint));

      if (muscl || musclFlow) {
        const su2double *Limiter_i = nullptr, *Limiter_j = nullptr;

        const auto Coord_i = geometry->nodes->GetCoord(iPoint);
        const auto Coord_j = geometry->nodes->GetCoord(jPoint);

        su2double Vector_ij[MAXNDIM] = {0.0};
        for (iDim = 0; iDim < nDim; iDim++) {
          Vector_ij[iDim] = 0.5 * (Coord_j[iDim] - Coord_i[iDim]);
        }

        if (musclFlow && !bounded_scalar) {
          /*--- Reconstruct mean flow primitive variables, note that in bounded scalar mode this is
           * not necessary because the edge mass flux is read directly from the flow solver, instead
           * of being computed from the primitive flow variables. ---*/

          auto Gradient_i = flowNodes->GetGradient_Reconstruction(iPoint);
          auto Gradient_j = flowNodes->GetGradient_Reconstruction(jPoint);

          if (limiterFlow) {
            Limiter_i = flowNodes->GetLimiter_Primitive(iPoint);
            Limiter_j = flowNodes->GetLimiter_Primitive(jPoint);
          }

          for (iVar = 0; iVar < solver_container[FLOW_SOL]->GetnPrimVarGrad(); iVar++) {
            su2double Project_Grad_i = 0.0;
            su2double Project_Grad_j = 0.0;
            for (iDim = 0; iDim < nDim; iDim++) {
              Project_Grad_i += Vector_ij[iDim] * Gradient_i[iVar][iDim];
              Project_Grad_j -= Vector_ij[iDim] * Gradient_j[iVar][iDim];
            }
            if (limiterFlow) {
              Project_Grad_i *= Limiter_i[iVar];
              Project_Grad_j *= Limiter_j[iVar];
            }
            flowPrimVar_i[iVar] = V_i[iVar] + Project_Grad_i;
            flowPrimVar_j[iVar] = V_j[iVar] + Project_Grad_j;
          }

          numerics->SetPrimitive(flowPrimVar_i, flowPrimVar_j);
        }

        if (muscl) {
          /*--- Reconstruct scalar variables. ---*/

          auto Gradient_i = nodes->GetGradient_Reconstruction(iPoint);
          auto Gradient_j = nodes->GetGradient_Reconstruction(jPoint);

          if (limiter) {
            Limiter_i = nodes->GetLimiter(iPoint);
            Limiter_j = nodes->GetLimiter(jPoint);
          }

          for (iVar = 0; iVar < nVar; iVar++) {
            su2double Project_Grad_i = 0.0, Project_Grad_j = 0.0;
            for (iDim = 0; iDim < nDim; iDim++) {
              Project_Grad_i += Vector_ij[iDim] * Gradient_i[iVar][iDim];
              Project_Grad_j -= Vector_ij[iDim] * Gradient_j[iVar][iDim];
            }
            if (limiter) {
              Project_Grad_i *= Limiter_i[iVar];
              Project_Grad_j *= Limiter_j[iVar];
            }
            solution_i[iVar] = Scalar_i[iVar] + Project_Grad_i;
            solution_j[iVar] = Scalar_j[iVar] + Project_Grad_j;
          }

          numerics->SetScalarVar(solution_i, solution_j);
        }
      }

      /*--- Convective flux ---*/
      su2double EdgeMassFlux = 0.0;
      if (bounded_scalar) {
        EdgeMassFlux = edgeMassFluxes[iEdge];
        numerics->SetMassFlux(EdgeMassFlux);
      }

      /*--- Update convective residual value ---*/

      auto residual = numerics->ComputeResidual(config);

      if (ReducerStrategy) {
        EdgeFluxes.SetBlock(iEdge, residual);
        if (implicit) Jacobian.SetBlocks(iEdge, residual.jacobian_i, residual.jacobian_j);
      } else {
        LinSysRes.AddBlock(iPoint, residual);
        LinSysRes.SubtractBlock(jPoint, residual);
        if (implicit) Jacobian.UpdateBlocks(iEdge, iPoint, jPoint, residual.jacobian_i, residual.jacobian_j);
      }

      /*--- Apply convective flux correction to negate the effects of flow divergence in case of incompressible flow.
       * Note that for the bounded scalar model, we explicitly put div(v)=0.
       * If the ReducerStrategy is used, the corrections need to be applied in a loop over nodes
       * to avoid race conditions in accessing nodes shared by edges handled by different threads. ---*/

      if (bounded_scalar && !ReducerStrategy) {
        LinSysRes.AddBlock(iPoint, nodes->GetSolution(iPoint), -EdgeMassFlux);
        LinSysRes.AddBlock(jPoint, nodes->GetSolution(jPoint), EdgeMassFlux);

        if (implicit) {
          Jacobian.AddVal2Diag(iPoint, -EdgeMassFlux);
          Jacobian.AddVal2Diag(jPoint, EdgeMassFlux);
        }
      }

      /*--- Viscous contribution. ---*/

      Viscous_Residual(iEdge, geometry, solver_container,
                       numerics_container[VISC_TERM + omp_get_thread_num() * MAX_TERMS], config);
    }
    END_SU2_OMP_FOR
  }  // end color loop

  /*--- Restore preaccumulation and adjoint evaluation state. ---*/
  AD::ResumePreaccumulation(pausePreacc);
  if (!ReducerStrategy) AD::EndNoSharedReading();

  if (ReducerStrategy) {
    SumEdgeFluxes(geometry);
    if (implicit) Jacobian.SetDiagonalAsColumnSum();

    /*--- Bounded scalar correction that cannot be applied in the edge loop when using the ReducerStrategy. ---*/
    if (bounded_scalar) {
      SU2_OMP_FOR_STAT(omp_chunk_size)
      for (unsigned long iPoint = 0; iPoint < nPoint; ++iPoint) {
        const auto* solution = nodes->GetSolution(iPoint);
        su2double divergence = 0;

        for (auto iEdge : geometry->nodes->GetEdges(iPoint)) {
          const auto sign = (iPoint == geometry->edges->GetNode(iEdge,0)) ? 1 : -1;
          const su2double EdgeMassFlux = sign * edgeMassFluxes[iEdge];
          divergence += EdgeMassFlux;
          LinSysRes.AddBlock(iPoint, solution, -EdgeMassFlux);
        }
        if (implicit) {
          Jacobian.AddVal2Diag(iPoint, -divergence);
        }
      }
      END_SU2_OMP_FOR
    }
  }
}

template <class VariableType>
void CScalarSolver<VariableType>::SumEdgeFluxes(CGeometry* geometry) {
  SU2_OMP_FOR_STAT(omp_chunk_size)
  for (unsigned long iPoint = 0; iPoint < nPoint; ++iPoint) {
    LinSysRes.SetBlock_Zero(iPoint);

    for (auto iEdge : geometry->nodes->GetEdges(iPoint)) {
      if (iPoint == geometry->edges->GetNode(iEdge, 0))
        LinSysRes.AddBlock(iPoint, EdgeFluxes.GetBlock(iEdge));
      else
        LinSysRes.SubtractBlock(iPoint, EdgeFluxes.GetBlock(iEdge));
    }
  }
  END_SU2_OMP_FOR
}

template <class VariableType>
void CScalarSolver<VariableType>::BC_Periodic(CGeometry* geometry, CSolver** solver_container, CNumerics* numerics,
                                              CConfig* config) {
  /*--- Complete residuals for periodic boundary conditions. We loop over
   the periodic BCs in matching pairs so that, in the event that there are
   adjacent periodic markers, the repeated points will have their residuals
   accumulated corectly during the communications. For implicit calculations
   the Jacobians and linear system are also correctly adjusted here. ---*/

  for (unsigned short iPeriodic = 1; iPeriodic <= config->GetnMarker_Periodic() / 2; iPeriodic++) {
    InitiatePeriodicComms(geometry, config, iPeriodic, PERIODIC_RESIDUAL);
    CompletePeriodicComms(geometry, config, iPeriodic, PERIODIC_RESIDUAL);
  }
}

template <class VariableType>
void CScalarSolver<VariableType>::BC_Far_Field(CGeometry* geometry, CSolver** solver_container,
                                               CNumerics* conv_numerics, CNumerics*, CConfig *config,
                                               unsigned short val_marker) {

  const bool implicit = (config->GetKind_TimeIntScheme() == EULER_IMPLICIT);

  SU2_OMP_FOR_STAT(OMP_MIN_SIZE)
  for (auto iVertex = 0u; iVertex < geometry->nVertex[val_marker]; iVertex++) {

    const auto iPoint = geometry->vertex[val_marker][iVertex]->GetNode();

    /*--- Check if the node belongs to the domain (i.e, not a halo node) ---*/

    if (geometry->nodes->GetDomain(iPoint)) {

      /*--- Allocate the value at the infinity ---*/

      auto V_infty = solver_container[FLOW_SOL]->GetCharacPrimVar(val_marker, iVertex);

      /*--- Retrieve solution at the farfield boundary node ---*/

      auto V_domain = solver_container[FLOW_SOL]->GetNodes()->GetPrimitive(iPoint);

      /*--- Grid Movement ---*/

      if (dynamic_grid)
        conv_numerics->SetGridVel(geometry->nodes->GetGridVel(iPoint), geometry->nodes->GetGridVel(iPoint));

      conv_numerics->SetPrimitive(V_domain, V_infty);

      /*--- Set turbulent variable at the wall, and at infinity ---*/

      conv_numerics->SetScalarVar(nodes->GetSolution(iPoint), Solution_Inf);

      /*--- Set Normal (it is necessary to change the sign) ---*/

      su2double Normal[MAXNDIM] = {0.0};
      for (auto iDim = 0u; iDim < nDim; iDim++)
        Normal[iDim] = -geometry->vertex[val_marker][iVertex]->GetNormal(iDim);
      conv_numerics->SetNormal(Normal);

      if (conv_numerics->GetBoundedScalar()) {
        const su2double* velocity = &V_infty[prim_idx.Velocity()];
        const su2double density = solver_container[FLOW_SOL]->GetNodes()->GetDensity(iPoint);
        conv_numerics->SetMassFlux(BoundedScalarBCFlux(iPoint, implicit, density, velocity, Normal));
      }

      /*--- Compute residuals and Jacobians ---*/

      auto residual = conv_numerics->ComputeResidual(config);

      /*--- Add residuals and Jacobians ---*/

      LinSysRes.AddBlock(iPoint, residual);
      if (implicit) Jacobian.AddBlock2Diag(iPoint, residual.jacobian_i);
    }
  }
  END_SU2_OMP_FOR
}

template <class VariableType>
void CScalarSolver<VariableType>::SetTime_Step(CGeometry *geometry, CSolver **solver_container, CConfig *config,
                                               unsigned short iMesh, unsigned long Iteration) {
  const auto flowNodes = solver_container[FLOW_SOL]->GetNodes();

  SU2_OMP_FOR_STAT(omp_chunk_size)
  for (unsigned long iPoint = 0; iPoint < nPointDomain; iPoint++) {
    su2double dt = nodes->GetLocalCFL(iPoint) / flowNodes->GetLocalCFL(iPoint) * flowNodes->GetDelta_Time(iPoint);
    nodes->SetDelta_Time(iPoint, dt);
  }
  END_SU2_OMP_FOR
}

template <class VariableType>
void CScalarSolver<VariableType>::PrepareImplicitIteration(CGeometry* geometry, CSolver** solver_container,
                                                           CConfig* config) {
  /*--- Set shared residual variables to 0 and declare
   *    local ones for current thread to work on. ---*/

  SetResToZero();

  su2double resMax[MAXNVAR] = {0.0}, resRMS[MAXNVAR] = {0.0};
  unsigned long idxMax[MAXNVAR] = {0};

  /*--- Build implicit system ---*/

  SU2_OMP_FOR_(schedule(static, omp_chunk_size) SU2_NOWAIT)
  for (unsigned long iPoint = 0; iPoint < nPointDomain; iPoint++) {
    /*--- Modify matrix diagonal to improve diagonal dominance. ---*/
    const su2double dt = nodes->GetDelta_Time(iPoint);

    if (dt != 0.0) {
      su2double Vol = geometry->nodes->GetVolume(iPoint) + geometry->nodes->GetPeriodicVolume(iPoint);
      Jacobian.AddVal2Diag(iPoint, Vol / dt);
    } else {
      Jacobian.SetVal2Diag(iPoint, 1.0);
      LinSysRes.SetBlock_Zero(iPoint);
    }

    /*--- Right hand side of the system (-Residual) and initial guess (x = 0) ---*/

    for (unsigned short iVar = 0; iVar < nVar; iVar++) {
      unsigned long total_index = iPoint * nVar + iVar;
      LinSysRes[total_index] = -LinSysRes[total_index];
      LinSysSol[total_index] = 0.0;

      /*--- "Add" residual at (iPoint,iVar) to local residual variables. ---*/
      ResidualReductions_PerThread(iPoint, iVar, LinSysRes[total_index], resRMS, resMax, idxMax);
    }
  }
  END_SU2_OMP_FOR

  /*--- "Add" residuals from all threads to global residual variables. ---*/
  ResidualReductions_FromAllThreads(geometry, config, resRMS, resMax, idxMax);
}

template <class VariableType>
void CScalarSolver<VariableType>::CompleteImplicitIteration(CGeometry* geometry, CSolver** solver_container,
                                                            CConfig* config) {
  ComputeUnderRelaxationFactor(config);

  /*--- Update solution (system written in terms of increments) ---*/

  if (!adjoint) {
    /*--- Update the scalar solution. For transport equations, where Solution is not equivalent with the transported
     * quantity, multiply the respective factor.  ---*/
    if (Conservative) {
      const auto flowNodes = solver_container[FLOW_SOL]->GetNodes();

      SU2_OMP_FOR_STAT(omp_chunk_size)
      for (unsigned long iPoint = 0; iPoint < nPointDomain; iPoint++) {
        /*--- Multiply the Solution var with density to get the conservative transported quantity, if necessary. ---*/
        /* Note that for consistency with residual and jacobian calaulcations, use of current density for conservative variables
        * of the old solution is used. see pull request https://github.com/su2code/SU2/pull/2458*/
        const su2double density = flowNodes->GetDensity(iPoint);

        for (unsigned short iVar = 0; iVar < nVar; iVar++) {
          nodes->AddClippedSolution(iPoint, iVar, nodes->GetUnderRelaxation(iPoint) * LinSysSol(iPoint, iVar),
                                    lowerlimit[iVar], upperlimit[iVar], density, density);
        }
      }
      END_SU2_OMP_FOR
    } else {
      SU2_OMP_FOR_STAT(omp_chunk_size)
      for (unsigned long iPoint = 0; iPoint < nPointDomain; iPoint++) {
        for (unsigned short iVar = 0; iVar < nVar; iVar++) {
          nodes->AddClippedSolution(iPoint, iVar, nodes->GetUnderRelaxation(iPoint) * LinSysSol(iPoint, iVar),
                                    lowerlimit[iVar], upperlimit[iVar]);
        }
      }
      END_SU2_OMP_FOR
    }
  }

  for (unsigned short iPeriodic = 1; iPeriodic <= config->GetnMarker_Periodic() / 2; iPeriodic++) {
    InitiatePeriodicComms(geometry, config, iPeriodic, PERIODIC_IMPLICIT);
    CompletePeriodicComms(geometry, config, iPeriodic, PERIODIC_IMPLICIT);
  }

  InitiateComms(geometry, config, MPI_QUANTITIES::SOLUTION);
  CompleteComms(geometry, config, MPI_QUANTITIES::SOLUTION);
}

template <class VariableType>
void CScalarSolver<VariableType>::ImplicitEuler_Iteration(CGeometry* geometry, CSolver** solver_container,
                                                          CConfig* config) {
  PrepareImplicitIteration(geometry, solver_container, config);

  /*--- Solve or smooth the linear system. ---*/

  SU2_OMP_FOR_(schedule(static, OMP_MIN_SIZE) SU2_NOWAIT)
  for (unsigned long iPoint = nPointDomain; iPoint < nPoint; iPoint++) {
    LinSysRes.SetBlock_Zero(iPoint);
    LinSysSol.SetBlock_Zero(iPoint);
  }
  END_SU2_OMP_FOR

  auto iter = System.Solve(Jacobian, LinSysRes, LinSysSol, geometry, config);

  BEGIN_SU2_OMP_SAFE_GLOBAL_ACCESS {
    SetIterLinSolver(iter);
    SetResLinSolver(System.GetResidual());
  }
  END_SU2_OMP_SAFE_GLOBAL_ACCESS

  CompleteImplicitIteration(geometry, solver_container, config);
}

template <class VariableType>
void CScalarSolver<VariableType>::ExplicitEuler_Iteration(CGeometry* geometry, CSolver** solver_container,
                                                          CConfig* config) {
  /*--- Local residual variables for current thread ---*/
  su2double resMax[MAXNVAR] = {0.0}, resRMS[MAXNVAR] = {0.0};
  unsigned long idxMax[MAXNVAR] = {0};

  SU2_OMP_FOR_STAT(omp_chunk_size)
  for (unsigned long iPoint = 0; iPoint < nPointDomain; iPoint++) {
    const su2double dt = nodes->GetDelta_Time(iPoint);
    const su2double Vol = geometry->nodes->GetVolume(iPoint) + geometry->nodes->GetPeriodicVolume(iPoint);

    for (auto iVar = 0u; iVar < nVar; iVar++) {
      /*--- "Add" residual at (iPoint,iVar) to local residual variables. ---*/
      ResidualReductions_PerThread(iPoint, iVar, LinSysRes(iPoint, iVar), resRMS, resMax, idxMax);
      /*--- Explicit Euler step: ---*/
      LinSysSol(iPoint, iVar) = -dt / Vol * LinSysRes(iPoint, iVar);
    }
  }
  END_SU2_OMP_FOR

  /*--- "Add" residuals from all threads to global residual variables. ---*/
  ResidualReductions_FromAllThreads(geometry, config, resRMS, resMax, idxMax);

  /*--- Use LinSysSol for solution update. ---*/
  CompleteImplicitIteration(geometry, solver_container, config);
}

template <class VariableType>
void CScalarSolver<VariableType>::SetResidual_DualTime(CGeometry* geometry, CSolver** solver_container, CConfig* config,
                                                       unsigned short iRKStep, unsigned short iMesh,
                                                       unsigned short RunTime_EqSystem) {
  const bool implicit = (config->GetKind_TimeIntScheme() == EULER_IMPLICIT);
  const bool first_order = (config->GetTime_Marching() == TIME_MARCHING::DT_STEPPING_1ST);
  const bool second_order = (config->GetTime_Marching() == TIME_MARCHING::DT_STEPPING_2ND);
  const bool incompressible = (config->GetKind_Regime() == ENUM_REGIME::INCOMPRESSIBLE);

  /*--- Flow solution, needed to get density. ---*/

  CVariable* flowNodes = solver_container[FLOW_SOL]->GetNodes();

  /*--- Store the physical time step ---*/

  const su2double TimeStep = config->GetDelta_UnstTimeND();

  /*--- Local variables ---*/

  unsigned short iVar, iMarker, iDim, iNeigh;
  unsigned long iPoint, jPoint, iVertex, iEdge;

  su2double *U_time_nM1 = nullptr, *U_time_n = nullptr, *U_time_nP1 = nullptr;
  /*--- For non-Conservative scalars (e.g. SA), multiply the Primitives with 1.0 instead of Density. ---*/
  su2double Density_nM1 = 1.0, Density_n = 1.0, Density_nP1 = 1.0;
  su2double Volume_nM1, Volume_nP1;
  const su2double *Normal = nullptr, *GridVel_i = nullptr, *GridVel_j = nullptr;
  su2double Residual_GCL;

  /*--- Compute the dual time-stepping source term for static meshes ---*/

  if (!dynamic_grid) {
    /*--- Loop over all nodes (excluding halos) ---*/

    AD::StartNoSharedReading();

    SU2_OMP_FOR_STAT(omp_chunk_size)
    for (iPoint = 0; iPoint < nPointDomain; iPoint++) {
      if (Conservative) {
        if (incompressible) {
          /*--- This is temporary and only valid for constant-density problems:
          density could also be temperature dependent, but as it is not a part
          of the solution vector it's neither stored for previous time steps
          nor updated with the solution at the end of each iteration. */
          Density_nM1 = flowNodes->GetDensity(iPoint);
          Density_n = flowNodes->GetDensity(iPoint);
          Density_nP1 = flowNodes->GetDensity(iPoint);
        } else {
          Density_nM1 = flowNodes->GetSolution_time_n1(iPoint)[0];
          Density_n = flowNodes->GetSolution_time_n(iPoint, 0);
          Density_nP1 = flowNodes->GetSolution(iPoint, 0);
        }
      }

      /*--- Retrieve the solution at time levels n-1, n, and n+1. Note that
       we are currently iterating on U^n+1 and that U^n & U^n-1 are fixed,
       previous solutions that are stored in memory. ---*/

      U_time_nM1 = nodes->GetSolution_time_n1(iPoint);
      U_time_n = nodes->GetSolution_time_n(iPoint);
      U_time_nP1 = nodes->GetSolution(iPoint);

      /*--- CV volume at time n+1. As we are on a static mesh, the volume
       of the CV will remained fixed for all time steps. ---*/

      Volume_nP1 = geometry->nodes->GetVolume(iPoint);

      /*--- Compute the dual time-stepping source term based on the chosen
       time discretization scheme (1st- or 2nd-order).---*/

      for (iVar = 0; iVar < nVar; iVar++) {
        if (first_order)
          LinSysRes(iPoint, iVar) +=
              (Density_nP1 * U_time_nP1[iVar] - Density_n * U_time_n[iVar]) * Volume_nP1 / TimeStep;
        if (second_order)
          LinSysRes(iPoint, iVar) += (3.0 * Density_nP1 * U_time_nP1[iVar] - 4.0 * Density_n * U_time_n[iVar] +
                                      1.0 * Density_nM1 * U_time_nM1[iVar]) *
                                     Volume_nP1 / (2.0 * TimeStep);
      }

      /*--- Compute the Jacobian contribution due to the dual time source term. ---*/
      if (implicit) {
        if (first_order) Jacobian.AddVal2Diag(iPoint, Volume_nP1 / TimeStep);
        if (second_order) Jacobian.AddVal2Diag(iPoint, (Volume_nP1 * 3.0) / (2.0 * TimeStep));
      }
    }
    END_SU2_OMP_FOR

    AD::EndNoSharedReading();

  } else {
    /*--- For unsteady flows on dynamic meshes (rigidly transforming or
     dynamically deforming), the Geometric Conservation Law (GCL) should be
     satisfied in conjunction with the ALE formulation of the governing
     equations. The GCL prevents accuracy issues caused by grid motion, i.e.
     a uniform free-stream should be preserved through a moving grid. First,
     we will loop over the edges and boundaries to compute the GCL component
     of the dual time source term that depends on grid velocities. ---*/

    SU2_OMP_FOR_STAT(omp_chunk_size)
    for (iPoint = 0; iPoint < nPointDomain; ++iPoint) {
      GridVel_i = geometry->nodes->GetGridVel(iPoint);
      U_time_n = nodes->GetSolution_time_n(iPoint);

      if (Conservative) {
        if (incompressible)
          Density_n = flowNodes->GetDensity(iPoint);  // Temporary fix
        else
          Density_n = flowNodes->GetSolution_time_n(iPoint, 0);
      }

      for (iNeigh = 0; iNeigh < geometry->nodes->GetnPoint(iPoint); iNeigh++) {
        iEdge = geometry->nodes->GetEdge(iPoint, iNeigh);
        Normal = geometry->edges->GetNormal(iEdge);

        jPoint = geometry->nodes->GetPoint(iPoint, iNeigh);
        GridVel_j = geometry->nodes->GetGridVel(jPoint);

        /*--- Determine whether to consider the normal outward or inward. ---*/
        su2double dir = (iPoint < jPoint) ? 0.5 : -0.5;

        Residual_GCL = 0.0;
        for (iDim = 0; iDim < nDim; iDim++) Residual_GCL += dir * (GridVel_i[iDim] + GridVel_j[iDim]) * Normal[iDim];

        Residual_GCL *= Density_n;

        for (iVar = 0; iVar < nVar; iVar++) LinSysRes(iPoint, iVar) += U_time_n[iVar] * Residual_GCL;
      }
    }
    END_SU2_OMP_FOR

    /*--- Loop over the boundary edges ---*/

    for (iMarker = 0; iMarker < geometry->GetnMarker(); iMarker++) {
      if ((config->GetMarker_All_KindBC(iMarker) != INTERNAL_BOUNDARY) &&
          (config->GetMarker_All_KindBC(iMarker) != NEARFIELD_BOUNDARY) &&
          (config->GetMarker_All_KindBC(iMarker) != PERIODIC_BOUNDARY)) {
        SU2_OMP_FOR_STAT(OMP_MIN_SIZE)
        for (iVertex = 0; iVertex < geometry->GetnVertex(iMarker); iVertex++) {
          /*--- Get the index for node i plus the boundary face normal ---*/

          iPoint = geometry->vertex[iMarker][iVertex]->GetNode();
          Normal = geometry->vertex[iMarker][iVertex]->GetNormal();

          /*--- Grid velocities stored at boundary node i ---*/

          GridVel_i = geometry->nodes->GetGridVel(iPoint);

          /*--- Compute the GCL term by dotting the grid velocity with the face
           normal. The normal is negated to match the boundary convention. ---*/

          Residual_GCL = 0.0;
          for (iDim = 0; iDim < nDim; iDim++) Residual_GCL -= 0.5 * (GridVel_i[iDim] + GridVel_i[iDim]) * Normal[iDim];

          /*--- Compute the GCL component of the source term for node i ---*/

          U_time_n = nodes->GetSolution_time_n(iPoint);

          /*--- Multiply by density at node i for the SST model ---*/

          if (Conservative) {
            if (incompressible)
              Density_n = flowNodes->GetDensity(iPoint);  // Temporary fix
            else
              Density_n = flowNodes->GetSolution_time_n(iPoint, 0);
          }

          for (iVar = 0; iVar < nVar; iVar++) LinSysRes(iPoint, iVar) += Density_n * U_time_n[iVar] * Residual_GCL;
        }
        END_SU2_OMP_FOR
      }
    }

    /*--- Loop over all nodes (excluding halos) to compute the remainder
     of the dual time-stepping source term. ---*/

    AD::EndNoSharedReading();

    SU2_OMP_FOR_STAT(omp_chunk_size)
    for (iPoint = 0; iPoint < nPointDomain; iPoint++) {
      /*--- Retrieve the solution at time levels n-1, n, and n+1. Note that
       we are currently iterating on U^n+1 and that U^n & U^n-1 are fixed,
       previous solutions that are stored in memory. ---*/

      U_time_nM1 = nodes->GetSolution_time_n1(iPoint);
      U_time_n = nodes->GetSolution_time_n(iPoint);
      U_time_nP1 = nodes->GetSolution(iPoint);

      /*--- CV volume at time n-1 and n+1. In the case of dynamically deforming
       grids, the volumes will change. On rigidly transforming grids, the
       volumes will remain constant. ---*/

      Volume_nM1 = geometry->nodes->GetVolume_nM1(iPoint);
      Volume_nP1 = geometry->nodes->GetVolume(iPoint);

      /*--- Compute the dual time-stepping source residual. Due to the
       introduction of the GCL term above, the remainder of the source residual
       due to the time discretization has a new form.---*/

      if (Conservative) {
        /*--- If this is the SST model, we need to multiply by the density
         in order to get the conservative variables ---*/
        if (incompressible) {
          /*--- This is temporary and only valid for constant-density problems:
          density could also be temperature dependent, but as it is not a part
          of the solution vector it's neither stored for previous time steps
          nor updated with the solution at the end of each iteration. */
          Density_nM1 = flowNodes->GetDensity(iPoint);
          Density_n = flowNodes->GetDensity(iPoint);
          Density_nP1 = flowNodes->GetDensity(iPoint);
        } else {
          Density_nM1 = flowNodes->GetSolution_time_n1(iPoint)[0];
          Density_n = flowNodes->GetSolution_time_n(iPoint, 0);
          Density_nP1 = flowNodes->GetSolution(iPoint, 0);
        }
      }

      for (iVar = 0; iVar < nVar; iVar++) {
        if (first_order)
          LinSysRes(iPoint, iVar) +=
              (Density_nP1 * U_time_nP1[iVar] - Density_n * U_time_n[iVar]) * (Volume_nP1 / TimeStep);
        if (second_order)
          LinSysRes(iPoint, iVar) +=
              (Density_nP1 * U_time_nP1[iVar] - Density_n * U_time_n[iVar]) * (3.0 * Volume_nP1 / (2.0 * TimeStep)) +
              (Density_nM1 * U_time_nM1[iVar] - Density_n * U_time_n[iVar]) * (Volume_nM1 / (2.0 * TimeStep));
      }

      /*--- Compute the Jacobian contribution due to the dual time source term. ---*/
      if (implicit) {
        if (first_order) Jacobian.AddVal2Diag(iPoint, Volume_nP1 / TimeStep);
        if (second_order) Jacobian.AddVal2Diag(iPoint, (Volume_nP1 * 3.0) / (2.0 * TimeStep));
      }
    }
    END_SU2_OMP_FOR

    AD::EndNoSharedReading();

  }  // end dynamic grid
}<|MERGE_RESOLUTION|>--- conflicted
+++ resolved
@@ -110,65 +110,31 @@
     }
   }
 
-  /*--- Set all points as physical before iteration. ---*/
-  if (!Output) {
-    for (auto iPoint = 0; iPoint < nPoint; iPoint++) {
-      nodes->ResetNon_Physical(iPoint);
-    }
-  }
+  // /*--- Set all points as physical before iteration. ---*/
+  // if (!Output) {
+  //   for (auto iPoint = 0; iPoint < nPoint; iPoint++) {
+  //     nodes->ResetNon_Physical(iPoint);
+  //   }
+  // }
 
   /*--- Upwind second order reconstruction and gradients ---*/
 
   if (config->GetReconstructionGradientRequired()) {
     switch(config->GetKind_Gradient_Method_Recon()) {
-<<<<<<< HEAD
-      case GREEN_GAUSS: SetPrimitive_Gradient_GG(geometry, config, true); break;
-      case LEAST_SQUARES: SetPrimitive_Gradient_LS(geometry, config, true); break;
-      case WEIGHTED_LEAST_SQUARES: SetPrimitive_Gradient_LS(geometry, config, true); break;
-=======
       case GREEN_GAUSS: SetSolution_Gradient_GG(geometry, config, -1, true); break;
       case LEAST_SQUARES: SetSolution_Gradient_LS(geometry, config, -1, true); break;
       case WEIGHTED_LEAST_SQUARES: SetSolution_Gradient_LS(geometry, config, -1, true); break;
->>>>>>> a0ab3da9
     }
   }
 
   switch(config->GetKind_Gradient_Method()) {
-<<<<<<< HEAD
-    case GREEN_GAUSS: SetPrimitive_Gradient_GG(geometry, config); break;
-    case WEIGHTED_LEAST_SQUARES: SetPrimitive_Gradient_LS(geometry, config); break;
-  }
-
-  if (limiter && muscl) SetPrimitive_Limiter(geometry, config);
-}
-
-/*--- BEGIN: Hack to use conservatives in SST ---*/
-
-template <class V>
-void CScalarSolver<V>::SetPrimitive_Gradient_GG(CGeometry* geometry, const CConfig* config,
-                                                        bool reconstruction) {
-  const auto& primitives = nodes->GetPrimitive();
-  auto& gradient = reconstruction ? nodes->GetGradient_Reconstruction() : nodes->GetGradient();
-  const auto comm = reconstruction? SOLUTION_GRAD_REC : SOLUTION_GRADIENT;
-  const auto commPer = reconstruction? PERIODIC_SOL_GG_R : PERIODIC_SOL_GG;
-
-  computeGradientsGreenGauss(this, comm, commPer, *geometry, *config, primitives, 0, nPrimVar, gradient);
-}
-
-template <class V>
-void CScalarSolver<V>::SetPrimitive_Gradient_LS(CGeometry* geometry, const CConfig* config,
-                                                        bool reconstruction) {
-  /*--- Set a flag for unweighted or weighted least-squares. ---*/
-  bool weighted;
-  PERIODIC_QUANTITIES commPer;
+    case GREEN_GAUSS: SetSolution_Gradient_GG(geometry, config, -1); break;
+    case WEIGHTED_LEAST_SQUARES: SetSolution_Gradient_LS(geometry, config, -1); break;
+  }
 
   if (reconstruction) {
     weighted = (config->GetKind_Gradient_Method_Recon() == WEIGHTED_LEAST_SQUARES);
     commPer = weighted? PERIODIC_PRIM_LS_R : PERIODIC_PRIM_ULS_R;
-=======
-    case GREEN_GAUSS: SetSolution_Gradient_GG(geometry, config, -1); break;
-    case WEIGHTED_LEAST_SQUARES: SetSolution_Gradient_LS(geometry, config, -1); break;
->>>>>>> a0ab3da9
   }
   else {
     weighted = (config->GetKind_Gradient_Method() == WEIGHTED_LEAST_SQUARES);
