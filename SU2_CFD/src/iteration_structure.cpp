/*!
 * \file iteration_structure.cpp
 * \brief Main subroutines used by SU2_CFD
 * \author F. Palacios, T. Economon
 * \version 4.2.0 "Cardinal"
 *
 * SU2 Lead Developers: Dr. Francisco Palacios (Francisco.D.Palacios@boeing.com).
 *                      Dr. Thomas D. Economon (economon@stanford.edu).
 *
 * SU2 Developers: Prof. Juan J. Alonso's group at Stanford University.
 *                 Prof. Piero Colonna's group at Delft University of Technology.
 *                 Prof. Nicolas R. Gauger's group at Kaiserslautern University of Technology.
 *                 Prof. Alberto Guardone's group at Polytechnic University of Milan.
 *                 Prof. Rafael Palacios' group at Imperial College London.
 *
 * Copyright (C) 2012-2016 SU2, the open-source CFD code.
 *
 * SU2 is free software; you can redistribute it and/or
 * modify it under the terms of the GNU Lesser General Public
 * License as published by the Free Software Foundation; either
 * version 2.1 of the License, or (at your option) any later version.
 *
 * SU2 is distributed in the hope that it will be useful,
 * but WITHOUT ANY WARRANTY; without even the implied warranty of
 * MERCHANTABILITY or FITNESS FOR A PARTICULAR PURPOSE. See the GNU
 * Lesser General Public License for more details.
 *
 * You should have received a copy of the GNU Lesser General Public
 * License along with SU2. If not, see <http://www.gnu.org/licenses/>.
 */

#include "../include/iteration_structure.hpp"

CIteration::CIteration(CConfig *config) { }
CIteration::~CIteration(void) { }

void CIteration::Preprocess(COutput *output,
                            CIntegration ***integration_container,
                            CGeometry ***geometry_container,
                            CSolver ****solver_container,
                            CNumerics *****numerics_container,
                            CConfig **config_container,
                            CSurfaceMovement **surface_movement,
                            CVolumetricMovement **grid_movement,
                            CFreeFormDefBox*** FFDBox,
                            unsigned short val_iZone) { }
void CIteration::Iterate(COutput *output,
                         CIntegration ***integration_container,
                         CGeometry ***geometry_container,
                         CSolver ****solver_container,
                         CNumerics *****numerics_container,
                         CConfig **config_container,
                         CSurfaceMovement **surface_movement,
                         CVolumetricMovement **grid_movement,
                         CFreeFormDefBox*** FFDBox,
                         unsigned short val_iZone) { }
void CIteration::Update(COutput *output,
                        CIntegration ***integration_container,
                        CGeometry ***geometry_container,
                        CSolver ****solver_container,
                        CNumerics *****numerics_container,
                        CConfig **config_container,
                        CSurfaceMovement **surface_movement,
                        CVolumetricMovement **grid_movement,
                        CFreeFormDefBox*** FFDBox,
                        unsigned short val_iZone)      { }
void CIteration::Monitor()     { }
void CIteration::Output()      { }
void CIteration::Postprocess() { }



CMeanFlowIteration::CMeanFlowIteration(CConfig *config) : CIteration(config) { }
CMeanFlowIteration::~CMeanFlowIteration(void) { }

void CMeanFlowIteration::Preprocess(COutput *output,
                                    CIntegration ***integration_container,
                                    CGeometry ***geometry_container,
                                    CSolver ****solver_container,
                                    CNumerics *****numerics_container,
                                    CConfig **config_container,
                                    CSurfaceMovement **surface_movement,
                                    CVolumetricMovement **grid_movement,
                                    CFreeFormDefBox*** FFDBox,
                                    unsigned short val_iZone) {
  
  unsigned long IntIter = 0; config_container[val_iZone]->SetIntIter(IntIter);
  unsigned long ExtIter = config_container[val_iZone]->GetExtIter();
  
  bool fsi = config_container[val_iZone]->GetFSI_Simulation();
  unsigned long FSIIter = config_container[val_iZone]->GetFSIIter();

  bool time_spectral = (config_container[val_iZone]->GetUnsteady_Simulation() == TIME_SPECTRAL);
  
  /*--- Set the initial condition ---*/
  /*--- For FSI problems with subiterations, this must only be done in the first subiteration ---*/
  if(!( (fsi) && (FSIIter > 0) ))
	 solver_container[val_iZone][MESH_0][FLOW_SOL]->SetInitialCondition(geometry_container[val_iZone], solver_container[val_iZone], config_container[val_iZone], ExtIter);
  
  /*--- Dynamic mesh update ---*/
  
  if ((config_container[val_iZone]->GetGrid_Movement()) && (!time_spectral)) {
    SetGrid_Movement(geometry_container[val_iZone], surface_movement[val_iZone], grid_movement[val_iZone], FFDBox[val_iZone], solver_container[val_iZone], config_container[val_iZone], val_iZone, IntIter, ExtIter);
  }
  
  /*--- Apply a Wind Gust ---*/
  
  if (config_container[val_iZone]->GetWind_Gust()) {
    SetWind_GustField(config_container[val_iZone], geometry_container[val_iZone], solver_container[val_iZone]);
  }
  
  
  /*--- Calculate and set Mixing Plane averaged quantities at interfaces ---*/
  
  if(config_container[val_iZone]->GetBoolMixingPlane())
    SetMixingPlane(geometry_container, solver_container, config_container, val_iZone);
    
  
  /*--- Compute turboperformance ---*/
  
  if(config_container[val_iZone]->GetBoolTurboPerf())
    SetTurboPerformance(geometry_container, solver_container, config_container, output, val_iZone);
}

void CMeanFlowIteration::Iterate(COutput *output,
                                 CIntegration ***integration_container,
                                 CGeometry ***geometry_container,
                                 CSolver ****solver_container,
                                 CNumerics *****numerics_container,
                                 CConfig **config_container,
                                 CSurfaceMovement **surface_movement,
                                 CVolumetricMovement **grid_movement,
                                 CFreeFormDefBox*** FFDBox,
                                 unsigned short val_iZone) {
  
  unsigned long IntIter, ExtIter, nIntIter; 
  
  bool fsi = config_container[val_iZone]->GetFSI_Simulation();
  bool unsteady = (config_container[val_iZone]->GetUnsteady_Simulation() == DT_STEPPING_1ST) || (config_container[val_iZone]->GetUnsteady_Simulation() == DT_STEPPING_2ND);
  
  int rank = MASTER_NODE;
  
#ifdef HAVE_MPI
  MPI_Comm_rank(MPI_COMM_WORLD, &rank);
#endif
  
<<<<<<< HEAD
	  ExtIter = config_container[val_iZone]->GetExtIter();
  
	  /* --- Setting up iteration values depending on if this is a 
	   steady or an unsteady simulaiton */
	   
	  if ( !unsteady ) 
			IntIter = ExtIter;
	  else
	        IntIter = config_container[val_iZone]->GetIntIter();

      /*--- Update global parameters ---*/
      
      switch( config_container[val_iZone]->GetKind_Solver() ) {
		  
				  case EULER: case DISC_ADJ_EULER:
													config_container[val_iZone]->SetGlobalParam(EULER, RUNTIME_FLOW_SYS, ExtIter); break;

				  case NAVIER_STOKES: case DISC_ADJ_NAVIER_STOKES:
													config_container[val_iZone]->SetGlobalParam(NAVIER_STOKES, RUNTIME_FLOW_SYS, ExtIter); break;
													
				  case RANS: case DISC_ADJ_RANS:
													config_container[val_iZone]->SetGlobalParam(RANS, RUNTIME_FLOW_SYS, ExtIter); break;			    
	  }
	  
	  
=======
  /*--- Dual time stepping strategy ---*/

   if (((config_container[val_iZone]->GetUnsteady_Simulation() == DT_STEPPING_1ST) ||
        (config_container[val_iZone]->GetUnsteady_Simulation() == DT_STEPPING_2ND)) &&
	 !config_container[val_iZone]->GetDiscrete_Adjoint()) {

    for (IntIter = 1; IntIter < config_container[val_iZone]->GetUnst_nIntIter(); IntIter++) {
      
      /*--- Write the convergence history (only screen output) ---*/
      
      output->SetConvHistory_Body(NULL, geometry_container, solver_container, config_container, integration_container, true, 0.0, val_iZone);
      
      /*--- Set the value of the internal iteration ---*/
      
      config_container[val_iZone]->SetIntIter(IntIter);
      
      /*--- Pseudo-timestepping for the Euler, Navier-Stokes or Reynolds-averaged Navier-Stokes equations ---*/
      
      if ((config_container[val_iZone]->GetKind_Solver() == EULER) ||
          (config_container[val_iZone]->GetKind_Solver() == DISC_ADJ_EULER)) {
        config_container[val_iZone]->SetGlobalParam(EULER, RUNTIME_FLOW_SYS, ExtIter);
      }
      if ((config_container[val_iZone]->GetKind_Solver() == NAVIER_STOKES) ||
          (config_container[val_iZone]->GetKind_Solver() == DISC_ADJ_NAVIER_STOKES)) {
        config_container[val_iZone]->SetGlobalParam(NAVIER_STOKES, RUNTIME_FLOW_SYS, ExtIter);
      }
      if ((config_container[val_iZone]->GetKind_Solver() == RANS) ||
          (config_container[val_iZone]->GetKind_Solver() == DISC_ADJ_RANS)) {
        config_container[val_iZone]->SetGlobalParam(RANS, RUNTIME_FLOW_SYS, ExtIter);
      }
      
>>>>>>> 692cfc05
      /*--- Solve the Euler, Navier-Stokes or Reynolds-averaged Navier-Stokes (RANS) equations (one iteration) ---*/
      
      integration_container[val_iZone][FLOW_SOL]->MultiGrid_Iteration(geometry_container, solver_container, numerics_container,
                                                                      config_container, RUNTIME_FLOW_SYS, IntIter, val_iZone);
      
      
      if ((config_container[val_iZone]->GetKind_Solver() == RANS) ||
          (config_container[val_iZone]->GetKind_Solver() == DISC_ADJ_RANS)) {
        
        /*--- Solve the turbulence model ---*/
        
        config_container[val_iZone]->SetGlobalParam(RANS, RUNTIME_TURB_SYS, ExtIter);
        integration_container[val_iZone][TURB_SOL]->SingleGrid_Iteration(geometry_container, solver_container, numerics_container,
                                                                         config_container, RUNTIME_TURB_SYS, IntIter, val_iZone);
        
        /*--- Solve transition model ---*/
        
        if (config_container[val_iZone]->GetKind_Trans_Model() == LM) {
          config_container[val_iZone]->SetGlobalParam(RANS, RUNTIME_TRANS_SYS, ExtIter);
          integration_container[val_iZone][TRANS_SOL]->SingleGrid_Iteration(geometry_container, solver_container, numerics_container,
                                                                            config_container, RUNTIME_TRANS_SYS, IntIter, val_iZone);
        }
        
      }
      
      /*--- Call Dynamic mesh update if AEROELASTIC motion was specified ---*/
      if ((config_container[val_iZone]->GetGrid_Movement()) && (config_container[val_iZone]->GetAeroelastic_Simulation()) && unsteady) {
		  
			SetGrid_Movement(geometry_container[val_iZone], surface_movement[val_iZone], grid_movement[val_iZone], FFDBox[val_iZone],
							 solver_container[val_iZone], config_container[val_iZone], val_iZone, IntIter, ExtIter);
							 
			/*--- Apply a Wind Gust ---*/
			if (config_container[val_iZone]->GetWind_Gust()) {
			  if (IntIter % config_container[val_iZone]->GetAeroelasticIter() == 0 && IntIter != 0)
				SetWind_GustField(config_container[val_iZone], geometry_container[val_iZone], solver_container[val_iZone]);
			}
      }
      

	  if ( unsteady ) 
			/*--- Write the convergence history (only screen output) ---*/
			output->SetConvHistory_Body(NULL, geometry_container, solver_container, config_container, integration_container, true, 0.0, val_iZone);     
    
}

void CMeanFlowIteration::Update(COutput *output,
                                CIntegration ***integration_container,
                                CGeometry ***geometry_container,
                                CSolver ****solver_container,
                                CNumerics *****numerics_container,
                                CConfig **config_container,
                                CSurfaceMovement **surface_movement,
                                CVolumetricMovement **grid_movement,
                                CFreeFormDefBox*** FFDBox,
                                unsigned short val_iZone)      {
  
  unsigned short iMesh;
  su2double Physical_dt, Physical_t;
  unsigned long ExtIter = config_container[val_iZone]->GetExtIter();

  /*--- Dual time stepping strategy ---*/
  
  if ((config_container[val_iZone]->GetUnsteady_Simulation() == DT_STEPPING_1ST) ||
      (config_container[val_iZone]->GetUnsteady_Simulation() == DT_STEPPING_2ND)) {
    
    /*--- Update dual time solver on all mesh levels ---*/
    
    for (iMesh = 0; iMesh <= config_container[val_iZone]->GetnMGLevels(); iMesh++) {
      integration_container[val_iZone][FLOW_SOL]->SetDualTime_Solver(geometry_container[val_iZone][iMesh], solver_container[val_iZone][iMesh][FLOW_SOL], config_container[val_iZone], iMesh);
      integration_container[val_iZone][FLOW_SOL]->SetConvergence(false);
    }
    
    /*--- Update dual time solver for the turbulence model ---*/
    
    if ((config_container[val_iZone]->GetKind_Solver() == RANS) ||
        (config_container[val_iZone]->GetKind_Solver() == DISC_ADJ_RANS)) {
      integration_container[val_iZone][TURB_SOL]->SetDualTime_Solver(geometry_container[val_iZone][MESH_0], solver_container[val_iZone][MESH_0][TURB_SOL], config_container[val_iZone], MESH_0);
      integration_container[val_iZone][TURB_SOL]->SetConvergence(false);
    }
    
    /*--- Update dual time solver for the transition model ---*/
    
    if (config_container[val_iZone]->GetKind_Trans_Model() == LM) {
      integration_container[val_iZone][TRANS_SOL]->SetDualTime_Solver(geometry_container[val_iZone][MESH_0], solver_container[val_iZone][MESH_0][TRANS_SOL], config_container[val_iZone], MESH_0);
      integration_container[val_iZone][TRANS_SOL]->SetConvergence(false);
    }
    
    /*--- Verify convergence criteria (based on total time) ---*/
    
    Physical_dt = config_container[val_iZone]->GetDelta_UnstTime();
    Physical_t  = (ExtIter+1)*Physical_dt;
    if (Physical_t >=  config_container[val_iZone]->GetTotal_UnstTime())
      integration_container[val_iZone][FLOW_SOL]->SetConvergence(true);
    
  }
  
}

void CMeanFlowIteration::Monitor()     { }
void CMeanFlowIteration::Output()      { }
void CMeanFlowIteration::Postprocess() { }

void CMeanFlowIteration::SetWind_GustField(CConfig *config_container, CGeometry **geometry_container, CSolver ***solver_container) {
  // The gust is imposed on the flow field via the grid velocities. This method called the Field Velocity Method is described in the
  // NASA TM–2012-217771 - Development, Verification and Use of Gust Modeling in the NASA Computational Fluid Dynamics Code FUN3D
  // the desired gust is prescribed as the negative of the grid velocity.
  
  // If a source term is included to account for the gust field, the method is described by Jones et al. as the Split Velocity Method in
  // Simulation of Airfoil Gust Responses Using Prescribed Velocities.
  // In this routine the gust derivatives needed for the source term are calculated when applicable.
  // If the gust derivatives are zero the source term is also zero.
  // The source term itself is implemented in the class CSourceWindGust
  
  int rank = MASTER_NODE;
#ifdef HAVE_MPI
  MPI_Comm_rank(MPI_COMM_WORLD, &rank);
#endif
  
  if (rank == MASTER_NODE)
    cout << endl << "Running simulation with a Wind Gust." << endl;
  unsigned short iDim, nDim = geometry_container[MESH_0]->GetnDim(); //We assume nDim = 2
  if (nDim != 2) {
    if (rank == MASTER_NODE) {
      cout << endl << "WARNING - Wind Gust capability is only verified for 2 dimensional simulations." << endl;
    }
  }
  
  /*--- Gust Parameters from config ---*/
  unsigned short Gust_Type = config_container->GetGust_Type();
  su2double xbegin = config_container->GetGust_Begin_Loc();    // Location at which the gust begins.
  su2double L = config_container->GetGust_WaveLength();        // Gust size
  su2double tbegin = config_container->GetGust_Begin_Time();   // Physical time at which the gust begins.
  su2double gust_amp = config_container->GetGust_Ampl();       // Gust amplitude
  su2double n = config_container->GetGust_Periods();           // Number of gust periods
  unsigned short GustDir = config_container->GetGust_Dir(); // Gust direction
  
  /*--- Variables needed to compute the gust ---*/
  unsigned short Kind_Grid_Movement = config_container->GetKind_GridMovement(ZONE_0);
  unsigned long iPoint;
  unsigned short iMGlevel, nMGlevel = config_container->GetnMGLevels();
  
  su2double x, y, x_gust, dgust_dx, dgust_dy, dgust_dt;
  su2double *Gust, *GridVel, *NewGridVel, *GustDer;
  
  su2double Physical_dt = config_container->GetDelta_UnstTime();
  unsigned long ExtIter = config_container->GetExtIter();
  su2double Physical_t = ExtIter*Physical_dt;
  
  su2double Uinf = solver_container[MESH_0][FLOW_SOL]->GetVelocity_Inf(0); // Assumption gust moves at infinity velocity
  
  Gust = new su2double [nDim];
  NewGridVel = new su2double [nDim];
  for (iDim = 0; iDim < nDim; iDim++) {
    Gust[iDim] = 0.0;
    NewGridVel[iDim] = 0.0;
  }
  
  GustDer = new su2double [3];
  for (unsigned short i = 0; i < 3; i++) {
    GustDer[i] = 0.0;
  }
  
  // Vortex variables
  unsigned long nVortex = 0;
  vector<su2double> x0, y0, vort_strenth, r_core; //vortex is positive in clockwise direction.
  if (Gust_Type == VORTEX) {
    InitializeVortexDistribution(nVortex, x0, y0, vort_strenth, r_core);
  }
  
  /*--- Check to make sure gust lenght is not zero or negative (vortex gust doesn't use this). ---*/
  if (L <= 0.0 && Gust_Type != VORTEX) {
    if (rank == MASTER_NODE) cout << "ERROR: The gust length needs to be positive" << endl;
#ifndef HAVE_MPI
    exit(EXIT_FAILURE);
#else
    MPI_Abort(MPI_COMM_WORLD,1);
    MPI_Finalize();
#endif
  }
  
  /*--- Loop over all multigrid levels ---*/
  
  for (iMGlevel = 0; iMGlevel <= nMGlevel; iMGlevel++) {
    
    /*--- Loop over each node in the volume mesh ---*/
    
    for (iPoint = 0; iPoint < geometry_container[iMGlevel]->GetnPoint(); iPoint++) {
      
      /*--- Reset the Grid Velocity to zero if there is no grid movement ---*/
      if (Kind_Grid_Movement == GUST) {
        for (iDim = 0; iDim < nDim; iDim++)
          geometry_container[iMGlevel]->node[iPoint]->SetGridVel(iDim, 0.0);
      }
      
      /*--- initialize the gust and derivatives to zero everywhere ---*/
      
      for (iDim = 0; iDim < nDim; iDim++) {Gust[iDim]=0.0;}
      dgust_dx = 0.0; dgust_dy = 0.0; dgust_dt = 0.0;
      
      /*--- Begin applying the gust ---*/
      
      if (Physical_t >= tbegin) {
        
        x = geometry_container[iMGlevel]->node[iPoint]->GetCoord()[0]; // x-location of the node.
        y = geometry_container[iMGlevel]->node[iPoint]->GetCoord()[1]; // y-location of the node.
        
        // Gust coordinate
        x_gust = (x - xbegin - Uinf*(Physical_t-tbegin))/L;
        
        /*--- Calculate the specified gust ---*/
        switch (Gust_Type) {
            
          case TOP_HAT:
            // Check if we are in the region where the gust is active
            if (x_gust > 0 && x_gust < n) {
              Gust[GustDir] = gust_amp;
              // Still need to put the gust derivatives. Think about this.
            }
            break;
            
          case SINE:
            // Check if we are in the region where the gust is active
            if (x_gust > 0 && x_gust < n) {
              Gust[GustDir] = gust_amp*(sin(2*PI_NUMBER*x_gust));
              
              // Gust derivatives
              //dgust_dx = gust_amp*2*PI_NUMBER*(cos(2*PI_NUMBER*x_gust))/L;
              //dgust_dy = 0;
              //dgust_dt = gust_amp*2*PI_NUMBER*(cos(2*PI_NUMBER*x_gust))*(-Uinf)/L;
            }
            break;
            
          case ONE_M_COSINE:
            // Check if we are in the region where the gust is active
            if (x_gust > 0 && x_gust < n) {
              Gust[GustDir] = gust_amp*(1-cos(2*PI_NUMBER*x_gust));
              
              // Gust derivatives
              //dgust_dx = gust_amp*2*PI_NUMBER*(sin(2*PI_NUMBER*x_gust))/L;
              //dgust_dy = 0;
              //dgust_dt = gust_amp*2*PI_NUMBER*(sin(2*PI_NUMBER*x_gust))*(-Uinf)/L;
            }
            break;
            
          case EOG:
            // Check if we are in the region where the gust is active
            if (x_gust > 0 && x_gust < n) {
              Gust[GustDir] = -0.37*gust_amp*sin(3*PI_NUMBER*x_gust)*(1-cos(2*PI_NUMBER*x_gust));
            }
            break;
            
          case VORTEX:
            
            /*--- Use vortex distribution ---*/
            // Algebraic vortex equation.
            for (unsigned long i=0; i<nVortex; i++) {
              su2double r2 = pow(x-(x0[i]+Uinf*(Physical_t-tbegin)), 2) + pow(y-y0[i], 2);
              su2double r = sqrt(r2);
              su2double v_theta = vort_strenth[i]/(2*PI_NUMBER) * r/(r2+pow(r_core[i],2));
              Gust[0] = Gust[0] + v_theta*(y-y0[i])/r;
              Gust[1] = Gust[1] - v_theta*(x-(x0[i]+Uinf*(Physical_t-tbegin)))/r;
            }
            break;
            
          case NONE: default:
            
            /*--- There is no wind gust specified. ---*/
            if (rank == MASTER_NODE) {
              cout << "No wind gust specified." << endl;
            }
            break;
            
        }
      }
      
      /*--- Set the Wind Gust, Wind Gust Derivatives and the Grid Velocities ---*/
      
      GustDer[0] = dgust_dx;
      GustDer[1] = dgust_dy;
      GustDer[2] = dgust_dt;
      
      solver_container[iMGlevel][FLOW_SOL]->node[iPoint]->SetWindGust(Gust);
      solver_container[iMGlevel][FLOW_SOL]->node[iPoint]->SetWindGustDer(GustDer);
      
      GridVel = geometry_container[iMGlevel]->node[iPoint]->GetGridVel();
      
      /*--- Store new grid velocity ---*/
      
      for (iDim = 0; iDim < nDim; iDim++) {
        NewGridVel[iDim] = GridVel[iDim] - Gust[iDim];
        geometry_container[iMGlevel]->node[iPoint]->SetGridVel(iDim, NewGridVel[iDim]);
      }
      
    }
  }
  
  delete [] Gust;
  delete [] GustDer;
  delete [] NewGridVel;
  
}

void CMeanFlowIteration::InitializeVortexDistribution(unsigned long &nVortex, vector<su2double>& x0, vector<su2double>& y0, vector<su2double>& vort_strength, vector<su2double>& r_core) {
  /*--- Read in Vortex Distribution ---*/
  std::string line;
  std::ifstream file;
  su2double x_temp, y_temp, vort_strength_temp, r_core_temp;
  file.open("vortex_distribution.txt");
  /*--- In case there is no vortex file ---*/
  if (file.fail()) {
    cout << "There is no vortex data file!!" << endl;
    cout << "Press any key to exit..." << endl;
    cin.get(); exit(EXIT_FAILURE);
  }
  
  // Ignore line containing the header
  getline(file, line);
  // Read in the information of the vortices (xloc, yloc, lambda(strength), eta(size, gradient))
  while (file.good())
  {
    getline(file, line);
    std::stringstream ss(line);
    if (line.size() != 0) { //ignore blank lines if they exist.
      ss >> x_temp;
      ss >> y_temp;
      ss >> vort_strength_temp;
      ss >> r_core_temp;
      x0.push_back(x_temp);
      y0.push_back(y_temp);
      vort_strength.push_back(vort_strength_temp);
      r_core.push_back(r_core_temp);
    }
  }
  file.close();
  // number of vortices
  nVortex = x0.size();
  
}

void CMeanFlowIteration::SetMixingPlane(CGeometry ***geometry_container, CSolver ****solver_container, CConfig **config_container, unsigned short iZone) {
  
  unsigned short jZone;
  unsigned short nZone = geometry_container[ZONE_0][MESH_0]->GetnZone();
  int intMarker, extMarker, intMarkerMix;
  string intMarker_Tag, extMarker_Tag;
  
  /*-- Loop on all the boundary to find MIXING_PLANE boundary --*/
  for (intMarker = 0; intMarker < config_container[iZone]->GetnMarker_All(); intMarker++) {
    for (intMarkerMix=0; intMarkerMix < config_container[iZone]->Get_nMarkerMixingPlane(); intMarkerMix++)
      if (config_container[iZone]->GetMarker_All_TagBound(intMarker) == config_container[iZone]->GetMarker_MixingPlane_Bound(intMarkerMix) ) {
        solver_container[iZone][MESH_0][FLOW_SOL]->Mixing_Process(geometry_container[iZone][MESH_0], solver_container[iZone][MESH_0], config_container[iZone], intMarker);
        extMarker_Tag = config_container[iZone]->GetMarker_MixingPlane_Donor(intMarkerMix);
        for (jZone = 0; jZone < nZone; jZone++){
          for (extMarker = 0; extMarker < config_container[jZone]->GetnMarker_All(); extMarker++)
            if (config_container[jZone]->GetMarker_All_TagBound(extMarker) == extMarker_Tag){
              solver_container[jZone][MESH_0][FLOW_SOL]->SetExtAveragedValue(solver_container[iZone][MESH_0][FLOW_SOL], intMarker, extMarker);
            }
        }
        
      }
    
  }
  
}

void CMeanFlowIteration::SetTurboPerformance(CGeometry ***geometry_container, CSolver ****solver_container, CConfig **config_container, COutput *output, unsigned short iZone) {
  
  unsigned short  jZone, inMarker, outMarker, inMarkerTP, Kind_TurboPerf;
  unsigned short nZone = geometry_container[iZone][MESH_0]->GetnZone();
  string inMarker_Tag, outMarker_Tag;
  
  
  /*-- Loop on all the boundary to find MIXING_PLANE boundary --*/
  for (inMarker = 0; inMarker < config_container[iZone]->GetnMarker_All(); inMarker++)
    for (inMarkerTP=0; inMarkerTP < config_container[iZone]->Get_nMarkerTurboPerf(); inMarkerTP++)
      if (config_container[iZone]->GetMarker_All_TagBound(inMarker) == config_container[iZone]->GetMarker_TurboPerf_BoundIn(inMarkerTP) ) {
        outMarker_Tag =	config_container[iZone]->GetMarker_TurboPerf_BoundOut(inMarkerTP);
        Kind_TurboPerf = config_container[iZone]->GetKind_TurboPerf(inMarkerTP);
        for (jZone = 0; jZone < nZone; jZone++)
          for (outMarker = 0; outMarker < config_container[jZone]->GetnMarker_All(); outMarker++)
            if (config_container[jZone]->GetMarker_All_TagBound(outMarker) == outMarker_Tag){
              solver_container[iZone][MESH_0][FLOW_SOL]->Mixing_Process(geometry_container[iZone][MESH_0], solver_container[iZone][MESH_0], config_container[iZone], inMarker);
              solver_container[jZone][MESH_0][FLOW_SOL]->Mixing_Process(geometry_container[jZone][MESH_0], solver_container[jZone][MESH_0], config_container[jZone], outMarker);
              solver_container[iZone][MESH_0][FLOW_SOL]->TurboPerformance(solver_container[jZone][MESH_0][FLOW_SOL], config_container[iZone], inMarker, outMarker, Kind_TurboPerf, inMarkerTP);
              solver_container[ZONE_0][MESH_0][FLOW_SOL]->StoreTurboPerformance(solver_container[iZone][MESH_0][FLOW_SOL], inMarkerTP);
            }
      }
}


CWaveIteration::CWaveIteration(CConfig *config) : CIteration(config) { }
CWaveIteration::~CWaveIteration(void) { }
void CWaveIteration::Preprocess(COutput *output,
                                CIntegration ***integration_container,
                                CGeometry ***geometry_container,
                                CSolver ****solver_container,
                                CNumerics *****numerics_container,
                                CConfig **config_container,
                                CSurfaceMovement **surface_movement,
                                CVolumetricMovement **grid_movement,
                                CFreeFormDefBox*** FFDBox,
                                unsigned short val_iZone) { }
void CWaveIteration::Iterate(COutput *output,
                             CIntegration ***integration_container,
                             CGeometry ***geometry_container,
                             CSolver ****solver_container,
                             CNumerics *****numerics_container,
                             CConfig **config_container,
                             CSurfaceMovement **surface_movement,
                             CVolumetricMovement **grid_movement,
                             CFreeFormDefBox*** FFDBox,
                             unsigned short val_iZone) {
  
  unsigned long IntIter = 0; config_container[ZONE_0]->SetIntIter(IntIter);
  unsigned long ExtIter = config_container[ZONE_0]->GetExtIter();
  
  /*--- Set the value of the internal iteration ---*/
  IntIter = ExtIter;
  if ((config_container[val_iZone]->GetUnsteady_Simulation() == DT_STEPPING_1ST) ||
      (config_container[val_iZone]->GetUnsteady_Simulation() == DT_STEPPING_2ND)) IntIter = 0;
  
  /*--- Wave equations ---*/
  config_container[val_iZone]->SetGlobalParam(WAVE_EQUATION, RUNTIME_WAVE_SYS, ExtIter);
  integration_container[val_iZone][WAVE_SOL]->SingleGrid_Iteration(geometry_container, solver_container, numerics_container,
                                                                   config_container, RUNTIME_WAVE_SYS, IntIter, val_iZone);
  
  /*--- Dual time stepping strategy ---*/
  if ((config_container[val_iZone]->GetUnsteady_Simulation() == DT_STEPPING_1ST) ||
      (config_container[val_iZone]->GetUnsteady_Simulation() == DT_STEPPING_2ND)) {
    
    for (IntIter = 1; IntIter < config_container[val_iZone]->GetUnst_nIntIter(); IntIter++) {
      output->SetConvHistory_Body(NULL, geometry_container, solver_container, config_container, integration_container, true, 0.0, val_iZone);
      config_container[val_iZone]->SetIntIter(IntIter);
      integration_container[val_iZone][WAVE_SOL]->SingleGrid_Iteration(geometry_container, solver_container, numerics_container,
                                                                       config_container, RUNTIME_WAVE_SYS, IntIter, val_iZone);
      if (integration_container[val_iZone][WAVE_SOL]->GetConvergence()) break;
    }
    
  }
  
}
void CWaveIteration::Update(COutput *output,
                            CIntegration ***integration_container,
                            CGeometry ***geometry_container,
                            CSolver ****solver_container,
                            CNumerics *****numerics_container,
                            CConfig **config_container,
                            CSurfaceMovement **surface_movement,
                            CVolumetricMovement **grid_movement,
                            CFreeFormDefBox*** FFDBox,
                            unsigned short val_iZone)      {
  
  unsigned short iMesh;
  su2double Physical_dt, Physical_t;
  unsigned long ExtIter = config_container[ZONE_0]->GetExtIter();
  
  /*--- Dual time stepping strategy ---*/
  if ((config_container[val_iZone]->GetUnsteady_Simulation() == DT_STEPPING_1ST) ||
      (config_container[val_iZone]->GetUnsteady_Simulation() == DT_STEPPING_2ND)) {
    
    /*--- Update dual time solver ---*/
    for (iMesh = 0; iMesh <= config_container[val_iZone]->GetnMGLevels(); iMesh++) {
      integration_container[val_iZone][WAVE_SOL]->SetDualTime_Solver(geometry_container[val_iZone][iMesh], solver_container[val_iZone][iMesh][WAVE_SOL], config_container[val_iZone], iMesh);
      integration_container[val_iZone][WAVE_SOL]->SetConvergence(false);
    }
    
    Physical_dt = config_container[val_iZone]->GetDelta_UnstTime(); Physical_t  = (ExtIter+1)*Physical_dt;
    if (Physical_t >=  config_container[val_iZone]->GetTotal_UnstTime()) integration_container[val_iZone][WAVE_SOL]->SetConvergence(true);
  }
}

void CWaveIteration::Monitor()     { }
void CWaveIteration::Output()      { }
void CWaveIteration::Postprocess() { }


CHeatIteration::CHeatIteration(CConfig *config) : CIteration(config) { }
CHeatIteration::~CHeatIteration(void) { }
void CHeatIteration::Preprocess(COutput *output,
                                CIntegration ***integration_container,
                                CGeometry ***geometry_container,
                                CSolver ****solver_container,
                                CNumerics *****numerics_container,
                                CConfig **config_container,
                                CSurfaceMovement **surface_movement,
                                CVolumetricMovement **grid_movement,
                                CFreeFormDefBox*** FFDBox,
                                unsigned short val_iZone) { }
void CHeatIteration::Iterate(COutput *output,
                             CIntegration ***integration_container,
                             CGeometry ***geometry_container,
                             CSolver ****solver_container,
                             CNumerics *****numerics_container,
                             CConfig **config_container,
                             CSurfaceMovement **surface_movement,
                             CVolumetricMovement **grid_movement,
                             CFreeFormDefBox*** FFDBox,
                             unsigned short val_iZone){
  
  unsigned long IntIter = 0; config_container[ZONE_0]->SetIntIter(IntIter);
  unsigned long ExtIter = config_container[ZONE_0]->GetExtIter();
  
  /*--- Set the value of the internal iteration ---*/
  IntIter = ExtIter;
  if ((config_container[val_iZone]->GetUnsteady_Simulation() == DT_STEPPING_1ST) ||
      (config_container[val_iZone]->GetUnsteady_Simulation() == DT_STEPPING_2ND)) IntIter = 0;
  
  /*--- Heat equation ---*/
  config_container[val_iZone]->SetGlobalParam(HEAT_EQUATION, RUNTIME_HEAT_SYS, ExtIter);
  integration_container[val_iZone][HEAT_SOL]->SingleGrid_Iteration(geometry_container, solver_container, numerics_container,
                                                                   config_container, RUNTIME_HEAT_SYS, IntIter, val_iZone);
  
  /*--- Dual time stepping strategy ---*/
  if ((config_container[val_iZone]->GetUnsteady_Simulation() == DT_STEPPING_1ST) ||
      (config_container[val_iZone]->GetUnsteady_Simulation() == DT_STEPPING_2ND)) {
    
    for (IntIter = 1; IntIter < config_container[val_iZone]->GetUnst_nIntIter(); IntIter++) {
      output->SetConvHistory_Body(NULL, geometry_container, solver_container, config_container, integration_container, true, 0.0, val_iZone);
      config_container[val_iZone]->SetIntIter(IntIter);
      integration_container[val_iZone][HEAT_SOL]->SingleGrid_Iteration(geometry_container, solver_container, numerics_container,
                                                                       config_container, RUNTIME_HEAT_SYS, IntIter, val_iZone);
      if (integration_container[val_iZone][HEAT_SOL]->GetConvergence()) break;
    }
  }
}

void CHeatIteration::Update(COutput *output,
                            CIntegration ***integration_container,
                            CGeometry ***geometry_container,
                            CSolver ****solver_container,
                            CNumerics *****numerics_container,
                            CConfig **config_container,
                            CSurfaceMovement **surface_movement,
                            CVolumetricMovement **grid_movement,
                            CFreeFormDefBox*** FFDBox,
                            unsigned short val_iZone)      {
  
  unsigned short iMesh;
  su2double Physical_dt, Physical_t;
  unsigned long ExtIter = config_container[ZONE_0]->GetExtIter();
  
  /*--- Dual time stepping strategy ---*/
  if ((config_container[val_iZone]->GetUnsteady_Simulation() == DT_STEPPING_1ST) ||
      (config_container[val_iZone]->GetUnsteady_Simulation() == DT_STEPPING_2ND)) {
    
    /*--- Update dual time solver ---*/
    for (iMesh = 0; iMesh <= config_container[val_iZone]->GetnMGLevels(); iMesh++) {
      integration_container[val_iZone][HEAT_SOL]->SetDualTime_Solver(geometry_container[val_iZone][iMesh], solver_container[val_iZone][iMesh][HEAT_SOL], config_container[val_iZone], iMesh);
      integration_container[val_iZone][HEAT_SOL]->SetConvergence(false);
    }
    
    Physical_dt = config_container[val_iZone]->GetDelta_UnstTime(); Physical_t  = (ExtIter+1)*Physical_dt;
    if (Physical_t >=  config_container[val_iZone]->GetTotal_UnstTime()) integration_container[val_iZone][HEAT_SOL]->SetConvergence(true);
  }
}
void CHeatIteration::Monitor()     { }
void CHeatIteration::Output()      { }
void CHeatIteration::Postprocess() { }


CPoissonIteration::CPoissonIteration(CConfig *config) : CIteration(config) { }
CPoissonIteration::~CPoissonIteration(void) { }
void CPoissonIteration::Preprocess(COutput *output,
                                   CIntegration ***integration_container,
                                   CGeometry ***geometry_container,
                                   CSolver ****solver_container,
                                   CNumerics *****numerics_container,
                                   CConfig **config_container,
                                   CSurfaceMovement **surface_movement,
                                   CVolumetricMovement **grid_movement,
                                   CFreeFormDefBox*** FFDBox,
                                   unsigned short val_iZone) { }
void CPoissonIteration::Iterate(COutput *output,
                                CIntegration ***integration_container,
                                CGeometry ***geometry_container,
                                CSolver ****solver_container,
                                CNumerics *****numerics_container,
                                CConfig **config_container,
                                CSurfaceMovement **surface_movement,
                                CVolumetricMovement **grid_movement,
                                CFreeFormDefBox*** FFDBox,
                                unsigned short val_iZone) {
  
  unsigned long IntIter = 0; config_container[ZONE_0]->SetIntIter(IntIter);
  unsigned long ExtIter = config_container[ZONE_0]->GetExtIter();
  
  /*--- Set the value of the internal iteration ---*/
  IntIter = ExtIter;
  if ((config_container[val_iZone]->GetUnsteady_Simulation() == DT_STEPPING_1ST) ||
      (config_container[val_iZone]->GetUnsteady_Simulation() == DT_STEPPING_2ND)) IntIter = 0;
  
  /*--- Poisson equation ---*/
  config_container[val_iZone]->SetGlobalParam(POISSON_EQUATION, RUNTIME_POISSON_SYS, ExtIter);
  integration_container[val_iZone][POISSON_SOL]->SingleGrid_Iteration(geometry_container, solver_container, numerics_container,
                                                                      config_container, RUNTIME_POISSON_SYS, IntIter, val_iZone);
  
  
}
void CPoissonIteration::Update(COutput *output,
                               CIntegration ***integration_container,
                               CGeometry ***geometry_container,
                               CSolver ****solver_container,
                               CNumerics *****numerics_container,
                               CConfig **config_container,
                               CSurfaceMovement **surface_movement,
                               CVolumetricMovement **grid_movement,
                               CFreeFormDefBox*** FFDBox,
                               unsigned short val_iZone)      { }
void CPoissonIteration::Monitor()     { }
void CPoissonIteration::Output()      { }
void CPoissonIteration::Postprocess() { }


CFEM_StructuralAnalysis::CFEM_StructuralAnalysis(CConfig *config) : CIteration(config) { }
CFEM_StructuralAnalysis::~CFEM_StructuralAnalysis(void) { }
void CFEM_StructuralAnalysis::Preprocess() { }
void CFEM_StructuralAnalysis::Iterate(COutput *output,
                         	 	  CIntegration ***integration_container,
                         	 	  CGeometry ***geometry_container,
                         	 	  CSolver ****solver_container,
                         	 	  CNumerics *****numerics_container,
                         	 	  CConfig **config_container,
                         	 	  CSurfaceMovement **surface_movement,
                         	 	  CVolumetricMovement **grid_movement,
                         	 	  CFreeFormDefBox*** FFDBox,
                                  unsigned short val_iZone
                         	 	  ) {

	int rank = MASTER_NODE;
#ifdef HAVE_MPI
	MPI_Comm_rank(MPI_COMM_WORLD, &rank);
#endif

	su2double loadIncrement;
	unsigned long IntIter = 0; config_container[val_iZone]->SetIntIter(IntIter);
	unsigned long ExtIter = config_container[val_iZone]->GetExtIter();

	bool fsi = config_container[val_iZone]->GetFSI_Simulation();

	unsigned long iIncrement;
	unsigned long nIncrements = config_container[val_iZone]->GetNumberIncrements();

	bool nonlinear = (config_container[val_iZone]->GetGeometricConditions() == LARGE_DEFORMATIONS);	// Geometrically non-linear problems
	bool linear = (config_container[val_iZone]->GetGeometricConditions() == SMALL_DEFORMATIONS);	// Geometrically non-linear problems

	bool initial_calc = config_container[val_iZone]->GetExtIter() == 0;				// Checks if it is the first calculation.
	bool first_iter = config_container[val_iZone]->GetIntIter() == 0;				// Checks if it is the first iteration
	bool restart = config_container[val_iZone]->GetRestart();												// Restart analysis
	bool initial_calc_restart = (SU2_TYPE::Int(config_container[val_iZone]->GetExtIter()) == config_container[val_iZone]->GetDyn_RestartIter()); // Initial calculation for restart

	su2double CurrentTime = config_container[val_iZone]->GetCurrent_DynTime();
	su2double Static_Time = config_container[val_iZone]->GetStatic_Time();

	bool statTime = (CurrentTime <= Static_Time);

	bool incremental_load = config_container[val_iZone]->GetIncrementalLoad();							// If an incremental load is applied

	/*--- This is to prevent problems when running a linear solver ---*/
	if (!nonlinear) incremental_load = false;

	/*--- Set the convergence monitor to false, to prevent the solver to stop in intermediate FSI subiterations ---*/
	integration_container[val_iZone][FEA_SOL]->SetConvergence(false);

	if (linear){

		/*--- Set the value of the internal iteration ---*/

		IntIter = ExtIter;

		/*--- FEA equations ---*/

		config_container[val_iZone]->SetGlobalParam(FEM_ELASTICITY, RUNTIME_FEA_SYS, ExtIter);

		/*--- Run the iteration ---*/

		integration_container[val_iZone][FEA_SOL]->Structural_Iteration(geometry_container, solver_container, numerics_container,
				config_container, RUNTIME_FEA_SYS, IntIter, val_iZone);

	}
	/*--- If the structure is held static and the solver is nonlinear, we don't need to solve for static time, but we need to compute Mass Matrix and Integration constants ---*/
	else if ((nonlinear) && ((!statTime) || (!fsi))){

		/*--- THIS IS THE DIRECT APPROACH (NO INCREMENTAL LOAD APPLIED) ---*/

		if (!incremental_load){

			/*--- Set the value of the internal iteration ---*/

			IntIter = 0;

			/*--- FEA equations ---*/

			config_container[val_iZone]->SetGlobalParam(FEM_ELASTICITY, RUNTIME_FEA_SYS, ExtIter);

			/*--- Run the iteration ---*/

			integration_container[val_iZone][FEA_SOL]->Structural_Iteration(geometry_container, solver_container, numerics_container,
					config_container, RUNTIME_FEA_SYS, IntIter, val_iZone);


			/*----------------- If the solver is non-linear, we need to subiterate using a Newton-Raphson approach ----------------------*/

			for (IntIter = 1; IntIter < config_container[val_iZone]->GetDyn_nIntIter(); IntIter++){

				/*--- Write the convergence history (only screen output) ---*/

				output->SetConvHistory_Body(NULL, geometry_container, solver_container, config_container, integration_container, true, 0.0, val_iZone);

				config_container[val_iZone]->SetIntIter(IntIter);

				integration_container[val_iZone][FEA_SOL]->Structural_Iteration(geometry_container, solver_container, numerics_container,
						config_container, RUNTIME_FEA_SYS, IntIter, val_iZone);

				if (integration_container[val_iZone][FEA_SOL]->GetConvergence()) break;

			}

		}
		/*--- The incremental load is only used in nonlinear cases ---*/
		else if (incremental_load){

			/*--- Set the initial condition: store the current solution as Solution_Old ---*/

			solver_container[val_iZone][MESH_0][FEA_SOL]->SetInitialCondition(geometry_container[val_iZone], solver_container[val_iZone], config_container[val_iZone], ExtIter);

			/*--- The load increment is 1.0 ---*/
			loadIncrement = 1.0;
			solver_container[val_iZone][MESH_0][FEA_SOL]->SetLoad_Increment(loadIncrement);

			/*--- Set the value of the internal iteration ---*/

			IntIter = 0;

			/*--- FEA equations ---*/

			config_container[val_iZone]->SetGlobalParam(FEM_ELASTICITY, RUNTIME_FEA_SYS, ExtIter);

			/*--- Run the first iteration ---*/

			integration_container[val_iZone][FEA_SOL]->Structural_Iteration(geometry_container, solver_container, numerics_container,
					config_container, RUNTIME_FEA_SYS, IntIter, val_iZone);


			/*--- Write the convergence history (only screen output) ---*/

			output->SetConvHistory_Body(NULL, geometry_container, solver_container, config_container, integration_container, true, 0.0, val_iZone);

			/*--- Run the second iteration ---*/

			IntIter = 1;

			config_container[val_iZone]->SetIntIter(IntIter);

			integration_container[val_iZone][FEA_SOL]->Structural_Iteration(geometry_container, solver_container, numerics_container,
					config_container, RUNTIME_FEA_SYS, IntIter, val_iZone);


			bool meetCriteria;
			su2double Residual_UTOL, Residual_RTOL, Residual_ETOL;
			su2double Criteria_UTOL, Criteria_RTOL, Criteria_ETOL;

			Criteria_UTOL = config_container[val_iZone]->GetIncLoad_Criteria(0);
			Criteria_RTOL = config_container[val_iZone]->GetIncLoad_Criteria(1);
			Criteria_ETOL = config_container[val_iZone]->GetIncLoad_Criteria(2);

			Residual_UTOL = log10(solver_container[val_iZone][MESH_0][FEA_SOL]->GetRes_FEM(0));
			Residual_RTOL = log10(solver_container[val_iZone][MESH_0][FEA_SOL]->GetRes_FEM(1));
			Residual_ETOL = log10(solver_container[val_iZone][MESH_0][FEA_SOL]->GetRes_FEM(2));

			meetCriteria = ( ( Residual_UTOL <  Criteria_UTOL ) &&
					( Residual_RTOL <  Criteria_RTOL ) &&
					( Residual_ETOL <  Criteria_ETOL ) );

			/*--- If the criteria is met and the load is not "too big", do the regular calculation ---*/
			if (meetCriteria){

				for (IntIter = 2; IntIter < config_container[val_iZone]->GetDyn_nIntIter(); IntIter++){

					/*--- Write the convergence history (only screen output) ---*/

					output->SetConvHistory_Body(NULL, geometry_container, solver_container, config_container, integration_container, true, 0.0, val_iZone);

					config_container[val_iZone]->SetIntIter(IntIter);

					integration_container[val_iZone][FEA_SOL]->Structural_Iteration(geometry_container, solver_container, numerics_container,
							config_container, RUNTIME_FEA_SYS, IntIter, val_iZone);

					if (integration_container[val_iZone][FEA_SOL]->GetConvergence()) break;

				}

			}

			/*--- If the criteria is not met, a whole set of subiterations for the different loads must be done ---*/

			else {

				/*--- Here we have to restart the solution to the original one of the iteration ---*/
				/*--- Retrieve the Solution_Old as the current solution before subiterating ---*/

				solver_container[val_iZone][MESH_0][FEA_SOL]->ResetInitialCondition(geometry_container[val_iZone], solver_container[val_iZone], config_container[val_iZone], ExtIter);

				/*--- For the number of increments ---*/
				for (iIncrement = 0; iIncrement < nIncrements; iIncrement++){

					loadIncrement = (iIncrement + 1.0) * (1.0 / nIncrements);

					/*--- Set the load increment and the initial condition, and output the parameters of UTOL, RTOL, ETOL for the previous iteration ---*/

					/*--- Set the convergence monitor to false, to force se solver to converge every subiteration ---*/
					integration_container[val_iZone][FEA_SOL]->SetConvergence(false);

					output->SetConvHistory_Body(NULL, geometry_container, solver_container, config_container, integration_container, true, 0.0, val_iZone);

					/*--- FEA equations ---*/

					config_container[val_iZone]->SetGlobalParam(FEM_ELASTICITY, RUNTIME_FEA_SYS, ExtIter);


					solver_container[val_iZone][MESH_0][FEA_SOL]->SetLoad_Increment(loadIncrement);

					if (rank == MASTER_NODE){
						cout << endl;
						cout << "-- Incremental load: increment " << iIncrement + 1 << " ------------------------------------------" << endl;
					}

					/*--- Set the value of the internal iteration ---*/
					IntIter = 0;
					config_container[val_iZone]->SetIntIter(IntIter);

					/*--- FEA equations ---*/

					config_container[val_iZone]->SetGlobalParam(FEM_ELASTICITY, RUNTIME_FEA_SYS, ExtIter);

					/*--- Run the iteration ---*/

					integration_container[val_iZone][FEA_SOL]->Structural_Iteration(geometry_container, solver_container, numerics_container,
							config_container, RUNTIME_FEA_SYS, IntIter, val_iZone);


					/*----------------- If the solver is non-linear, we need to subiterate using a Newton-Raphson approach ----------------------*/

					for (IntIter = 1; IntIter < config_container[val_iZone]->GetDyn_nIntIter(); IntIter++){

						/*--- Write the convergence history (only screen output) ---*/

						output->SetConvHistory_Body(NULL, geometry_container, solver_container, config_container, integration_container, true, 0.0, val_iZone);

						config_container[val_iZone]->SetIntIter(IntIter);

						integration_container[val_iZone][FEA_SOL]->Structural_Iteration(geometry_container, solver_container, numerics_container,
								config_container, RUNTIME_FEA_SYS, IntIter, val_iZone);

						if (integration_container[val_iZone][FEA_SOL]->GetConvergence()) break;

					}

				}

			}

		}


	}
	else if (
			(nonlinear && statTime) &&
			((first_iter && initial_calc) || (restart && initial_calc_restart))
	){

		/*--- We need to do the preprocessing to compute the Mass Matrix and integration constants ---*/
		solver_container[val_iZone][MESH_0][FEA_SOL]->Preprocessing(geometry_container[val_iZone][MESH_0], solver_container[val_iZone][MESH_0],
				config_container[val_iZone], numerics_container[val_iZone][MESH_0][FEA_SOL], MESH_0, 0, RUNTIME_FEA_SYS, false);

	}

}

void CFEM_StructuralAnalysis::Update(COutput *output,
	 	  CIntegration ***integration_container,
	 	  CGeometry ***geometry_container,
	 	  CSolver ****solver_container,
	 	  CNumerics *****numerics_container,
	 	  CConfig **config_container,
	 	  CSurfaceMovement **surface_movement,
	 	  CVolumetricMovement **grid_movement,
	 	  CFreeFormDefBox*** FFDBox,
	 	  unsigned short val_iZone){

	su2double Physical_dt, Physical_t;
  	unsigned long ExtIter = config_container[val_iZone]->GetExtIter();
	bool dynamic = (config_container[val_iZone]->GetDynamic_Analysis() == DYNAMIC);					// Dynamic problems

	/*----------------- Compute averaged nodal stress and reactions ------------------------*/

	solver_container[val_iZone][MESH_0][FEA_SOL]->Compute_NodalStress(geometry_container[val_iZone][MESH_0], solver_container[val_iZone][MESH_0], numerics_container[val_iZone][MESH_0][FEA_SOL], config_container[val_iZone]);

	/*----------------- Update structural solver ----------------------*/

	if (dynamic){
		integration_container[val_iZone][FEA_SOL]->SetFEM_StructuralSolver(geometry_container[val_iZone][MESH_0], solver_container[val_iZone][MESH_0], config_container[val_iZone], MESH_0);
		integration_container[val_iZone][FEA_SOL]->SetConvergence(false);

	    /*--- Verify convergence criteria (based on total time) ---*/

		Physical_dt = config_container[val_iZone]->GetDelta_DynTime();
		Physical_t  = (ExtIter+1)*Physical_dt;
		if (Physical_t >=  config_container[val_iZone]->GetTotal_DynTime())
			integration_container[val_iZone][FEA_SOL]->SetConvergence(true);
	}

}
void CFEM_StructuralAnalysis::Monitor()     { }
void CFEM_StructuralAnalysis::Output()      { }
void CFEM_StructuralAnalysis::Postprocess() { }


CAdjMeanFlowIteration::CAdjMeanFlowIteration(CConfig *config) : CIteration(config) { }
CAdjMeanFlowIteration::~CAdjMeanFlowIteration(void) { }
void CAdjMeanFlowIteration::Preprocess(COutput *output,
                                       CIntegration ***integration_container,
                                       CGeometry ***geometry_container,
                                       CSolver ****solver_container,
                                       CNumerics *****numerics_container,
                                       CConfig **config_container,
                                       CSurfaceMovement **surface_movement,
                                       CVolumetricMovement **grid_movement,
                                       CFreeFormDefBox*** FFDBox,
                                       unsigned short val_iZone) {
  
  unsigned short iMesh;
  bool time_spectral = (config_container[ZONE_0]->GetUnsteady_Simulation() == TIME_SPECTRAL);
  bool dynamic_mesh = config_container[ZONE_0]->GetGrid_Movement();
  unsigned long IntIter = 0; config_container[ZONE_0]->SetIntIter(IntIter);
  unsigned long ExtIter = config_container[ZONE_0]->GetExtIter();
  
  int rank = MASTER_NODE;
#ifdef HAVE_MPI
  MPI_Comm_rank(MPI_COMM_WORLD, &rank);
#endif
  
  /*--- For the unsteady adjoint, load a new direct solution from a restart file. ---*/
  
  if (((dynamic_mesh && ExtIter == 0) || config_container[val_iZone]->GetUnsteady_Simulation()) && !time_spectral) {
    int Direct_Iter = SU2_TYPE::Int(config_container[val_iZone]->GetUnst_AdjointIter()) - SU2_TYPE::Int(ExtIter) - 1;
    if (rank == MASTER_NODE && val_iZone == ZONE_0 && config_container[val_iZone]->GetUnsteady_Simulation())
      cout << endl << " Loading flow solution from direct iteration " << Direct_Iter << "." << endl;
    solver_container[val_iZone][MESH_0][FLOW_SOL]->LoadRestart(geometry_container[val_iZone], solver_container[val_iZone], config_container[val_iZone], Direct_Iter);
  }
  
  /*--- Continuous adjoint Euler, Navier-Stokes or Reynolds-averaged Navier-Stokes (RANS) equations ---*/
  
  if ((ExtIter == 0) || config_container[val_iZone]->GetUnsteady_Simulation()) {
    
    if (config_container[val_iZone]->GetKind_Solver() == ADJ_EULER)
      config_container[val_iZone]->SetGlobalParam(ADJ_EULER, RUNTIME_FLOW_SYS, ExtIter);
    if (config_container[val_iZone]->GetKind_Solver() == ADJ_NAVIER_STOKES)
      config_container[val_iZone]->SetGlobalParam(ADJ_NAVIER_STOKES, RUNTIME_FLOW_SYS, ExtIter);
    if (config_container[val_iZone]->GetKind_Solver() == ADJ_RANS)
      config_container[val_iZone]->SetGlobalParam(ADJ_RANS, RUNTIME_FLOW_SYS, ExtIter);
    
    /*--- Solve the Euler, Navier-Stokes or Reynolds-averaged Navier-Stokes (RANS) equations (one iteration) ---*/
    
    if (rank == MASTER_NODE && val_iZone == ZONE_0)
      cout << "Begin direct solver to store flow data (single iteration)." << endl;
    
    if (rank == MASTER_NODE && val_iZone == ZONE_0)
      cout << "Compute residuals to check the convergence of the direct problem." << endl;
    
    integration_container[val_iZone][FLOW_SOL]->MultiGrid_Iteration(geometry_container, solver_container, numerics_container,
                                                                    config_container, RUNTIME_FLOW_SYS, 0, val_iZone);
    
    if (config_container[val_iZone]->GetKind_Solver() == ADJ_RANS) {
      
      /*--- Solve the turbulence model ---*/
      
      config_container[val_iZone]->SetGlobalParam(ADJ_RANS, RUNTIME_TURB_SYS, ExtIter);
      integration_container[val_iZone][TURB_SOL]->SingleGrid_Iteration(geometry_container, solver_container, numerics_container,
                                                                       config_container, RUNTIME_TURB_SYS, IntIter, val_iZone);
      
      /*--- Solve transition model ---*/
      
      if (config_container[val_iZone]->GetKind_Trans_Model() == LM) {
        config_container[val_iZone]->SetGlobalParam(RANS, RUNTIME_TRANS_SYS, ExtIter);
        integration_container[val_iZone][TRANS_SOL]->SingleGrid_Iteration(geometry_container, solver_container, numerics_container,
                                                                          config_container, RUNTIME_TRANS_SYS, IntIter, val_iZone);
      }
      
    }
    
    /*--- Output the residual (visualization purpouses to identify if
     the direct solution is converged)---*/
    if (rank == MASTER_NODE && val_iZone == ZONE_0)
      cout << "log10[Maximum residual]: " << log10(solver_container[val_iZone][MESH_0][FLOW_SOL]->GetRes_Max(0))
      <<", located at point "<< solver_container[val_iZone][MESH_0][FLOW_SOL]->GetPoint_Max(0) << "." << endl;
    
    /*--- Compute gradients of the flow variables, this is necessary for sensitivity computation,
     note that in the direct Euler problem we are not computing the gradients of the primitive variables ---*/
    
    if (config_container[val_iZone]->GetKind_Gradient_Method() == GREEN_GAUSS)
      solver_container[val_iZone][MESH_0][FLOW_SOL]->SetPrimitive_Gradient_GG(geometry_container[val_iZone][MESH_0], config_container[val_iZone]);
    if (config_container[val_iZone]->GetKind_Gradient_Method() == WEIGHTED_LEAST_SQUARES)
      solver_container[val_iZone][MESH_0][FLOW_SOL]->SetPrimitive_Gradient_LS(geometry_container[val_iZone][MESH_0], config_container[val_iZone]);
    
    /*--- Set contribution from cost function for boundary conditions ---*/
    
    for (iMesh = 0; iMesh <= config_container[val_iZone]->GetnMGLevels(); iMesh++) {
      
      /*--- Set the value of the non-dimensional coefficients in the coarse levels, using the fine level solution ---*/
      
      solver_container[val_iZone][iMesh][FLOW_SOL]->SetTotal_CDrag(solver_container[val_iZone][MESH_0][FLOW_SOL]->GetTotal_CDrag());
      solver_container[val_iZone][iMesh][FLOW_SOL]->SetTotal_CLift(solver_container[val_iZone][MESH_0][FLOW_SOL]->GetTotal_CLift());
      solver_container[val_iZone][iMesh][FLOW_SOL]->SetTotal_CT(solver_container[val_iZone][MESH_0][FLOW_SOL]->GetTotal_CT());
      solver_container[val_iZone][iMesh][FLOW_SOL]->SetTotal_CQ(solver_container[val_iZone][MESH_0][FLOW_SOL]->GetTotal_CQ());
      
      /*--- Compute the adjoint boundary condition on Euler walls ---*/
      
      solver_container[val_iZone][iMesh][ADJFLOW_SOL]->SetForceProj_Vector(geometry_container[val_iZone][iMesh], solver_container[val_iZone][iMesh], config_container[val_iZone]);
      
      /*--- Set the internal boundary condition on nearfield surfaces ---*/
      
      if ((config_container[val_iZone]->GetKind_ObjFunc() == EQUIVALENT_AREA) ||
          (config_container[val_iZone]->GetKind_ObjFunc() == NEARFIELD_PRESSURE))
        solver_container[val_iZone][iMesh][ADJFLOW_SOL]->SetIntBoundary_Jump(geometry_container[val_iZone][iMesh], solver_container[val_iZone][iMesh], config_container[val_iZone]);
      
    }
    
    if (rank == MASTER_NODE && val_iZone == ZONE_0)
      cout << "End direct solver, begin adjoint problem." << endl;
    
  }
  
}
void CAdjMeanFlowIteration::Iterate(COutput *output,
                                    CIntegration ***integration_container,
                                    CGeometry ***geometry_container,
                                    CSolver ****solver_container,
                                    CNumerics *****numerics_container,
                                    CConfig **config_container,
                                    CSurfaceMovement **surface_movement,
                                    CVolumetricMovement **grid_movement,
                                    CFreeFormDefBox*** FFDBox,
                                    unsigned short val_iZone) {
  
  unsigned long IntIter = 0; config_container[ZONE_0]->SetIntIter(IntIter);
  unsigned long ExtIter = config_container[ZONE_0]->GetExtIter();
  
  /*--- Set the value of the internal iteration ---*/
  
  IntIter = ExtIter;
  if ((config_container[val_iZone]->GetUnsteady_Simulation() == DT_STEPPING_1ST) ||
      (config_container[val_iZone]->GetUnsteady_Simulation() == DT_STEPPING_2ND)) {
    IntIter = 0;
  }
  
  if (config_container[val_iZone]->GetKind_Solver() == ADJ_EULER)
    config_container[val_iZone]->SetGlobalParam(ADJ_EULER, RUNTIME_ADJFLOW_SYS, ExtIter);
  if (config_container[val_iZone]->GetKind_Solver() == ADJ_NAVIER_STOKES)
    config_container[val_iZone]->SetGlobalParam(ADJ_NAVIER_STOKES, RUNTIME_ADJFLOW_SYS, ExtIter);
  if (config_container[val_iZone]->GetKind_Solver() == ADJ_RANS)
    config_container[val_iZone]->SetGlobalParam(ADJ_RANS, RUNTIME_ADJFLOW_SYS, ExtIter);
  
  /*--- Iteration of the flow adjoint problem ---*/
  
  integration_container[val_iZone][ADJFLOW_SOL]->MultiGrid_Iteration(geometry_container, solver_container, numerics_container,
                                                                     config_container, RUNTIME_ADJFLOW_SYS, IntIter, val_iZone);
  
  /*--- Iteration of the turbulence model adjoint ---*/
  
  if ((config_container[val_iZone]->GetKind_Solver() == ADJ_RANS) && (!config_container[val_iZone]->GetFrozen_Visc())) {
    
    /*--- Adjoint turbulence model solution ---*/
    
    config_container[val_iZone]->SetGlobalParam(ADJ_RANS, RUNTIME_ADJTURB_SYS, ExtIter);
    integration_container[val_iZone][ADJTURB_SOL]->SingleGrid_Iteration(geometry_container, solver_container, numerics_container,
                                                                        config_container, RUNTIME_ADJTURB_SYS, IntIter, val_iZone);
    
  }
  
  /*--- Dual time stepping strategy ---*/
  
  if ((config_container[val_iZone]->GetUnsteady_Simulation() == DT_STEPPING_1ST) ||
      (config_container[val_iZone]->GetUnsteady_Simulation() == DT_STEPPING_2ND)) {
    
    for (IntIter = 1; IntIter < config_container[val_iZone]->GetUnst_nIntIter(); IntIter++) {
      
      /*--- Write the convergence history (only screen output) ---*/
      
      output->SetConvHistory_Body(NULL, geometry_container, solver_container, config_container, integration_container, true, 0.0, val_iZone);
      
      /*--- Set the value of the internal iteration ---*/
      
      config_container[val_iZone]->SetIntIter(IntIter);
      
      /*--- All zones must be advanced and coupled with each pseudo timestep ---*/
      
      integration_container[val_iZone][ADJFLOW_SOL]->MultiGrid_Iteration(geometry_container, solver_container, numerics_container,
                                                                         config_container, RUNTIME_ADJFLOW_SYS, IntIter, val_iZone);
      
      /*--- Check to see if the convergence criteria has been met ---*/
      
      if (integration_container[val_iZone][ADJFLOW_SOL]->GetConvergence()) break;
    }
    
  }
  
}
void CAdjMeanFlowIteration::Update(COutput *output,
                                   CIntegration ***integration_container,
                                   CGeometry ***geometry_container,
                                   CSolver ****solver_container,
                                   CNumerics *****numerics_container,
                                   CConfig **config_container,
                                   CSurfaceMovement **surface_movement,
                                   CVolumetricMovement **grid_movement,
                                   CFreeFormDefBox*** FFDBox,
                                   unsigned short val_iZone)      {
  
  su2double Physical_dt, Physical_t;
  unsigned short iMesh;
  unsigned long ExtIter = config_container[ZONE_0]->GetExtIter();
  
  /*--- Dual time stepping strategy ---*/
  
  if ((config_container[val_iZone]->GetUnsteady_Simulation() == DT_STEPPING_1ST) ||
      (config_container[val_iZone]->GetUnsteady_Simulation() == DT_STEPPING_2ND)) {
    
    /*--- Update dual time solver ---*/
    
    for (iMesh = 0; iMesh <= config_container[val_iZone]->GetnMGLevels(); iMesh++) {
      integration_container[val_iZone][ADJFLOW_SOL]->SetDualTime_Solver(geometry_container[val_iZone][iMesh], solver_container[val_iZone][iMesh][ADJFLOW_SOL], config_container[val_iZone], iMesh);
      integration_container[val_iZone][ADJFLOW_SOL]->SetConvergence(false);
    }
    
    Physical_dt = config_container[val_iZone]->GetDelta_UnstTime(); Physical_t  = (ExtIter+1)*Physical_dt;
    if (Physical_t >=  config_container[val_iZone]->GetTotal_UnstTime()) integration_container[val_iZone][ADJFLOW_SOL]->SetConvergence(true);
    
  }
}

void CAdjMeanFlowIteration::Monitor()     { }
void CAdjMeanFlowIteration::Output()      { }
void CAdjMeanFlowIteration::Postprocess() { }

CDiscAdjMeanFlowIteration::CDiscAdjMeanFlowIteration(CConfig *config) : CIteration(config), CurrentRecording(NONE){
  
  meanflow_iteration = new CMeanFlowIteration(config);
  
  turbulent = config->GetKind_Solver() == DISC_ADJ_RANS;
  
}

CDiscAdjMeanFlowIteration::~CDiscAdjMeanFlowIteration(void) { }
void CDiscAdjMeanFlowIteration::Preprocess(COutput *output,
                                           CIntegration ***integration_container,
                                           CGeometry ***geometry_container,
                                           CSolver ****solver_container,
                                           CNumerics *****numerics_container,
                                           CConfig **config_container,
                                           CSurfaceMovement **surface_movement,
                                           CVolumetricMovement **grid_movement,
                                           CFreeFormDefBox*** FFDBox,
                                           unsigned short val_iZone) {
  
  unsigned long IntIter = 0, iPoint;
  config_container[ZONE_0]->SetIntIter(IntIter);
  unsigned short ExtIter = config_container[val_iZone]->GetExtIter();
  bool unsteady = config_container[val_iZone]->GetUnsteady_Simulation() != NONE;
  bool dual_time_1st = (config_container[val_iZone]->GetUnsteady_Simulation() == DT_STEPPING_1ST);
  bool dual_time_2nd = (config_container[val_iZone]->GetUnsteady_Simulation() == DT_STEPPING_2ND);
  bool dual_time = (dual_time_1st || dual_time_2nd);
  unsigned short iMesh;
  int Direct_Iter;

  int rank = MASTER_NODE;
#ifdef HAVE_MPI
  MPI_Comm_rank(MPI_COMM_WORLD, &rank);
#endif

  /*--- For the unsteady adjoint, load direct solutions from restart files. ---*/

  if (config_container[val_iZone]->GetUnsteady_Simulation()) {

    Direct_Iter = SU2_TYPE::Int(config_container[val_iZone]->GetUnst_AdjointIter()) - SU2_TYPE::Int(ExtIter) - 2;

    /*--- For dual-time stepping we want to load the already converged solution at timestep n ---*/

    if (dual_time){
      Direct_Iter += 1;
    }

    if (dual_time_2nd){

      /*--- Load solution at timestep n-2 ---*/

      LoadUnsteady_Solution(geometry_container, solver_container,config_container, val_iZone, Direct_Iter-2);

      /*--- Push solution back to correct array ---*/

      for (iMesh=0; iMesh<=config_container[val_iZone]->GetnMGLevels();iMesh++){
        for(iPoint=0; iPoint<geometry_container[val_iZone][iMesh]->GetnPoint();iPoint++){
          solver_container[val_iZone][iMesh][FLOW_SOL]->node[iPoint]->Set_Solution_time_n();
          solver_container[val_iZone][iMesh][FLOW_SOL]->node[iPoint]->Set_Solution_time_n1();
          if (turbulent){
            solver_container[val_iZone][iMesh][TURB_SOL]->node[iPoint]->Set_Solution_time_n();
            solver_container[val_iZone][iMesh][TURB_SOL]->node[iPoint]->Set_Solution_time_n1();
          }
        }
      }
    }
    if (dual_time){

      /*--- Load solution at timestep n-1 ---*/

      LoadUnsteady_Solution(geometry_container, solver_container,config_container, val_iZone, Direct_Iter-1);

      /*--- Push solution back to correct array ---*/

      for (iMesh=0; iMesh<=config_container[val_iZone]->GetnMGLevels();iMesh++){
        for(iPoint=0; iPoint<geometry_container[val_iZone][iMesh]->GetnPoint();iPoint++){
          solver_container[val_iZone][iMesh][FLOW_SOL]->node[iPoint]->Set_Solution_time_n();
          if (turbulent){
            solver_container[val_iZone][iMesh][TURB_SOL]->node[iPoint]->Set_Solution_time_n();
          }
        }
      }
    }

    /*--- Load solution timestep n ---*/

    LoadUnsteady_Solution(geometry_container, solver_container,config_container, val_iZone, Direct_Iter);


    /*--- Store flow solution also in the adjoint solver in order to be able to reset it later ---*/

    for (iPoint = 0; iPoint < geometry_container[val_iZone][MESH_0]->GetnPoint(); iPoint++){
      solver_container[val_iZone][MESH_0][ADJFLOW_SOL]->node[iPoint]->SetSolution_Direct(solver_container[val_iZone][MESH_0][FLOW_SOL]->node[iPoint]->GetSolution());
    }
    if (turbulent){
      for (iPoint = 0; iPoint < geometry_container[val_iZone][MESH_0]->GetnPoint(); iPoint++){
        solver_container[val_iZone][MESH_0][ADJTURB_SOL]->node[iPoint]->SetSolution_Direct(solver_container[val_iZone][MESH_0][TURB_SOL]->node[iPoint]->GetSolution());
      }
    }
  }

  solver_container[val_iZone][MESH_0][ADJFLOW_SOL]->Preprocessing(geometry_container[val_iZone][MESH_0], solver_container[val_iZone][MESH_0],  config_container[val_iZone] , MESH_0, 0, RUNTIME_ADJFLOW_SYS, false);
  if (turbulent){
    solver_container[val_iZone][MESH_0][ADJTURB_SOL]->Preprocessing(geometry_container[val_iZone][MESH_0], solver_container[val_iZone][MESH_0],  config_container[val_iZone] , MESH_0, 0, RUNTIME_ADJTURB_SYS, false);
  }

  if (CurrentRecording != FLOW_VARIABLES || unsteady){
    
    if ((rank == MASTER_NODE)){
      cout << "Direct iteration to store computational graph." << endl;
      cout << "Compute residuals to check the convergence of the direct problem." << endl;
    }
    
    /*--- Record one mean flow iteration with flow variables as input ---*/
    
    SetRecording(output, integration_container, geometry_container, solver_container, numerics_container,
                 config_container, surface_movement, grid_movement, FFDBox, val_iZone, FLOW_VARIABLES);
    
    /*--- Print residuals in the first iteration ---*/
    
    if (rank == MASTER_NODE && ((ExtIter == 0) || unsteady )){
      cout << "log10[RMS Density]: "<< log10(solver_container[val_iZone][MESH_0][FLOW_SOL]->GetRes_RMS(0))
           <<", Drag: " <<solver_container[val_iZone][MESH_0][FLOW_SOL]->GetTotal_CDrag()
          <<", Lift: " << solver_container[val_iZone][MESH_0][FLOW_SOL]->GetTotal_CLift() << "." << endl;

      if (turbulent){
        cout << "log10[RMS k]: " << log10(solver_container[val_iZone][MESH_0][TURB_SOL]->GetRes_RMS(0)) << endl;
      }
    }
  }
}



void CDiscAdjMeanFlowIteration::LoadUnsteady_Solution(CGeometry ***geometry_container,
                                           CSolver ****solver_container,
                                           CConfig **config_container,
                                           unsigned short val_iZone, int val_DirectIter) {
  unsigned short iMesh;

  int rank = MASTER_NODE;
#ifdef HAVE_MPI
  MPI_Comm_rank(MPI_COMM_WORLD, &rank);
#endif

  if (val_DirectIter >= 0){
    if (rank == MASTER_NODE && val_iZone == ZONE_0)
      cout << " Loading flow solution from direct iteration " << val_DirectIter  << "." << endl;
    solver_container[val_iZone][MESH_0][FLOW_SOL]->LoadRestart(geometry_container[val_iZone], solver_container[val_iZone], config_container[val_iZone], val_DirectIter);
    solver_container[val_iZone][MESH_0][FLOW_SOL]->Preprocessing(geometry_container[val_iZone][MESH_0],solver_container[val_iZone][MESH_0], config_container[val_iZone], MESH_0, val_DirectIter, RUNTIME_FLOW_SYS, false);
    if (turbulent){
      solver_container[val_iZone][MESH_0][TURB_SOL]->LoadRestart(geometry_container[val_iZone], solver_container[val_iZone], config_container[val_iZone], val_DirectIter);
      solver_container[val_iZone][MESH_0][TURB_SOL]->Postprocessing(geometry_container[val_iZone][MESH_0],solver_container[val_iZone][MESH_0], config_container[val_iZone], MESH_0);
    }
  } else {
    /*--- If there is no solution file we set the freestream condition ---*/
    if (rank == MASTER_NODE && val_iZone == ZONE_0)
      cout << " Setting freestream conditions at direct iteration " << val_DirectIter << "." << endl;
    for (iMesh=0; iMesh<=config_container[val_iZone]->GetnMGLevels();iMesh++){
      solver_container[val_iZone][iMesh][FLOW_SOL]->SetFreeStream_Solution(config_container[val_iZone]);
      solver_container[val_iZone][iMesh][FLOW_SOL]->Preprocessing(geometry_container[val_iZone][iMesh],solver_container[val_iZone][iMesh], config_container[val_iZone], iMesh, val_DirectIter, RUNTIME_FLOW_SYS, false);
      if (turbulent){
        solver_container[val_iZone][iMesh][TURB_SOL]->SetFreeStream_Solution(config_container[val_iZone]);
        solver_container[val_iZone][iMesh][TURB_SOL]->Postprocessing(geometry_container[val_iZone][iMesh],solver_container[val_iZone][iMesh], config_container[val_iZone], iMesh);
      }
    }
  }
}


void CDiscAdjMeanFlowIteration::Iterate(COutput *output,
                                        CIntegration ***integration_container,
                                        CGeometry ***geometry_container,
                                        CSolver ****solver_container,
                                        CNumerics *****numerics_container,
                                        CConfig **config_container,
                                        CSurfaceMovement **surface_movement,
                                        CVolumetricMovement **volume_grid_movement,
                                        CFreeFormDefBox*** FFDBox,
                                        unsigned short val_iZone) {
  
  unsigned long ExtIter = config_container[ZONE_0]->GetExtIter();
  unsigned long IntIter=0, nIntIter = 1;
  bool dual_time_1st = (config_container[ZONE_0]->GetUnsteady_Simulation() == DT_STEPPING_1ST);
  bool dual_time_2nd = (config_container[ZONE_0]->GetUnsteady_Simulation() == DT_STEPPING_2ND);
  bool dual_time = (dual_time_1st || dual_time_2nd);


  config_container[val_iZone]->SetIntIter(IntIter);

  if(dual_time)
    nIntIter = config_container[val_iZone]->GetUnst_nIntIter();


  for(IntIter=0; IntIter< nIntIter; IntIter++){

    /*--- Set the internal iteration ---*/

    config_container[val_iZone]->SetIntIter(IntIter);

    /*--- Set the adjoint values of the flow and objective function ---*/

    InitializeAdjoint(solver_container, geometry_container, config_container, val_iZone);

    /*--- Run the adjoint computation ---*/

    AD::ComputeAdjoint();

    /*--- Extract the adjoints of the conservative input variables and store them for the next iteration ---*/

    solver_container[val_iZone][MESH_0][ADJFLOW_SOL]->ExtractAdjoint_Solution(geometry_container[val_iZone][MESH_0],
                                                                              config_container[val_iZone]);

    solver_container[val_iZone][MESH_0][ADJFLOW_SOL]->ExtractAdjoint_Variables(geometry_container[val_iZone][MESH_0],
                                                                               config_container[val_iZone]);

    if (config_container[ZONE_0]->GetKind_Solver() == DISC_ADJ_RANS) {
      solver_container[val_iZone][MESH_0][ADJTURB_SOL]->ExtractAdjoint_Solution(geometry_container[val_iZone][MESH_0],
                                                                                config_container[val_iZone]);
    }

    /*--- Clear all adjoints to re-use the stored computational graph in the next iteration ---*/

    AD::ClearAdjoints();

    /*--- Set the convergence criteria (only residual possible) ---*/

    integration_container[val_iZone][ADJFLOW_SOL]->Convergence_Monitoring(geometry_container[val_iZone][MESH_0],config_container[val_iZone],
                                                                          IntIter,log10(solver_container[val_iZone][MESH_0][ADJFLOW_SOL]->GetRes_RMS(0)), MESH_0);

    if(integration_container[val_iZone][ADJFLOW_SOL]->GetConvergence()){
      break;
    }

    /*--- Write the convergence history (only screen output) ---*/

    if(dual_time && (IntIter != nIntIter-1))
      output->SetConvHistory_Body(NULL, geometry_container, solver_container, config_container, integration_container, true, 0.0, val_iZone);

  }


  if (dual_time){
    integration_container[val_iZone][ADJFLOW_SOL]->SetConvergence(false);
  }

  
  if (((ExtIter+1 >= config_container[val_iZone]->GetnExtIter()) || (integration_container[val_iZone][ADJFLOW_SOL]->GetConvergence()) ||
      ((ExtIter % config_container[val_iZone]->GetWrt_Sol_Freq() == 0))) || (dual_time)){
    
    /*--- Record one mean flow iteration with geometry variables as input ---*/
    
    SetRecording(output, integration_container, geometry_container, solver_container, numerics_container,
                 config_container, surface_movement, volume_grid_movement, FFDBox, val_iZone, GEOMETRY_VARIABLES);
    
    /*--- Set the adjoint values of the flow and objective function ---*/
    
    InitializeAdjoint(solver_container, geometry_container, config_container, val_iZone);
    
    /*--- Run the adjoint computation ---*/
    
    AD::ComputeAdjoint();
    
    /*--- Extract the sensitivities (adjoint of node coordinates) ---*/
    
    solver_container[val_iZone][MESH_0][ADJFLOW_SOL]->SetSensitivity(geometry_container[val_iZone][MESH_0],config_container[val_iZone]);
    
  }
  
}

void CDiscAdjMeanFlowIteration::SetRecording(COutput *output,
                                             CIntegration ***integration_container,
                                             CGeometry ***geometry_container,
                                             CSolver ****solver_container,
                                             CNumerics *****numerics_container,
                                             CConfig **config_container,
                                             CSurfaceMovement **surface_movement,
                                             CVolumetricMovement **grid_movement,
                                             CFreeFormDefBox*** FFDBox,
                                             unsigned short val_iZone,
                                             unsigned short kind_recording)      {
  
  unsigned long IntIter = config_container[ZONE_0]->GetIntIter();
  unsigned long ExtIter = config_container[val_iZone]->GetExtIter(), DirectExtIter;
  bool unsteady = config_container[val_iZone]->GetUnsteady_Simulation() != NONE;
  unsigned short iMesh;

  DirectExtIter = 0;
  if (unsteady){
    DirectExtIter = SU2_TYPE::Int(config_container[val_iZone]->GetUnst_AdjointIter()) - SU2_TYPE::Int(ExtIter) - 1;
  }

  /*--- Reset the tape ---*/

  AD::Reset();

  /*--- We only need to reset the indices if the current recording is different from the recording we want to have ---*/

  if (CurrentRecording != kind_recording && (CurrentRecording != NONE) ){

    for (iMesh = 0; iMesh <= config_container[val_iZone]->GetnMGLevels(); iMesh++){
      solver_container[val_iZone][iMesh][ADJFLOW_SOL]->SetRecording(geometry_container[val_iZone][MESH_0], config_container[val_iZone], kind_recording);
    }

    if (turbulent){
      solver_container[val_iZone][MESH_0][ADJTURB_SOL]->SetRecording(geometry_container[val_iZone][MESH_0], config_container[val_iZone], kind_recording);
    }

    /*--- Clear indices of coupling variables ---*/

    SetDependencies(solver_container, geometry_container, config_container, val_iZone, ALL_VARIABLES);

    /*--- Run one iteration while tape is passive - this clears all indices ---*/

    meanflow_iteration->Iterate(output,integration_container,geometry_container,solver_container,numerics_container,
                                config_container,surface_movement,grid_movement,FFDBox,val_iZone);

  }
    /*--- Prepare for recording ---*/

    for (iMesh = 0; iMesh <= config_container[val_iZone]->GetnMGLevels(); iMesh++){
      solver_container[val_iZone][iMesh][ADJFLOW_SOL]->SetRecording(geometry_container[val_iZone][MESH_0], config_container[val_iZone], kind_recording);
    }

    if (turbulent){
      solver_container[val_iZone][MESH_0][ADJTURB_SOL]->SetRecording(geometry_container[val_iZone][MESH_0], config_container[val_iZone], kind_recording);
    }


  /*--- Start the recording of all operations ---*/
  
  AD::StartRecording();
  
  /*--- Register flow variables ---*/
  
  RegisterInput(solver_container, geometry_container, config_container, val_iZone, kind_recording);
  
  /*--- Compute coupling or update the geometry ---*/

  SetDependencies(solver_container, geometry_container, config_container, val_iZone, kind_recording);
  
  /*--- Set the correct direct iteration number ---*/

  if (unsteady){
    config_container[val_iZone]->SetExtIter(DirectExtIter);
  }

  /*--- Run the direct iteration ---*/

  meanflow_iteration->Iterate(output,integration_container,geometry_container,solver_container,numerics_container,
                              config_container,surface_movement,grid_movement,FFDBox, val_iZone);

  config_container[val_iZone]->SetExtIter(ExtIter);

  /*--- Register flow variables and objective function as output ---*/
  
  /*--- For flux-avg or area-avg objective functions the 1D values must be calculated first ---*/
  if (config_container[val_iZone]->GetKind_ObjFunc()==AVG_OUTLET_PRESSURE ||
      config_container[val_iZone]->GetKind_ObjFunc()==AVG_TOTAL_PRESSURE ||
      config_container[val_iZone]->GetKind_ObjFunc()==MASS_FLOW_RATE)
    output->OneDimensionalOutput(solver_container[val_iZone][MESH_0][FLOW_SOL],
                                 geometry_container[val_iZone][MESH_0], config_container[val_iZone]);
  
  RegisterOutput(solver_container, geometry_container, config_container, val_iZone);
  
  /*--- Stop the recording ---*/
  
  AD::StopRecording();
  
  /*--- Set the recording status ---*/
  
  CurrentRecording = kind_recording;

  /* --- Reset the number of the internal iterations---*/

  config_container[ZONE_0]->SetIntIter(IntIter);

}


void CDiscAdjMeanFlowIteration::RegisterInput(CSolver ****solver_container, CGeometry ***geometry_container, CConfig **config_container, unsigned short iZone, unsigned short kind_recording){
  
  
  if (kind_recording == FLOW_VARIABLES){
    
    /*--- Register flow and turbulent variables as input ---*/
    
    solver_container[iZone][MESH_0][ADJFLOW_SOL]->RegisterSolution(geometry_container[iZone][MESH_0], config_container[iZone]);
    
    solver_container[iZone][MESH_0][ADJFLOW_SOL]->RegisterVariables(geometry_container[iZone][MESH_0], config_container[iZone]);
    
    if (turbulent){
      solver_container[iZone][MESH_0][ADJTURB_SOL]->RegisterSolution(geometry_container[iZone][MESH_0], config_container[iZone]);
    }
  }
  if (kind_recording == GEOMETRY_VARIABLES){
    
    /*--- Register node coordinates as input ---*/
    
    geometry_container[iZone][MESH_0]->RegisterCoordinates(config_container[iZone]);
    
  }

}

void CDiscAdjMeanFlowIteration::SetDependencies(CSolver ****solver_container, CGeometry ***geometry_container, CConfig **config_container, unsigned short iZone, unsigned short kind_recording){


  if ((kind_recording == GEOMETRY_VARIABLES) || (kind_recording == ALL_VARIABLES)){

    /*--- Update geometry to get the influence on other geometry variables (normals, volume etc) ---*/
    
    geometry_container[iZone][MESH_0]->UpdateGeometry(geometry_container[iZone], config_container[iZone]);
    
  }

  /*--- Compute coupling between flow and turbulent equations ---*/

  if (turbulent){
    solver_container[iZone][MESH_0][FLOW_SOL]->Preprocessing(geometry_container[iZone][MESH_0],solver_container[iZone][MESH_0], config_container[iZone], MESH_0, NO_RK_ITER, RUNTIME_FLOW_SYS, true);
    solver_container[iZone][MESH_0][TURB_SOL]->Postprocessing(geometry_container[iZone][MESH_0],solver_container[iZone][MESH_0], config_container[iZone], MESH_0);
  }

}

void CDiscAdjMeanFlowIteration::RegisterOutput(CSolver ****solver_container, CGeometry ***geometry_container, CConfig **config_container, unsigned short iZone){
  
  /*--- Register objective function as output of the iteration ---*/
  
  solver_container[iZone][MESH_0][ADJFLOW_SOL]->RegisterObj_Func(config_container[iZone]);
  
  /*--- Register conservative variables as output of the iteration ---*/
  
  solver_container[iZone][MESH_0][ADJFLOW_SOL]->RegisterOutput(geometry_container[iZone][MESH_0],config_container[iZone]);
  
  if (turbulent){
    solver_container[iZone][MESH_0][ADJTURB_SOL]->RegisterOutput(geometry_container[iZone][MESH_0],
                                                                 config_container[iZone]);
  }
}

void CDiscAdjMeanFlowIteration::InitializeAdjoint(CSolver ****solver_container, CGeometry ***geometry_container, CConfig **config_container, unsigned short iZone){
  
  /*--- Initialize the adjoint of the objective function (typically with 1.0) ---*/
  
  solver_container[iZone][MESH_0][ADJFLOW_SOL]->SetAdj_ObjFunc(geometry_container[iZone][MESH_0], config_container[iZone]);
  
  /*--- Initialize the adjoints the conservative variables ---*/
  
  solver_container[iZone][MESH_0][ADJFLOW_SOL]->SetAdjoint_Output(geometry_container[iZone][MESH_0],
                                                                  config_container[iZone]);
  
  if (turbulent){
    solver_container[iZone][MESH_0][ADJTURB_SOL]->SetAdjoint_Output(geometry_container[iZone][MESH_0],
                                                                    config_container[iZone]);
  }
}
void CDiscAdjMeanFlowIteration::Update(COutput *output,
                                       CIntegration ***integration_container,
                                       CGeometry ***geometry_container,
                                       CSolver ****solver_container,
                                       CNumerics *****numerics_container,
                                       CConfig **config_container,
                                       CSurfaceMovement **surface_movement,
                                       CVolumetricMovement **grid_movement,
                                       CFreeFormDefBox*** FFDBox,
                                       unsigned short val_iZone)      { }
void CDiscAdjMeanFlowIteration::Monitor()     { }
void CDiscAdjMeanFlowIteration::Output()      { }
void CDiscAdjMeanFlowIteration::Postprocess() { }

void FEM_StructuralIteration(COutput *output, CIntegration ***integration_container, CGeometry ***geometry_container,
                  	  	  	  	 CSolver ****solver_container, CNumerics *****numerics_container, CConfig **config_container,
                  	  	  	  	 CSurfaceMovement **surface_movement, CVolumetricMovement **grid_movement, CFreeFormDefBox*** FFDBox) {

	su2double Physical_dt, Physical_t;
	su2double loadIncrement;
	unsigned short iZone;
	unsigned short nZone = geometry_container[ZONE_0][MESH_0]->GetnZone();
	unsigned long IntIter = 0; config_container[ZONE_0]->SetIntIter(IntIter);
  	unsigned long ExtIter = config_container[ZONE_0]->GetExtIter();

  	unsigned long iIncrement;
  	unsigned long nIncrements = config_container[ZONE_0]->GetNumberIncrements();

	bool dynamic = (config_container[ZONE_0]->GetDynamic_Analysis() == DYNAMIC);					// Dynamic problems
	bool nonlinear = (config_container[ZONE_0]->GetGeometricConditions() == LARGE_DEFORMATIONS);	// Geometrically non-linear problems

	bool incremental_load = config_container[ZONE_0]->GetIncrementalLoad();							// If an incremental load is applied

	/*--- This is to prevent problems when running a linear solver ---*/
	if (!nonlinear) incremental_load = false;

	int rank = MASTER_NODE;
#ifdef HAVE_MPI
	MPI_Comm_rank(MPI_COMM_WORLD, &rank);
#endif


	/*--- THIS IS THE DIRECT APPROACH (NO INCREMENTAL LOAD APPLIED) ---*/

	if (!incremental_load){

		/*--- Set the initial condition ---*/

//		for (iZone = 0; iZone < nZone; iZone++)
//			solver_container[iZone][MESH_0][FEA_SOL]->SetInitialCondition(geometry_container[iZone], solver_container[iZone], config_container[iZone], ExtIter);

		for (iZone = 0; iZone < nZone; iZone++) {

			/*--- Set the value of the internal iteration ---*/

			IntIter = ExtIter;
			if (nonlinear) IntIter = 0;

			/*--- FEA equations ---*/

			config_container[iZone]->SetGlobalParam(FEM_ELASTICITY, RUNTIME_FEA_SYS, ExtIter);

			/*--- Run the iteration ---*/

			integration_container[iZone][FEA_SOL]->Structural_Iteration(geometry_container, solver_container, numerics_container,
	                                                                		config_container, RUNTIME_FEA_SYS, IntIter, iZone);



		}

		/*----------------- If the solver is non-linear, we need to subiterate using a Newton-Raphson approach ----------------------*/

		if (nonlinear){
			for (IntIter = 1; IntIter < config_container[ZONE_0]->GetDyn_nIntIter(); IntIter++){

				for (iZone = 0; iZone < nZone; iZone++) {

					/*--- Write the convergence history (only screen output) ---*/

					output->SetConvHistory_Body(NULL, geometry_container, solver_container, config_container, integration_container, true, 0.0, ZONE_0);

					config_container[iZone]->SetIntIter(IntIter);

					integration_container[iZone][FEA_SOL]->Structural_Iteration(geometry_container, solver_container, numerics_container,
			                                                                		config_container, RUNTIME_FEA_SYS, IntIter, iZone);

				}

				if (integration_container[ZONE_0][FEA_SOL]->GetConvergence()) break;

			}

		}

	}
	/*--- The incremental load is only used in nonlinear cases ---*/
	else if (incremental_load){

		/*--- Set the initial condition: store the current solution as Solution_Old ---*/

		for (iZone = 0; iZone < nZone; iZone++)
			solver_container[iZone][MESH_0][FEA_SOL]->SetInitialCondition(geometry_container[iZone], solver_container[iZone], config_container[iZone], ExtIter);

		for (iZone = 0; iZone < nZone; iZone++) {

				/*--- The load increment is 1.0 ---*/
				loadIncrement = 1.0;
				solver_container[iZone][MESH_0][FEA_SOL]->SetLoad_Increment(loadIncrement);

				/*--- Set the value of the internal iteration ---*/

				IntIter = 0;

				/*--- FEA equations ---*/

				config_container[iZone]->SetGlobalParam(FEM_ELASTICITY, RUNTIME_FEA_SYS, ExtIter);

				/*--- Run the first iteration ---*/

				integration_container[iZone][FEA_SOL]->Structural_Iteration(geometry_container, solver_container, numerics_container,
		                                                                		config_container, RUNTIME_FEA_SYS, IntIter, iZone);


				/*--- Write the convergence history (only screen output) ---*/

				output->SetConvHistory_Body(NULL, geometry_container, solver_container, config_container, integration_container, true, 0.0, ZONE_0);

				/*--- Run the second iteration ---*/

				IntIter = 1;

				config_container[iZone]->SetIntIter(IntIter);

				integration_container[iZone][FEA_SOL]->Structural_Iteration(geometry_container, solver_container, numerics_container,
		                                                                		config_container, RUNTIME_FEA_SYS, IntIter, iZone);

		}

		bool meetCriteria;
		su2double Residual_UTOL, Residual_RTOL, Residual_ETOL;
		su2double Criteria_UTOL, Criteria_RTOL, Criteria_ETOL;

		Criteria_UTOL = config_container[ZONE_0]->GetIncLoad_Criteria(0);
		Criteria_RTOL = config_container[ZONE_0]->GetIncLoad_Criteria(1);
		Criteria_ETOL = config_container[ZONE_0]->GetIncLoad_Criteria(2);

		Residual_UTOL = log10(solver_container[ZONE_0][MESH_0][FEA_SOL]->GetRes_FEM(0));
		Residual_RTOL = log10(solver_container[ZONE_0][MESH_0][FEA_SOL]->GetRes_FEM(1));
		Residual_ETOL = log10(solver_container[ZONE_0][MESH_0][FEA_SOL]->GetRes_FEM(2));

		meetCriteria = ( ( Residual_UTOL <  Criteria_UTOL ) &&
				 	 	 ( Residual_RTOL <  Criteria_RTOL ) &&
						 ( Residual_ETOL <  Criteria_ETOL ) );

		/*--- If the criteria is met and the load is not "too big", do the regular calculation ---*/
		if (meetCriteria){

			for (IntIter = 2; IntIter < config_container[ZONE_0]->GetDyn_nIntIter(); IntIter++){

				for (iZone = 0; iZone < nZone; iZone++) {

				/*--- Write the convergence history (only screen output) ---*/

				output->SetConvHistory_Body(NULL, geometry_container, solver_container, config_container, integration_container, true, 0.0, ZONE_0);

				config_container[iZone]->SetIntIter(IntIter);

				integration_container[iZone][FEA_SOL]->Structural_Iteration(geometry_container, solver_container, numerics_container,
																				config_container, RUNTIME_FEA_SYS, IntIter, iZone);

				}

				if (integration_container[ZONE_0][FEA_SOL]->GetConvergence()) break;

			}

		}

		/*--- If the criteria is not met, a whole set of subiterations for the different loads must be done ---*/

		else {

			/*--- Here we have to restart the solution to the original one of the iteration ---*/
			/*--- Retrieve the Solution_Old as the current solution before subiterating ---*/

			for (iZone = 0; iZone < nZone; iZone++)
				solver_container[iZone][MESH_0][FEA_SOL]->ResetInitialCondition(geometry_container[iZone], solver_container[iZone], config_container[iZone], ExtIter);

			/*--- For the number of increments ---*/
			for (iIncrement = 0; iIncrement < nIncrements; iIncrement++){

				loadIncrement = (iIncrement + 1.0) * (1.0 / nIncrements);

				/*--- Set the load increment and the initial condition, and output the parameters of UTOL, RTOL, ETOL for the previous iteration ---*/

				for (iZone = 0; iZone < nZone; iZone++){

					/*--- Set the convergence monitor to false, to force se solver to converge every subiteration ---*/
					integration_container[iZone][FEA_SOL]->SetConvergence(false);

					output->SetConvHistory_Body(NULL, geometry_container, solver_container, config_container, integration_container, true, 0.0, ZONE_0);

					/*--- FEA equations ---*/

					config_container[iZone]->SetGlobalParam(FEM_ELASTICITY, RUNTIME_FEA_SYS, ExtIter);


					solver_container[iZone][MESH_0][FEA_SOL]->SetLoad_Increment(loadIncrement);
				}

				if (rank == MASTER_NODE){
					cout << endl;
					cout << "-- Incremental load: increment " << iIncrement + 1 << " ------------------------------------------" << endl;
				}

				for (iZone = 0; iZone < nZone; iZone++) {

					/*--- Set the value of the internal iteration ---*/
					IntIter = 0;
					config_container[iZone]->SetIntIter(IntIter);

					/*--- FEA equations ---*/

					config_container[iZone]->SetGlobalParam(FEM_ELASTICITY, RUNTIME_FEA_SYS, ExtIter);

					/*--- Run the iteration ---*/

					integration_container[iZone][FEA_SOL]->Structural_Iteration(geometry_container, solver_container, numerics_container,
			                                                                		config_container, RUNTIME_FEA_SYS, IntIter, iZone);



				}

				/*----------------- If the solver is non-linear, we need to subiterate using a Newton-Raphson approach ----------------------*/

				for (IntIter = 1; IntIter < config_container[ZONE_0]->GetDyn_nIntIter(); IntIter++){

					for (iZone = 0; iZone < nZone; iZone++) {

						/*--- Write the convergence history (only screen output) ---*/

						output->SetConvHistory_Body(NULL, geometry_container, solver_container, config_container, integration_container, true, 0.0, ZONE_0);

						config_container[iZone]->SetIntIter(IntIter);

						integration_container[iZone][FEA_SOL]->Structural_Iteration(geometry_container, solver_container, numerics_container,
					                                                                		config_container, RUNTIME_FEA_SYS, IntIter, iZone);

					}

					if (integration_container[ZONE_0][FEA_SOL]->GetConvergence()) break;

				}

			}

		}

	}



	/*----------------- Compute averaged nodal stress and reactions ------------------------*/

	for (iZone = 0; iZone < nZone; iZone++)
		solver_container[iZone][MESH_0][FEA_SOL]->Compute_NodalStress(geometry_container[iZone][MESH_0], solver_container[iZone][MESH_0], numerics_container[iZone][MESH_0][FEA_SOL], config_container[iZone]);

	/*----------------- Update structural solver ----------------------*/

	if (dynamic){
		for (iZone = 0; iZone < nZone; iZone++) {
			integration_container[iZone][FEA_SOL]->SetFEM_StructuralSolver(geometry_container[iZone][MESH_0], solver_container[iZone][MESH_0], config_container[iZone], MESH_0);
			integration_container[iZone][FEA_SOL]->SetConvergence(false);
		}

	    /*--- Verify convergence criteria (based on total time) ---*/

		Physical_dt = config_container[ZONE_0]->GetDelta_DynTime();
		Physical_t  = (ExtIter+1)*Physical_dt;
		if (Physical_t >=  config_container[ZONE_0]->GetTotal_DynTime())
			integration_container[ZONE_0][FEA_SOL]->SetConvergence(true);
	}


}

void SetGrid_Movement(CGeometry **geometry_container, CSurfaceMovement *surface_movement,
                      CVolumetricMovement *grid_movement, CFreeFormDefBox **FFDBox,
                      CSolver ***solver_container, CConfig *config_container,
                      unsigned short iZone, unsigned long IntIter, unsigned long ExtIter)   {
  
  unsigned short iDim, iMGlevel, nMGlevels = config_container->GetnMGLevels();
  unsigned short Kind_Grid_Movement = config_container->GetKind_GridMovement(iZone);
  unsigned long nIterMesh;
  unsigned long iPoint;
  bool stat_mesh = true;
  bool adjoint = config_container->GetContinuous_Adjoint();
  bool time_spectral = (config_container->GetUnsteady_Simulation() == TIME_SPECTRAL);
  
  /*--- For a time-spectral case, set "iteration number" to the zone number,
   so that the meshes are positioned correctly for each instance. ---*/
  if (time_spectral) {
    ExtIter = iZone;
    Kind_Grid_Movement = config_container->GetKind_GridMovement(ZONE_0);
  }
  
  int rank = MASTER_NODE;
#ifdef HAVE_MPI
  MPI_Comm_rank(MPI_COMM_WORLD, &rank);
#endif
  
  /*--- Perform mesh movement depending on specified type ---*/
  switch (Kind_Grid_Movement) {
      
    case MOVING_WALL:
      
      /*--- Fixed wall velocities: set the grid velocities only one time
       before the first iteration flow solver. ---*/
      
      if (ExtIter == 0) {
        
        if (rank == MASTER_NODE)
          cout << endl << " Setting the moving wall velocities." << endl;
        
        surface_movement->Moving_Walls(geometry_container[MESH_0],
                                       config_container, iZone, ExtIter);
        
        /*--- Update the grid velocities on the coarser multigrid levels after
         setting the moving wall velocities for the finest mesh. ---*/
        
        grid_movement->UpdateMultiGrid(geometry_container, config_container);
        
      }
      
      break;
      
      
    case ROTATING_FRAME:
      
      /*--- Steadily rotating frame: set the grid velocities just once
       before the first iteration flow solver. ---*/
      
      if (ExtIter == 0) {
        
        if (rank == MASTER_NODE) {
          cout << endl << " Setting rotating frame grid velocities";
          cout << " for zone " << iZone << "." << endl;
        }
        
        /*--- Set the grid velocities on all multigrid levels for a steadily
         rotating reference frame. ---*/
        
        for (iMGlevel = 0; iMGlevel <= nMGlevels; iMGlevel++)
          geometry_container[iMGlevel]->SetRotationalVelocity(config_container, iZone);
        
      }
      
      break;
      
    case STEADY_TRANSLATION:
      
      /*--- Set the translational velocity and hold the grid fixed during
       the calculation (similar to rotating frame, but there is no extra
       source term for translation). ---*/
      
      if (ExtIter == 0) {
        
        if (rank == MASTER_NODE)
          cout << endl << " Setting translational grid velocities." << endl;
        
        /*--- Set the translational velocity on all grid levels. ---*/
        
        for (iMGlevel = 0; iMGlevel <= nMGlevels; iMGlevel++)
          geometry_container[iMGlevel]->SetTranslationalVelocity(config_container);
        
      }
      
      break;
      
    case RIGID_MOTION:
      
      if (rank == MASTER_NODE) {
        cout << endl << " Performing rigid mesh transformation. Zone " << iZone << endl;
      }
      
      /*--- Move each node in the volume mesh using the specified type
       of rigid mesh motion. These routines also compute analytic grid
       velocities for the fine mesh. ---*/
      
      grid_movement->Rigid_Translation(geometry_container[MESH_0],
                                       config_container, iZone, ExtIter);
      grid_movement->Rigid_Plunging(geometry_container[MESH_0],
                                    config_container, iZone, ExtIter);
      grid_movement->Rigid_Pitching(geometry_container[MESH_0],
                                    config_container, iZone, ExtIter);
      grid_movement->Rigid_Rotation(geometry_container[MESH_0],
                                    config_container, iZone, ExtIter);
      
      /*--- Update the multigrid structure after moving the finest grid,
       including computing the grid velocities on the coarser levels. ---*/
      
      grid_movement->UpdateMultiGrid(geometry_container, config_container);
      
      break;
      
    case DEFORMING:
      
      if (rank == MASTER_NODE)
        cout << endl << " Updating surface positions." << endl;
      
      /*--- Translating ---*/
      
      /*--- Compute the new node locations for moving markers ---*/
      
      surface_movement->Surface_Translating(geometry_container[MESH_0],
                                            config_container, ExtIter, iZone);
      /*--- Deform the volume grid around the new boundary locations ---*/
      
      if (rank == MASTER_NODE)
        cout << " Deforming the volume grid." << endl;
      grid_movement->SetVolume_Deformation(geometry_container[MESH_0],
                                           config_container, true);
      
      /*--- Plunging ---*/
      
      /*--- Compute the new node locations for moving markers ---*/
      
      surface_movement->Surface_Plunging(geometry_container[MESH_0],
                                         config_container, ExtIter, iZone);
      /*--- Deform the volume grid around the new boundary locations ---*/
      
      if (rank == MASTER_NODE)
        cout << " Deforming the volume grid." << endl;
      grid_movement->SetVolume_Deformation(geometry_container[MESH_0],
                                           config_container, true);
      
      /*--- Pitching ---*/
      
      /*--- Compute the new node locations for moving markers ---*/
      
      surface_movement->Surface_Pitching(geometry_container[MESH_0],
                                         config_container, ExtIter, iZone);
      /*--- Deform the volume grid around the new boundary locations ---*/
      
      if (rank == MASTER_NODE)
        cout << " Deforming the volume grid." << endl;
      grid_movement->SetVolume_Deformation(geometry_container[MESH_0],
                                           config_container, true);
      
      /*--- Rotating ---*/
      
      /*--- Compute the new node locations for moving markers ---*/
      
      surface_movement->Surface_Rotating(geometry_container[MESH_0],
                                         config_container, ExtIter, iZone);
      /*--- Deform the volume grid around the new boundary locations ---*/
      
      if (rank == MASTER_NODE)
        cout << " Deforming the volume grid." << endl;
      grid_movement->SetVolume_Deformation(geometry_container[MESH_0],
                                           config_container, true);
      
      /*--- Update the grid velocities on the fine mesh using finite
       differencing based on node coordinates at previous times. ---*/
      
      if (!adjoint) {
        if (rank == MASTER_NODE)
          cout << " Computing grid velocities by finite differencing." << endl;
        geometry_container[MESH_0]->SetGridVelocity(config_container, ExtIter);
      }
      
      /*--- Update the multigrid structure after moving the finest grid,
       including computing the grid velocities on the coarser levels. ---*/
      
      grid_movement->UpdateMultiGrid(geometry_container, config_container);
      
      break;
      
    case EXTERNAL: case EXTERNAL_ROTATION:
      
      /*--- Apply rigid rotation to entire grid first, if necessary ---*/
      
      if (Kind_Grid_Movement == EXTERNAL_ROTATION) {
        if (rank == MASTER_NODE)
          cout << " Updating node locations by rigid rotation." << endl;
        grid_movement->Rigid_Rotation(geometry_container[MESH_0],
                                      config_container, iZone, ExtIter);
      }
      
      /*--- Load new surface node locations from external files ---*/
      
      if (rank == MASTER_NODE)
        cout << " Updating surface locations from file." << endl;
      surface_movement->SetExternal_Deformation(geometry_container[MESH_0],
                                                config_container, iZone, ExtIter);
      
      /*--- Deform the volume grid around the new boundary locations ---*/
      
      if (rank == MASTER_NODE)
        cout << " Deforming the volume grid." << endl;
      grid_movement->SetVolume_Deformation(geometry_container[MESH_0],
                                           config_container, true);
      
      /*--- Update the grid velocities on the fine mesh using finite
       differencing based on node coordinates at previous times. ---*/
      
      if (!adjoint) {
        if (rank == MASTER_NODE)
          cout << " Computing grid velocities by finite differencing." << endl;
        geometry_container[MESH_0]->SetGridVelocity(config_container, ExtIter);
      }
      
      /*--- Update the multigrid structure after moving the finest grid,
       including computing the grid velocities on the coarser levels. ---*/
      
      grid_movement->UpdateMultiGrid(geometry_container, config_container);
      
      break;
      
    case AEROELASTIC: case AEROELASTIC_RIGID_MOTION:
      
      /*--- Apply rigid mesh transformation to entire grid first, if necessary ---*/
      if (IntIter == 0) {
        if (Kind_Grid_Movement == AEROELASTIC_RIGID_MOTION) {
          
          if (rank == MASTER_NODE) {
            cout << endl << " Performing rigid mesh transformation." << endl;
          }
          
          /*--- Move each node in the volume mesh using the specified type
           of rigid mesh motion. These routines also compute analytic grid
           velocities for the fine mesh. ---*/
          
          grid_movement->Rigid_Translation(geometry_container[MESH_0],
                                           config_container, iZone, ExtIter);
          grid_movement->Rigid_Plunging(geometry_container[MESH_0],
                                        config_container, iZone, ExtIter);
          grid_movement->Rigid_Pitching(geometry_container[MESH_0],
                                        config_container, iZone, ExtIter);
          grid_movement->Rigid_Rotation(geometry_container[MESH_0],
                                        config_container, iZone, ExtIter);
          
          /*--- Update the multigrid structure after moving the finest grid,
           including computing the grid velocities on the coarser levels. ---*/
          
          grid_movement->UpdateMultiGrid(geometry_container, config_container);
        }
        
      }
      
      /*--- Use the if statement to move the grid only at selected dual time step iterations. ---*/
      else if (IntIter % config_container->GetAeroelasticIter() ==0) {
        
        if (rank == MASTER_NODE)
          cout << endl << " Solving aeroelastic equations and updating surface positions." << endl;
        
        /*--- Solve the aeroelastic equations for the new node locations of the moving markers(surfaces) ---*/
        
        solver_container[MESH_0][FLOW_SOL]->Aeroelastic(surface_movement, geometry_container[MESH_0], config_container, ExtIter);
        
        /*--- Deform the volume grid around the new boundary locations ---*/
        
        if (rank == MASTER_NODE)
          cout << " Deforming the volume grid due to the aeroelastic movement." << endl;
        grid_movement->SetVolume_Deformation(geometry_container[MESH_0],
                                             config_container, true);
        
        /*--- Update the grid velocities on the fine mesh using finite
         differencing based on node coordinates at previous times. ---*/
        
        if (rank == MASTER_NODE)
          cout << " Computing grid velocities by finite differencing." << endl;
        geometry_container[MESH_0]->SetGridVelocity(config_container, ExtIter);
        
        /*--- Update the multigrid structure after moving the finest grid,
         including computing the grid velocities on the coarser levels. ---*/
        
        grid_movement->UpdateMultiGrid(geometry_container, config_container);
      }
      
      break;
      
    case ELASTICITY:
      
      if (ExtIter != 0) {
        
        if (rank == MASTER_NODE)
          cout << " Deforming the grid using the Linear Elasticity solution." << endl;
        
        /*--- Update the coordinates of the grid using the linear elasticity solution. ---*/
        for (iPoint = 0; iPoint < geometry_container[MESH_0]->GetnPoint(); iPoint++) {
          
          su2double *U_time_nM1 = solver_container[MESH_0][FEA_SOL]->node[iPoint]->GetSolution_time_n1();
          su2double *U_time_n   = solver_container[MESH_0][FEA_SOL]->node[iPoint]->GetSolution_time_n();
          
          for (iDim = 0; iDim < geometry_container[MESH_0]->GetnDim(); iDim++)
            geometry_container[MESH_0]->node[iPoint]->AddCoord(iDim, U_time_n[iDim] - U_time_nM1[iDim]);
          
        }
        
      }
      
      break;
      
    case FLUID_STRUCTURE:

      if (rank == MASTER_NODE)
        cout << endl << "Deforming the grid for Fluid-Structure Interaction applications." << endl;

      /*--- Deform the volume grid around the new boundary locations ---*/

      if (rank == MASTER_NODE)
        cout << "Deforming the volume grid." << endl;
      grid_movement->SetVolume_Deformation(geometry_container[MESH_0],
                                           config_container, true);

      nIterMesh = grid_movement->Get_nIterMesh();
      stat_mesh = (nIterMesh == 0);

      if (!adjoint && !stat_mesh) {
        if (rank == MASTER_NODE)
          cout << "Computing grid velocities by finite differencing." << endl;
        geometry_container[MESH_0]->SetGridVelocity(config_container, ExtIter);
      }
      else if (stat_mesh){
          if (rank == MASTER_NODE)
            cout << "The mesh is up-to-date. Using previously stored grid velocities." << endl;
      }

      /*--- Update the multigrid structure after moving the finest grid,
       including computing the grid velocities on the coarser levels. ---*/

      grid_movement->UpdateMultiGrid(geometry_container, config_container);

      break;

    case NO_MOVEMENT: case GUST: default:
      
      /*--- There is no mesh motion specified for this zone. ---*/
      if (rank == MASTER_NODE)
        cout << "No mesh motion specified." << endl;
      
      break;
  }
  
}<|MERGE_RESOLUTION|>--- conflicted
+++ resolved
@@ -143,8 +143,7 @@
 #ifdef HAVE_MPI
   MPI_Comm_rank(MPI_COMM_WORLD, &rank);
 #endif
-  
-<<<<<<< HEAD
+
 	  ExtIter = config_container[val_iZone]->GetExtIter();
   
 	  /* --- Setting up iteration values depending on if this is a 
@@ -169,40 +168,6 @@
 													config_container[val_iZone]->SetGlobalParam(RANS, RUNTIME_FLOW_SYS, ExtIter); break;			    
 	  }
 	  
-	  
-=======
-  /*--- Dual time stepping strategy ---*/
-
-   if (((config_container[val_iZone]->GetUnsteady_Simulation() == DT_STEPPING_1ST) ||
-        (config_container[val_iZone]->GetUnsteady_Simulation() == DT_STEPPING_2ND)) &&
-	 !config_container[val_iZone]->GetDiscrete_Adjoint()) {
-
-    for (IntIter = 1; IntIter < config_container[val_iZone]->GetUnst_nIntIter(); IntIter++) {
-      
-      /*--- Write the convergence history (only screen output) ---*/
-      
-      output->SetConvHistory_Body(NULL, geometry_container, solver_container, config_container, integration_container, true, 0.0, val_iZone);
-      
-      /*--- Set the value of the internal iteration ---*/
-      
-      config_container[val_iZone]->SetIntIter(IntIter);
-      
-      /*--- Pseudo-timestepping for the Euler, Navier-Stokes or Reynolds-averaged Navier-Stokes equations ---*/
-      
-      if ((config_container[val_iZone]->GetKind_Solver() == EULER) ||
-          (config_container[val_iZone]->GetKind_Solver() == DISC_ADJ_EULER)) {
-        config_container[val_iZone]->SetGlobalParam(EULER, RUNTIME_FLOW_SYS, ExtIter);
-      }
-      if ((config_container[val_iZone]->GetKind_Solver() == NAVIER_STOKES) ||
-          (config_container[val_iZone]->GetKind_Solver() == DISC_ADJ_NAVIER_STOKES)) {
-        config_container[val_iZone]->SetGlobalParam(NAVIER_STOKES, RUNTIME_FLOW_SYS, ExtIter);
-      }
-      if ((config_container[val_iZone]->GetKind_Solver() == RANS) ||
-          (config_container[val_iZone]->GetKind_Solver() == DISC_ADJ_RANS)) {
-        config_container[val_iZone]->SetGlobalParam(RANS, RUNTIME_FLOW_SYS, ExtIter);
-      }
-      
->>>>>>> 692cfc05
       /*--- Solve the Euler, Navier-Stokes or Reynolds-averaged Navier-Stokes (RANS) equations (one iteration) ---*/
       
       integration_container[val_iZone][FLOW_SOL]->MultiGrid_Iteration(geometry_container, solver_container, numerics_container,
