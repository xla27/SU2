/*!
 * \file driver_structure.cpp
 * \brief The main subroutines for driving single or multi-zone problems.
 * \author T. Economon, H. Kline, R. Sanchez, F. Palacios
 * \version 7.2.1 "Blackbird"
 *
 * SU2 Project Website: https://su2code.github.io
 *
 * The SU2 Project is maintained by the SU2 Foundation
 * (http://su2foundation.org)
 *
 * Copyright 2012-2021, SU2 Contributors (cf. AUTHORS.md)
 *
 * SU2 is free software; you can redistribute it and/or
 * modify it under the terms of the GNU Lesser General Public
 * License as published by the Free Software Foundation; either
 * version 2.1 of the License, or (at your option) any later version.
 *
 * SU2 is distributed in the hope that it will be useful,
 * but WITHOUT ANY WARRANTY; without even the implied warranty of
 * MERCHANTABILITY or FITNESS FOR A PARTICULAR PURPOSE. See the GNU
 * Lesser General Public License for more details.
 *
 * You should have received a copy of the GNU Lesser General Public
 * License along with SU2. If not, see <http://www.gnu.org/licenses/>.
 */

#include "../../include/drivers/CDriver.hpp"
#include "../../include/definition_structure.hpp"

#include "../../../Common/include/geometry/CDummyGeometry.hpp"
#include "../../../Common/include/geometry/CPhysicalGeometry.hpp"
#include "../../../Common/include/geometry/CMultiGridGeometry.hpp"

#include "../../include/solvers/CSolverFactory.hpp"
#include "../../include/solvers/CFEM_DG_EulerSolver.hpp"

#include "../../include/output/COutputFactory.hpp"
#include "../../include/output/COutput.hpp"

#include "../../include/output/COutputLegacy.hpp"

#include "../../../Common/include/interface_interpolation/CInterpolator.hpp"
#include "../../../Common/include/interface_interpolation/CInterpolatorFactory.hpp"

#include "../../include/interfaces/cfd/CConservativeVarsInterface.hpp"
#include "../../include/interfaces/cfd/CMixingPlaneInterface.hpp"
#include "../../include/interfaces/cfd/CSlidingInterface.hpp"
#include "../../include/interfaces/cht/CConjugateHeatInterface.hpp"
#include "../../include/interfaces/fsi/CDisplacementsInterface.hpp"
#include "../../include/interfaces/fsi/CFlowTractionInterface.hpp"
#include "../../include/interfaces/fsi/CDiscAdjFlowTractionInterface.hpp"

#include "../../include/variables/CEulerVariable.hpp"
#include "../../include/variables/CIncEulerVariable.hpp"
#include "../../include/variables/CNEMOEulerVariable.hpp"

#include "../../include/numerics/template.hpp"
#include "../../include/numerics/transition.hpp"
#include "../../include/numerics/radiation.hpp"
#include "../../include/numerics/heat.hpp"
#include "../../include/numerics/flow/convection/roe.hpp"
#include "../../include/numerics/flow/convection/fds.hpp"
#include "../../include/numerics/flow/convection/fvs.hpp"
#include "../../include/numerics/flow/convection/cusp.hpp"
#include "../../include/numerics/flow/convection/hllc.hpp"
#include "../../include/numerics/flow/convection/ausm_slau.hpp"
#include "../../include/numerics/flow/convection/centered.hpp"
#include "../../include/numerics/flow/flow_diffusion.hpp"
#include "../../include/numerics/flow/flow_sources.hpp"
#include "../../include/numerics/NEMO/convection/roe.hpp"
#include "../../include/numerics/NEMO/convection/lax.hpp"
#include "../../include/numerics/NEMO/convection/ausm.hpp"
#include "../../include/numerics/NEMO/convection/ausmplusup2.hpp"
#include "../../include/numerics/NEMO/convection/ausmpwplus.hpp"
#include "../../include/numerics/NEMO/convection/msw.hpp"
#include "../../include/numerics/NEMO/NEMO_diffusion.hpp"
#include "../../include/numerics/NEMO/NEMO_sources.hpp"
#include "../../include/numerics/continuous_adjoint/adj_convection.hpp"
#include "../../include/numerics/continuous_adjoint/adj_diffusion.hpp"
#include "../../include/numerics/continuous_adjoint/adj_sources.hpp"
#include "../../include/numerics/scalar/scalar_convection.hpp"
#include "../../include/numerics/scalar/scalar_diffusion.hpp"
#include "../../include/numerics/scalar/scalar_sources.hpp"
#include "../../include/numerics/turbulent/turb_convection.hpp"
#include "../../include/numerics/turbulent/turb_diffusion.hpp"
#include "../../include/numerics/turbulent/turb_sources.hpp"
#include "../../include/numerics/species/species_convection.hpp"
#include "../../include/numerics/species/species_diffusion.hpp"
#include "../../include/numerics/species/species_sources.hpp"
#include "../../include/numerics/elasticity/CFEAElasticity.hpp"
#include "../../include/numerics/elasticity/CFEALinearElasticity.hpp"
#include "../../include/numerics/elasticity/CFEANonlinearElasticity.hpp"
#include "../../include/numerics/elasticity/nonlinear_models.hpp"

#include "../../include/integration/CIntegrationFactory.hpp"

#include "../../include/iteration/CIterationFactory.hpp"

#include "../../../Common/include/parallelization/omp_structure.hpp"

#include <cassert>

#ifdef VTUNEPROF
#include <ittnotify.h>
#endif
#include <fenv.h>

CDriver::CDriver(char* confFile, unsigned short val_nZone, SU2_Comm MPICommunicator, bool dummy_geo) :
  config_file_name(confFile), StartTime(0.0), StopTime(0.0), UsedTime(0.0),
  TimeIter(0), nZone(val_nZone), StopCalc(false), fsi(false), fem_solver(false), dry_run(dummy_geo) {

  /*--- Initialize Medipack (must also be here so it is initialized from python) ---*/
#ifdef HAVE_MPI
  #if defined(CODI_REVERSE_TYPE) || defined(CODI_FORWARD_TYPE)
    SU2_MPI::Init_AMPI();
  #endif
#endif

  SU2_MPI::SetComm(MPICommunicator);

  rank = SU2_MPI::GetRank();
  size = SU2_MPI::GetSize();

  /*--- Start timer to track preprocessing for benchmarking. ---*/

  StartTime = SU2_MPI::Wtime();

  /*--- Initialize containers with null --- */

  SetContainers_Null();

  /*--- Preprocessing of the config files. ---*/

  Input_Preprocessing(config_container, driver_config);

  /*--- Retrieve dimension from mesh file ---*/

  nDim = CConfig::GetnDim(config_container[ZONE_0]->GetMesh_FileName(),
                          config_container[ZONE_0]->GetMesh_FileFormat());

  /*--- Output preprocessing ---*/

  Output_Preprocessing(config_container, driver_config, output_container, driver_output);


  for (iZone = 0; iZone < nZone; iZone++) {

    /*--- Read the number of instances for each zone ---*/

    nInst[iZone] = config_container[iZone]->GetnTimeInstances();

    geometry_container[iZone]    = new CGeometry**    [nInst[iZone]] ();
    iteration_container[iZone]   = new CIteration*    [nInst[iZone]] ();
    solver_container[iZone]      = new CSolver***     [nInst[iZone]] ();
    integration_container[iZone] = new CIntegration** [nInst[iZone]] ();
    numerics_container[iZone]    = new CNumerics****  [nInst[iZone]] ();
    grid_movement[iZone]         = new CVolumetricMovement* [nInst[iZone]] ();

    /*--- Allocate transfer and interpolation container --- */

    interface_container[iZone]    = new CInterface*[nZone] ();
    interpolator_container[iZone].resize(nZone);

    for (iInst = 0; iInst < nInst[iZone]; iInst++) {

      config_container[iZone]->SetiInst(iInst);

      /*--- Preprocessing of the geometry for all zones. In this routine, the edge-
       based data structure is constructed, i.e. node and cell neighbors are
       identified and linked, face areas and volumes of the dual mesh cells are
       computed, and the multigrid levels are created using an agglomeration procedure. ---*/

      Geometrical_Preprocessing(config_container[iZone], geometry_container[iZone][iInst], dry_run);

    }
  }

  /*--- Before we proceed with the zone loop we have to compute the wall distances.
     * This computation depends on all zones at once. ---*/
  if (rank == MASTER_NODE)
    cout << "Computing wall distances." << endl;

  CGeometry::ComputeWallDistance(config_container, geometry_container);

  for (iZone = 0; iZone < nZone; iZone++) {

    for (iInst = 0; iInst < nInst[iZone]; iInst++){

      /*--- Definition of the solver class: solver_container[#ZONES][#INSTANCES][#MG_GRIDS][#EQ_SYSTEMS].
       The solver classes are specific to a particular set of governing equations,
       and they contain the subroutines with instructions for computing each spatial
       term of the PDE, i.e. loops over the edges to compute convective and viscous
       fluxes, loops over the nodes to compute source terms, and routines for
       imposing various boundary condition type for the PDE. ---*/

      Solver_Preprocessing(config_container[iZone], geometry_container[iZone][iInst], solver_container[iZone][iInst]);

      /*--- Definition of the numerical method class:
       numerics_container[#ZONES][#INSTANCES][#MG_GRIDS][#EQ_SYSTEMS][#EQ_TERMS].
       The numerics class contains the implementation of the numerical methods for
       evaluating convective or viscous fluxes between any two nodes in the edge-based
       data structure (centered, upwind, galerkin), as well as any source terms
       (piecewise constant reconstruction) evaluated in each dual mesh volume. ---*/

      Numerics_Preprocessing(config_container[iZone], geometry_container[iZone][iInst],
                             solver_container[iZone][iInst], numerics_container[iZone][iInst]);

      /*--- Definition of the integration class: integration_container[#ZONES][#INSTANCES][#EQ_SYSTEMS].
       The integration class orchestrates the execution of the spatial integration
       subroutines contained in the solver class (including multigrid) for computing
       the residual at each node, R(U) and then integrates the equations to a
       steady state or time-accurately. ---*/

      Integration_Preprocessing(config_container[iZone], solver_container[iZone][iInst][MESH_0],
                                integration_container[iZone][iInst]);

      /*--- Instantiate the type of physics iteration to be executed within each zone. For
       example, one can execute the same physics across multiple zones (mixing plane),
       different physics in different zones (fluid-structure interaction), or couple multiple
       systems tightly within a single zone by creating a new iteration class (e.g., RANS). ---*/

      Iteration_Preprocessing(config_container[iZone], iteration_container[iZone][iInst]);

      /*--- Dynamic mesh processing.  ---*/

      DynamicMesh_Preprocessing(config_container[iZone], geometry_container[iZone][iInst], solver_container[iZone][iInst],
                                iteration_container[iZone][iInst], grid_movement[iZone][iInst], surface_movement[iZone]);
      /*--- Static mesh processing.  ---*/

      StaticMesh_Preprocessing(config_container[iZone], geometry_container[iZone][iInst]);

    }

  }

  /*! --- Compute the wall distance again to correctly compute the derivatives if we are running direct diff mode --- */
  if (driver_config->GetDirectDiff() == D_DESIGN){
    CGeometry::ComputeWallDistance(config_container, geometry_container);
  }

  /*--- Definition of the interface and transfer conditions between different zones. ---*/

  if (nZone > 1) {
    if (rank == MASTER_NODE)
      cout << endl <<"------------------- Multizone Interface Preprocessing -------------------" << endl;

    Interface_Preprocessing(config_container, solver_container, geometry_container,
                            interface_types, interface_container, interpolator_container);
  }

  if (fsi) {
    for (iZone = 0; iZone < nZone; iZone++) {
      for (iInst = 0; iInst < nInst[iZone]; iInst++){
        Solver_Restart(solver_container[iZone][iInst], geometry_container[iZone][iInst],
                       config_container[iZone], true);
      }
    }
  }

  if (config_container[ZONE_0]->GetBoolTurbomachinery()){
    if (rank == MASTER_NODE)
      cout << endl <<"---------------------- Turbomachinery Preprocessing ---------------------" << endl;

    Turbomachinery_Preprocessing(config_container, geometry_container, solver_container, interface_container);
  }


  PythonInterface_Preprocessing(config_container, geometry_container, solver_container);


  /*--- Preprocessing time is reported now, but not included in the next compute portion. ---*/

  StopTime = SU2_MPI::Wtime();

  /*--- Compute/print the total time for performance benchmarking. ---*/

  UsedTime = StopTime-StartTime;
  UsedTimePreproc    = UsedTime;
  UsedTimeCompute    = 0.0;
  UsedTimeOutput     = 0.0;
  IterCount          = 0;
  OutputCount        = 0;
  MDOFs              = 0.0;
  MDOFsDomain        = 0.0;
  Mpoints            = 0.0;
  MpointsDomain      = 0.0;
  for (iZone = 0; iZone < nZone; iZone++) {
    Mpoints       += geometry_container[iZone][INST_0][MESH_0]->GetGlobal_nPoint()/(1.0e6);
    MpointsDomain += geometry_container[iZone][INST_0][MESH_0]->GetGlobal_nPointDomain()/(1.0e6);
    MDOFs         += DOFsPerPoint*geometry_container[iZone][INST_0][MESH_0]->GetGlobal_nPoint()/(1.0e6);
    MDOFsDomain   += DOFsPerPoint*geometry_container[iZone][INST_0][MESH_0]->GetGlobal_nPointDomain()/(1.0e6);
  }

  /*--- Reset timer for compute/output performance benchmarking. ---*/

  StopTime = SU2_MPI::Wtime();

  /*--- Compute/print the total time for performance benchmarking. ---*/

  UsedTime = StopTime-StartTime;
  UsedTimePreproc = UsedTime;

  /*--- Reset timer for compute performance benchmarking. ---*/

  StartTime = SU2_MPI::Wtime();

}

void CDriver::SetContainers_Null(){

  /*--- Create pointers to all of the classes that may be used throughout
   the SU2_CFD code. In general, the pointers are instantiated down a
   hierarchy over all zones, multigrid levels, equation sets, and equation
   terms as described in the comments below. ---*/

  ConvHist_file                  = nullptr;
  iteration_container            = nullptr;
  output_container               = nullptr;
  integration_container          = nullptr;
  geometry_container             = nullptr;
  solver_container               = nullptr;
  numerics_container             = nullptr;
  config_container               = nullptr;
  surface_movement               = nullptr;
  grid_movement                  = nullptr;
  FFDBox                         = nullptr;
  interface_container            = nullptr;
  interface_types                = nullptr;
  nInst                          = nullptr;

  /*--- Definition and of the containers for all possible zones. ---*/

  iteration_container            = new CIteration**[nZone] ();
  solver_container               = new CSolver****[nZone] ();
  integration_container          = new CIntegration***[nZone] ();
  numerics_container             = new CNumerics*****[nZone] ();
  config_container               = new CConfig*[nZone] ();
  geometry_container             = new CGeometry***[nZone] ();
  surface_movement               = new CSurfaceMovement*[nZone] ();
  grid_movement                  = new CVolumetricMovement**[nZone] ();
  FFDBox                         = new CFreeFormDefBox**[nZone] ();
  interpolator_container.resize(nZone);
  interface_container            = new CInterface**[nZone] ();
  interface_types                = new unsigned short*[nZone] ();
  output_container               = new COutput*[nZone] ();
  nInst                          = new unsigned short[nZone] ();
  driver_config                  = nullptr;
  driver_output                  = nullptr;

  for (iZone = 0; iZone < nZone; iZone++) {
    interface_types[iZone] = new unsigned short[nZone];
    nInst[iZone] = 1;
  }

  strcpy(runtime_file_name, "runtime.dat");

}


void CDriver::Postprocessing() {

  const bool wrt_perf = config_container[ZONE_0]->GetWrt_Performance();

    /*--- Output some information to the console. ---*/

  if (rank == MASTER_NODE) {

    /*--- Print out the number of non-physical points and reconstructions ---*/

    if (config_container[ZONE_0]->GetNonphysical_Points() > 0)
      cout << "Warning: there are " << config_container[ZONE_0]->GetNonphysical_Points() << " non-physical points in the solution." << endl;
    if (config_container[ZONE_0]->GetNonphysical_Reconstr() > 0)
      cout << "Warning: " << config_container[ZONE_0]->GetNonphysical_Reconstr() << " reconstructed states for upwinding are non-physical." << endl;
  }

  if (rank == MASTER_NODE)
    cout << endl <<"------------------------- Solver Postprocessing -------------------------" << endl;

  for (iZone = 0; iZone < nZone; iZone++) {
    for (iInst = 0; iInst < nInst[iZone]; iInst++){
      Numerics_Postprocessing(numerics_container[iZone], solver_container[iZone][iInst],
          geometry_container[iZone][iInst], config_container[iZone], iInst);
    }
    delete [] numerics_container[iZone];
  }
  delete [] numerics_container;
  if (rank == MASTER_NODE) cout << "Deleted CNumerics container." << endl;

  for (iZone = 0; iZone < nZone; iZone++) {
    for (iInst = 0; iInst < nInst[iZone]; iInst++){
      Integration_Postprocessing(integration_container[iZone],
          geometry_container[iZone][iInst],
          config_container[iZone],
          iInst);
    }
    delete [] integration_container[iZone];
  }
  delete [] integration_container;
  if (rank == MASTER_NODE) cout << "Deleted CIntegration container." << endl;

  for (iZone = 0; iZone < nZone; iZone++) {
    for (iInst = 0; iInst < nInst[iZone]; iInst++){
      Solver_Postprocessing(solver_container[iZone],
          geometry_container[iZone][iInst],
          config_container[iZone],
          iInst);
    }
    delete [] solver_container[iZone];
  }
  delete [] solver_container;
  if (rank == MASTER_NODE) cout << "Deleted CSolver container." << endl;

  for (iZone = 0; iZone < nZone; iZone++) {
    for (iInst = 0; iInst < nInst[iZone]; iInst++)
      delete iteration_container[iZone][iInst];
    delete [] iteration_container[iZone];
  }
  delete [] iteration_container;
  if (rank == MASTER_NODE) cout << "Deleted CIteration container." << endl;

  if (interface_container != nullptr) {
    for (iZone = 0; iZone < nZone; iZone++) {
      if (interface_container[iZone] != nullptr) {
        for (unsigned short jZone = 0; jZone < nZone; jZone++)
          delete interface_container[iZone][jZone];
        delete [] interface_container[iZone];
      }
    }
    delete [] interface_container;
    if (rank == MASTER_NODE) cout << "Deleted CInterface container." << endl;
  }

  if (interface_types != nullptr) {
    for (iZone = 0; iZone < nZone; iZone++)
      delete [] interface_types[iZone];
    delete [] interface_types;
  }

  for (iZone = 0; iZone < nZone; iZone++) {
    if (geometry_container[iZone] != nullptr) {
      for (iInst = 0; iInst < nInst[iZone]; iInst++){
        for (unsigned short iMGlevel = 0; iMGlevel < config_container[iZone]->GetnMGLevels()+1; iMGlevel++)
          delete geometry_container[iZone][iInst][iMGlevel];
        delete [] geometry_container[iZone][iInst];
      }
      delete [] geometry_container[iZone];
    }
  }
  delete [] geometry_container;
  if (rank == MASTER_NODE) cout << "Deleted CGeometry container." << endl;

  for (iZone = 0; iZone < nZone; iZone++) {
    delete [] FFDBox[iZone];
  }
  delete [] FFDBox;
  if (rank == MASTER_NODE) cout << "Deleted CFreeFormDefBox class." << endl;

  for (iZone = 0; iZone < nZone; iZone++) {
    delete surface_movement[iZone];
  }
  delete [] surface_movement;
  if (rank == MASTER_NODE) cout << "Deleted CSurfaceMovement class." << endl;

  for (iZone = 0; iZone < nZone; iZone++) {
    for (iInst = 0; iInst < nInst[iZone]; iInst++)
      delete grid_movement[iZone][iInst];
    delete [] grid_movement[iZone];
  }
  delete [] grid_movement;
  if (rank == MASTER_NODE) cout << "Deleted CVolumetricMovement class." << endl;

  /*--- Output profiling information ---*/
  // Note that for now this is called only by a single thread, but all
  // necessary variables have been made thread private for safety (tick/tock)!!

  config_container[ZONE_0]->SetProfilingCSV();
  config_container[ZONE_0]->GEMMProfilingCSV();

  /*--- Deallocate config container ---*/
  if (config_container!= nullptr) {
    for (iZone = 0; iZone < nZone; iZone++)
      delete config_container[iZone];
    delete [] config_container;
  }
  delete driver_config;
  if (rank == MASTER_NODE) cout << "Deleted CConfig container." << endl;

  delete [] nInst;
  if (rank == MASTER_NODE) cout << "Deleted nInst container." << endl;

  /*--- Deallocate output container ---*/

  if (output_container!= nullptr) {
    for (iZone = 0; iZone < nZone; iZone++)
      delete output_container[iZone];
    delete [] output_container;
  }

  delete driver_output;

  if (rank == MASTER_NODE) cout << "Deleted COutput class." << endl;

  if (rank == MASTER_NODE) cout << "-------------------------------------------------------------------------" << endl;


  /*--- Stop the timer and output the final performance summary. ---*/

  StopTime = SU2_MPI::Wtime();

  UsedTime = StopTime-StartTime;
  UsedTimeCompute += UsedTime;

  if ((rank == MASTER_NODE) && (wrt_perf)) {
    su2double TotalTime = UsedTimePreproc + UsedTimeCompute + UsedTimeOutput;
    cout.precision(6);
    cout << endl << endl <<"-------------------------- Performance Summary --------------------------" << endl;
    cout << "Simulation totals:" << endl;
    cout << setw(25) << "Wall-clock time (hrs):" << setw(12) << (TotalTime)/(60.0*60.0) << " | ";
    cout << setw(20) << "Core-hrs:" << setw(12) << size*TotalTime/(60.0*60.0) << endl;
    cout << setw(25) << "Cores:" << setw(12) << size << " | ";
    cout << setw(20) << "DOFs/point:" << setw(12) << DOFsPerPoint << endl;
    cout << setw(25) << "Points/core:" << setw(12) << 1.0e6*MpointsDomain/size << " | ";
    cout << setw(20) << "Ghost points/core:" << setw(12) << 1.0e6*(Mpoints-MpointsDomain)/size << endl;
    cout << setw(25) << "Ghost/Owned Point Ratio:" << setw(12) << (Mpoints-MpointsDomain)/MpointsDomain << " | " << endl;
    cout << endl;
    cout << "Preprocessing phase:" << endl;
    cout << setw(25) << "Preproc. Time (s):"  << setw(12)<< UsedTimePreproc << " | ";
    cout << setw(20) << "Preproc. Time (%):" << setw(12)<< ((UsedTimePreproc * 100.0) / (TotalTime)) << endl;
    cout << endl;
    cout << "Compute phase:" << endl;
    cout << setw(25) << "Compute Time (s):"  << setw(12)<< UsedTimeCompute << " | ";
    cout << setw(20) << "Compute Time (%):" << setw(12)<< ((UsedTimeCompute * 100.0) / (TotalTime)) << endl;
    cout << setw(25) << "Iteration count:"  << setw(12)<< IterCount << " | ";
    if (IterCount != 0) {
      cout << setw(20) << "Avg. s/iter:" << setw(12)<< UsedTimeCompute/IterCount << endl;
      cout << setw(25) << "Core-s/iter/Mpoints:" << setw(12)<< size*UsedTimeCompute/IterCount/Mpoints << " | ";
      cout << setw(20) << "Mpoints/s:" << setw(12)<< Mpoints*IterCount/UsedTimeCompute << endl;
    } else cout << endl;
    cout << endl;
    cout << "Output phase:" << endl;
    cout << setw(25) << "Output Time (s):"  << setw(12)<< UsedTimeOutput << " | ";
    cout << setw(20) << "Output Time (%):" << setw(12)<< ((UsedTimeOutput * 100.0) / (TotalTime)) << endl;
    cout << setw(25) << "Output count:" << setw(12)<< OutputCount << " | ";
    if (OutputCount != 0) {
      cout << setw(20)<< "Avg. s/output:" << setw(12)<< UsedTimeOutput/OutputCount << endl;
      if (BandwidthSum > 0) {
        cout << setw(25)<< "Restart Aggr. BW (MB/s):" << setw(12)<< BandwidthSum/OutputCount << " | ";
        cout << setw(20)<< "MB/s/core:" << setw(12)<< BandwidthSum/OutputCount/size << endl;
      }
    } else cout << endl;
    cout << "-------------------------------------------------------------------------" << endl;
    cout << endl;
  }

  /*--- Exit the solver cleanly ---*/

  if (rank == MASTER_NODE)
    cout << endl <<"------------------------- Exit Success (SU2_CFD) ------------------------" << endl << endl;

}


void CDriver::Input_Preprocessing(CConfig **&config, CConfig *&driver_config) {

  char zone_file_name[MAX_STRING_SIZE];

  /*--- Initialize the configuration of the driver ---*/

  driver_config = new CConfig(config_file_name, SU2_COMPONENT::SU2_CFD, false);

  for (iZone = 0; iZone < nZone; iZone++) {

    if (rank == MASTER_NODE){
      cout  << endl << "Parsing config file for zone " << iZone << endl;
    }
    /*--- Definition of the configuration option class for all zones. In this
     constructor, the input configuration file is parsed and all options are
     read and stored. ---*/

    if (driver_config->GetnConfigFiles() > 0){

      strcpy(zone_file_name, driver_config->GetConfigFilename(iZone).c_str());
      config[iZone] = new CConfig(driver_config, zone_file_name, SU2_COMPONENT::SU2_CFD, iZone, nZone, true);
    }
    else{
      config[iZone] = new CConfig(driver_config, config_file_name, SU2_COMPONENT::SU2_CFD, iZone, nZone, true);
    }

    /*--- Set the MPI communicator ---*/

    config[iZone]->SetMPICommunicator(SU2_MPI::GetComm());
  }


  /*--- Set the multizone part of the problem. ---*/
  if (driver_config->GetMultizone_Problem()){
    for (iZone = 0; iZone < nZone; iZone++) {
      /*--- Set the interface markers for multizone ---*/
      config_container[iZone]->SetMultizone(driver_config, config_container);
    }
  }

  /*--- Determine whether or not the FEM solver is used, which decides the type of
   *    geometry classes that are instantiated. Only adapted for single-zone problems ---*/

  fem_solver = config_container[ZONE_0]->GetFEMSolver();

  fsi = config_container[ZONE_0]->GetFSI_Simulation();
}

void CDriver::Geometrical_Preprocessing(CConfig* config, CGeometry **&geometry, bool dummy){

  if (!dummy){
    if (rank == MASTER_NODE)
      cout << endl <<"------------------- Geometry Preprocessing ( Zone " << config->GetiZone() <<" ) -------------------" << endl;

    if( fem_solver ) {
      switch( config->GetKind_FEM_Flow() ) {
        case DG: {
            Geometrical_Preprocessing_DGFEM(config, geometry);
            break;
          }
      }
    }
    else {
      Geometrical_Preprocessing_FVM(config, geometry);
    }
  } else {
    if (rank == MASTER_NODE)
      cout << endl <<"-------------------------- Using Dummy Geometry -------------------------" << endl;

    unsigned short iMGlevel;

    geometry = new CGeometry*[config->GetnMGLevels()+1] ();

    if (!fem_solver){
      for (iMGlevel = 0; iMGlevel <= config->GetnMGLevels(); iMGlevel++) {
        geometry[iMGlevel] = new CDummyGeometry(config);
      }
    } else {
      geometry[MESH_0] = new CDummyMeshFEM_DG(config);
    }

    nDim = geometry[MESH_0]->GetnDim();
  }

  /*--- Computation of positive surface area in the z-plane which is used for
     the calculation of force coefficient (non-dimensionalization). ---*/

  geometry[MESH_0]->SetPositive_ZArea(config);

  /*--- Set the actuator disk boundary conditions, if necessary. ---*/

  for (iMesh = 0; iMesh <= config->GetnMGLevels(); iMesh++) {
    geometry[iMesh]->MatchActuator_Disk(config);
  }

  /*--- If we have any periodic markers in this calculation, we must
       match the periodic points found on both sides of the periodic BC.
       Note that the current implementation requires a 1-to-1 matching of
       periodic points on the pair of periodic faces after the translation
       or rotation is taken into account. ---*/

  if ((config->GetnMarker_Periodic() != 0) && !fem_solver) {
    for (iMesh = 0; iMesh <= config->GetnMGLevels(); iMesh++) {

      /*--- Note that we loop over pairs of periodic markers individually
           so that repeated nodes on adjacent periodic faces are properly
           accounted for in multiple places. ---*/

      for (unsigned short iPeriodic = 1; iPeriodic <= config->GetnMarker_Periodic()/2; iPeriodic++) {
        geometry[iMesh]->MatchPeriodic(config, iPeriodic);
      }

      /*--- For Streamwise Periodic flow, find a unique reference node on the dedicated inlet marker. ---*/
      if (config->GetKind_Streamwise_Periodic() != ENUM_STREAMWISE_PERIODIC::NONE)
        geometry[iMesh]->FindUniqueNode_PeriodicBound(config);

      /*--- Initialize the communication framework for the periodic BCs. ---*/
      geometry[iMesh]->PreprocessPeriodicComms(geometry[iMesh], config);

    }
  }

  /*--- If activated by the compile directive, perform a partition analysis. ---*/
#if PARTITION
  if (!dummy){
    if( fem_solver ) Partition_Analysis_FEM(geometry[MESH_0], config);
    else Partition_Analysis(geometry[MESH_0], config);
  }
#endif

  /*--- Check if Euler & Symmetry markers are straight/plane. This information
        is used in the Euler & Symmetry boundary routines. ---*/
  if((config_container[iZone]->GetnMarker_Euler() != 0 ||
     config_container[iZone]->GetnMarker_SymWall() != 0) &&
     !fem_solver) {

    if (rank == MASTER_NODE)
      cout << "Checking if Euler & Symmetry markers are straight/plane:" << endl;

    for (iMesh = 0; iMesh <= config_container[iZone]->GetnMGLevels(); iMesh++)
      geometry_container[iZone][iInst][iMesh]->ComputeSurf_Straightness(config_container[iZone], (iMesh==MESH_0) );

  }

}

void CDriver::Geometrical_Preprocessing_FVM(CConfig *config, CGeometry **&geometry) {

  unsigned short iZone = config->GetiZone(), iMGlevel;
  unsigned short requestedMGlevels = config->GetnMGLevels();
  const bool fea = config->GetStructuralProblem();

  /*--- Definition of the geometry class to store the primal grid in the partitioning process.
   *    All ranks process the grid and call ParMETIS for partitioning ---*/

  CGeometry *geometry_aux = new CPhysicalGeometry(config, iZone, nZone);

  /*--- Set the dimension --- */

  nDim = geometry_aux->GetnDim();

  /*--- Color the initial grid and set the send-receive domains (ParMETIS) ---*/

  geometry_aux->SetColorGrid_Parallel(config);

  /*--- Allocate the memory of the current domain, and divide the grid
     between the ranks. ---*/

  geometry = new CGeometry *[config->GetnMGLevels()+1] ();

  /*--- Build the grid data structures using the ParMETIS coloring. ---*/

  geometry[MESH_0] = new CPhysicalGeometry(geometry_aux, config);

  /*--- Deallocate the memory of geometry_aux and solver_aux ---*/

  delete geometry_aux;

  /*--- Add the Send/Receive boundaries ---*/
  geometry[MESH_0]->SetSendReceive(config);

  /*--- Add the Send/Receive boundaries ---*/
  geometry[MESH_0]->SetBoundaries(config);

  /*--- Compute elements surrounding points, points surrounding points ---*/

  if (rank == MASTER_NODE) cout << "Setting point connectivity." << endl;
  geometry[MESH_0]->SetPoint_Connectivity();

  /*--- Renumbering points using Reverse Cuthill McKee ordering ---*/

  if (rank == MASTER_NODE) cout << "Renumbering points (Reverse Cuthill McKee Ordering)." << endl;
  geometry[MESH_0]->SetRCM_Ordering(config);

  /*--- recompute elements surrounding points, points surrounding points ---*/

  if (rank == MASTER_NODE) cout << "Recomputing point connectivity." << endl;
  geometry[MESH_0]->SetPoint_Connectivity();

  /*--- Compute elements surrounding elements ---*/

  if (rank == MASTER_NODE) cout << "Setting element connectivity." << endl;
  geometry[MESH_0]->SetElement_Connectivity();

  /*--- Check the orientation before computing geometrical quantities ---*/

  geometry[MESH_0]->SetBoundVolume();
  if (config->GetReorientElements()) {
    if (rank == MASTER_NODE) cout << "Checking the numerical grid orientation." << endl;
    geometry[MESH_0]->Check_IntElem_Orientation(config);
    geometry[MESH_0]->Check_BoundElem_Orientation(config);
  }

  /*--- Create the edge structure ---*/

  if (rank == MASTER_NODE) cout << "Identifying edges and vertices." << endl;
  geometry[MESH_0]->SetEdges();
  geometry[MESH_0]->SetVertex(config);

  /*--- Create the control volume structures ---*/

  if (rank == MASTER_NODE) cout << "Setting the control volume structure." << endl;
  SU2_OMP_PARALLEL {
    geometry[MESH_0]->SetControlVolume(config, ALLOCATE);
    geometry[MESH_0]->SetBoundControlVolume(config, ALLOCATE);
  }
  END_SU2_OMP_PARALLEL

  /*--- Visualize a dual control volume if requested ---*/

  if ((config->GetVisualize_CV() >= 0) &&
      (config->GetVisualize_CV() < (long)geometry[MESH_0]->GetGlobal_nPointDomain()))
    geometry[MESH_0]->VisualizeControlVolume(config);

  /*--- Identify closest normal neighbor ---*/

  if (rank == MASTER_NODE) cout << "Searching for the closest normal neighbors to the surfaces." << endl;
  geometry[MESH_0]->FindNormal_Neighbor(config);

  /*--- Store the global to local mapping. ---*/

  if (rank == MASTER_NODE) cout << "Storing a mapping from global to local point index." << endl;
  geometry[MESH_0]->SetGlobal_to_Local_Point();

  /*--- Compute the surface curvature ---*/

  if (!fea) {
    if (rank == MASTER_NODE) cout << "Compute the surface curvature." << endl;
    geometry[MESH_0]->ComputeSurf_Curvature(config);
  }

  /*--- Check for periodicity and disable MG if necessary. ---*/

  if (rank == MASTER_NODE) cout << "Checking for periodicity." << endl;
  geometry[MESH_0]->Check_Periodicity(config);

  /*--- Compute mesh quality statistics on the fine grid. ---*/

  if (!fea) {
    if (rank == MASTER_NODE)
      cout << "Computing mesh quality statistics for the dual control volumes." << endl;
    geometry[MESH_0]->ComputeMeshQualityStatistics(config);
  }

  geometry[MESH_0]->SetMGLevel(MESH_0);
  if ((config->GetnMGLevels() != 0) && (rank == MASTER_NODE))
    cout << "Setting the multigrid structure." << endl;

  /*--- Loop over all the new grid ---*/

  for (iMGlevel = 1; iMGlevel <= config->GetnMGLevels(); iMGlevel++) {

    /*--- Create main agglomeration structure ---*/

    geometry[iMGlevel] = new CMultiGridGeometry(geometry[iMGlevel-1], config, iMGlevel);

    /*--- Compute points surrounding points. ---*/

    geometry[iMGlevel]->SetPoint_Connectivity(geometry[iMGlevel-1]);

    /*--- Create the edge structure ---*/

    geometry[iMGlevel]->SetEdges();
    geometry[iMGlevel]->SetVertex(geometry[iMGlevel-1], config);

    /*--- Create the control volume structures ---*/

    geometry[iMGlevel]->SetControlVolume(geometry[iMGlevel-1], ALLOCATE);
    geometry[iMGlevel]->SetBoundControlVolume(geometry[iMGlevel-1], ALLOCATE);
    geometry[iMGlevel]->SetCoord(geometry[iMGlevel-1]);

    /*--- Find closest neighbor to a surface point ---*/

    geometry[iMGlevel]->FindNormal_Neighbor(config);

    /*--- Store our multigrid index. ---*/

    geometry[iMGlevel]->SetMGLevel(iMGlevel);

    /*--- Protect against the situation that we were not able to complete
       the agglomeration for this level, i.e., there weren't enough points.
       We need to check if we changed the total number of levels and delete
       the incomplete CMultiGridGeometry object. ---*/

    if (config->GetnMGLevels() != requestedMGlevels) {
      delete geometry[iMGlevel];
      geometry[iMGlevel] = nullptr;
      break;
    }

  }

  if (config->GetWrt_MultiGrid()) geometry[MESH_0]->ColorMGLevels(config->GetnMGLevels(), geometry);

  /*--- For unsteady simulations, initialize the grid volumes
   and coordinates for previous solutions. Loop over all zones/grids ---*/

  if ((config->GetTime_Marching() != TIME_MARCHING::STEADY) && config->GetDynamic_Grid()) {
    for (iMGlevel = 0; iMGlevel <= config->GetnMGLevels(); iMGlevel++) {

      /*--- Update cell volume ---*/
      geometry[iMGlevel]->nodes->SetVolume_n();
      geometry[iMGlevel]->nodes->SetVolume_nM1();

      if (config->GetGrid_Movement()) {
        /*--- Update point coordinates ---*/
        geometry[iMGlevel]->nodes->SetCoord_n();
        geometry[iMGlevel]->nodes->SetCoord_n1();
      }
    }
  }


  /*--- Create the data structure for MPI point-to-point communications. ---*/

  for (iMGlevel = 0; iMGlevel <= config->GetnMGLevels(); iMGlevel++)
    geometry[iMGlevel]->PreprocessP2PComms(geometry[iMGlevel], config);


  /*--- Perform a few preprocessing routines and communications. ---*/

  for (iMGlevel = 0; iMGlevel <= config->GetnMGLevels(); iMGlevel++) {

    /*--- Compute the max length. ---*/

    if (!fea) {
      if ((rank == MASTER_NODE) && (iMGlevel == MESH_0))
        cout << "Finding max control volume width." << endl;
      geometry[iMGlevel]->SetMaxLength(config);
    }

    /*--- Communicate the number of neighbors. This is needed for
         some centered schemes and for multigrid in parallel. ---*/

    if ((rank == MASTER_NODE) && (size > SINGLE_NODE) && (iMGlevel == MESH_0))
      cout << "Communicating number of neighbors." << endl;
    geometry[iMGlevel]->InitiateComms(geometry[iMGlevel], config, NEIGHBORS);
    geometry[iMGlevel]->CompleteComms(geometry[iMGlevel], config, NEIGHBORS);
  }

}

void CDriver::Geometrical_Preprocessing_DGFEM(CConfig* config, CGeometry **&geometry) {

  /*--- Definition of the geometry class to store the primal grid in the partitioning process. ---*/
  /*--- All ranks process the grid and call ParMETIS for partitioning ---*/

  CGeometry *geometry_aux = new CPhysicalGeometry(config, iZone, nZone);

  /*--- Set the dimension --- */

  nDim = geometry_aux->GetnDim();

  /*--- For the FEM solver with time-accurate local time-stepping, use
       a dummy solver class to retrieve the initial flow state. ---*/

  CSolver *solver_aux = new CFEM_DG_EulerSolver(config, nDim, MESH_0);

  /*--- Color the initial grid and set the send-receive domains (ParMETIS) ---*/

  geometry_aux->SetColorFEMGrid_Parallel(config);

  /*--- Allocate the memory of the current domain, and divide the grid
     between the ranks. ---*/

  geometry = new CGeometry *[config->GetnMGLevels()+1] ();

  geometry[MESH_0] = new CMeshFEM_DG(geometry_aux, config);

  /*--- Deallocate the memory of geometry_aux and solver_aux ---*/

  delete geometry_aux;
  delete solver_aux;

  /*--- Add the Send/Receive boundaries ---*/
  geometry[MESH_0]->SetSendReceive(config);

  /*--- Add the Send/Receive boundaries ---*/
  geometry[MESH_0]->SetBoundaries(config);

  /*--- Carry out a dynamic cast to CMeshFEM_DG, such that it is not needed to
       define all virtual functions in the base class CGeometry. ---*/
  CMeshFEM_DG *DGMesh = dynamic_cast<CMeshFEM_DG *>(geometry[MESH_0]);

  /*--- Determine the standard elements for the volume elements. ---*/
  if (rank == MASTER_NODE) cout << "Creating standard volume elements." << endl;
  DGMesh->CreateStandardVolumeElements(config);

  /*--- Create the face information needed to compute the contour integral
       for the elements in the Discontinuous Galerkin formulation. ---*/
  if (rank == MASTER_NODE) cout << "Creating face information." << endl;
  DGMesh->CreateFaces(config);

  /*--- Compute the metric terms of the volume elements. ---*/
  if (rank == MASTER_NODE) cout << "Computing metric terms volume elements." << endl;
  DGMesh->MetricTermsVolumeElements(config);

  /*--- Compute the metric terms of the surface elements. ---*/
  if (rank == MASTER_NODE) cout << "Computing metric terms surface elements." << endl;
  DGMesh->MetricTermsSurfaceElements(config);

  /*--- Compute a length scale of the volume elements. ---*/
  if (rank == MASTER_NODE) cout << "Computing length scale volume elements." << endl;
  DGMesh->LengthScaleVolumeElements();

  /*--- Compute the coordinates of the integration points. ---*/
  if (rank == MASTER_NODE) cout << "Computing coordinates of the integration points." << endl;
  DGMesh->CoordinatesIntegrationPoints();

  /*--- Compute the coordinates of the location of the solution DOFs. This is different
            from the grid points when a different polynomial degree is used to represent the
            geometry and solution. ---*/
  if (rank == MASTER_NODE) cout << "Computing coordinates of the solution DOFs." << endl;
  DGMesh->CoordinatesSolDOFs();

  /*--- Perform the preprocessing tasks when wall functions are used. ---*/
  if (rank == MASTER_NODE) cout << "Preprocessing for the wall functions. " << endl;
  DGMesh->WallFunctionPreprocessing(config);

  /*--- Store the global to local mapping. ---*/
  if (rank == MASTER_NODE) cout << "Storing a mapping from global to local DOF index." << endl;
  geometry[MESH_0]->SetGlobal_to_Local_Point();


  /*--- Loop to create the coarser grid levels. ---*/

  for(unsigned short iMGlevel=1; iMGlevel<=config->GetnMGLevels(); iMGlevel++) {

    SU2_MPI::Error("Geometrical_Preprocessing_DGFEM: Coarse grid levels not implemented yet.",
                   CURRENT_FUNCTION);
  }

}

void CDriver::Solver_Preprocessing(CConfig* config, CGeometry** geometry, CSolver ***&solver) {

  MAIN_SOLVER kindSolver = config->GetKind_Solver();

  if (rank == MASTER_NODE)
    cout << endl <<"-------------------- Solver Preprocessing ( Zone " << config->GetiZone() <<" ) --------------------" << endl;

  solver = new CSolver**[config->GetnMGLevels()+1] ();

  for (iMesh = 0; iMesh <= config->GetnMGLevels(); iMesh++){
    solver[iMesh] = CSolverFactory::CreateSolverContainer(kindSolver, config, geometry[iMesh], iMesh);
  }

  /*--- Count the number of DOFs per solution point. ---*/

  DOFsPerPoint = 0;

  for (unsigned int iSol = 0; iSol < MAX_SOLS; iSol++)
    if (solver[MESH_0][iSol]) DOFsPerPoint += solver[MESH_0][iSol]->GetnVar();

  /*--- Restart solvers, for FSI the geometry cannot be updated because the interpolation classes
   * should always use the undeformed mesh (otherwise the results would not be repeatable). ---*/

  if (!fsi) Solver_Restart(solver, geometry, config, true);

  /*--- Set up any necessary inlet profiles ---*/

  Inlet_Preprocessing(solver, geometry, config);

}

void CDriver::Inlet_Preprocessing(CSolver ***solver, CGeometry **geometry,
                                  CConfig *config) const {

  /*--- Adjust iteration number for unsteady restarts. ---*/

  const bool adjoint = config->GetDiscrete_Adjoint() || config->GetContinuous_Adjoint();

  int val_iter = 0;

  if (config->GetTime_Domain()) {
    val_iter = adjoint? config->GetUnst_AdjointIter() : config->GetRestart_Iter();
    val_iter -= 1;
    if (!adjoint && config->GetTime_Marching() == TIME_MARCHING::DT_STEPPING_2ND)
      val_iter -= 1;
    if (!adjoint && !config->GetRestart()) val_iter = 0;
  }

  /*--- Load inlet profile files for any of the active solver containers.
   Note that these routines fill the fine grid data structures for the markers
   and restrict values down to all coarser MG levels. ---*/

  if (config->GetInlet_Profile_From_File()) {

    /*--- Use LoadInletProfile() routines for the particular solver. ---*/

    if (rank == MASTER_NODE) {
      cout << endl;
      cout << "Reading inlet profile from file: ";
      cout << config->GetInlet_FileName() << endl;
    }

    if (solver[MESH_0][FLOW_SOL]) {
      solver[MESH_0][FLOW_SOL]->LoadInletProfile(geometry, solver, config, val_iter, FLOW_SOL, INLET_FLOW);
    }
    if (solver[MESH_0][TURB_SOL]) {
      solver[MESH_0][TURB_SOL]->LoadInletProfile(geometry, solver, config, val_iter, TURB_SOL, INLET_FLOW);
    }
    if (solver[MESH_0][SPECIES_SOL]) {
      solver[MESH_0][SPECIES_SOL]->LoadInletProfile(geometry, solver, config, val_iter, SPECIES_SOL, INLET_FLOW);
    }

    /*--- Exit if profiles were requested for a solver that is not available. ---*/

    if (!config->GetFluidProblem()) {
      SU2_MPI::Error(string("Inlet profile specification via file (C++) has not been \n") +
                     string("implemented yet for this solver.\n") +
                     string("Please set SPECIFIED_INLET_PROFILE= NO and try again."), CURRENT_FUNCTION);
    }

  } else {

    /*--- Uniform inlets or python-customized inlets ---*/

    /* --- Initialize quantities for inlet boundary
     * This routine does not check if they python wrapper is being used to
     * set custom boundary conditions.  This is intentional; the
     * default values for python custom BCs are initialized with the default
     * values specified in the config (avoiding non physical values) --- */

    for (unsigned short iMesh = 0; iMesh <= config->GetnMGLevels(); iMesh++) {
      for(unsigned short iMarker=0; iMarker < config->GetnMarker_All(); iMarker++) {
        if (solver[iMesh][FLOW_SOL]) solver[iMesh][FLOW_SOL]->SetUniformInlet(config, iMarker);
        if (solver[iMesh][TURB_SOL]) solver[iMesh][TURB_SOL]->SetUniformInlet(config, iMarker);
        if (solver[iMesh][SPECIES_SOL]) solver[iMesh][SPECIES_SOL]->SetUniformInlet(config, iMarker);
      }
    }

  }

}

void CDriver::Solver_Restart(CSolver ***solver, CGeometry **geometry,
                             CConfig *config, bool update_geo) {

  /*--- Check for restarts and use the LoadRestart() routines. ---*/

  const bool restart = config->GetRestart();
  const bool restart_flow = config->GetRestart_Flow();

  /*--- Adjust iteration number for unsteady restarts. ---*/

  int val_iter = 0;

  const bool adjoint = (config->GetDiscrete_Adjoint() || config->GetContinuous_Adjoint());
  const bool time_domain = config->GetTime_Domain();
  const bool dt_step_2nd = (config->GetTime_Marching() == TIME_MARCHING::DT_STEPPING_2ND) &&
                           !config->GetStructuralProblem() && !config->GetFEMSolver() &&
                           !adjoint && time_domain;

  if (time_domain) {
    if (adjoint) val_iter = config->GetUnst_AdjointIter() - 1;
    else val_iter = config->GetRestart_Iter() - 1 - dt_step_2nd;
  }

  /*--- Restart direct solvers. ---*/

  if (restart || restart_flow) {
    for (auto iSol = 0u; iSol < MAX_SOLS; ++iSol) {
      auto sol = solver[MESH_0][iSol];
      if (sol && !sol->GetAdjoint()) {
        /*--- Note that the mesh solver always loads the most recent file (and not -2). ---*/
        SU2_OMP_PARALLEL_(if(sol->GetHasHybridParallel()))
        sol->LoadRestart(geometry, solver, config, val_iter + (iSol==MESH_SOL && dt_step_2nd), update_geo);
        END_SU2_OMP_PARALLEL
      }
    }
  }

  /*--- Restart adjoint solvers. ---*/

  if (restart) {
    if ((config->GetKind_Solver() == MAIN_SOLVER::TEMPLATE_SOLVER) ||
        (config->GetKind_Solver() == MAIN_SOLVER::ADJ_RANS && !config->GetFrozen_Visc_Cont())) {
      SU2_MPI::Error("A restart capability has not been implemented yet for this solver.\n"
                     "Please set RESTART_SOL= NO and try again.", CURRENT_FUNCTION);
    }

    for (auto iSol = 0u; iSol < MAX_SOLS; ++iSol) {
      auto sol = solver[MESH_0][iSol];
      if (sol && sol->GetAdjoint())
        sol->LoadRestart(geometry, solver, config, val_iter, update_geo);
    }
  }

}

void CDriver::Solver_Postprocessing(CSolver ****solver, CGeometry **geometry,
                                    CConfig *config, unsigned short val_iInst) {

  for (int iMGlevel = 0; iMGlevel <= config->GetnMGLevels(); iMGlevel++) {
    for (unsigned int iSol = 0; iSol < MAX_SOLS; iSol++){
      delete solver[val_iInst][iMGlevel][iSol];
    }
    delete [] solver[val_iInst][iMGlevel];
  }
  delete [] solver[val_iInst];

  CSolverFactory::ClearSolverMeta();

}

void CDriver::Integration_Preprocessing(CConfig *config, CSolver **solver, CIntegration **&integration) const {

  if (rank == MASTER_NODE)
    cout << endl <<"----------------- Integration Preprocessing ( Zone " << config->GetiZone() <<" ) ------------------" << endl;

  MAIN_SOLVER kindMainSolver = config->GetKind_Solver();

  integration = CIntegrationFactory::CreateIntegrationContainer(kindMainSolver, solver);

}

void CDriver::Integration_Postprocessing(CIntegration ***integration, CGeometry **geometry, CConfig *config, unsigned short val_iInst) {

  for (unsigned int iSol = 0; iSol < MAX_SOLS; iSol++){
    delete integration[val_iInst][iSol];
  }

  delete [] integration[val_iInst];

}

template <class Indices>
void CDriver::InstantiateTurbulentNumerics(unsigned short nVar_Turb, int offset, const CConfig *config,
                                           const CSolver* turb_solver, CNumerics ****&numerics) const {
  const int conv_term = CONV_TERM + offset;
  const int visc_term = VISC_TERM + offset;

  const int source_first_term = SOURCE_FIRST_TERM + offset;
  const int source_second_term = SOURCE_SECOND_TERM + offset;

  const int conv_bound_term = CONV_BOUND_TERM + offset;
  const int visc_bound_term = VISC_BOUND_TERM + offset;

  bool spalart_allmaras, neg_spalart_allmaras, e_spalart_allmaras, comp_spalart_allmaras, e_comp_spalart_allmaras, menter_sst;
  spalart_allmaras = neg_spalart_allmaras = e_spalart_allmaras = comp_spalart_allmaras = e_comp_spalart_allmaras = menter_sst = false;

  /*--- Assign turbulence model booleans ---*/

  switch (config->GetKind_Turb_Model()) {
    case TURB_MODEL::NONE:
      SU2_MPI::Error("No turbulence model selected.", CURRENT_FUNCTION);
      break;
    case TURB_MODEL::SA:        spalart_allmaras = true;        break;
    case TURB_MODEL::SA_NEG:    neg_spalart_allmaras = true;    break;
    case TURB_MODEL::SA_E:      e_spalart_allmaras = true;      break;
    case TURB_MODEL::SA_COMP:   comp_spalart_allmaras = true;   break;
    case TURB_MODEL::SA_E_COMP: e_comp_spalart_allmaras = true; break;
    case TURB_MODEL::SST:       menter_sst = true;              break;
    case TURB_MODEL::SST_SUST:  menter_sst = true;              break;
  }

  /*--- If the Menter SST model is used, store the constants of the model and determine the
        free stream values of the turbulent kinetic energy and dissipation rate. ---*/

  const su2double *constants = nullptr;
  su2double kine_Inf = 0.0, omega_Inf = 0.0;

  if (menter_sst) {
    constants = turb_solver->GetConstants();
    kine_Inf  = turb_solver->GetTke_Inf();
    omega_Inf = turb_solver->GetOmega_Inf();
  }

  /*--- Definition of the convective scheme for each equation and mesh level ---*/

  switch (config->GetKind_ConvNumScheme_Turb()) {
    case NO_UPWIND:
      SU2_MPI::Error("Config file is missing the CONV_NUM_METHOD_TURB option.", CURRENT_FUNCTION);
      break;
    case SPACE_UPWIND :
      for (auto iMGlevel = 0u; iMGlevel <= config->GetnMGLevels(); iMGlevel++) {
        if (spalart_allmaras || neg_spalart_allmaras || e_spalart_allmaras || comp_spalart_allmaras || e_comp_spalart_allmaras) {
          numerics[iMGlevel][TURB_SOL][conv_term] = new CUpwSca_TurbSA<Indices>(nDim, nVar_Turb, config);
        }
        else if (menter_sst) numerics[iMGlevel][TURB_SOL][conv_term] = new CUpwSca_TurbSST<Indices>(nDim, nVar_Turb, config);
      }
      break;
    default:
      SU2_MPI::Error("Invalid convective scheme for the turbulence equations.", CURRENT_FUNCTION);
      break;
  }

  /*--- Definition of the viscous scheme for each equation and mesh level ---*/

  for (auto iMGlevel = 0u; iMGlevel <= config->GetnMGLevels(); iMGlevel++) {
    if (spalart_allmaras || e_spalart_allmaras || comp_spalart_allmaras || e_comp_spalart_allmaras) {
      numerics[iMGlevel][TURB_SOL][visc_term] = new CAvgGrad_TurbSA<Indices>(nDim, nVar_Turb, true, config);
    }
    else if (neg_spalart_allmaras)
      numerics[iMGlevel][TURB_SOL][visc_term] = new CAvgGrad_TurbSA_Neg<Indices>(nDim, nVar_Turb, true, config);
    else if (menter_sst)
      numerics[iMGlevel][TURB_SOL][visc_term] = new CAvgGrad_TurbSST<Indices>(nDim, nVar_Turb, constants, true, config);
  }

  /*--- Definition of the source term integration scheme for each equation and mesh level ---*/

  for (auto iMGlevel = 0u; iMGlevel <= config->GetnMGLevels(); iMGlevel++) {
    auto& turb_source_first_term = numerics[iMGlevel][TURB_SOL][source_first_term];

    if (spalart_allmaras)
      turb_source_first_term = new CSourcePieceWise_TurbSA<Indices>(nDim, nVar_Turb, config);
    else if (e_spalart_allmaras)
      turb_source_first_term = new CSourcePieceWise_TurbSA_E<Indices>(nDim, nVar_Turb, config);
    else if (comp_spalart_allmaras)
      turb_source_first_term = new CSourcePieceWise_TurbSA_COMP<Indices>(nDim, nVar_Turb, config);
    else if (e_comp_spalart_allmaras)
      turb_source_first_term = new CSourcePieceWise_TurbSA_E_COMP<Indices>(nDim, nVar_Turb, config);
    else if (neg_spalart_allmaras)
      turb_source_first_term = new CSourcePieceWise_TurbSA_Neg<Indices>(nDim, nVar_Turb, config);
    else if (menter_sst)
      turb_source_first_term = new CSourcePieceWise_TurbSST<Indices>(nDim, nVar_Turb, constants, kine_Inf, omega_Inf,
                                                                     config);

    numerics[iMGlevel][TURB_SOL][source_second_term] = new CSourceNothing(nDim, nVar_Turb, config);
  }

  /*--- Definition of the boundary condition method ---*/

  for (auto iMGlevel = 0u; iMGlevel <= config->GetnMGLevels(); iMGlevel++) {
    if (spalart_allmaras || e_spalart_allmaras || comp_spalart_allmaras || e_comp_spalart_allmaras) {
      numerics[iMGlevel][TURB_SOL][conv_bound_term] = new CUpwSca_TurbSA<Indices>(nDim, nVar_Turb, config);
      numerics[iMGlevel][TURB_SOL][visc_bound_term] = new CAvgGrad_TurbSA<Indices>(nDim, nVar_Turb, false, config);
    }
    else if (neg_spalart_allmaras) {
      numerics[iMGlevel][TURB_SOL][conv_bound_term] = new CUpwSca_TurbSA<Indices>(nDim, nVar_Turb, config);
      numerics[iMGlevel][TURB_SOL][visc_bound_term] = new CAvgGrad_TurbSA_Neg<Indices>(nDim, nVar_Turb, false, config);
    }
    else if (menter_sst) {
      numerics[iMGlevel][TURB_SOL][conv_bound_term] = new CUpwSca_TurbSST<Indices>(nDim, nVar_Turb, config);
      numerics[iMGlevel][TURB_SOL][visc_bound_term] = new CAvgGrad_TurbSST<Indices>(nDim, nVar_Turb, constants, false,
                                                                                    config);
    }
  }
}
/*--- Explicit instantiation of the template above, needed because it is defined in a cpp file, instead of hpp. ---*/
template void CDriver::InstantiateTurbulentNumerics<CEulerVariable::CIndices<unsigned short>>(
    unsigned short, int, const CConfig*, const CSolver*, CNumerics****&) const;

template void CDriver::InstantiateTurbulentNumerics<CIncEulerVariable::CIndices<unsigned short>>(
    unsigned short, int, const CConfig*, const CSolver*, CNumerics****&) const;

template void CDriver::InstantiateTurbulentNumerics<CNEMOEulerVariable::CIndices<unsigned short>>(
    unsigned short, int, const CConfig*, const CSolver*, CNumerics****&) const;

template <class Indices>
void CDriver::InstantiateSpeciesNumerics(unsigned short nVar_Species, int offset, const CConfig *config,
                                         const CSolver* species_solver, CNumerics ****&numerics) const {
  const int conv_term = CONV_TERM + offset;
  const int visc_term = VISC_TERM + offset;

  const int source_first_term = SOURCE_FIRST_TERM + offset;
  const int source_second_term = SOURCE_SECOND_TERM + offset;

  const int conv_bound_term = CONV_BOUND_TERM + offset;
  const int visc_bound_term = VISC_BOUND_TERM + offset;

  /*--- Definition of the convective scheme for each equation and mesh level. Also for boundary conditions. ---*/

  switch (config->GetKind_ConvNumScheme_Species()) {
    case NONE :
      break;
    case SPACE_UPWIND :
      for (auto iMGlevel = 0; iMGlevel <= config->GetnMGLevels(); iMGlevel++) {
        numerics[iMGlevel][SPECIES_SOL][conv_term] = new CUpwSca_Species<Indices>(nDim, nVar_Species, config);
        numerics[iMGlevel][SPECIES_SOL][conv_bound_term] = new CUpwSca_Species<Indices>(nDim, nVar_Species, config);
      }
      break;
    default :
      SU2_MPI::Error("Invalid convective scheme for the species transport equations. Use SCALAR_UPWIND.", CURRENT_FUNCTION);
      break;
  }

  /*--- Definition of the viscous scheme for each equation and mesh level ---*/

  for (auto iMGlevel = 0u; iMGlevel <= config->GetnMGLevels(); iMGlevel++) {
    numerics[iMGlevel][SPECIES_SOL][visc_term] = new CAvgGrad_Species<Indices>(nDim, nVar_Species, true, config);
    numerics[iMGlevel][SPECIES_SOL][visc_bound_term] = new CAvgGrad_Species<Indices>(nDim, nVar_Species, false, config);
  }

  /*--- Definition of the source term integration scheme for each equation and mesh level ---*/

  for (auto iMGlevel = 0u; iMGlevel <= config->GetnMGLevels(); iMGlevel++) {
    if (config->GetAxisymmetric() == YES) {
      numerics[iMGlevel][SPECIES_SOL][source_first_term] = new CSourceAxisymmetric_Species<Indices>(nDim, nVar_Species, config);
    }
    else {
      numerics[iMGlevel][SPECIES_SOL][source_first_term] = new CSourceNothing(nDim, nVar_Species, config);
    }
    numerics[iMGlevel][SPECIES_SOL][source_second_term] = new CSourceNothing(nDim, nVar_Species, config);
  }
}
/*--- Explicit instantiation of the template above, needed because it is defined in a cpp file, instead of hpp. ---*/
template void CDriver::InstantiateSpeciesNumerics<CEulerVariable::CIndices<unsigned short>>(
    unsigned short, int, const CConfig*, const CSolver*, CNumerics****&) const;

template void CDriver::InstantiateSpeciesNumerics<CIncEulerVariable::CIndices<unsigned short>>(
    unsigned short, int, const CConfig*, const CSolver*, CNumerics****&) const;

template void CDriver::InstantiateSpeciesNumerics<CNEMOEulerVariable::CIndices<unsigned short>>(
    unsigned short, int, const CConfig*, const CSolver*, CNumerics****&) const;

void CDriver::Numerics_Preprocessing(CConfig *config, CGeometry **geometry, CSolver ***solver, CNumerics ****&numerics) const {

  if (rank == MASTER_NODE)
    cout << endl <<"------------------- Numerics Preprocessing ( Zone " << config->GetiZone() <<" ) -------------------" << endl;

  unsigned short iMGlevel, iSol,

  nVar_Template         = 0,
  nVar_Flow             = 0,
  nVar_NEMO             = 0,
  nPrimVar_NEMO         = 0,
  nPrimVarGrad_NEMO     = 0,
  nVar_Trans            = 0,
  nVar_Turb             = 0,
  nVar_Species          = 0,
  nVar_Adj_Flow         = 0,
  nVar_Adj_Turb         = 0,
  nVar_FEM              = 0,
  nVar_Rad              = 0,
  nVar_Heat             = 0;

  numerics = new CNumerics***[config->GetnMGLevels()+1] ();

  bool compressible = false;
  bool incompressible = false;
  bool ideal_gas = (config->GetKind_FluidModel() == STANDARD_AIR) || (config->GetKind_FluidModel() == IDEAL_GAS);
  bool roe_low_dissipation = (config->GetKind_RoeLowDiss() != NO_ROELOWDISS);

  /*--- Initialize some useful booleans ---*/
  bool euler, ns, NEMO_euler, NEMO_ns, turbulent, adj_euler, adj_ns, adj_turb, fem_euler, fem_ns;
  bool fem, heat, transition, template_solver;

  euler = ns = NEMO_euler = NEMO_ns = turbulent = adj_euler = adj_ns = adj_turb = fem_euler = fem_ns = false;
  fem = heat = transition = template_solver = false;
  bool species = false;

  /*--- Assign booleans ---*/
  switch (config->GetKind_Solver()) {
    case MAIN_SOLVER::TEMPLATE_SOLVER:
      template_solver = true; break;

    case MAIN_SOLVER::EULER:
    case MAIN_SOLVER::DISC_ADJ_EULER:
      euler = compressible = true; break;

<<<<<<< HEAD
    case NAVIER_STOKES:
    case DISC_ADJ_NAVIER_STOKES:
      ns = compressible = true;
      species = (config->GetKind_Species_Model() != SPECIES_MODEL::NONE); break;
=======
    case MAIN_SOLVER::NAVIER_STOKES:
    case MAIN_SOLVER::DISC_ADJ_NAVIER_STOKES:
      ns = compressible = true; break;
>>>>>>> 0a88a1ac

    case MAIN_SOLVER::NEMO_EULER:
      NEMO_euler = compressible = true; break;

    case MAIN_SOLVER::NEMO_NAVIER_STOKES:
      NEMO_ns = compressible = true; break;

    case MAIN_SOLVER::RANS:
    case MAIN_SOLVER::DISC_ADJ_RANS:
      ns = compressible = turbulent = true;
<<<<<<< HEAD
      transition = (config->GetKind_Trans_Model() == LM);
      species = config->GetKind_Species_Model() != SPECIES_MODEL::NONE; break;
=======
      transition = (config->GetKind_Trans_Model() == TURB_TRANS_MODEL::LM); break;
>>>>>>> 0a88a1ac

    case MAIN_SOLVER::INC_EULER:
    case MAIN_SOLVER::DISC_ADJ_INC_EULER:
      euler = incompressible = true; break;

    case MAIN_SOLVER::INC_NAVIER_STOKES:
    case MAIN_SOLVER::DISC_ADJ_INC_NAVIER_STOKES:
      ns = incompressible = true;
      heat = config->GetWeakly_Coupled_Heat();
      species = (config->GetKind_Species_Model() != SPECIES_MODEL::NONE); break;

    case MAIN_SOLVER::INC_RANS:
    case MAIN_SOLVER::DISC_ADJ_INC_RANS:
      ns = incompressible = turbulent = true;
      heat = config->GetWeakly_Coupled_Heat();
<<<<<<< HEAD
      transition = (config->GetKind_Trans_Model() == LM);
      species = (config->GetKind_Species_Model() != SPECIES_MODEL::NONE); break;
=======
      transition = (config->GetKind_Trans_Model() == TURB_TRANS_MODEL::LM); break;
>>>>>>> 0a88a1ac

    case MAIN_SOLVER::FEM_EULER:
    case MAIN_SOLVER::DISC_ADJ_FEM_EULER:
      fem_euler = compressible = true; break;

    case MAIN_SOLVER::FEM_NAVIER_STOKES:
    case MAIN_SOLVER::DISC_ADJ_FEM_NS:
      fem_ns = compressible = true; break;

    case MAIN_SOLVER::FEM_RANS:
    case MAIN_SOLVER::DISC_ADJ_FEM_RANS:
      fem_ns = compressible = true; break;

    case MAIN_SOLVER::FEM_LES:
      fem_ns = compressible = true; break;

    case MAIN_SOLVER::HEAT_EQUATION:
    case MAIN_SOLVER::DISC_ADJ_HEAT:
      heat = true; break;

    case MAIN_SOLVER::FEM_ELASTICITY:
    case MAIN_SOLVER::DISC_ADJ_FEM:
      fem = true; break;

    case MAIN_SOLVER::ADJ_EULER:
      adj_euler = euler = compressible = true; break;

    case MAIN_SOLVER::ADJ_NAVIER_STOKES:
      adj_ns = ns = compressible = true;
      turbulent = (config->GetKind_Turb_Model() != TURB_MODEL::NONE); break;

    case MAIN_SOLVER::ADJ_RANS:
      adj_ns = ns = compressible = turbulent = true;
      adj_turb = !config->GetFrozen_Visc_Cont(); break;

    default:
      break;

  }

  /*--- Number of variables for the template ---*/

  if (template_solver) nVar_Flow = solver[MESH_0][FLOW_SOL]->GetnVar();

  /*--- Number of variables for direct problem ---*/

  if (euler)        nVar_Flow = solver[MESH_0][FLOW_SOL]->GetnVar();
  if (ns)           nVar_Flow = solver[MESH_0][FLOW_SOL]->GetnVar();
  if (NEMO_euler)   nVar_NEMO = solver[MESH_0][FLOW_SOL]->GetnVar();
  if (NEMO_ns)      nVar_NEMO = solver[MESH_0][FLOW_SOL]->GetnVar();
  if (turbulent)    nVar_Turb = solver[MESH_0][TURB_SOL]->GetnVar();
  if (transition)   nVar_Trans = solver[MESH_0][TRANS_SOL]->GetnVar();
  if (species)      nVar_Species = solver[MESH_0][SPECIES_SOL]->GetnVar();

  if (fem_euler)    nVar_Flow = solver[MESH_0][FLOW_SOL]->GetnVar();
  if (fem_ns)       nVar_Flow = solver[MESH_0][FLOW_SOL]->GetnVar();

  if (fem)          nVar_FEM = solver[MESH_0][FEA_SOL]->GetnVar();
  if (heat)         nVar_Heat = solver[MESH_0][HEAT_SOL]->GetnVar();

  if (config->AddRadiation()) nVar_Rad = solver[MESH_0][RAD_SOL]->GetnVar();

  /*--- Number of variables for adjoint problem ---*/

  if (adj_euler)    nVar_Adj_Flow = solver[MESH_0][ADJFLOW_SOL]->GetnVar();
  if (adj_ns)       nVar_Adj_Flow = solver[MESH_0][ADJFLOW_SOL]->GetnVar();
  if (adj_turb)     nVar_Adj_Turb = solver[MESH_0][ADJTURB_SOL]->GetnVar();

  /*--- Additional Variables required for NEMO solver ---*/

  if (NEMO_euler || NEMO_ns) nPrimVar_NEMO     = solver[MESH_0][FLOW_SOL]->GetnPrimVar();
  if (NEMO_euler || NEMO_ns) nPrimVarGrad_NEMO = solver[MESH_0][FLOW_SOL]->GetnPrimVarGrad();

  /*--- Definition of the Class for the numerical method:
    numerics_container[INSTANCE_LEVEL][MESH_LEVEL][EQUATION][EQ_TERM] ---*/

  for (iMGlevel = 0; iMGlevel <= config->GetnMGLevels(); iMGlevel++) {
    numerics[iMGlevel] = new CNumerics** [MAX_SOLS];
    for (iSol = 0; iSol < MAX_SOLS; iSol++)
      numerics[iMGlevel][iSol] = new CNumerics* [MAX_TERMS*omp_get_max_threads()]();
  }

  /*--- Instantiate one numerics object per thread for each required term. ---*/

  for (int thread = 0; thread < omp_get_max_threads(); ++thread)
  {
  const int offset = thread * MAX_TERMS;

  const int conv_term = CONV_TERM + offset;
  const int visc_term = VISC_TERM + offset;

  const int source_first_term = SOURCE_FIRST_TERM + offset;
  const int source_second_term = SOURCE_SECOND_TERM + offset;

  const int conv_bound_term = CONV_BOUND_TERM + offset;
  const int visc_bound_term = VISC_BOUND_TERM + offset;

  const int fea_term = FEA_TERM + offset;

  /*--- Solver definition for the template problem ---*/
  if (template_solver) {

    /*--- Definition of the convective scheme for each equation and mesh level ---*/
    switch (config->GetKind_ConvNumScheme_Template()) {
      case SPACE_CENTERED : case SPACE_UPWIND :
        for (iMGlevel = 0; iMGlevel <= config->GetnMGLevels(); iMGlevel++)
          numerics[iMGlevel][TEMPLATE_SOL][conv_term] = new CConvective_Template(nDim, nVar_Template, config);
        break;
      default:
        SU2_MPI::Error("Convective scheme not implemented (template_solver).", CURRENT_FUNCTION);
        break;
    }

    /*--- Definition of the viscous scheme for each equation and mesh level ---*/
    for (iMGlevel = 0; iMGlevel <= config->GetnMGLevels(); iMGlevel++)
      numerics[iMGlevel][TEMPLATE_SOL][visc_term] = new CViscous_Template(nDim, nVar_Template, config);

    /*--- Definition of the source term integration scheme for each equation and mesh level ---*/
    for (iMGlevel = 0; iMGlevel <= config->GetnMGLevels(); iMGlevel++)
      numerics[iMGlevel][TEMPLATE_SOL][source_first_term] = new CSource_Template(nDim, nVar_Template, config);

    /*--- Definition of the boundary condition method ---*/
    for (iMGlevel = 0; iMGlevel <= config->GetnMGLevels(); iMGlevel++) {
      numerics[iMGlevel][TEMPLATE_SOL][conv_bound_term] = new CConvective_Template(nDim, nVar_Template, config);
    }

  }

  /*--- Solver definition for the Potential, Euler, Navier-Stokes problems ---*/
  if ((euler) || (ns)) {

    /*--- Definition of the convective scheme for each equation and mesh level ---*/
    switch (config->GetKind_ConvNumScheme_Flow()) {
      case NO_CONVECTIVE :
        SU2_MPI::Error("Config file is missing the CONV_NUM_METHOD_FLOW option.", CURRENT_FUNCTION);
        break;

      case SPACE_CENTERED :
        if (compressible) {
          /*--- "conv_term" is not instantiated as all compressible centered schemes are vectorized. ---*/

          /*--- Definition of the boundary condition method ---*/
          for (iMGlevel = 0; iMGlevel <= config->GetnMGLevels(); iMGlevel++)
            numerics[iMGlevel][FLOW_SOL][conv_bound_term] = new CUpwRoe_Flow(nDim, nVar_Flow, config, false);

        }
        if (incompressible) {
          /*--- Incompressible flow, use preconditioning method ---*/
          switch (config->GetKind_Centered_Flow()) {
            case LAX : numerics[MESH_0][FLOW_SOL][conv_term] = new CCentLaxInc_Flow(nDim, nVar_Flow, config); break;
            case JST : numerics[MESH_0][FLOW_SOL][conv_term] = new CCentJSTInc_Flow(nDim, nVar_Flow, config); break;
            default:
              SU2_MPI::Error("Invalid centered scheme or not implemented.\n Currently, only JST and LAX-FRIEDRICH are available for incompressible flows.", CURRENT_FUNCTION);
              break;
          }
          for (iMGlevel = 1; iMGlevel <= config->GetnMGLevels(); iMGlevel++)
            numerics[iMGlevel][FLOW_SOL][conv_term] = new CCentLaxInc_Flow(nDim, nVar_Flow, config);

          /*--- Definition of the boundary condition method ---*/
          for (iMGlevel = 0; iMGlevel <= config->GetnMGLevels(); iMGlevel++)
            numerics[iMGlevel][FLOW_SOL][conv_bound_term] = new CUpwFDSInc_Flow(nDim, nVar_Flow, config);

        }
        break;
      case SPACE_UPWIND :
        if (compressible) {
          /*--- Compressible flow ---*/
          switch (config->GetKind_Upwind_Flow()) {
            case ROE:
              if (ideal_gas) {

                for (iMGlevel = 0; iMGlevel <= config->GetnMGLevels(); iMGlevel++) {
                  numerics[iMGlevel][FLOW_SOL][conv_term] = new CUpwRoe_Flow(nDim, nVar_Flow, config, roe_low_dissipation);
                  numerics[iMGlevel][FLOW_SOL][conv_bound_term] = new CUpwRoe_Flow(nDim, nVar_Flow, config, false);
                }
              } else {

                for (iMGlevel = 0; iMGlevel <= config->GetnMGLevels(); iMGlevel++) {
                  numerics[iMGlevel][FLOW_SOL][conv_term] = new CUpwGeneralRoe_Flow(nDim, nVar_Flow, config);
                  numerics[iMGlevel][FLOW_SOL][conv_bound_term] = new CUpwGeneralRoe_Flow(nDim, nVar_Flow, config);
                }
              }
              break;

            case AUSM:
              for (iMGlevel = 0; iMGlevel <= config->GetnMGLevels(); iMGlevel++) {
                numerics[iMGlevel][FLOW_SOL][conv_term] = new CUpwAUSM_Flow(nDim, nVar_Flow, config);
                numerics[iMGlevel][FLOW_SOL][conv_bound_term] = new CUpwAUSM_Flow(nDim, nVar_Flow, config);
              }
              break;

            case AUSMPLUSUP:
              for (iMGlevel = 0; iMGlevel <= config->GetnMGLevels(); iMGlevel++) {
                numerics[iMGlevel][FLOW_SOL][conv_term] = new CUpwAUSMPLUSUP_Flow(nDim, nVar_Flow, config);
                numerics[iMGlevel][FLOW_SOL][conv_bound_term] = new CUpwAUSMPLUSUP_Flow(nDim, nVar_Flow, config);
              }
              break;

            case AUSMPLUSUP2:
              for (iMGlevel = 0; iMGlevel <= config->GetnMGLevels(); iMGlevel++) {
                numerics[iMGlevel][FLOW_SOL][conv_term] = new CUpwAUSMPLUSUP2_Flow(nDim, nVar_Flow, config);
                numerics[iMGlevel][FLOW_SOL][conv_bound_term] = new CUpwAUSMPLUSUP2_Flow(nDim, nVar_Flow, config);
              }
              break;

            case TURKEL:
              for (iMGlevel = 0; iMGlevel <= config->GetnMGLevels(); iMGlevel++) {
                numerics[iMGlevel][FLOW_SOL][conv_term] = new CUpwTurkel_Flow(nDim, nVar_Flow, config);
                numerics[iMGlevel][FLOW_SOL][conv_bound_term] = new CUpwTurkel_Flow(nDim, nVar_Flow, config);
              }
              break;

            case L2ROE:
              for (iMGlevel = 0; iMGlevel <= config->GetnMGLevels(); iMGlevel++) {
                numerics[iMGlevel][FLOW_SOL][conv_term] = new CUpwL2Roe_Flow(nDim, nVar_Flow, config);
                numerics[iMGlevel][FLOW_SOL][conv_bound_term] = new CUpwL2Roe_Flow(nDim, nVar_Flow, config);
              }
              break;
            case LMROE:
              for (iMGlevel = 0; iMGlevel <= config->GetnMGLevels(); iMGlevel++) {
                numerics[iMGlevel][FLOW_SOL][conv_term] = new CUpwLMRoe_Flow(nDim, nVar_Flow, config);
                numerics[iMGlevel][FLOW_SOL][conv_bound_term] = new CUpwLMRoe_Flow(nDim, nVar_Flow, config);
              }
              break;

            case SLAU:
              for (iMGlevel = 0; iMGlevel <= config->GetnMGLevels(); iMGlevel++) {
                numerics[iMGlevel][FLOW_SOL][conv_term] = new CUpwSLAU_Flow(nDim, nVar_Flow, config, roe_low_dissipation);
                numerics[iMGlevel][FLOW_SOL][conv_bound_term] = new CUpwSLAU_Flow(nDim, nVar_Flow, config, false);
              }
              break;

            case SLAU2:
              for (iMGlevel = 0; iMGlevel <= config->GetnMGLevels(); iMGlevel++) {
                numerics[iMGlevel][FLOW_SOL][conv_term] = new CUpwSLAU2_Flow(nDim, nVar_Flow, config, roe_low_dissipation);
                numerics[iMGlevel][FLOW_SOL][conv_bound_term] = new CUpwSLAU2_Flow(nDim, nVar_Flow, config, false);
              }
              break;

            case HLLC:
              if (ideal_gas) {
                for (iMGlevel = 0; iMGlevel <= config->GetnMGLevels(); iMGlevel++) {
                  numerics[iMGlevel][FLOW_SOL][conv_term] = new CUpwHLLC_Flow(nDim, nVar_Flow, config);
                  numerics[iMGlevel][FLOW_SOL][conv_bound_term] = new CUpwHLLC_Flow(nDim, nVar_Flow, config);
                }
              }
              else {
                for (iMGlevel = 0; iMGlevel <= config->GetnMGLevels(); iMGlevel++) {
                  numerics[iMGlevel][FLOW_SOL][conv_term] = new CUpwGeneralHLLC_Flow(nDim, nVar_Flow, config);
                  numerics[iMGlevel][FLOW_SOL][conv_bound_term] = new CUpwGeneralHLLC_Flow(nDim, nVar_Flow, config);
                }
              }
              break;

            case MSW:
              for (iMGlevel = 0; iMGlevel <= config->GetnMGLevels(); iMGlevel++) {
                numerics[iMGlevel][FLOW_SOL][conv_term] = new CUpwMSW_Flow(nDim, nVar_Flow, config);
                numerics[iMGlevel][FLOW_SOL][conv_bound_term] = new CUpwMSW_Flow(nDim, nVar_Flow, config);
              }
              break;

            case CUSP:
              for (iMGlevel = 0; iMGlevel <= config->GetnMGLevels(); iMGlevel++) {
                numerics[iMGlevel][FLOW_SOL][conv_term] = new CUpwCUSP_Flow(nDim, nVar_Flow, config);
                numerics[iMGlevel][FLOW_SOL][conv_bound_term] = new CUpwCUSP_Flow(nDim, nVar_Flow, config);
              }
              break;

            default:
              SU2_MPI::Error("Invalid upwind scheme or not implemented.", CURRENT_FUNCTION);
              break;
          }

        }
        if (incompressible) {
          /*--- Incompressible flow, use artificial compressibility method ---*/
          switch (config->GetKind_Upwind_Flow()) {
            case FDS:
              for (iMGlevel = 0; iMGlevel <= config->GetnMGLevels(); iMGlevel++) {
                numerics[iMGlevel][FLOW_SOL][conv_term] = new CUpwFDSInc_Flow(nDim, nVar_Flow, config);
                numerics[iMGlevel][FLOW_SOL][conv_bound_term] = new CUpwFDSInc_Flow(nDim, nVar_Flow, config);
              }
              break;
            default:
              SU2_MPI::Error("Invalid upwind scheme or not implemented.\n Currently, only FDS is available for incompressible flows.", CURRENT_FUNCTION);
              break;
          }
        }
        break;

      default:
        SU2_MPI::Error("Invalid convective scheme for the Euler / Navier-Stokes equations.", CURRENT_FUNCTION);
        break;
    }

    /*--- Definition of the viscous scheme for each equation and mesh level ---*/
    if (compressible) {
      if (ideal_gas) {

        /*--- Compressible flow Ideal gas ---*/
        numerics[MESH_0][FLOW_SOL][visc_term] = new CAvgGrad_Flow(nDim, nVar_Flow, true, config);
        for (iMGlevel = 1; iMGlevel <= config->GetnMGLevels(); iMGlevel++)
          numerics[iMGlevel][FLOW_SOL][visc_term] = new CAvgGrad_Flow(nDim, nVar_Flow, false, config);

        /*--- Definition of the boundary condition method ---*/
        for (iMGlevel = 0; iMGlevel <= config->GetnMGLevels(); iMGlevel++)
          numerics[iMGlevel][FLOW_SOL][visc_bound_term] = new CAvgGrad_Flow(nDim, nVar_Flow, false, config);

      } else {

        /*--- Compressible flow Real gas ---*/
        numerics[MESH_0][FLOW_SOL][visc_term] = new CGeneralAvgGrad_Flow(nDim, nVar_Flow, true, config);
        for (iMGlevel = 1; iMGlevel <= config->GetnMGLevels(); iMGlevel++)
          numerics[iMGlevel][FLOW_SOL][visc_term] = new CGeneralAvgGrad_Flow(nDim, nVar_Flow, false, config);

        /*--- Definition of the boundary condition method ---*/
        for (iMGlevel = 0; iMGlevel <= config->GetnMGLevels(); iMGlevel++)
          numerics[iMGlevel][FLOW_SOL][visc_bound_term] = new CGeneralAvgGrad_Flow(nDim, nVar_Flow, false, config);

      }
    }
    if (incompressible) {
      /*--- Incompressible flow, use preconditioning method ---*/
      numerics[MESH_0][FLOW_SOL][visc_term] = new CAvgGradInc_Flow(nDim, nVar_Flow, true, config);
      for (iMGlevel = 1; iMGlevel <= config->GetnMGLevels(); iMGlevel++)
        numerics[iMGlevel][FLOW_SOL][visc_term] = new CAvgGradInc_Flow(nDim, nVar_Flow, false, config);

      /*--- Definition of the boundary condition method ---*/
      for (iMGlevel = 0; iMGlevel <= config->GetnMGLevels(); iMGlevel++)
        numerics[iMGlevel][FLOW_SOL][visc_bound_term] = new CAvgGradInc_Flow(nDim, nVar_Flow, false, config);
    }

    /*--- Definition of the source term integration scheme for each equation and mesh level ---*/
    for (iMGlevel = 0; iMGlevel <= config->GetnMGLevels(); iMGlevel++) {

      if (config->GetBody_Force() == YES) {
        if (incompressible)
          numerics[iMGlevel][FLOW_SOL][source_first_term] = new CSourceIncBodyForce(nDim, nVar_Flow, config);
        else
          numerics[iMGlevel][FLOW_SOL][source_first_term] = new CSourceBodyForce(nDim, nVar_Flow, config);
      }
      else if (incompressible && (config->GetKind_Streamwise_Periodic() != ENUM_STREAMWISE_PERIODIC::NONE)) {
        numerics[iMGlevel][FLOW_SOL][source_first_term] = new CSourceIncStreamwise_Periodic(nDim, nVar_Flow, config);
      }
      else if (incompressible && (config->GetKind_DensityModel() == INC_DENSITYMODEL::BOUSSINESQ)) {
        numerics[iMGlevel][FLOW_SOL][source_first_term] = new CSourceBoussinesq(nDim, nVar_Flow, config);
      }
      else if (config->GetRotating_Frame() == YES) {
        if (incompressible)
          numerics[iMGlevel][FLOW_SOL][source_first_term] = new CSourceIncRotatingFrame_Flow(nDim, nVar_Flow, config);
        else
        numerics[iMGlevel][FLOW_SOL][source_first_term] = new CSourceRotatingFrame_Flow(nDim, nVar_Flow, config);
      }
      else if (config->GetAxisymmetric() == YES) {
        if (incompressible)
          numerics[iMGlevel][FLOW_SOL][source_first_term] = new CSourceIncAxisymmetric_Flow(nDim, nVar_Flow, config);
        else if (ideal_gas)
          numerics[iMGlevel][FLOW_SOL][source_first_term] = new CSourceAxisymmetric_Flow(nDim, nVar_Flow, config);
        else
          numerics[iMGlevel][FLOW_SOL][source_first_term] = new CSourceGeneralAxisymmetric_Flow(nDim, nVar_Flow, config);
      }
      else if (config->GetGravityForce() == YES) {
        numerics[iMGlevel][FLOW_SOL][source_first_term] = new CSourceGravity(nDim, nVar_Flow, config);
      }
      else if (config->GetWind_Gust() == YES) {
        numerics[iMGlevel][FLOW_SOL][source_first_term] = new CSourceWindGust(nDim, nVar_Flow, config);
      }
      else {
        numerics[iMGlevel][FLOW_SOL][source_first_term] = new CSourceNothing(nDim, nVar_Flow, config);
      }

      /*--- At the moment it is necessary to have the RHT equation in order to have a volumetric heat source. ---*/
      if (config->AddRadiation())
        numerics[iMGlevel][FLOW_SOL][source_second_term] = new CSourceRadiation(nDim, nVar_Flow, config);
      else if ((incompressible && (config->GetKind_Streamwise_Periodic() != ENUM_STREAMWISE_PERIODIC::NONE)) &&
               (config->GetEnergy_Equation() && !config->GetStreamwise_Periodic_Temperature()))
        numerics[iMGlevel][FLOW_SOL][source_second_term] = new CSourceIncStreamwisePeriodic_Outlet(nDim, nVar_Flow, config);
      else
        numerics[iMGlevel][FLOW_SOL][source_second_term] = new CSourceNothing(nDim, nVar_Flow, config);
    }

  }

   /*--- Solver definition for the Potential, Euler, Navier-Stokes NEMO problems ---*/

  if (NEMO_euler || NEMO_ns) {

    /*--- Definition of the convective scheme for each equation and mesh level ---*/
    switch (config->GetKind_ConvNumScheme_Flow()) {
      case NO_CONVECTIVE :
        SU2_MPI::Error("Config file is missing the CONV_NUM_METHOD_FLOW option.", CURRENT_FUNCTION);
        break;

      case SPACE_CENTERED :
        if (compressible) {
          /*--- Compressible flow ---*/
          switch (config->GetKind_Centered_Flow()) {
            case LAX : numerics[MESH_0][FLOW_SOL][conv_term] = new CCentLax_NEMO(nDim, nVar_NEMO, nPrimVar_NEMO, nPrimVarGrad_NEMO, config); break;
            default:
            SU2_MPI::Error("Invalid centered scheme or not implemented.", CURRENT_FUNCTION);
            break;
          }

          for (iMGlevel = 1; iMGlevel <= config->GetnMGLevels(); iMGlevel++)
            numerics[iMGlevel][FLOW_SOL][conv_term] = new CCentLax_NEMO(nDim, nVar_NEMO, nPrimVar_NEMO, nPrimVarGrad_NEMO, config);

          /*--- Definition of the boundary condition method ---*/
          for (iMGlevel = 0; iMGlevel <= config->GetnMGLevels(); iMGlevel++)
            numerics[iMGlevel][FLOW_SOL][conv_bound_term] = new CUpwRoe_NEMO(nDim, nVar_NEMO, nPrimVar_NEMO, nPrimVarGrad_NEMO, config);
        }
        break;
      case SPACE_UPWIND :
        if (compressible) {
          /*--- Compressible flow ---*/
          switch (config->GetKind_Upwind_Flow()) {
            case ROE:
              for (iMGlevel = 0; iMGlevel <= config->GetnMGLevels(); iMGlevel++) {
                numerics[iMGlevel][FLOW_SOL][conv_term] = new CUpwRoe_NEMO(nDim, nVar_NEMO, nPrimVar_NEMO, nPrimVarGrad_NEMO, config);
                numerics[iMGlevel][FLOW_SOL][conv_bound_term] = new CUpwRoe_NEMO(nDim, nVar_NEMO, nPrimVar_NEMO, nPrimVarGrad_NEMO, config);
              }
              break;

            case AUSM:
              for (iMGlevel = 0; iMGlevel <= config->GetnMGLevels(); iMGlevel++) {
                numerics[iMGlevel][FLOW_SOL][conv_term] = new CUpwAUSM_NEMO(nDim, nVar_NEMO, nPrimVar_NEMO, nPrimVarGrad_NEMO, config);
                numerics[iMGlevel][FLOW_SOL][conv_bound_term] = new CUpwAUSM_NEMO(nDim, nVar_NEMO, nPrimVar_NEMO, nPrimVarGrad_NEMO, config);
              }
              break;

            case AUSMPLUSUP2:
              for (iMGlevel = 0; iMGlevel <= config->GetnMGLevels(); iMGlevel++) {
                numerics[iMGlevel][FLOW_SOL][conv_term] = new CUpwAUSMPLUSUP2_NEMO(nDim, nVar_NEMO, nPrimVar_NEMO, nPrimVarGrad_NEMO, config);
                numerics[iMGlevel][FLOW_SOL][conv_bound_term] = new CUpwAUSMPLUSUP2_NEMO(nDim, nVar_NEMO, nPrimVar_NEMO, nPrimVarGrad_NEMO, config);
              }
              break;

            case MSW:
              for (iMGlevel = 0; iMGlevel <= config->GetnMGLevels(); iMGlevel++) {
                numerics[iMGlevel][FLOW_SOL][conv_term] = new CUpwMSW_NEMO(nDim, nVar_NEMO, nPrimVar_NEMO, nPrimVarGrad_NEMO, config);
                numerics[iMGlevel][FLOW_SOL][conv_bound_term] = new CUpwMSW_NEMO(nDim, nVar_NEMO, nPrimVar_NEMO, nPrimVarGrad_NEMO, config);
              }
              break;

            case AUSMPWPLUS:
              for (iMGlevel = 0; iMGlevel <= config->GetnMGLevels(); iMGlevel++) {
                numerics[iMGlevel][FLOW_SOL][conv_term] = new CUpwAUSMPWplus_NEMO(nDim, nVar_NEMO, nPrimVar_NEMO, nPrimVarGrad_NEMO, config);
                numerics[iMGlevel][FLOW_SOL][conv_bound_term] = new CUpwAUSMPWplus_NEMO(nDim, nVar_NEMO, nPrimVar_NEMO, nPrimVarGrad_NEMO, config);
              }
              break;

            default:
              SU2_MPI::Error("Invalid upwind scheme or not implemented.", CURRENT_FUNCTION);
              break;
          }

        }
        break;

      default:
        SU2_MPI::Error("Invalid convective scheme for the NEMO Euler / Navier-Stokes equations.", CURRENT_FUNCTION);
        break;
    }

    /*--- Definition of the viscous scheme for each equation and mesh level ---*/
    if (compressible) {

      numerics[MESH_0][FLOW_SOL][visc_term] = new CAvgGradCorrected_NEMO(nDim, nVar_NEMO, nPrimVar_NEMO, nPrimVarGrad_NEMO, config);
      for (iMGlevel = 1; iMGlevel <= config->GetnMGLevels(); iMGlevel++)
        numerics[iMGlevel][FLOW_SOL][visc_term] = new CAvgGrad_NEMO(nDim, nVar_NEMO, nPrimVar_NEMO, nPrimVarGrad_NEMO, config);

      /*--- Definition of the boundary condition method ---*/
      for (iMGlevel = 0; iMGlevel <= config->GetnMGLevels(); iMGlevel++)
        numerics[iMGlevel][FLOW_SOL][visc_bound_term] = new CAvgGrad_NEMO(nDim, nVar_NEMO, nPrimVar_NEMO, nPrimVarGrad_NEMO, config);
    }

    /*--- Definition of the source term integration scheme for each equation and mesh level ---*/
    for (iMGlevel = 0; iMGlevel <= config->GetnMGLevels(); iMGlevel++) {

      numerics[iMGlevel][FLOW_SOL][source_first_term] = new CSource_NEMO(nDim, nVar_NEMO, nPrimVar_NEMO, nPrimVarGrad_NEMO, config);
      numerics[iMGlevel][FLOW_SOL][source_second_term] = new CSourceNothing(nDim, nVar_NEMO, config);
    }
  }

  /*--- Riemann solver definition for the Euler, Navier-Stokes problems for the FEM discretization. ---*/
  if ((fem_euler) || (fem_ns)) {

    switch (config->GetRiemann_Solver_FEM()) {
      case ROE:
      case LAX_FRIEDRICH:
        /* Hard coded optimized implementation is used in the DG solver. No need to allocate the
           corresponding entry in numerics. */
        break;

      case AUSM:
        for (iMGlevel = 0; iMGlevel <= config->GetnMGLevels(); iMGlevel++) {
          numerics[iMGlevel][FLOW_SOL][conv_term] = new CUpwAUSM_Flow(nDim, nVar_Flow, config);
          numerics[iMGlevel][FLOW_SOL][conv_bound_term] = new CUpwAUSM_Flow(nDim, nVar_Flow, config);
        }
        break;

      case TURKEL:
        for (iMGlevel = 0; iMGlevel <= config->GetnMGLevels(); iMGlevel++) {
          numerics[iMGlevel][FLOW_SOL][conv_term] = new CUpwTurkel_Flow(nDim, nVar_Flow, config);
          numerics[iMGlevel][FLOW_SOL][conv_bound_term] = new CUpwTurkel_Flow(nDim, nVar_Flow, config);
        }
        break;

      case HLLC:
          for (iMGlevel = 0; iMGlevel <= config->GetnMGLevels(); iMGlevel++) {
            numerics[iMGlevel][FLOW_SOL][conv_term] = new CUpwHLLC_Flow(nDim, nVar_Flow, config);
            numerics[iMGlevel][FLOW_SOL][conv_bound_term] = new CUpwHLLC_Flow(nDim, nVar_Flow, config);
          }
        break;

      case MSW:
        for (iMGlevel = 0; iMGlevel <= config->GetnMGLevels(); iMGlevel++) {
          numerics[iMGlevel][FLOW_SOL][conv_term] = new CUpwMSW_Flow(nDim, nVar_Flow, config);
          numerics[iMGlevel][FLOW_SOL][conv_bound_term] = new CUpwMSW_Flow(nDim, nVar_Flow, config);
        }
        break;

      case CUSP:
        for (iMGlevel = 0; iMGlevel <= config->GetnMGLevels(); iMGlevel++) {
          numerics[iMGlevel][FLOW_SOL][conv_term] = new CUpwCUSP_Flow(nDim, nVar_Flow, config);
          numerics[iMGlevel][FLOW_SOL][conv_bound_term] = new CUpwCUSP_Flow(nDim, nVar_Flow, config);
        }
        break;

      default:
        SU2_MPI::Error("Riemann solver not implemented.", CURRENT_FUNCTION);
        break;
    }

  }

  /*--- Solver definition for the turbulent model problem ---*/

  if (turbulent) {
    if (incompressible)
      InstantiateTurbulentNumerics<CIncEulerVariable::CIndices<unsigned short> >(nVar_Turb, offset, config,
                                                                                 solver[MESH_0][TURB_SOL], numerics);
    else if (NEMO_ns)
      InstantiateTurbulentNumerics<CNEMOEulerVariable::CIndices<unsigned short> >(nVar_Turb, offset, config,
                                                                                  solver[MESH_0][TURB_SOL], numerics);
    else
      InstantiateTurbulentNumerics<CEulerVariable::CIndices<unsigned short> >(nVar_Turb, offset, config,
                                                                              solver[MESH_0][TURB_SOL], numerics);
  }

  /*--- Solver definition for the transition model problem ---*/
  if (transition) {

    /*--- Definition of the convective scheme for each equation and mesh level ---*/
    switch (config->GetKind_ConvNumScheme_Turb()) {
      case NO_UPWIND:
        SU2_MPI::Error("Config file is missing the CONV_NUM_METHOD_TURB option.", CURRENT_FUNCTION);
        break;
      case SPACE_UPWIND:
        for (iMGlevel = 0; iMGlevel <= config->GetnMGLevels(); iMGlevel++) {
          numerics[iMGlevel][TRANS_SOL][conv_term] = new CUpwSca_TransLM(nDim, nVar_Trans, config);
        }
        break;
      default:
        SU2_MPI::Error("Invalid convective scheme for the transition equations.", CURRENT_FUNCTION);
        break;
    }

    /*--- Definition of the viscous scheme for each equation and mesh level ---*/
    for (iMGlevel = 0; iMGlevel <= config->GetnMGLevels(); iMGlevel++) {
      numerics[iMGlevel][TRANS_SOL][visc_term] = new CAvgGradCorrected_TransLM(nDim, nVar_Trans, config);
    }

    /*--- Definition of the source term integration scheme for each equation and mesh level ---*/
    for (iMGlevel = 0; iMGlevel <= config->GetnMGLevels(); iMGlevel++) {
      numerics[iMGlevel][TRANS_SOL][source_first_term] = new CSourcePieceWise_TransLM(nDim, nVar_Trans, config);
      numerics[iMGlevel][TRANS_SOL][source_second_term] = new CSourceNothing(nDim, nVar_Trans, config);
    }

    /*--- Definition of the boundary condition method ---*/
    for (iMGlevel = 0; iMGlevel <= config->GetnMGLevels(); iMGlevel++) {
      numerics[iMGlevel][TRANS_SOL][conv_bound_term] = new CUpwLin_TransLM(nDim, nVar_Trans, config);
    }
  }

  /*--- Solver definition for the species transport problem ---*/

  if (species) {
    if (incompressible)
      InstantiateSpeciesNumerics<CIncEulerVariable::CIndices<unsigned short> >(nVar_Species, offset, config,
                                                                               solver[MESH_0][SPECIES_SOL], numerics);
    else if (compressible)
      InstantiateSpeciesNumerics<CEulerVariable::CIndices<unsigned short> >(nVar_Species, offset, config,
                                                                            solver[MESH_0][SPECIES_SOL], numerics);
    else
      SU2_MPI::Error("Species transport only available for standard compressible and incompressible flow.", CURRENT_FUNCTION);
  }

  /*--- Solver definition of the finite volume heat solver  ---*/
  if (heat) {

    /*--- Definition of the viscous scheme for each equation and mesh level ---*/
    for (iMGlevel = 0; iMGlevel <= config->GetnMGLevels(); iMGlevel++) {

      numerics[iMGlevel][HEAT_SOL][visc_term] = new CAvgGrad_Heat(nDim, nVar_Heat, config, true);
      numerics[iMGlevel][HEAT_SOL][visc_bound_term] = new CAvgGrad_Heat(nDim, nVar_Heat, config, false);

      switch (config->GetKind_ConvNumScheme_Heat()) {

        case SPACE_UPWIND :
          numerics[iMGlevel][HEAT_SOL][conv_term] = new CUpwSca_Heat(nDim, nVar_Heat, config);
          numerics[iMGlevel][HEAT_SOL][conv_bound_term] = new CUpwSca_Heat(nDim, nVar_Heat, config);
          break;

        case SPACE_CENTERED :
          numerics[iMGlevel][HEAT_SOL][conv_term] = new CCentSca_Heat(nDim, nVar_Heat, config);
          numerics[iMGlevel][HEAT_SOL][conv_bound_term] = new CUpwSca_Heat(nDim, nVar_Heat, config);
          break;

        default:
          SU2_MPI::Error("Invalid convective scheme for the heat transfer equations.", CURRENT_FUNCTION);
          break;
      }
    }
  }

  /*--- Solver definition for the radiation model problem ---*/

  if (config->AddRadiation()) {
    /*--- Definition of the viscous scheme for each equation and mesh level ---*/
    numerics[MESH_0][RAD_SOL][VISC_TERM] = new CAvgGradCorrected_P1(nDim, nVar_Rad, config);

    /*--- Definition of the source term integration scheme for each equation and mesh level ---*/
    numerics[MESH_0][RAD_SOL][SOURCE_FIRST_TERM] = new CSourceP1(nDim, nVar_Rad, config);

    /*--- Definition of the boundary condition method ---*/
    numerics[MESH_0][RAD_SOL][VISC_BOUND_TERM] = new CAvgGradCorrected_P1(nDim, nVar_Rad, config);
  }

  /*--- Solver definition for the flow adjoint problem ---*/

  if (adj_euler || adj_ns) {

    if (incompressible)
      SU2_MPI::Error("Convective schemes not implemented for incompressible continuous adjoint.", CURRENT_FUNCTION);

    /*--- Definition of the convective scheme for each equation and mesh level ---*/

    switch (config->GetKind_ConvNumScheme_AdjFlow()) {
      case NO_CONVECTIVE:
        SU2_MPI::Error("Config file is missing the CONV_NUM_METHOD_ADJFLOW option.", CURRENT_FUNCTION);
        break;

      case SPACE_CENTERED :

        if (compressible) {

          /*--- Compressible flow ---*/

          switch (config->GetKind_Centered_AdjFlow()) {
            case LAX : numerics[MESH_0][ADJFLOW_SOL][conv_term] = new CCentLax_AdjFlow(nDim, nVar_Adj_Flow, config); break;
            case JST : numerics[MESH_0][ADJFLOW_SOL][conv_term] = new CCentJST_AdjFlow(nDim, nVar_Adj_Flow, config); break;
            default:
              SU2_MPI::Error("Centered scheme not implemented.", CURRENT_FUNCTION);
              break;
          }

          for (iMGlevel = 1; iMGlevel <= config->GetnMGLevels(); iMGlevel++)
            numerics[iMGlevel][ADJFLOW_SOL][conv_term] = new CCentLax_AdjFlow(nDim, nVar_Adj_Flow, config);

          for (iMGlevel = 0; iMGlevel <= config->GetnMGLevels(); iMGlevel++)
            numerics[iMGlevel][ADJFLOW_SOL][conv_bound_term] = new CUpwRoe_AdjFlow(nDim, nVar_Adj_Flow, config);

        }
        break;

      case SPACE_UPWIND :

        if (compressible) {

          /*--- Compressible flow ---*/

          switch (config->GetKind_Upwind_AdjFlow()) {
            case ROE:
              for (iMGlevel = 0; iMGlevel <= config->GetnMGLevels(); iMGlevel++) {
                numerics[iMGlevel][ADJFLOW_SOL][conv_term] = new CUpwRoe_AdjFlow(nDim, nVar_Adj_Flow, config);
                numerics[iMGlevel][ADJFLOW_SOL][conv_bound_term] = new CUpwRoe_AdjFlow(nDim, nVar_Adj_Flow, config);
              }
              break;
            default:
              SU2_MPI::Error("Upwind scheme not implemented.", CURRENT_FUNCTION);
              break;
          }
        }
        break;

      default:
        SU2_MPI::Error("Invalid convective scheme for the continuous adjoint Euler / Navier-Stokes equations.", CURRENT_FUNCTION);
        break;
    }

    /*--- Definition of the viscous scheme for each equation and mesh level ---*/

    if (compressible) {

      /*--- Compressible flow ---*/

      numerics[MESH_0][ADJFLOW_SOL][visc_term] = new CAvgGradCorrected_AdjFlow(nDim, nVar_Adj_Flow, config);
      numerics[MESH_0][ADJFLOW_SOL][visc_bound_term] = new CAvgGrad_AdjFlow(nDim, nVar_Adj_Flow, config);

      for (iMGlevel = 1; iMGlevel <= config->GetnMGLevels(); iMGlevel++) {
        numerics[iMGlevel][ADJFLOW_SOL][visc_term] = new CAvgGrad_AdjFlow(nDim, nVar_Adj_Flow, config);
        numerics[iMGlevel][ADJFLOW_SOL][visc_bound_term] = new CAvgGrad_AdjFlow(nDim, nVar_Adj_Flow, config);
      }

    }

    /*--- Definition of the source term integration scheme for each equation and mesh level ---*/

    for (iMGlevel = 0; iMGlevel <= config->GetnMGLevels(); iMGlevel++) {

      /*--- Note that RANS is incompatible with Axisymmetric or Rotational (Fix it!) ---*/

      if (compressible) {

        if (adj_ns) {

          numerics[iMGlevel][ADJFLOW_SOL][source_first_term] = new CSourceViscous_AdjFlow(nDim, nVar_Adj_Flow, config);

          if (config->GetRotating_Frame() == YES)
            numerics[iMGlevel][ADJFLOW_SOL][source_second_term] = new CSourceRotatingFrame_AdjFlow(nDim, nVar_Adj_Flow, config);
          else
            numerics[iMGlevel][ADJFLOW_SOL][source_second_term] = new CSourceConservative_AdjFlow(nDim, nVar_Adj_Flow, config);

        }

        else {

          if (config->GetRotating_Frame() == YES)
            numerics[iMGlevel][ADJFLOW_SOL][source_first_term] = new CSourceRotatingFrame_AdjFlow(nDim, nVar_Adj_Flow, config);
          else if (config->GetAxisymmetric() == YES)
            numerics[iMGlevel][ADJFLOW_SOL][source_first_term] = new CSourceAxisymmetric_AdjFlow(nDim, nVar_Adj_Flow, config);
          else
            numerics[iMGlevel][ADJFLOW_SOL][source_first_term] = new CSourceNothing(nDim, nVar_Adj_Flow, config);

          numerics[iMGlevel][ADJFLOW_SOL][source_second_term] = new CSourceNothing(nDim, nVar_Adj_Flow, config);

        }

      }

    }

  }

  /*--- Solver definition for the turbulent adjoint problem ---*/
  if (adj_turb) {

    if (config->GetKind_Turb_Model() != TURB_MODEL::SA)
      SU2_MPI::Error("Only the SA turbulence model can be used with the continuous adjoint solver.", CURRENT_FUNCTION);

    /*--- Definition of the convective scheme for each equation and mesh level ---*/
    switch (config->GetKind_ConvNumScheme_AdjTurb()) {
      case NO_CONVECTIVE:
        SU2_MPI::Error("Config file is missing the CONV_NUM_METHOD_ADJTURB option.", CURRENT_FUNCTION);
        break;
      case SPACE_UPWIND :
        for (iMGlevel = 0; iMGlevel <= config->GetnMGLevels(); iMGlevel++)
          numerics[iMGlevel][ADJTURB_SOL][conv_term] = new CUpwSca_AdjTurb(nDim, nVar_Adj_Turb, config);
        break;
      default:
        SU2_MPI::Error("Convective scheme not implemented (adjoint turbulence).", CURRENT_FUNCTION);
        break;
    }

    /*--- Definition of the viscous scheme for each equation and mesh level ---*/
    for (iMGlevel = 0; iMGlevel <= config->GetnMGLevels(); iMGlevel++)
      numerics[iMGlevel][ADJTURB_SOL][visc_term] = new CAvgGradCorrected_AdjTurb(nDim, nVar_Adj_Turb, config);

    /*--- Definition of the source term integration scheme for each equation and mesh level ---*/
    for (iMGlevel = 0; iMGlevel <= config->GetnMGLevels(); iMGlevel++) {
      numerics[iMGlevel][ADJTURB_SOL][source_first_term] = new CSourcePieceWise_AdjTurb(nDim, nVar_Adj_Turb, config);
      numerics[iMGlevel][ADJTURB_SOL][source_second_term] = new CSourceConservative_AdjTurb(nDim, nVar_Adj_Turb, config);
    }

    /*--- Definition of the boundary condition method ---*/
    for (iMGlevel = 0; iMGlevel <= config->GetnMGLevels(); iMGlevel++)
      numerics[iMGlevel][ADJTURB_SOL][conv_bound_term] = new CUpwLin_AdjTurb(nDim, nVar_Adj_Turb, config);

  }

  /*--- Numerics definition for FEM-like problems. ---*/

  if (fem) {
    /*--- Initialize the container for FEA_TERM. This will be the only one for most of the cases. ---*/
    switch (config->GetGeometricConditions()) {
      case STRUCT_DEFORMATION::SMALL:
        switch (config->GetMaterialModel()) {
          case STRUCT_MODEL::LINEAR_ELASTIC:
            numerics[MESH_0][FEA_SOL][fea_term] = new CFEALinearElasticity(nDim, nVar_FEM, config);
            break;
          default:
            SU2_MPI::Error("Material model does not correspond to geometric conditions.", CURRENT_FUNCTION);
            break;
        }
        break;
      case STRUCT_DEFORMATION::LARGE:
        switch (config->GetMaterialModel()) {
          case STRUCT_MODEL::LINEAR_ELASTIC:
            SU2_MPI::Error("Material model does not correspond to geometric conditions.", CURRENT_FUNCTION);
            break;
          case STRUCT_MODEL::NEO_HOOKEAN:
            if (config->GetMaterialCompressibility() == STRUCT_COMPRESS::COMPRESSIBLE) {
              numerics[MESH_0][FEA_SOL][fea_term] = new CFEM_NeoHookean_Comp(nDim, nVar_FEM, config);
            } else {
              SU2_MPI::Error("Material model not implemented.", CURRENT_FUNCTION);
            }
            break;
          case STRUCT_MODEL::KNOWLES:
            if (config->GetMaterialCompressibility() == STRUCT_COMPRESS::NEARLY_INCOMP) {
              numerics[MESH_0][FEA_SOL][fea_term] = new CFEM_Knowles_NearInc(nDim, nVar_FEM, config);
            } else {
              SU2_MPI::Error("Material model not implemented.", CURRENT_FUNCTION);
            }
            break;
          case STRUCT_MODEL::IDEAL_DE:
            if (config->GetMaterialCompressibility() == STRUCT_COMPRESS::NEARLY_INCOMP) {
              numerics[MESH_0][FEA_SOL][fea_term] = new CFEM_IdealDE(nDim, nVar_FEM, config);
            } else {
              SU2_MPI::Error("Material model not implemented.", CURRENT_FUNCTION);
            }
            break;
        }
        break;
    }

    /*--- The following definitions only make sense if we have a non-linear solution. ---*/
    if (config->GetGeometricConditions() == STRUCT_DEFORMATION::LARGE) {

      /*--- This allocates a container for electromechanical effects. ---*/

      bool de_effects = config->GetDE_Effects();
      if (de_effects)
        numerics[MESH_0][FEA_SOL][DE_TERM+offset] = new CFEM_DielectricElastomer(nDim, nVar_FEM, config);

      ifstream properties_file;

      string filename = config->GetFEA_FileName();
      if (nZone > 1)
        filename = config->GetMultizone_FileName(filename, iZone, ".dat");

      properties_file.open(filename.data(), ios::in);

      /*--- In case there is a properties file, containers are allocated for a number of material models. ---*/

      if (!(properties_file.fail())) {
        numerics[MESH_0][FEA_SOL][MAT_NHCOMP+offset]  = new CFEM_NeoHookean_Comp(nDim, nVar_FEM, config);
        numerics[MESH_0][FEA_SOL][MAT_IDEALDE+offset] = new CFEM_IdealDE(nDim, nVar_FEM, config);
        numerics[MESH_0][FEA_SOL][MAT_KNOWLES+offset] = new CFEM_Knowles_NearInc(nDim, nVar_FEM, config);
      }
    }
  }

  /*--- Instantiate the numerics for the mesh solver. ---*/
  if (config->GetDeform_Mesh())
    numerics[MESH_0][MESH_SOL][fea_term] = new CFEAMeshElasticity(nDim, nDim, geometry[MESH_0]->GetnElem(), config);

  } // end "per-thread" allocation loop

}

void CDriver::Numerics_Postprocessing(CNumerics *****numerics, CSolver***, CGeometry**,
                                      CConfig *config, unsigned short val_iInst) {

  for (unsigned short iMGlevel = 0; iMGlevel <= config->GetnMGLevels(); iMGlevel++) {

    for (unsigned int iSol = 0; iSol < MAX_SOLS; iSol++) {

      for (unsigned int iTerm = 0; iTerm < MAX_TERMS*omp_get_max_threads(); iTerm++) {

        delete numerics[val_iInst][iMGlevel][iSol][iTerm];
      }
      delete [] numerics[val_iInst][iMGlevel][iSol];
    }
    delete[] numerics[val_iInst][iMGlevel];
  }
  delete[] numerics[val_iInst];

}

void CDriver::Iteration_Preprocessing(CConfig* config, CIteration *&iteration) const {

  if (rank == MASTER_NODE)
    cout << endl <<"------------------- Iteration Preprocessing ( Zone " << config->GetiZone() <<" ) ------------------" << endl;

  iteration = CIterationFactory::CreateIteration(config->GetKind_Solver(), config);

}

void CDriver::DynamicMesh_Preprocessing(CConfig *config, CGeometry **geometry, CSolver ***solver, CIteration* iteration,
                                        CVolumetricMovement *&grid_movement, CSurfaceMovement *&surface_movement) const{

  /*--- Instantiate the geometry movement classes for the solution of unsteady
   flows on dynamic meshes, including rigid mesh transformations, dynamically
   deforming meshes, and preprocessing of harmonic balance. ---*/

  if (!fem_solver && (config->GetGrid_Movement() || (config->GetDirectDiff() == D_DESIGN))) {
    if (rank == MASTER_NODE)
      cout << "Setting dynamic mesh structure for zone "<< iZone + 1<<"." << endl;
    grid_movement = new CVolumetricMovement(geometry[MESH_0], config);

    surface_movement = new CSurfaceMovement();
    surface_movement->CopyBoundary(geometry[MESH_0], config);
    if (config->GetTime_Marching() == TIME_MARCHING::HARMONIC_BALANCE){
      if (rank == MASTER_NODE) cout << endl <<  "Instance "<< iInst + 1 <<":" << endl;
      iteration->SetGrid_Movement(geometry, surface_movement, grid_movement,  solver, config, 0, iInst);
    }
  }

  if (config->GetDirectDiff() == D_DESIGN) {
    if (rank == MASTER_NODE)
      cout << "Setting surface/volume derivatives." << endl;

    /*--- Set the surface derivatives, i.e. the derivative of the surface mesh nodes with respect to the design variables ---*/

    surface_movement->SetSurface_Derivative(geometry[MESH_0],config);

    /*--- Call the volume deformation routine with derivative mode enabled.
       This computes the derivative of the volume mesh with respect to the surface nodes ---*/

    grid_movement->SetVolume_Deformation(geometry[MESH_0],config, true, true);

    /*--- Update the multi-grid structure to propagate the derivative information to the coarser levels ---*/

    CGeometry::UpdateGeometry(geometry,config);

  }

}

void CDriver::Interface_Preprocessing(CConfig **config, CSolver***** solver, CGeometry**** geometry,
                                      unsigned short** interface_types, CInterface ***interface,
                                      vector<vector<unique_ptr<CInterpolator> > >& interpolation) {

  /*--- Setup interpolation and transfer for all possible donor/target pairs. ---*/

  for (auto target = 0u; target < nZone; target++) {

    for (auto donor = 0u; donor < nZone; donor++) {

      /*--- Aliases to make code less verbose. ---*/
      auto& interface_type = interface_types[donor][target];

      if (donor == target) {
        interface_type = ZONES_ARE_EQUAL;
        continue;
      }
      interface_type = NO_TRANSFER;

      /*--- If there is a common interface setup the interpolation and transfer. ---*/

      if (!CInterpolator::CheckZonesInterface(config[donor], config[target])) {
        interface_type = NO_COMMON_INTERFACE;
      }
      else {
        /*--- Begin the creation of the communication pattern among zones. ---*/

        if (rank == MASTER_NODE) cout << "From zone " << donor << " to zone " << target << ":" << endl;

        /*--- Setup the interpolation. ---*/

        interpolation[donor][target] = unique_ptr<CInterpolator>(CInterpolatorFactory::CreateInterpolator(
                                       geometry, config, interpolation[target][donor].get(), donor, target));

        /*--- The type of variables transferred depends on the donor/target physics. ---*/

        const bool heat_target = config[target]->GetHeatProblem();
        const bool fluid_target = config[target]->GetFluidProblem();
        const bool structural_target = config[target]->GetStructuralProblem();

        const bool heat_donor = config[donor]->GetHeatProblem();
        const bool fluid_donor = config[donor]->GetFluidProblem();
        const bool structural_donor = config[donor]->GetStructuralProblem();

        /*--- Initialize the appropriate transfer strategy. ---*/

        if (rank == MASTER_NODE) cout << " Transferring ";

        if (fluid_donor && structural_target) {
          interface_type = FLOW_TRACTION;
          auto nConst = 2;
          bool conservative = config[target]->GetConservativeInterpolation();
          if(!config[ZONE_0]->GetDiscrete_Adjoint()) {
            interface[donor][target] = new CFlowTractionInterface(nDim, nConst, config[donor], conservative);
          } else {
            interface[donor][target] = new CDiscAdjFlowTractionInterface(nDim, nConst, config[donor], conservative);
          }
          if (rank == MASTER_NODE) cout << "fluid " << (conservative? "forces." : "tractions.") << endl;
        }
        else if (structural_donor && (fluid_target || heat_target)) {
          if (solver_container[target][INST_0][MESH_0][MESH_SOL] == nullptr) {
            SU2_MPI::Error("Mesh deformation was not correctly specified for the fluid/heat zone.\n"
                           "Use DEFORM_MESH=YES, and setup MARKER_DEFORM_MESH=(...)", CURRENT_FUNCTION);
          }
          interface_type = BOUNDARY_DISPLACEMENTS;
          if (!config[donor]->GetTime_Domain()) interface[donor][target] = new CDisplacementsInterface(nDim, 0);
          else interface[donor][target] = new CDisplacementsInterface(2*nDim, 0);
          if (rank == MASTER_NODE) cout << "boundary displacements from the structural solver." << endl;
        }
        else if (fluid_donor && fluid_target) {
          interface_type = SLIDING_INTERFACE;
          auto nVar = solver[donor][INST_0][MESH_0][FLOW_SOL]->GetnPrimVar();
          interface[donor][target] = new CSlidingInterface(nVar, 0);
          if (rank == MASTER_NODE) cout << "sliding interface." << endl;
        }
        else if (heat_donor || heat_target) {
          if (heat_donor && heat_target)
            SU2_MPI::Error("Conjugate heat transfer between solids is not implemented.", CURRENT_FUNCTION);

          const auto fluidZone = heat_target? donor : target;

          if (config[fluidZone]->GetEnergy_Equation() || (config[fluidZone]->GetKind_Regime() == ENUM_REGIME::COMPRESSIBLE))
            interface_type = heat_target? CONJUGATE_HEAT_FS : CONJUGATE_HEAT_SF;
          else if (config[fluidZone]->GetWeakly_Coupled_Heat())
            interface_type = heat_target? CONJUGATE_HEAT_WEAKLY_FS : CONJUGATE_HEAT_WEAKLY_SF;
          else
            interface_type = NO_TRANSFER;

          if (interface_type != NO_TRANSFER) {
            auto nVar = 4;
            interface[donor][target] = new CConjugateHeatInterface(nVar, 0);
            if (rank == MASTER_NODE) cout << "conjugate heat variables." << endl;
          }
          else {
            if (rank == MASTER_NODE) cout << "NO heat variables." << endl;
          }
        }
        else {
          if (solver[donor][INST_0][MESH_0][FLOW_SOL] == nullptr)
            SU2_MPI::Error("Could not determine the number of variables for transfer.", CURRENT_FUNCTION);

          auto nVar = solver[donor][INST_0][MESH_0][FLOW_SOL]->GetnVar();
          interface_type = CONSERVATIVE_VARIABLES;
          interface[donor][target] = new CConservativeVarsInterface(nVar, 0);
          if (rank == MASTER_NODE) cout << "generic conservative variables." << endl;
        }
      }

      /*--- Mixing plane for turbo machinery applications. ---*/

      if (config[donor]->GetBoolMixingPlaneInterface()) {
        interface_type = MIXING_PLANE;
        auto nVar = solver[donor][INST_0][MESH_0][FLOW_SOL]->GetnVar();
        interface[donor][target] = new CMixingPlaneInterface(nVar, 0);
        if (rank == MASTER_NODE) {
          cout << "Set mixing-plane interface from donor zone "
               << donor << " to target zone " << target << "." << endl;
        }
      }

    }

  }

}

void CDriver::StaticMesh_Preprocessing(const CConfig *config, CGeometry** geometry){

  unsigned short iMGlevel, iMGfine;
  unsigned short Kind_Grid_Movement;

  unsigned short iZone = config->GetiZone();

  Kind_Grid_Movement = config->GetKind_GridMovement();

  if (!fem_solver) {

    switch (Kind_Grid_Movement) {

      case ROTATING_FRAME:

        /*--- Steadily rotating frame: set the grid velocities just once
         before the first iteration flow solver. ---*/

        if (rank == MASTER_NODE) {
          cout << endl << " Setting rotating frame grid velocities";
          cout << " for zone " << iZone << "." << endl;
        }

        /*--- Set the grid velocities on all multigrid levels for a steadily
           rotating reference frame. ---*/

        for (iMGlevel = 0; iMGlevel <= config_container[ZONE_0]->GetnMGLevels(); iMGlevel++){
          geometry[iMGlevel]->SetRotationalVelocity(config, true);
          geometry[iMGlevel]->SetShroudVelocity(config);
        }

        break;

      case STEADY_TRANSLATION:

        /*--- Set the translational velocity and hold the grid fixed during
         the calculation (similar to rotating frame, but there is no extra
         source term for translation). ---*/

        if (rank == MASTER_NODE)
          cout << endl << " Setting translational grid velocities." << endl;

        /*--- Set the translational velocity on all grid levels. ---*/

        for (iMGlevel = 0; iMGlevel <= config_container[ZONE_0]->GetnMGLevels(); iMGlevel++)
          geometry_container[iZone][INST_0][iMGlevel]->SetTranslationalVelocity(config, true);

        break;

      default:
        break;
    }

    if (config->GetnMarker_Moving() > 0) {

      /*--- Fixed wall velocities: set the grid velocities only one time
       before the first iteration flow solver. ---*/
      if (rank == MASTER_NODE)
        cout << endl << " Setting the moving wall velocities." << endl;

      geometry[MESH_0]->SetWallVelocity(config, true);

      /*--- Update the grid velocities on the coarser multigrid levels after
        setting the moving wall velocities for the finest mesh. ---*/
      for (iMGlevel = 1; iMGlevel <= config->GetnMGLevels(); iMGlevel++){
        iMGfine = iMGlevel-1;
        geometry[iMGlevel]->SetRestricted_GridVelocity(geometry[iMGfine]);
      }
    }
  } else {

    /*--- Carry out a dynamic cast to CMeshFEM_DG, such that it is not needed to
         define all virtual functions in the base class CGeometry. ---*/
    CMeshFEM_DG *DGMesh = dynamic_cast<CMeshFEM_DG *>(geometry[MESH_0]);

    /*--- Initialize the static mesh movement, if necessary. ---*/
    const unsigned short Kind_Grid_Movement = config->GetKind_GridMovement();
    const bool initStaticMovement = (config->GetGrid_Movement() &&
                                     (Kind_Grid_Movement == MOVING_WALL    ||
                                      Kind_Grid_Movement == ROTATING_FRAME ||
                                      Kind_Grid_Movement == STEADY_TRANSLATION));

    if(initStaticMovement){
      if (rank == MASTER_NODE) cout << "Initialize Static Mesh Movement" << endl;
      DGMesh->InitStaticMeshMovement(config, Kind_Grid_Movement, iZone);
    }
  }

}

void CDriver::Output_Preprocessing(CConfig **config, CConfig *driver_config, COutput **&output, COutput *&driver_output){

  /*--- Definition of the output class (one for each zone). The output class
   manages the writing of all restart, volume solution, surface solution,
   surface comma-separated value, and convergence history files (both in serial
   and in parallel). ---*/

  for (iZone = 0; iZone < nZone; iZone++){

    if (rank == MASTER_NODE)
      cout << endl <<"-------------------- Output Preprocessing ( Zone " << iZone <<" ) --------------------" << endl;

    MAIN_SOLVER kindSolver = config[iZone]->GetKind_Solver();

    output[iZone] = COutputFactory::CreateOutput(kindSolver, config[iZone], nDim);

    /*--- If dry-run is used, do not open/overwrite history file. ---*/
    output[iZone]->PreprocessHistoryOutput(config[iZone], !dry_run);

    output[iZone]->PreprocessVolumeOutput(config[iZone]);

  }

  if (driver_config->GetMultizone_Problem()){
    if (rank == MASTER_NODE)
      cout << endl <<"------------------- Output Preprocessing ( Multizone ) ------------------" << endl;

    driver_output = COutputFactory::CreateMultizoneOutput(driver_config, config, nDim);

    driver_output->PreprocessMultizoneHistoryOutput(output, config, driver_config, !dry_run);
  }

  /*--- Check for an unsteady restart. Update ExtIter if necessary. ---*/
  if (config_container[ZONE_0]->GetTime_Domain() && config_container[ZONE_0]->GetRestart())
    TimeIter = config_container[ZONE_0]->GetRestart_Iter();

}


void CDriver::Turbomachinery_Preprocessing(CConfig** config, CGeometry**** geometry, CSolver***** solver,
                                           CInterface*** interface){

  unsigned short donorZone,targetZone, nMarkerInt, iMarkerInt;
  unsigned short nSpanMax = 0;
  bool restart   = (config[ZONE_0]->GetRestart() || config[ZONE_0]->GetRestart_Flow());
  mixingplane = config[ZONE_0]->GetBoolMixingPlaneInterface();
  bool discrete_adjoint = config[ZONE_0]->GetDiscrete_Adjoint();
  su2double areaIn, areaOut, nBlades, flowAngleIn, flowAngleOut;

  /*--- Create turbovertex structure ---*/
  if (rank == MASTER_NODE) cout<<endl<<"Initialize Turbo Vertex Structure." << endl;
  for (iZone = 0; iZone < nZone; iZone++) {
    if (config[iZone]->GetBoolTurbomachinery()){
      geometry[iZone][INST_0][MESH_0]->ComputeNSpan(config[iZone], iZone, INFLOW, true);
      geometry[iZone][INST_0][MESH_0]->ComputeNSpan(config[iZone], iZone, OUTFLOW, true);
      if (rank == MASTER_NODE) cout <<"Number of span-wise sections in Zone "<< iZone<<": "<< config[iZone]->GetnSpanWiseSections() <<"."<< endl;
      if (config[iZone]->GetnSpanWiseSections() > nSpanMax){
        nSpanMax = config[iZone]->GetnSpanWiseSections();
      }

      config[ZONE_0]->SetnSpan_iZones(config[iZone]->GetnSpanWiseSections(), iZone);

      geometry[iZone][INST_0][MESH_0]->SetTurboVertex(config[iZone], iZone, INFLOW, true);
      geometry[iZone][INST_0][MESH_0]->SetTurboVertex(config[iZone], iZone, OUTFLOW, true);
    }
  }

  /*--- Set maximum number of Span among all zones ---*/
  for (iZone = 0; iZone < nZone; iZone++) {
    if (config[iZone]->GetBoolTurbomachinery()){
      config[iZone]->SetnSpanMaxAllZones(nSpanMax);
    }
  }
  if (rank == MASTER_NODE) cout<<"Max number of span-wise sections among all zones: "<< nSpanMax<<"."<< endl;


  if (rank == MASTER_NODE) cout<<"Initialize solver containers for average and performance quantities." << endl;
  for (iZone = 0; iZone < nZone; iZone++) {
    solver[iZone][INST_0][MESH_0][FLOW_SOL]->InitTurboContainers(geometry[iZone][INST_0][MESH_0],config[iZone]);
  }

//TODO(turbo) make it general for turbo HB
  if (rank == MASTER_NODE) cout<<"Compute inflow and outflow average geometric quantities." << endl;
  for (iZone = 0; iZone < nZone; iZone++) {
    geometry[iZone][INST_0][MESH_0]->SetAvgTurboValue(config[iZone], iZone, INFLOW, true);
    geometry[iZone][INST_0][MESH_0]->SetAvgTurboValue(config[iZone],iZone, OUTFLOW, true);
    geometry[iZone][INST_0][MESH_0]->GatherInOutAverageValues(config[iZone], true);
  }


  if(mixingplane){
    if (rank == MASTER_NODE) cout << "Set span-wise sections between zones on Mixing-Plane interface." << endl;
    for (donorZone = 0; donorZone < nZone; donorZone++) {
      for (targetZone = 0; targetZone < nZone; targetZone++) {
        if (targetZone != donorZone){
          interface[donorZone][targetZone]->SetSpanWiseLevels(config[donorZone], config[targetZone]);
        }
      }
    }
  }

  if (rank == MASTER_NODE) cout << "Transfer average geometric quantities to zone 0." << endl;
  for (iZone = 1; iZone < nZone; iZone++) {
    interface[iZone][ZONE_0]->GatherAverageTurboGeoValues(geometry[iZone][INST_0][MESH_0],geometry[ZONE_0][INST_0][MESH_0], iZone);
  }

  /*--- Transfer number of blade to ZONE_0 to correctly compute turbo performance---*/
  for (iZone = 1; iZone < nZone; iZone++) {
    nBlades = config[iZone]->GetnBlades(iZone);
    config[ZONE_0]->SetnBlades(iZone, nBlades);
  }

  if (rank == MASTER_NODE){
    for (iZone = 0; iZone < nZone; iZone++) {
    areaIn  = geometry[iZone][INST_0][MESH_0]->GetSpanAreaIn(iZone, config[iZone]->GetnSpanWiseSections());
    areaOut = geometry[iZone][INST_0][MESH_0]->GetSpanAreaOut(iZone, config[iZone]->GetnSpanWiseSections());
    nBlades = config[iZone]->GetnBlades(iZone);
    cout << "Inlet area for Row "<< iZone + 1<< ": " << areaIn*10000.0 <<" cm^2."  <<endl;
    cout << "Oulet area for Row "<< iZone + 1<< ": " << areaOut*10000.0 <<" cm^2."  <<endl;
    cout << "Recomputed number of blades for Row "<< iZone + 1 << ": " << nBlades<<"."  <<endl;
    }
  }


  if(mixingplane){
    if (rank == MASTER_NODE) cout<<"Preprocessing of the Mixing-Plane Interface." << endl;
    for (donorZone = 0; donorZone < nZone; donorZone++) {
      nMarkerInt     = config_container[donorZone]->GetnMarker_MixingPlaneInterface()/2;
      for (iMarkerInt = 1; iMarkerInt <= nMarkerInt; iMarkerInt++){
        for (targetZone = 0; targetZone < nZone; targetZone++) {
          if (targetZone != donorZone){
            interface[donorZone][targetZone]->PreprocessAverage(geometry[donorZone][INST_0][MESH_0], geometry[targetZone][INST_0][MESH_0],
                config[donorZone], config[targetZone],
                iMarkerInt);
          }
        }
      }
    }
  }

  if(!restart && !discrete_adjoint){
    if (rank == MASTER_NODE) cout<<"Initialize turbomachinery solution quantities." << endl;
    for(iZone = 0; iZone < nZone; iZone++) {
      solver[iZone][INST_0][MESH_0][FLOW_SOL]->SetFreeStream_TurboSolution(config[iZone]);
    }
  }

  if (rank == MASTER_NODE) cout<<"Initialize inflow and outflow average solution quantities." << endl;
  for(iZone = 0; iZone < nZone; iZone++) {
    solver[iZone][INST_0][MESH_0][FLOW_SOL]->PreprocessAverage(solver[iZone][INST_0][MESH_0], geometry[iZone][INST_0][MESH_0],config[iZone],INFLOW);
    solver[iZone][INST_0][MESH_0][FLOW_SOL]->PreprocessAverage(solver[iZone][INST_0][MESH_0], geometry[iZone][INST_0][MESH_0],config[iZone],OUTFLOW);
    solver[iZone][INST_0][MESH_0][FLOW_SOL]->TurboAverageProcess(solver[iZone][INST_0][MESH_0], geometry[iZone][INST_0][MESH_0],config[iZone],INFLOW);
    solver[iZone][INST_0][MESH_0][FLOW_SOL]->TurboAverageProcess(solver[iZone][INST_0][MESH_0], geometry[iZone][INST_0][MESH_0],config[iZone],OUTFLOW);
    solver[iZone][INST_0][MESH_0][FLOW_SOL]->GatherInOutAverageValues(config[iZone], geometry[iZone][INST_0][MESH_0]);
    if (rank == MASTER_NODE){
      flowAngleIn = solver[iZone][INST_0][MESH_0][FLOW_SOL]->GetTurboVelocityIn(iZone, config[iZone]->GetnSpanWiseSections())[1];
      flowAngleIn /= solver[iZone][INST_0][MESH_0][FLOW_SOL]->GetTurboVelocityIn(iZone, config[iZone]->GetnSpanWiseSections())[0];
      flowAngleIn = atan(flowAngleIn)*180.0/PI_NUMBER;
      cout << "Inlet flow angle for Row "<< iZone + 1<< ": "<< flowAngleIn <<"°."  <<endl;
      flowAngleOut = solver[iZone][INST_0][MESH_0][FLOW_SOL]->GetTurboVelocityOut(iZone, config[iZone]->GetnSpanWiseSections())[1];
      flowAngleOut /= solver[iZone][INST_0][MESH_0][FLOW_SOL]->GetTurboVelocityOut(iZone, config[iZone]->GetnSpanWiseSections())[0];
      flowAngleOut = atan(flowAngleOut)*180.0/PI_NUMBER;
      cout << "Outlet flow angle for Row "<< iZone + 1<< ": "<< flowAngleOut <<"°."  <<endl;

    }
  }

}

CDriver::~CDriver(void) {}

void CDriver::Print_DirectResidual(RECORDING kind_recording) {

  if (!(rank == MASTER_NODE && kind_recording == RECORDING::SOLUTION_VARIABLES)) return;

  const bool multizone = config_container[ZONE_0]->GetMultizone_Problem();

  /*--- Helper lambda func to return lenghty [iVar][iZone] string.  ---*/
  auto iVar_iZone2string = [&](unsigned short ivar, unsigned short izone) {
    if (multizone)
      return "[" + std::to_string(ivar) + "][" + std::to_string(izone) + "]";
    else
      return "[" + std::to_string(ivar) + "]";
  };

  /*--- Print residuals in the first iteration ---*/

  const unsigned short fieldWidth = 15;
  PrintingToolbox::CTablePrinter RMSTable(&std::cout);
  RMSTable.SetPrecision(config_container[ZONE_0]->GetOutput_Precision());

  /*--- The CTablePrinter requires two sweeps:
    *--- 0. Add the colum names (addVals=0=false) plus CTablePrinter.PrintHeader()
    *--- 1. Add the RMS-residual values (addVals=1=true) plus CTablePrinter.PrintFooter() ---*/
  for (int addVals = 0; addVals < 2; addVals++) {

    for (unsigned short iZone = 0; iZone < nZone; iZone++) {

      auto solvers = solver_container[iZone][INST_0][MESH_0];
      auto configs = config_container[iZone];

      /*--- Note: the FEM-Flow solvers are availalbe for disc. adjoint runs only for SingleZone. ---*/
      if (configs->GetFluidProblem() || configs->GetFEMSolver()) {

        for (unsigned short iVar = 0; iVar < solvers[FLOW_SOL]->GetnVar(); iVar++) {
          if (!addVals)
            RMSTable.AddColumn("rms_Flow" + iVar_iZone2string(iVar, iZone), fieldWidth);
          else
            RMSTable << log10(solvers[FLOW_SOL]->GetRes_RMS(iVar));
        }

        if (configs->GetKind_Turb_Model() != TURB_MODEL::NONE && !configs->GetFrozen_Visc_Disc()) {
          for (unsigned short iVar = 0; iVar < solvers[TURB_SOL]->GetnVar(); iVar++) {
            if (!addVals)
              RMSTable.AddColumn("rms_Turb" + iVar_iZone2string(iVar, iZone), fieldWidth);
            else
              RMSTable << log10(solvers[TURB_SOL]->GetRes_RMS(iVar));
          }
        }

        if (configs->GetKind_Species_Model() != SPECIES_MODEL::NONE) {
          for (unsigned short iVar = 0; iVar < solvers[SPECIES_SOL]->GetnVar(); iVar++) {
            if (!addVals)
              RMSTable.AddColumn("rms_Spec" + iVar_iZone2string(iVar, iZone), fieldWidth);
            else
              RMSTable << log10(solvers[SPECIES_SOL]->GetRes_RMS(iVar));
          }
        }

        if (!multizone && configs->GetWeakly_Coupled_Heat()){
          if (!addVals) RMSTable.AddColumn("rms_Heat" + iVar_iZone2string(0, iZone), fieldWidth);
          else RMSTable << log10(solvers[HEAT_SOL]->GetRes_RMS(0));
        }

        if (configs->AddRadiation()) {
          if (!addVals) RMSTable.AddColumn("rms_Rad" + iVar_iZone2string(0, iZone), fieldWidth);
          else RMSTable << log10(solvers[RAD_SOL]->GetRes_RMS(0));
        }

      }
      else if (configs->GetStructuralProblem()) {

        if (configs->GetGeometricConditions() == STRUCT_DEFORMATION::LARGE){
          if (!addVals) {
            RMSTable.AddColumn("UTOL-A", fieldWidth);
            RMSTable.AddColumn("RTOL-A", fieldWidth);
            RMSTable.AddColumn("ETOL-A", fieldWidth);
          }
          else {
            RMSTable << log10(solvers[FEA_SOL]->GetRes_FEM(0))
                     << log10(solvers[FEA_SOL]->GetRes_FEM(1))
                     << log10(solvers[FEA_SOL]->GetRes_FEM(2));
          }
        }
        else{
          if (!addVals) {
            RMSTable.AddColumn("log10[RMS Ux]", fieldWidth);
            RMSTable.AddColumn("log10[RMS Uy]", fieldWidth);
            if (nDim == 3) RMSTable.AddColumn("log10[RMS Uz]", fieldWidth);
          }
          else {
            RMSTable << log10(solvers[FEA_SOL]->GetRes_FEM(0))
                     << log10(solvers[FEA_SOL]->GetRes_FEM(1));
            if (nDim == 3) RMSTable << log10(solvers[FEA_SOL]->GetRes_FEM(2));
          }
        }

      }
      else if (configs->GetHeatProblem()) {

        if (!addVals) RMSTable.AddColumn("rms_Heat" + iVar_iZone2string(0, iZone), fieldWidth);
        else RMSTable << log10(solvers[HEAT_SOL]->GetRes_RMS(0));
      } else {
        SU2_MPI::Error("Invalid KindSolver for CDiscAdj-MultiZone/SingleZone-Driver.", CURRENT_FUNCTION);
      }
    } // loop iZone

    if (!addVals) RMSTable.PrintHeader();
    else RMSTable.PrintFooter();

  } // for addVals

  cout << "\n-------------------------------------------------------------------------\n" << endl;

}

CFluidDriver::CFluidDriver(char* confFile, unsigned short val_nZone, SU2_Comm MPICommunicator) : CDriver(confFile, val_nZone, MPICommunicator, false) {
  Max_Iter = config_container[ZONE_0]->GetnInner_Iter();
}

CFluidDriver::~CFluidDriver(void) { }

void CFluidDriver::StartSolver(){

#ifdef VTUNEPROF
  __itt_resume();
#endif

  /*--- Main external loop of the solver. Within this loop, each iteration ---*/

  if (rank == MASTER_NODE){
    cout << endl <<"------------------------------ Begin Solver -----------------------------" << endl;
  }

  unsigned long Iter = 0;
  while ( Iter < Max_Iter ) {

    /*--- Perform some external iteration preprocessing. ---*/

    Preprocess(Iter);

    /*--- Perform a dynamic mesh update if required. ---*/
    /*--- For the Disc.Adj. of a case with (rigidly) moving grid, the appropriate
          mesh cordinates are read from the restart files. ---*/
    if (!fem_solver &&
        !(config_container[ZONE_0]->GetGrid_Movement() && config_container[ZONE_0]->GetDiscrete_Adjoint())) {
      DynamicMeshUpdate(Iter);
    }

    /*--- Run a single iteration of the problem (fluid, elasticity, heat, ...). ---*/

    Run();

    /*--- Update the solution for dual time stepping strategy ---*/

    Update();

    /*--- Terminate the simulation if only the Jacobian must be computed. ---*/
    if (config_container[ZONE_0]->GetJacobian_Spatial_Discretization_Only()) break;

    /*--- Monitor the computations after each iteration. ---*/

    Monitor(Iter);

    /*--- Output the solution in files. ---*/

    Output(Iter);

    /*--- If the convergence criteria has been met, terminate the simulation. ---*/

    if (StopCalc) break;

    Iter++;

  }
#ifdef VTUNEPROF
  __itt_pause();
#endif
}


void CFluidDriver::Preprocess(unsigned long Iter) {

  /*--- Set the value of the external iteration and physical time. ---*/

  for (iZone = 0; iZone < nZone; iZone++) {
    config_container[iZone]->SetInnerIter(Iter);
    if (config_container[iZone]->GetTime_Marching() != TIME_MARCHING::STEADY)
      config_container[iZone]->SetPhysicalTime(static_cast<su2double>(Iter)*config_container[iZone]->GetDelta_UnstTimeND());
    else
      config_container[iZone]->SetPhysicalTime(0.0);
  }

  /*--- Set the initial condition for EULER/N-S/RANS and for a non FSI simulation ---*/

  if(!fsi) {
    for (iZone = 0; iZone < nZone; iZone++) {
      if (config_container[iZone]->GetFluidProblem()) {
        for (iInst = 0; iInst < nInst[iZone]; iInst++) {
          solver_container[iZone][iInst][MESH_0][FLOW_SOL]->SetInitialCondition(geometry_container[iZone][INST_0], solver_container[iZone][iInst], config_container[iZone], Iter);
          /// NOTE TK:: Check if this is necessary here . Why is this not done for turb or heat for example.
          if (config_container[iZone]->GetKind_Species_Model() != SPECIES_MODEL::NONE)
            solver_container[iZone][iInst][MESH_0][SPECIES_SOL]->SetInitialCondition(geometry_container[iZone][INST_0], solver_container[iZone][iInst], config_container[iZone], Iter);
        }
      }
    }
  }
}

void CFluidDriver::Run() {

  unsigned short iZone, jZone, checkConvergence;
  unsigned long IntIter, nIntIter;
  bool unsteady;

  /*--- Run a single iteration of a multi-zone problem by looping over all
   zones and executing the iterations. Note that data transers between zones
   and other intermediate procedures may be required. ---*/

  unsteady = (config_container[MESH_0]->GetTime_Marching() == TIME_MARCHING::DT_STEPPING_1ST) ||
             (config_container[MESH_0]->GetTime_Marching() == TIME_MARCHING::DT_STEPPING_2ND);

  /*--- Zone preprocessing ---*/

  for (iZone = 0; iZone < nZone; iZone++)
    iteration_container[iZone][INST_0]->Preprocess(output_container[iZone], integration_container, geometry_container, solver_container, numerics_container, config_container, surface_movement, grid_movement, FFDBox, iZone, INST_0);

  /*--- Updating zone interface communication patterns,
   needed only for unsteady simulation since for steady problems
   this is done once in the interpolator_container constructor
   at the beginning of the computation ---*/

  if ( unsteady ) {
    for (iZone = 0; iZone < nZone; iZone++) {
      for (jZone = 0; jZone < nZone; jZone++)
        if(jZone != iZone && interpolator_container[iZone][jZone] != nullptr)
        interpolator_container[iZone][jZone]->SetTransferCoeff(config_container);
    }
  }

  /*--- Begin Unsteady pseudo-time stepping internal loop, if not unsteady it does only one step --*/

  if (unsteady)
    nIntIter = config_container[MESH_0]->GetnInner_Iter();
  else
    nIntIter = 1;

  for (IntIter = 0; IntIter < nIntIter; IntIter++) {

    /*--- At each pseudo time-step updates transfer data ---*/
    for (iZone = 0; iZone < nZone; iZone++)
      for (jZone = 0; jZone < nZone; jZone++)
        if(jZone != iZone && interface_container[iZone][jZone] != nullptr)
          Transfer_Data(iZone, jZone);

    /*--- For each zone runs one single iteration ---*/

    for (iZone = 0; iZone < nZone; iZone++) {
      config_container[iZone]->SetInnerIter(IntIter);
      iteration_container[iZone][INST_0]->Iterate(output_container[iZone], integration_container, geometry_container, solver_container, numerics_container,
                                                  config_container, surface_movement, grid_movement, FFDBox, iZone, INST_0);
    }

    /*--- Check convergence in each zone --*/

    checkConvergence = 0;
    for (iZone = 0; iZone < nZone; iZone++)
    checkConvergence += (int) integration_container[iZone][INST_0][FLOW_SOL]->GetConvergence();

    /*--- If convergence was reached in every zone --*/

  if (checkConvergence == nZone) break;
  }

}

void CFluidDriver::Transfer_Data(unsigned short donorZone, unsigned short targetZone) {

  interface_container[donorZone][targetZone]->BroadcastData(*interpolator_container[donorZone][targetZone].get(),
    solver_container[donorZone][INST_0][MESH_0][FLOW_SOL], solver_container[targetZone][INST_0][MESH_0][FLOW_SOL],
    geometry_container[donorZone][INST_0][MESH_0], geometry_container[targetZone][INST_0][MESH_0],
    config_container[donorZone], config_container[targetZone]);

  if (config_container[targetZone]->GetKind_Solver() == MAIN_SOLVER::RANS) {
    interface_container[donorZone][targetZone]->BroadcastData(*interpolator_container[donorZone][targetZone].get(),
      solver_container[donorZone][INST_0][MESH_0][TURB_SOL], solver_container[targetZone][INST_0][MESH_0][TURB_SOL],
      geometry_container[donorZone][INST_0][MESH_0], geometry_container[targetZone][INST_0][MESH_0],
      config_container[donorZone], config_container[targetZone]);
  }
}

void CFluidDriver::Update() {

  for(iZone = 0; iZone < nZone; iZone++)
    iteration_container[iZone][INST_0]->Update(output_container[iZone], integration_container, geometry_container,
         solver_container, numerics_container, config_container,
         surface_movement, grid_movement, FFDBox, iZone, INST_0);
}

void CFluidDriver::DynamicMeshUpdate(unsigned long TimeIter) {

  bool harmonic_balance;

  for (iZone = 0; iZone < nZone; iZone++) {
   harmonic_balance = (config_container[iZone]->GetTime_Marching() == TIME_MARCHING::HARMONIC_BALANCE);
    /*--- Dynamic mesh update ---*/
    if ((config_container[iZone]->GetGrid_Movement()) && (!harmonic_balance)) {
      iteration_container[iZone][INST_0]->SetGrid_Movement(geometry_container[iZone][INST_0], surface_movement[iZone], grid_movement[iZone][INST_0], solver_container[iZone][INST_0], config_container[iZone], 0, TimeIter );
    }
  }

}
bool CFluidDriver::Monitor(unsigned long ExtIter) {

  /*--- Synchronization point after a single solver iteration. Compute the
   wall clock time required. ---*/

  StopTime = SU2_MPI::Wtime();

  IterCount++;
  UsedTime = (StopTime - StartTime) + UsedTimeCompute;

  /*--- Check if there is any change in the runtime parameters ---*/

  CConfig *runtime = nullptr;
  strcpy(runtime_file_name, "runtime.dat");
  runtime = new CConfig(runtime_file_name, config_container[ZONE_0]);
  runtime->SetTimeIter(ExtIter);
  delete runtime;

  /*--- Check whether the current simulation has reached the specified
   convergence criteria, and set StopCalc to true, if so. ---*/

  switch (config_container[ZONE_0]->GetKind_Solver()) {
    case MAIN_SOLVER::EULER: case MAIN_SOLVER::NAVIER_STOKES: case MAIN_SOLVER::RANS:
      StopCalc = integration_container[ZONE_0][INST_0][FLOW_SOL]->GetConvergence(); break;
    case MAIN_SOLVER::NEMO_EULER: case MAIN_SOLVER::NEMO_NAVIER_STOKES:
      StopCalc = integration_container[ZONE_0][INST_0][FLOW_SOL]->GetConvergence(); break;
    case MAIN_SOLVER::HEAT_EQUATION:
      StopCalc = integration_container[ZONE_0][INST_0][HEAT_SOL]->GetConvergence(); break;
    case MAIN_SOLVER::FEM_ELASTICITY:
      StopCalc = integration_container[ZONE_0][INST_0][FEA_SOL]->GetConvergence(); break;
    case MAIN_SOLVER::ADJ_EULER: case MAIN_SOLVER::ADJ_NAVIER_STOKES: case MAIN_SOLVER::ADJ_RANS:
    case MAIN_SOLVER::DISC_ADJ_EULER: case MAIN_SOLVER::DISC_ADJ_NAVIER_STOKES: case MAIN_SOLVER::DISC_ADJ_RANS:
    case MAIN_SOLVER::DISC_ADJ_INC_EULER: case MAIN_SOLVER::DISC_ADJ_INC_NAVIER_STOKES: case MAIN_SOLVER::DISC_ADJ_INC_RANS:
    case MAIN_SOLVER::DISC_ADJ_FEM_EULER: case MAIN_SOLVER::DISC_ADJ_FEM_NS: case MAIN_SOLVER::DISC_ADJ_FEM_RANS:
      StopCalc = integration_container[ZONE_0][INST_0][ADJFLOW_SOL]->GetConvergence(); break;
    default:
      break;
  }

  /*--- Set StopCalc to true if max. number of iterations has been reached ---*/

  StopCalc = StopCalc || (ExtIter == Max_Iter - 1);

  return StopCalc;

}


void CFluidDriver::Output(unsigned long InnerIter) {

  for (iZone = 0; iZone < nZone; iZone++) {
    const auto inst = config_container[iZone]->GetiInst();

    for (iInst = 0; iInst < nInst[iZone]; ++iInst) {
      config_container[iZone]->SetiInst(iInst);
      output_container[iZone]->SetResult_Files(geometry_container[iZone][iInst][MESH_0],
                                               config_container[iZone],
                                               solver_container[iZone][iInst][MESH_0],
                                               InnerIter, StopCalc);
    }
    config_container[iZone]->SetiInst(inst);
  }

}


CTurbomachineryDriver::CTurbomachineryDriver(char* confFile, unsigned short val_nZone,
                                             SU2_Comm MPICommunicator):
                                             CFluidDriver(confFile, val_nZone, MPICommunicator) {

  output_legacy = COutputFactory::CreateLegacyOutput(config_container[ZONE_0]);

  /*--- LEGACY OUTPUT (going to be removed soon) --- */

  /*--- Open the convergence history file ---*/
  ConvHist_file = nullptr;
  ConvHist_file = new ofstream*[nZone];
  for (iZone = 0; iZone < nZone; iZone++) {
    ConvHist_file[iZone] = nullptr;
    if (rank == MASTER_NODE){
      ConvHist_file[iZone] = new ofstream[nInst[iZone]];
      for (iInst = 0; iInst < nInst[iZone]; iInst++) {
        output_legacy->SetConvHistory_Header(&ConvHist_file[iZone][iInst], config_container[iZone], iZone, iInst);
      }
    }
  }

  if (nZone > 1){
    Max_Iter = config_container[ZONE_0]->GetnOuter_Iter();
  }
}

CTurbomachineryDriver::~CTurbomachineryDriver(void) {
  if (rank == MASTER_NODE){
    /*--- Close the convergence history file. ---*/
    for (iZone = 0; iZone < nZone; iZone++) {
      for (iInst = 0; iInst < 1; iInst++) {
        ConvHist_file[iZone][iInst].close();
      }
      delete [] ConvHist_file[iZone];
    }
    delete [] ConvHist_file;
  }
}

void CTurbomachineryDriver::Run() {

  /*--- Run a single iteration of a multi-zone problem by looping over all
   zones and executing the iterations. Note that data transers between zones
   and other intermediate procedures may be required. ---*/

  for (iZone = 0; iZone < nZone; iZone++) {
    iteration_container[iZone][INST_0]->Preprocess(output_container[iZone], integration_container, geometry_container,
                                           solver_container, numerics_container, config_container,
                                           surface_movement, grid_movement, FFDBox, iZone, INST_0);
  }

  /* --- Update the mixing-plane interface ---*/
  for (iZone = 0; iZone < nZone; iZone++) {
    if(mixingplane)SetMixingPlane(iZone);
  }

  for (iZone = 0; iZone < nZone; iZone++) {
    iteration_container[iZone][INST_0]->Iterate(output_container[iZone], integration_container, geometry_container,
                                        solver_container, numerics_container, config_container,
                                        surface_movement, grid_movement, FFDBox, iZone, INST_0);
  }

  for (iZone = 0; iZone < nZone; iZone++) {
    iteration_container[iZone][INST_0]->Postprocess(output_container[iZone], integration_container, geometry_container,
                                      solver_container, numerics_container, config_container,
                                      surface_movement, grid_movement, FFDBox, iZone, INST_0);
  }

  if (rank == MASTER_NODE){
    SetTurboPerformance(ZONE_0);
  }


}

void CTurbomachineryDriver::SetMixingPlane(unsigned short donorZone){

  unsigned short targetZone, nMarkerInt, iMarkerInt ;
  nMarkerInt     = config_container[donorZone]->GetnMarker_MixingPlaneInterface()/2;

  /* --- transfer the average value from the donorZone to the targetZone*/
  for (iMarkerInt = 1; iMarkerInt <= nMarkerInt; iMarkerInt++){
    for (targetZone = 0; targetZone < nZone; targetZone++) {
      if (targetZone != donorZone){
        interface_container[donorZone][targetZone]->AllgatherAverage(solver_container[donorZone][INST_0][MESH_0][FLOW_SOL],solver_container[targetZone][INST_0][MESH_0][FLOW_SOL],
            geometry_container[donorZone][INST_0][MESH_0],geometry_container[targetZone][INST_0][MESH_0],
            config_container[donorZone], config_container[targetZone], iMarkerInt );
      }
    }
  }
}

void CTurbomachineryDriver::SetTurboPerformance(unsigned short targetZone){

  unsigned short donorZone;
  //IMPORTANT this approach of multi-zone performances rely upon the fact that turbomachinery markers follow the natural (stator-rotor) development of the real machine.
  /* --- transfer the local turboperfomance quantities (for each blade)  from all the donorZones to the targetZone (ZONE_0) ---*/
  for (donorZone = 1; donorZone < nZone; donorZone++) {
    interface_container[donorZone][targetZone]->GatherAverageValues(solver_container[donorZone][INST_0][MESH_0][FLOW_SOL],solver_container[targetZone][INST_0][MESH_0][FLOW_SOL], donorZone);
  }

  /* --- compute turboperformance for each stage and the global machine ---*/

 output_legacy->ComputeTurboPerformance(solver_container[targetZone][INST_0][MESH_0][FLOW_SOL], geometry_container[targetZone][INST_0][MESH_0], config_container[targetZone]);

}


bool CTurbomachineryDriver::Monitor(unsigned long ExtIter) {

  su2double rot_z_ini, rot_z_final ,rot_z;
  su2double outPres_ini, outPres_final, outPres;
  unsigned long rampFreq, finalRamp_Iter;
  unsigned short iMarker, KindBC, KindBCOption;
  string Marker_Tag;

  bool print;

  /*--- Synchronization point after a single solver iteration. Compute the
   wall clock time required. ---*/

  StopTime = SU2_MPI::Wtime();

  IterCount++;
  UsedTime = (StopTime - StartTime);


  /*--- Check if there is any change in the runtime parameters ---*/
  CConfig *runtime = nullptr;
  strcpy(runtime_file_name, "runtime.dat");
  runtime = new CConfig(runtime_file_name, config_container[ZONE_0]);
  runtime->SetInnerIter(ExtIter);
  delete runtime;

  /*--- Update the convergence history file (serial and parallel computations). ---*/

  for (iZone = 0; iZone < nZone; iZone++) {
    for (iInst = 0; iInst < nInst[iZone]; iInst++)
      output_legacy->SetConvHistory_Body(&ConvHist_file[iZone][iInst], geometry_container, solver_container,
          config_container, integration_container, false, UsedTime, iZone, iInst);
  }

  /*--- ROTATING FRAME Ramp: Compute the updated rotational velocity. ---*/
  if (config_container[ZONE_0]->GetGrid_Movement() && config_container[ZONE_0]->GetRampRotatingFrame()) {
    rampFreq       = SU2_TYPE::Int(config_container[ZONE_0]->GetRampRotatingFrame_Coeff(1));
    finalRamp_Iter = SU2_TYPE::Int(config_container[ZONE_0]->GetRampRotatingFrame_Coeff(2));
    rot_z_ini = config_container[ZONE_0]->GetRampRotatingFrame_Coeff(0);
    print = false;
    if(ExtIter % rampFreq == 0 &&  ExtIter <= finalRamp_Iter){

      for (iZone = 0; iZone < nZone; iZone++) {
        rot_z_final = config_container[iZone]->GetFinalRotation_Rate_Z();
        if(abs(rot_z_final) > 0.0){
          rot_z = rot_z_ini + ExtIter*( rot_z_final - rot_z_ini)/finalRamp_Iter;
          config_container[iZone]->SetRotation_Rate(2, rot_z);
          if(rank == MASTER_NODE && print && ExtIter > 0) {
            cout << endl << " Updated rotating frame grid velocities";
            cout << " for zone " << iZone << "." << endl;
          }
          geometry_container[iZone][INST_0][MESH_0]->SetRotationalVelocity(config_container[iZone], print);
          geometry_container[iZone][INST_0][MESH_0]->SetShroudVelocity(config_container[iZone]);
        }
      }

      for (iZone = 0; iZone < nZone; iZone++) {
        geometry_container[iZone][INST_0][MESH_0]->SetAvgTurboValue(config_container[iZone], iZone, INFLOW, false);
        geometry_container[iZone][INST_0][MESH_0]->SetAvgTurboValue(config_container[iZone],iZone, OUTFLOW, false);
        geometry_container[iZone][INST_0][MESH_0]->GatherInOutAverageValues(config_container[iZone], false);

      }

      for (iZone = 1; iZone < nZone; iZone++) {
        interface_container[iZone][ZONE_0]->GatherAverageTurboGeoValues(geometry_container[iZone][INST_0][MESH_0],geometry_container[ZONE_0][INST_0][MESH_0], iZone);
      }

    }
  }


  /*--- Outlet Pressure Ramp: Compute the updated rotational velocity. ---*/
  if (config_container[ZONE_0]->GetRampOutletPressure()) {
    rampFreq       = SU2_TYPE::Int(config_container[ZONE_0]->GetRampOutletPressure_Coeff(1));
    finalRamp_Iter = SU2_TYPE::Int(config_container[ZONE_0]->GetRampOutletPressure_Coeff(2));
    outPres_ini    = config_container[ZONE_0]->GetRampOutletPressure_Coeff(0);
    outPres_final  = config_container[ZONE_0]->GetFinalOutletPressure();

    if(ExtIter % rampFreq == 0 &&  ExtIter <= finalRamp_Iter){
      outPres = outPres_ini + ExtIter*(outPres_final - outPres_ini)/finalRamp_Iter;
      if(rank == MASTER_NODE) config_container[ZONE_0]->SetMonitotOutletPressure(outPres);

      for (iZone = 0; iZone < nZone; iZone++) {
        for (iMarker = 0; iMarker < config_container[iZone]->GetnMarker_All(); iMarker++) {
          KindBC = config_container[iZone]->GetMarker_All_KindBC(iMarker);
          switch (KindBC) {
          case RIEMANN_BOUNDARY:
            Marker_Tag         = config_container[iZone]->GetMarker_All_TagBound(iMarker);
            KindBCOption       = config_container[iZone]->GetKind_Data_Riemann(Marker_Tag);
            if(KindBCOption == STATIC_PRESSURE || KindBCOption == RADIAL_EQUILIBRIUM ){
              SU2_MPI::Error("Outlet pressure ramp only implemented for NRBC", CURRENT_FUNCTION);
            }
            break;
          case GILES_BOUNDARY:
            Marker_Tag         = config_container[iZone]->GetMarker_All_TagBound(iMarker);
            KindBCOption       = config_container[iZone]->GetKind_Data_Giles(Marker_Tag);
            if(KindBCOption == STATIC_PRESSURE || KindBCOption == STATIC_PRESSURE_1D || KindBCOption == RADIAL_EQUILIBRIUM ){
              config_container[iZone]->SetGiles_Var1(outPres, Marker_Tag);
            }
            break;
          }
        }
      }
    }
  }


  /*--- Check whether the current simulation has reached the specified
   convergence criteria, and set StopCalc to true, if so. ---*/

  switch (config_container[ZONE_0]->GetKind_Solver()) {
  case MAIN_SOLVER::EULER: case MAIN_SOLVER::NAVIER_STOKES: case MAIN_SOLVER::RANS:
  case MAIN_SOLVER::INC_EULER: case MAIN_SOLVER::INC_NAVIER_STOKES: case MAIN_SOLVER::INC_RANS:
  case MAIN_SOLVER::NEMO_EULER: case MAIN_SOLVER::NEMO_NAVIER_STOKES:
    StopCalc = integration_container[ZONE_0][INST_0][FLOW_SOL]->GetConvergence(); 
    break;
  case MAIN_SOLVER::DISC_ADJ_EULER: case MAIN_SOLVER::DISC_ADJ_NAVIER_STOKES: case MAIN_SOLVER::DISC_ADJ_RANS:
  case MAIN_SOLVER::DISC_ADJ_INC_EULER: case MAIN_SOLVER::DISC_ADJ_INC_NAVIER_STOKES: case MAIN_SOLVER::DISC_ADJ_INC_RANS:
  case MAIN_SOLVER::DISC_ADJ_FEM_EULER: case MAIN_SOLVER::DISC_ADJ_FEM_NS: case MAIN_SOLVER::DISC_ADJ_FEM_RANS:
    StopCalc = integration_container[ZONE_0][INST_0][ADJFLOW_SOL]->GetConvergence(); 
    break;
  default:
    break;

  }

  /*--- Set StopCalc to true if max. number of iterations has been reached ---*/

  StopCalc = StopCalc || (ExtIter == Max_Iter - 1);

  return StopCalc;

}

CHBDriver::CHBDriver(char* confFile,
    unsigned short val_nZone,
    SU2_Comm MPICommunicator) : CFluidDriver(confFile,
        val_nZone,
        MPICommunicator) {
  unsigned short kInst;

  nInstHB = nInst[ZONE_0];

  D = nullptr;
  /*--- allocate dynamic memory for the Harmonic Balance operator ---*/
  D = new su2double*[nInstHB]; for (kInst = 0; kInst < nInstHB; kInst++) D[kInst] = new su2double[nInstHB];

  output_legacy = COutputFactory::CreateLegacyOutput(config_container[ZONE_0]);

  /*--- Open the convergence history file ---*/
  ConvHist_file = nullptr;
  ConvHist_file = new ofstream*[nZone];
  for (iZone = 0; iZone < nZone; iZone++) {
    ConvHist_file[iZone] = nullptr;
    if (rank == MASTER_NODE){
      ConvHist_file[iZone] = new ofstream[nInst[iZone]];
      for (iInst = 0; iInst < nInst[iZone]; iInst++) {
        output_legacy->SetConvHistory_Header(&ConvHist_file[iZone][iInst], config_container[iZone], iZone, iInst);
      }
    }
  }


}

CHBDriver::~CHBDriver(void) {

  unsigned short kInst;

  /*--- delete dynamic memory for the Harmonic Balance operator ---*/
  for (kInst = 0; kInst < nInstHB; kInst++) delete [] D[kInst];
  delete [] D;

  if (rank == MASTER_NODE){
  /*--- Close the convergence history file. ---*/
  for (iZone = 0; iZone < nZone; iZone++) {
    for (iInst = 0; iInst < nInstHB; iInst++) {
      ConvHist_file[iZone][iInst].close();
    }
    delete [] ConvHist_file[iZone];
  }
  delete [] ConvHist_file;
  }
}


void CHBDriver::Run() {

  /*--- Run a single iteration of a Harmonic Balance problem. Preprocess all
   all zones before beginning the iteration. ---*/

  for (iInst = 0; iInst < nInstHB; iInst++)
    iteration_container[ZONE_0][iInst]->Preprocess(output_container[ZONE_0], integration_container, geometry_container,
        solver_container, numerics_container, config_container,
        surface_movement, grid_movement, FFDBox, ZONE_0, iInst);

  for (iInst = 0; iInst < nInstHB; iInst++)
    iteration_container[ZONE_0][iInst]->Iterate(output_container[ZONE_0], integration_container, geometry_container,
        solver_container, numerics_container, config_container,
        surface_movement, grid_movement, FFDBox, ZONE_0, iInst);

  /*--- Update the convergence history file (serial and parallel computations). ---*/

  for (iZone = 0; iZone < nZone; iZone++) {
    for (iInst = 0; iInst < nInst[iZone]; iInst++)
      output_legacy->SetConvHistory_Body(&ConvHist_file[iZone][iInst], geometry_container, solver_container,
          config_container, integration_container, false, UsedTime, iZone, iInst);
  }

}

void CHBDriver::Update() {

  for (iInst = 0; iInst < nInstHB; iInst++) {
    /*--- Compute the harmonic balance terms across all zones ---*/
    SetHarmonicBalance(iInst);

  }

  /*--- Precondition the harmonic balance source terms ---*/
  if (config_container[ZONE_0]->GetHB_Precondition() == YES) {
    StabilizeHarmonicBalance();

  }

  for (iInst = 0; iInst < nInstHB; iInst++) {

    /*--- Update the harmonic balance terms across all zones ---*/
    iteration_container[ZONE_0][iInst]->Update(output_container[ZONE_0], integration_container, geometry_container,
        solver_container, numerics_container, config_container,
        surface_movement, grid_movement, FFDBox, ZONE_0, iInst);

  }

}

void CHBDriver::ResetConvergence() {

  for(iInst = 0; iInst < nZone; iInst++) {
    switch (config_container[ZONE_0]->GetKind_Solver()) {

    case MAIN_SOLVER::EULER: case MAIN_SOLVER::NAVIER_STOKES: case MAIN_SOLVER::RANS:
      integration_container[ZONE_0][iInst][FLOW_SOL]->SetConvergence(false);
      if (config_container[ZONE_0]->GetKind_Solver() == MAIN_SOLVER::RANS) integration_container[ZONE_0][iInst][TURB_SOL]->SetConvergence(false);
      if(config_container[ZONE_0]->GetKind_Trans_Model() == TURB_TRANS_MODEL::LM) integration_container[ZONE_0][iInst][TRANS_SOL]->SetConvergence(false);
      break;

    case MAIN_SOLVER::FEM_ELASTICITY:
      integration_container[ZONE_0][iInst][FEA_SOL]->SetConvergence(false);
      break;

    case MAIN_SOLVER::ADJ_EULER: case MAIN_SOLVER::ADJ_NAVIER_STOKES: case MAIN_SOLVER::ADJ_RANS: case MAIN_SOLVER::DISC_ADJ_EULER: case MAIN_SOLVER::DISC_ADJ_NAVIER_STOKES: case MAIN_SOLVER::DISC_ADJ_RANS:
      integration_container[ZONE_0][iInst][ADJFLOW_SOL]->SetConvergence(false);
      if( (config_container[ZONE_0]->GetKind_Solver() == MAIN_SOLVER::ADJ_RANS) || (config_container[ZONE_0]->GetKind_Solver() == MAIN_SOLVER::DISC_ADJ_RANS) )
        integration_container[ZONE_0][iInst][ADJTURB_SOL]->SetConvergence(false);
      break;
    
    default:
      SU2_MPI::Error("Harmonic Balance has not been set up for this solver.", CURRENT_FUNCTION);
    }
  }

}

void CHBDriver::SetHarmonicBalance(unsigned short iInst) {

  unsigned short iVar, jInst, iMGlevel;
  unsigned short nVar = solver_container[ZONE_0][INST_0][MESH_0][FLOW_SOL]->GetnVar();
  unsigned long iPoint;
  bool implicit = (config_container[ZONE_0]->GetKind_TimeIntScheme_Flow() == EULER_IMPLICIT);
  bool adjoint = (config_container[ZONE_0]->GetContinuous_Adjoint());
  if (adjoint) {
    implicit = (config_container[ZONE_0]->GetKind_TimeIntScheme_AdjFlow() == EULER_IMPLICIT);
  }

  unsigned long InnerIter = config_container[ZONE_0]->GetInnerIter();

  /*--- Retrieve values from the config file ---*/
  su2double *U = new su2double[nVar];
  su2double *U_old = new su2double[nVar];
  su2double *Psi = new su2double[nVar];
  su2double *Psi_old = new su2double[nVar];
  su2double *Source = new su2double[nVar];
  su2double deltaU, deltaPsi;

  /*--- Compute period of oscillation ---*/
  su2double period = config_container[ZONE_0]->GetHarmonicBalance_Period();

  /*--- Non-dimensionalize the input period, if necessary.  */
  period /= config_container[ZONE_0]->GetTime_Ref();

  if (InnerIter == 0)
    ComputeHB_Operator();

  /*--- Compute various source terms for explicit direct, implicit direct, and adjoint problems ---*/
  /*--- Loop over all grid levels ---*/
  for (iMGlevel = 0; iMGlevel <= config_container[ZONE_0]->GetnMGLevels(); iMGlevel++) {

    /*--- Loop over each node in the volume mesh ---*/
    for (iPoint = 0; iPoint < geometry_container[ZONE_0][iInst][iMGlevel]->GetnPoint(); iPoint++) {

      for (iVar = 0; iVar < nVar; iVar++) {
        Source[iVar] = 0.0;
      }

      /*--- Step across the columns ---*/
      for (jInst = 0; jInst < nInstHB; jInst++) {

        /*--- Retrieve solution at this node in current zone ---*/
        for (iVar = 0; iVar < nVar; iVar++) {

          if (!adjoint) {
            U[iVar] = solver_container[ZONE_0][jInst][iMGlevel][FLOW_SOL]->GetNodes()->GetSolution(iPoint, iVar);
            Source[iVar] += U[iVar]*D[iInst][jInst];

            if (implicit) {
              U_old[iVar] = solver_container[ZONE_0][jInst][iMGlevel][FLOW_SOL]->GetNodes()->GetSolution_Old(iPoint, iVar);
              deltaU = U[iVar] - U_old[iVar];
              Source[iVar] += deltaU*D[iInst][jInst];
            }

          }

          else {
            Psi[iVar] = solver_container[ZONE_0][jInst][iMGlevel][ADJFLOW_SOL]->GetNodes()->GetSolution(iPoint, iVar);
            Source[iVar] += Psi[iVar]*D[jInst][iInst];

            if (implicit) {
              Psi_old[iVar] = solver_container[ZONE_0][jInst][iMGlevel][ADJFLOW_SOL]->GetNodes()->GetSolution_Old(iPoint, iVar);
              deltaPsi = Psi[iVar] - Psi_old[iVar];
              Source[iVar] += deltaPsi*D[jInst][iInst];
            }
          }
        }

        /*--- Store sources for current row ---*/
        for (iVar = 0; iVar < nVar; iVar++) {
          if (!adjoint) {
            solver_container[ZONE_0][iInst][iMGlevel][FLOW_SOL]->GetNodes()->SetHarmonicBalance_Source(iPoint, iVar, Source[iVar]);
          }
          else {
            solver_container[ZONE_0][iInst][iMGlevel][ADJFLOW_SOL]->GetNodes()->SetHarmonicBalance_Source(iPoint, iVar, Source[iVar]);
          }
        }

      }
    }
  }

  /*--- Source term for a turbulence model ---*/
  if (config_container[ZONE_0]->GetKind_Solver() == MAIN_SOLVER::RANS) {

    /*--- Extra variables needed if we have a turbulence model. ---*/
    unsigned short nVar_Turb = solver_container[ZONE_0][INST_0][MESH_0][TURB_SOL]->GetnVar();
    su2double *U_Turb = new su2double[nVar_Turb];
    su2double *Source_Turb = new su2double[nVar_Turb];

    /*--- Loop over only the finest mesh level (turbulence is always solved
     on the original grid only). ---*/
    for (iPoint = 0; iPoint < geometry_container[ZONE_0][INST_0][MESH_0]->GetnPoint(); iPoint++) {
      for (iVar = 0; iVar < nVar_Turb; iVar++) Source_Turb[iVar] = 0.0;
      for (jInst = 0; jInst < nInstHB; jInst++) {

        /*--- Retrieve solution at this node in current zone ---*/
        for (iVar = 0; iVar < nVar_Turb; iVar++) {
          U_Turb[iVar] = solver_container[ZONE_0][jInst][MESH_0][TURB_SOL]->GetNodes()->GetSolution(iPoint, iVar);
          Source_Turb[iVar] += U_Turb[iVar]*D[iInst][jInst];
        }
      }

      /*--- Store sources for current iZone ---*/
      for (iVar = 0; iVar < nVar_Turb; iVar++)
        solver_container[ZONE_0][iInst][MESH_0][TURB_SOL]->GetNodes()->SetHarmonicBalance_Source(iPoint, iVar, Source_Turb[iVar]);
    }

    delete [] U_Turb;
    delete [] Source_Turb;
  }

  delete [] Source;
  delete [] U;
  delete [] U_old;
  delete [] Psi;
  delete [] Psi_old;

}

void CHBDriver::StabilizeHarmonicBalance() {

  unsigned short i, j, k, iVar, iInst, jInst, iMGlevel;
  unsigned short nVar = solver_container[ZONE_0][INST_0][MESH_0][FLOW_SOL]->GetnVar();
  unsigned long iPoint;
  bool adjoint = (config_container[ZONE_0]->GetContinuous_Adjoint());

  /*--- Retrieve values from the config file ---*/
  su2double *Source     = new su2double[nInstHB];
  su2double *Source_old = new su2double[nInstHB];
  su2double Delta;

  su2double **Pinv     = new su2double*[nInstHB];
  su2double **P        = new su2double*[nInstHB];
  for (iInst = 0; iInst < nInstHB; iInst++) {
    Pinv[iInst]       = new su2double[nInstHB];
    P[iInst]          = new su2double[nInstHB];
  }

  /*--- Loop over all grid levels ---*/
  for (iMGlevel = 0; iMGlevel <= config_container[ZONE_0]->GetnMGLevels(); iMGlevel++) {

    /*--- Loop over each node in the volume mesh ---*/
    for (iPoint = 0; iPoint < geometry_container[ZONE_0][INST_0][iMGlevel]->GetnPoint(); iPoint++) {

      /*--- Get time step for current node ---*/
      Delta = solver_container[ZONE_0][INST_0][iMGlevel][FLOW_SOL]->GetNodes()->GetDelta_Time(iPoint);

      /*--- Setup stabilization matrix for this node ---*/
      for (iInst = 0; iInst < nInstHB; iInst++) {
        for (jInst = 0; jInst < nInstHB; jInst++) {
          if (jInst == iInst ) {
            Pinv[iInst][jInst] = 1.0 + Delta*D[iInst][jInst];
          }
          else {
            Pinv[iInst][jInst] = Delta*D[iInst][jInst];
          }
        }
      }

      /*--- Invert stabilization matrix Pinv with Gauss elimination---*/

      /*--  A temporary matrix to hold the inverse, dynamically allocated ---*/
      su2double **temp = new su2double*[nInstHB];
      for (i = 0; i < nInstHB; i++) {
        temp[i] = new su2double[2 * nInstHB];
      }

      /*---  Copy the desired matrix into the temporary matrix ---*/
      for (i = 0; i < nInstHB; i++) {
        for (j = 0; j < nInstHB; j++) {
          temp[i][j] = Pinv[i][j];
          temp[i][nInstHB + j] = 0;
        }
        temp[i][nInstHB + i] = 1;
      }

      su2double max_val;
      unsigned short max_idx;

      /*---  Pivot each column such that the largest number possible divides the other rows  ---*/
      for (k = 0; k < nInstHB - 1; k++) {
        max_idx = k;
        max_val = abs(temp[k][k]);
        /*---  Find the largest value (pivot) in the column  ---*/
        for (j = k; j < nInstHB; j++) {
          if (abs(temp[j][k]) > max_val) {
            max_idx = j;
            max_val = abs(temp[j][k]);
          }
        }

        /*---  Move the row with the highest value up  ---*/
        for (j = 0; j < (nInstHB * 2); j++) {
          su2double d = temp[k][j];
          temp[k][j] = temp[max_idx][j];
          temp[max_idx][j] = d;
        }
        /*---  Subtract the moved row from all other rows ---*/
        for (i = k + 1; i < nInstHB; i++) {
          su2double c = temp[i][k] / temp[k][k];
          for (j = 0; j < (nInstHB * 2); j++) {
            temp[i][j] = temp[i][j] - temp[k][j] * c;
          }
        }
      }

      /*---  Back-substitution  ---*/
      for (k = nInstHB - 1; k > 0; k--) {
        if (temp[k][k] != su2double(0.0)) {
          for (int i = k - 1; i > -1; i--) {
            su2double c = temp[i][k] / temp[k][k];
            for (j = 0; j < (nInstHB * 2); j++) {
              temp[i][j] = temp[i][j] - temp[k][j] * c;
            }
          }
        }
      }

      /*---  Normalize the inverse  ---*/
      for (i = 0; i < nInstHB; i++) {
        su2double c = temp[i][i];
        for (j = 0; j < nInstHB; j++) {
          temp[i][j + nInstHB] = temp[i][j + nInstHB] / c;
        }
      }

      /*---  Copy the inverse back to the main program flow ---*/
      for (i = 0; i < nInstHB; i++) {
        for (j = 0; j < nInstHB; j++) {
          P[i][j] = temp[i][j + nInstHB];
        }
      }

      /*---  Delete dynamic template  ---*/
      for (iInst = 0; iInst < nInstHB; iInst++) {
        delete[] temp[iInst];
      }
      delete[] temp;

      /*--- Loop through variables to precondition ---*/
      for (iVar = 0; iVar < nVar; iVar++) {

        /*--- Get current source terms (not yet preconditioned) and zero source array to prepare preconditioning ---*/
        for (iInst = 0; iInst < nInstHB; iInst++) {
          Source_old[iInst] = solver_container[ZONE_0][iInst][iMGlevel][FLOW_SOL]->GetNodes()->GetHarmonicBalance_Source(iPoint, iVar);
          Source[iInst] = 0;
        }

        /*--- Step through columns ---*/
        for (iInst = 0; iInst < nInstHB; iInst++) {
          for (jInst = 0; jInst < nInstHB; jInst++) {
            Source[iInst] += P[iInst][jInst]*Source_old[jInst];
          }

          /*--- Store updated source terms for current node ---*/
          if (!adjoint) {
            solver_container[ZONE_0][iInst][iMGlevel][FLOW_SOL]->GetNodes()->SetHarmonicBalance_Source(iPoint, iVar, Source[iInst]);
          }
          else {
            solver_container[ZONE_0][iInst][iMGlevel][ADJFLOW_SOL]->GetNodes()->SetHarmonicBalance_Source(iPoint, iVar, Source[iInst]);
          }
        }

      }
    }
  }

  /*--- Deallocate dynamic memory ---*/
  for (iInst = 0; iInst < nInstHB; iInst++){
    delete [] P[iInst];
    delete [] Pinv[iInst];
  }
  delete [] P;
  delete [] Pinv;
  delete [] Source;
  delete [] Source_old;

}

void CHBDriver::ComputeHB_Operator() {

  const   complex<su2double> J(0.0,1.0);
  unsigned short i, j, k, iInst;

  su2double *Omega_HB       = new su2double[nInstHB];
  complex<su2double> **E    = new complex<su2double>*[nInstHB];
  complex<su2double> **Einv = new complex<su2double>*[nInstHB];
  complex<su2double> **DD   = new complex<su2double>*[nInstHB];
  for (iInst = 0; iInst < nInstHB; iInst++) {
    E[iInst]    = new complex<su2double>[nInstHB];
    Einv[iInst] = new complex<su2double>[nInstHB];
    DD[iInst]   = new complex<su2double>[nInstHB];
  }

  /*--- Get simualation period from config file ---*/
  su2double Period = config_container[ZONE_0]->GetHarmonicBalance_Period();

  /*--- Non-dimensionalize the input period, if necessary.      */
  Period /= config_container[ZONE_0]->GetTime_Ref();

  /*--- Build the array containing the selected frequencies to solve ---*/
  for (iInst = 0; iInst < nInstHB; iInst++) {
    Omega_HB[iInst]  = config_container[ZONE_0]->GetOmega_HB()[iInst];
    Omega_HB[iInst] /= config_container[ZONE_0]->GetOmega_Ref(); //TODO: check
  }

  /*--- Build the diagonal matrix of the frequencies DD ---*/
  for (i = 0; i < nInstHB; i++) {
    for (k = 0; k < nInstHB; k++) {
      if (k == i ) {
        DD[i][k] = J*Omega_HB[k];
      }
    }
  }


  /*--- Build the harmonic balance inverse matrix ---*/
  for (i = 0; i < nInstHB; i++) {
    for (k = 0; k < nInstHB; k++) {
      Einv[i][k] = complex<su2double>(cos(Omega_HB[k]*(i*Period/nInstHB))) + J*complex<su2double>(sin(Omega_HB[k]*(i*Period/nInstHB)));
    }
  }

  /*---  Invert inverse harmonic balance Einv with Gauss elimination ---*/

  /*--  A temporary matrix to hold the inverse, dynamically allocated ---*/
  complex<su2double> **temp = new complex<su2double>*[nInstHB];
  for (i = 0; i < nInstHB; i++) {
    temp[i] = new complex<su2double>[2 * nInstHB];
  }

  /*---  Copy the desired matrix into the temporary matrix ---*/
  for (i = 0; i < nInstHB; i++) {
    for (j = 0; j < nInstHB; j++) {
      temp[i][j] = Einv[i][j];
      temp[i][nInstHB + j] = 0;
    }
    temp[i][nInstHB + i] = 1;
  }

  su2double max_val;
  unsigned short max_idx;

  /*---  Pivot each column such that the largest number possible divides the other rows  ---*/
  for (k = 0; k < nInstHB - 1; k++) {
    max_idx = k;
    max_val = abs(temp[k][k]);
    /*---  Find the largest value (pivot) in the column  ---*/
    for (j = k; j < nInstHB; j++) {
      if (abs(temp[j][k]) > max_val) {
        max_idx = j;
        max_val = abs(temp[j][k]);
      }
    }
    /*---  Move the row with the highest value up  ---*/
    for (j = 0; j < (nInstHB * 2); j++) {
      complex<su2double> d = temp[k][j];
      temp[k][j] = temp[max_idx][j];
      temp[max_idx][j] = d;
    }
    /*---  Subtract the moved row from all other rows ---*/
    for (i = k + 1; i < nInstHB; i++) {
      complex<su2double> c = temp[i][k] / temp[k][k];
      for (j = 0; j < (nInstHB * 2); j++) {
        temp[i][j] = temp[i][j] - temp[k][j] * c;
      }
    }
  }
  /*---  Back-substitution  ---*/
  for (k = nInstHB - 1; k > 0; k--) {
    if (temp[k][k] != complex<su2double>(0.0)) {
      for (int i = k - 1; i > -1; i--) {
        complex<su2double> c = temp[i][k] / temp[k][k];
        for (j = 0; j < (nInstHB * 2); j++) {
          temp[i][j] = temp[i][j] - temp[k][j] * c;
        }
      }
    }
  }
  /*---  Normalize the inverse  ---*/
  for (i = 0; i < nInstHB; i++) {
    complex<su2double> c = temp[i][i];
    for (j = 0; j < nInstHB; j++) {
      temp[i][j + nInstHB] = temp[i][j + nInstHB] / c;
    }
  }
  /*---  Copy the inverse back to the main program flow ---*/
  for (i = 0; i < nInstHB; i++) {
    for (j = 0; j < nInstHB; j++) {
      E[i][j] = temp[i][j + nInstHB];
    }
  }
  /*---  Delete dynamic template  ---*/
  for (i = 0; i < nInstHB; i++) {
    delete[] temp[i];
  }
  delete[] temp;


  /*---  Temporary matrix for performing product  ---*/
  complex<su2double> **Temp    = new complex<su2double>*[nInstHB];

  /*---  Temporary complex HB operator  ---*/
  complex<su2double> **Dcpx    = new complex<su2double>*[nInstHB];

  for (iInst = 0; iInst < nInstHB; iInst++){
    Temp[iInst]    = new complex<su2double>[nInstHB];
    Dcpx[iInst]   = new complex<su2double>[nInstHB];
  }


  /*---  Calculation of the HB operator matrix ---*/
  for (int row = 0; row < nInstHB; row++) {
    for (int col = 0; col < nInstHB; col++) {
      for (int inner = 0; inner < nInstHB; inner++) {
        Temp[row][col] += Einv[row][inner] * DD[inner][col];
      }
    }
  }

  unsigned short row, col, inner;

  for (row = 0; row < nInstHB; row++) {
    for (col = 0; col < nInstHB; col++) {
      for (inner = 0; inner < nInstHB; inner++) {
        Dcpx[row][col] += Temp[row][inner] * E[inner][col];
      }
    }
  }

  /*---  Take just the real part of the HB operator matrix ---*/
  for (i = 0; i < nInstHB; i++) {
    for (k = 0; k < nInstHB; k++) {
      D[i][k] = real(Dcpx[i][k]);
    }
  }

  /*--- Deallocate dynamic memory ---*/
  for (iInst = 0; iInst < nInstHB; iInst++){
    delete [] E[iInst];
    delete [] Einv[iInst];
    delete [] DD[iInst];
    delete [] Temp[iInst];
    delete [] Dcpx[iInst];
  }
  delete [] E;
  delete [] Einv;
  delete [] DD;
  delete [] Temp;
  delete [] Dcpx;
  delete [] Omega_HB;

}<|MERGE_RESOLUTION|>--- conflicted
+++ resolved
@@ -1433,16 +1433,10 @@
     case MAIN_SOLVER::DISC_ADJ_EULER:
       euler = compressible = true; break;
 
-<<<<<<< HEAD
-    case NAVIER_STOKES:
-    case DISC_ADJ_NAVIER_STOKES:
+    case MAIN_SOLVER::NAVIER_STOKES:
+    case MAIN_SOLVER::DISC_ADJ_NAVIER_STOKES:
       ns = compressible = true;
       species = (config->GetKind_Species_Model() != SPECIES_MODEL::NONE); break;
-=======
-    case MAIN_SOLVER::NAVIER_STOKES:
-    case MAIN_SOLVER::DISC_ADJ_NAVIER_STOKES:
-      ns = compressible = true; break;
->>>>>>> 0a88a1ac
 
     case MAIN_SOLVER::NEMO_EULER:
       NEMO_euler = compressible = true; break;
@@ -1453,12 +1447,8 @@
     case MAIN_SOLVER::RANS:
     case MAIN_SOLVER::DISC_ADJ_RANS:
       ns = compressible = turbulent = true;
-<<<<<<< HEAD
-      transition = (config->GetKind_Trans_Model() == LM);
+      transition = (config->GetKind_Trans_Model() == TURB_TRANS_MODEL::LM);
       species = config->GetKind_Species_Model() != SPECIES_MODEL::NONE; break;
-=======
-      transition = (config->GetKind_Trans_Model() == TURB_TRANS_MODEL::LM); break;
->>>>>>> 0a88a1ac
 
     case MAIN_SOLVER::INC_EULER:
     case MAIN_SOLVER::DISC_ADJ_INC_EULER:
@@ -1474,12 +1464,8 @@
     case MAIN_SOLVER::DISC_ADJ_INC_RANS:
       ns = incompressible = turbulent = true;
       heat = config->GetWeakly_Coupled_Heat();
-<<<<<<< HEAD
-      transition = (config->GetKind_Trans_Model() == LM);
+      transition = (config->GetKind_Trans_Model() == TURB_TRANS_MODEL::LM);
       species = (config->GetKind_Species_Model() != SPECIES_MODEL::NONE); break;
-=======
-      transition = (config->GetKind_Trans_Model() == TURB_TRANS_MODEL::LM); break;
->>>>>>> 0a88a1ac
 
     case MAIN_SOLVER::FEM_EULER:
     case MAIN_SOLVER::DISC_ADJ_FEM_EULER:
