/*!
 * \file CEulerSolver.cpp
 * \brief Main subroutines for solving Finite-Volume Euler flow problems.
 * \author F. Palacios, T. Economon
 * \version 8.2.0 "Harrier"
 *
 * SU2 Project Website: https://su2code.github.io
 *
 * The SU2 Project is maintained by the SU2 Foundation
 * (http://su2foundation.org)
 *
 * Copyright 2012-2025, SU2 Contributors (cf. AUTHORS.md)
 *
 * SU2 is free software; you can redistribute it and/or
 * modify it under the terms of the GNU Lesser General Public
 * License as published by the Free Software Foundation; either
 * version 2.1 of the License, or (at your option) any later version.
 *
 * SU2 is distributed in the hope that it will be useful,
 * but WITHOUT ANY WARRANTY; without even the implied warranty of
 * MERCHANTABILITY or FITNESS FOR A PARTICULAR PURPOSE. See the GNU
 * Lesser General Public License for more details.
 *
 * You should have received a copy of the GNU Lesser General Public
 * License along with SU2. If not, see <http://www.gnu.org/licenses/>.
 */

#include "../../include/solvers/CEulerSolver.hpp"
#include "../../include/variables/CNSVariable.hpp"
#include "../../../Common/include/toolboxes/geometry_toolbox.hpp"
#include "../../../Common/include/toolboxes/printing_toolbox.hpp"
#include "../../include/fluid/CIdealGas.hpp"
#include "../../include/fluid/CVanDerWaalsGas.hpp"
#include "../../include/fluid/CPengRobinson.hpp"
#include "../../include/fluid/CDataDrivenFluid.hpp"
#include "../../include/fluid/CCoolProp.hpp"
#include "../../include/numerics_simd/CNumericsSIMD.hpp"
#include "../../include/limiters/CLimiterDetails.hpp"
#include "../../include/output/CTurboOutput.hpp"


CEulerSolver::CEulerSolver(CGeometry *geometry, CConfig *config,
                           unsigned short iMesh, const bool navier_stokes) :
  CFVMFlowSolverBase<CEulerVariable, ENUM_REGIME::COMPRESSIBLE>(*geometry, *config) {

  /*--- Based on the navier_stokes boolean, determine if this constructor is
   *    being called by itself, or by its derived class CNSSolver. ---*/
  string description;
  unsigned short nSecVar;
  if (navier_stokes) {
    description = "Navier-Stokes";
    nSecVar = 8;
  }
  else {
    description = "Euler";
    nSecVar = 2;
  }

  const auto nZone = geometry->GetnZone();
  const bool restart = (config->GetRestart() || config->GetRestart_Flow());
  const bool rans = (config->GetKind_Turb_Model() != TURB_MODEL::NONE);
  const auto direct_diff = config->GetDirectDiff();
  const bool dual_time = (config->GetTime_Marching() == TIME_MARCHING::DT_STEPPING_1ST) ||
                         (config->GetTime_Marching() == TIME_MARCHING::DT_STEPPING_2ND);
  const bool time_stepping = (config->GetTime_Marching() == TIME_MARCHING::TIME_STEPPING);
  const bool adjoint = config->GetContinuous_Adjoint() || config->GetDiscrete_Adjoint();
  const bool centered = config->GetKind_ConvNumScheme_Flow() == SPACE_CENTERED;

  int Unst_RestartIter = 0;
  unsigned long iPoint, iMarker, counter_local = 0, counter_global = 0;
  unsigned short iDim;
  su2double StaticEnergy, Density, Velocity2, Pressure, Temperature;

  /*--- A grid is defined as dynamic if there's rigid grid movement or grid deformation AND the problem is time domain ---*/
  dynamic_grid = config->GetDynamic_Grid();

  /*--- Store the multigrid level. ---*/
  MGLevel = iMesh;

  /*--- Check for a restart file to evaluate if there is a change in the angle of attack
   before computing all the non-dimesional quantities. ---*/

  if (restart && (iMesh == MESH_0) && nZone <= 1 && config->GetFixed_CL_Mode()) {

    /*--- Modify file name for a dual-time unsteady restart ---*/

    if (dual_time) {
      if (adjoint) Unst_RestartIter = SU2_TYPE::Int(config->GetUnst_AdjointIter())-1;
      else if (config->GetTime_Marching() == TIME_MARCHING::DT_STEPPING_1ST)
        Unst_RestartIter = SU2_TYPE::Int(config->GetRestart_Iter())-1;
      else Unst_RestartIter = SU2_TYPE::Int(config->GetRestart_Iter())-2;
    }

    /*--- Modify file name for a time stepping unsteady restart ---*/

    if (time_stepping) {
      if (adjoint) Unst_RestartIter = SU2_TYPE::Int(config->GetUnst_AdjointIter())-1;
      else Unst_RestartIter = SU2_TYPE::Int(config->GetRestart_Iter())-1;
    }

    /*--- Read and store the restart metadata. ---*/

    string filename_ = "flow";
    filename_ = config->GetFilename(filename_, ".meta", Unst_RestartIter);
    Read_SU2_Restart_Metadata(geometry, config, adjoint, filename_);

  }

  /*--- Set the gamma value ---*/

  Gamma = config->GetGamma();
  Gamma_Minus_One = Gamma - 1.0;

  /*--- Define geometry constants in the solver structure
   Compressible flow, primitive variables (T, vx, vy, vz, P, rho, h, c, lamMu, EddyMu, ThCond, Cp).
   ---*/

  nDim = geometry->GetnDim();

<<<<<<< HEAD
  nVar = nDim+2;
  nPrimVar = nDim+9; nPrimVarGrad = nDim+4;
  nSecondaryVar = nSecVar; nSecondaryVarGrad = 2;
  nAuxGradAdap = (config->GetGoal_Oriented_Metric())? nDim+3 : config->GetnAdap_Sensor();
=======
  nVar = nDim + 2;
  nPrimVar = nDim + 9;
  /*--- Centered schemes only need gradients for viscous fluxes (T and v). ---*/
  nPrimVarGrad = nDim + (centered && !config->GetContinuous_Adjoint() ? 1 : 4);
  nSecondaryVar = nSecVar;
  nSecondaryVarGrad = 2;
>>>>>>> a0ab3da9

  /*--- Initialize nVarGrad for deallocation ---*/

  nVarGrad = nPrimVarGrad;

  nMarker      = config->GetnMarker_All();
  nPoint       = geometry->GetnPoint();
  nPointDomain = geometry->GetnPointDomain();

  /*--- Store the number of vertices on each marker for deallocation later ---*/

  nVertex.resize(nMarker);
  for (iMarker = 0; iMarker < nMarker; iMarker++)
    nVertex[iMarker] = geometry->nVertex[iMarker];

  /*--- Perform the non-dimensionalization for the flow equations using the
   specified reference values. ---*/

  SetNondimensionalization(config, iMesh);

  /*--- Check if we are executing a verification case. If so, the
   VerificationSolution object will be instantiated for a particular
   option from the available library of verification solutions. Note
   that this is done after SetNondim(), as problem-specific initial
   parameters are needed by the solution constructors. ---*/

  SetVerificationSolution(nDim, nVar, config);

  /*--- Allocate base class members. ---*/

  Allocate(*config);

  /*--- MPI + OpenMP initialization. ---*/

  HybridParallelInitialization(*config, *geometry);

  /*--- Jacobians and vector structures for implicit computations ---*/

  if (config->GetKind_TimeIntScheme_Flow() == EULER_IMPLICIT) {

    if (rank == MASTER_NODE)
      cout << "Initialize Jacobian structure (" << description << "). MG level: " << iMesh <<"." << endl;

    Jacobian.Initialize(nPoint, nPointDomain, nVar, nVar, true, geometry, config, ReducerStrategy);
  }
  else {
    if (rank == MASTER_NODE)
      cout << "Explicit scheme. No Jacobian structure (" << description << "). MG level: " << iMesh <<"." << endl;
  }

  /*--- Store the value of the primitive variables + 2 turb variables at the boundaries,
   used for IO with a donor cell ---*/

  AllocVectorOfMatrices(nVertex, (rans? nPrimVar+2 : nPrimVar), DonorPrimVar);

  /*--- Store the value of the characteristic primitive variables index at the boundaries ---*/

  DonorGlobalIndex.resize(nMarker);
  for (iMarker = 0; iMarker < nMarker; iMarker++)
    DonorGlobalIndex[iMarker].resize(nVertex[iMarker],0);

  /*--- Actuator Disk Radius allocation ---*/
  ActDisk_R.resize(nMarker);

  /*--- Actuator Disk Center allocation ---*/
  ActDisk_C.resize(nMarker, MAXNDIM);

  /*--- Actuator Disk Axis allocation ---*/
  ActDisk_Axis.resize(nMarker, MAXNDIM);

  /*--- Actuator Disk Fa, Fx, Fy and Fz allocations ---*/
  AllocVectorOfVectors(nVertex, ActDisk_Fa);
  AllocVectorOfVectors(nVertex, ActDisk_Fx);
  AllocVectorOfVectors(nVertex, ActDisk_Fy);
  AllocVectorOfVectors(nVertex, ActDisk_Fz);

  /*--- Actuator Disk BEM Fa, Fx, Fy and Fz allocations ---*/

  AllocVectorOfVectors(nVertex, ActDisk_Fa_BEM);
  AllocVectorOfVectors(nVertex, ActDisk_Fx_BEM);
  AllocVectorOfVectors(nVertex, ActDisk_Fy_BEM);
  AllocVectorOfVectors(nVertex, ActDisk_Fz_BEM);

  /*--- Store the value of the Delta P at the Actuator Disk ---*/

  AllocVectorOfVectors(nVertex, ActDisk_DeltaP);

  /*--- Store the value of DeltaP_r, Thrust_r and Torque_r at the Actuator Disk for BEM ---*/

  AllocVectorOfVectors(nVertex, ActDisk_DeltaP_r);
  AllocVectorOfVectors(nVertex, ActDisk_Thrust_r);
  AllocVectorOfVectors(nVertex, ActDisk_Torque_r);

  /*--- Store the value of the Delta T at the Actuator Disk ---*/

  AllocVectorOfVectors(nVertex, ActDisk_DeltaT);

  /*--- Supersonic coefficients ---*/

  CEquivArea_Inv.resize(nMarker);

  /*--- Engine simulation ---*/

  Inflow_MassFlow.resize(nMarker);
  Inflow_Pressure.resize(nMarker);
  Inflow_Mach.resize(nMarker);
  Inflow_Area.resize(nMarker);

  Exhaust_Temperature.resize(nMarker);
  Exhaust_MassFlow.resize(nMarker);
  Exhaust_Pressure.resize(nMarker);
  Exhaust_Area.resize(nMarker);

  /*--- Turbomachinery simulation ---*/
  AverageMassFlowRate.resize(nMarker);

  /*--- Read farfield conditions from config ---*/

  Temperature_Inf = config->GetTemperature_FreeStreamND();
  Velocity_Inf = config->GetVelocity_FreeStreamND();
  Pressure_Inf = config->GetPressure_FreeStreamND();
  Density_Inf = config->GetDensity_FreeStreamND();
  Energy_Inf = config->GetEnergy_FreeStreamND();
  Mach_Inf = config->GetMach();

  /*--- Initialize the secondary values for direct derivative approxiations ---*/

  switch(direct_diff) {
    case NO_DERIVATIVE:
      /*--- Default ---*/
      break;
    case D_DENSITY:
      SU2_TYPE::SetDerivative(Density_Inf, 1.0);
      break;
    case D_PRESSURE:
      SU2_TYPE::SetDerivative(Pressure_Inf, 1.0);
      break;
    case D_TEMPERATURE:
      SU2_TYPE::SetDerivative(Temperature_Inf, 1.0);
      break;
    case D_MACH: case D_AOA:
    case D_SIDESLIP: case D_REYNOLDS:
    case D_TURB2LAM: case D_DESIGN:
      /*--- Already done in postprocessing of config ---*/
      break;
    default:
      break;
  }

  SetReferenceValues(*config);

  /*--- Initialize fan face pressure, fan face mach number, and mass flow rate ---*/

  for (iMarker = 0; iMarker < nMarker; iMarker++) {
    Inflow_MassFlow[iMarker]     = 0.0;
    Inflow_Mach[iMarker]         = Mach_Inf;
    Inflow_Pressure[iMarker]     = Pressure_Inf;
    Inflow_Area[iMarker]         = 0.0;

    Exhaust_MassFlow[iMarker]    = 0.0;
    Exhaust_Temperature[iMarker] = Temperature_Inf;
    Exhaust_Pressure[iMarker]    = Pressure_Inf;
    Exhaust_Area[iMarker]        = 0.0;

    AverageMassFlowRate[iMarker] = 0.0;
  }

  /*--- Initialize the solution to the far-field state everywhere. ---*/

  if (navier_stokes) {
    nodes = new CNSVariable(Density_Inf, Velocity_Inf, Energy_Inf, nPoint, nDim, nVar, config);
  } else {
    nodes = new CEulerVariable(Density_Inf, Velocity_Inf, Energy_Inf, nPoint, nDim, nVar, config);
  }
  SetBaseClassPointerToNodes();

  if (iMesh == MESH_0) {
    nodes->NonPhysicalEdgeCounter.resize(geometry->GetnEdge()) = 0;
  }

  /*--- Check that the initial solution is physical, report any non-physical nodes ---*/

  counter_local = 0;

  for (iPoint = 0; iPoint < nPoint; iPoint++) {

    Density = nodes->GetDensity(iPoint);

    Velocity2 = 0.0;
    for (iDim = 0; iDim < nDim; iDim++)
      Velocity2 += pow(nodes->GetSolution(iPoint,iDim+1)/Density,2);

    StaticEnergy= nodes->GetEnergy(iPoint) - 0.5*Velocity2;

    GetFluidModel()->SetTDState_rhoe(Density, StaticEnergy);
    Pressure= GetFluidModel()->GetPressure();
    Temperature= GetFluidModel()->GetTemperature();

    /*--- Use the values at the infinity ---*/

    su2double Solution[MAXNVAR] = {0.0};
    if ((Pressure < 0.0) || (Density < 0.0) || (Temperature < 0.0)) {
      Solution[0] = Density_Inf;
      for (iDim = 0; iDim < nDim; iDim++)
        Solution[iDim+1] = Velocity_Inf[iDim]*Density_Inf;
      Solution[nDim+1] = Energy_Inf*Density_Inf;
      nodes->SetSolution(iPoint,Solution);
      nodes->SetSolution_Old(iPoint,Solution);
      counter_local++;
    }

  }

  /*--- Warning message about non-physical points ---*/

  if (config->GetComm_Level() == COMM_FULL) {

    SU2_MPI::Reduce(&counter_local, &counter_global, 1, MPI_UNSIGNED_LONG, MPI_SUM, MASTER_NODE, SU2_MPI::GetComm());

    if ((rank == MASTER_NODE) && (counter_global != 0))
      cout << "Warning. The original solution contains " << counter_global << " points that are not physical." << endl;
  }

  /*--- Initial comms. ---*/

  CommunicateInitialState(geometry, config);

  /*--- Add the solver name.. ---*/
  SolverName = "C.FLOW";

  /*--- Finally, check that the static arrays will be large enough (keep this
   *    check at the bottom to make sure we consider the "final" values). ---*/
  if((nDim > MAXNDIM) || (nPrimVar > MAXNVAR) || (nSecondaryVar > MAXNVAR))
    SU2_MPI::Error("Oops! The CEulerSolver static array sizes are not large enough.",CURRENT_FUNCTION);
}

CEulerSolver::~CEulerSolver() {

  for(auto& model : FluidModel) delete model;
}

void CEulerSolver::InstantiateEdgeNumerics(const CSolver* const* solver_container, const CConfig* config) {

  BEGIN_SU2_OMP_SAFE_GLOBAL_ACCESS
  {

  if (config->Low_Mach_Correction())
    SU2_MPI::Error("Low-Mach correction is not supported with vectorization.", CURRENT_FUNCTION);

  if (solver_container[TURB_SOL])
    edgeNumerics = CNumericsSIMD::CreateNumerics(*config, nDim, MGLevel, solver_container[TURB_SOL]->GetNodes());
  else
    edgeNumerics = CNumericsSIMD::CreateNumerics(*config, nDim, MGLevel);

  if (!edgeNumerics)
    SU2_MPI::Error("The numerical scheme + gas model in use do not "
                   "support vectorization.", CURRENT_FUNCTION);

  }
  END_SU2_OMP_SAFE_GLOBAL_ACCESS
}

void CEulerSolver::InitTurboContainers(CGeometry *geometry, CConfig *config){

  /*--- Initialize quantities for the average process for internal flow ---*/

  const auto nSpanWiseSections = config->GetnSpanWiseSections();

  AverageVelocity.resize(nMarker);
  AverageTurboVelocity.resize(nMarker);
  OldAverageTurboVelocity.resize(nMarker);
  ExtAverageTurboVelocity.resize(nMarker);
  AverageFlux.resize(nMarker);
  SpanTotalFlux.resize(nMarker);
  AveragePressure.resize(nMarker,nSpanWiseSections+1) = su2double(0.0);
  OldAveragePressure = AveragePressure;
  RadialEquilibriumPressure = AveragePressure;
  ExtAveragePressure = AveragePressure;
  AverageDensity = AveragePressure;
  OldAverageDensity = AveragePressure;
  ExtAverageDensity = AveragePressure;
  AverageNu = AveragePressure;
  AverageKine = AveragePressure;
  AverageOmega = AveragePressure;
  ExtAverageNu = AveragePressure;
  ExtAverageKine = AveragePressure;
  ExtAverageOmega = AveragePressure;

  for (unsigned long iMarker = 0; iMarker < nMarker; iMarker++) {
    AverageVelocity[iMarker].resize(nSpanWiseSections+1,nDim) = su2double(0.0);
    AverageTurboVelocity[iMarker].resize(nSpanWiseSections+1,nDim) = su2double(0.0);
    OldAverageTurboVelocity[iMarker].resize(nSpanWiseSections+1,nDim) = su2double(0.0);
    ExtAverageTurboVelocity[iMarker].resize(nSpanWiseSections+1,nDim) = su2double(0.0);
    AverageFlux[iMarker].resize(nSpanWiseSections+1,nVar) = su2double(0.0);
    SpanTotalFlux[iMarker].resize(nSpanWiseSections+1,nVar) = su2double(0.0);
  }

  /*--- Initialize primitive quantities for turboperformace ---*/

  const auto nMarkerTurboPerf = config->GetnMarker_TurboPerformance();
  const auto nSpanMax = config->GetnSpanMaxAllZones();

  DensityIn.resize(nMarkerTurboPerf,nSpanMax+1) = su2double(0.0);
  PressureIn = DensityIn;
  TurboVelocityIn.resize(nMarkerTurboPerf);
  DensityOut = DensityIn;
  PressureOut = DensityIn;
  TurboVelocityOut.resize(nMarkerTurboPerf);
  KineIn = DensityIn;
  OmegaIn = DensityIn;
  NuIn = DensityIn;
  KineOut = DensityIn;
  OmegaOut = DensityIn;
  NuOut = DensityIn;

  for (unsigned long iMarker = 0; iMarker < nMarkerTurboPerf; iMarker++) {
    TurboVelocityIn[iMarker].resize(nSpanMax+1,nDim) = su2double(0.0);
    TurboVelocityOut[iMarker].resize(nSpanMax+1,nDim) = su2double(0.0);
  }

  /*--- Initialize quantities for NR BC ---*/

  if(config->GetBoolGiles()){

    CkInflow.resize(nMarker);
    CkOutflow1.resize(nMarker);
    CkOutflow2.resize(nMarker);

    for (unsigned long iMarker = 0; iMarker < nMarker; iMarker++) {
      CkInflow[iMarker].resize(nSpanWiseSections,2*geometry->GetnFreqSpanMax(INFLOW)+1) = complex<su2double>(0.0,0.0);
      CkOutflow1[iMarker].resize(nSpanWiseSections,2*geometry->GetnFreqSpanMax(OUTFLOW)+1) = complex<su2double>(0.0,0.0);
      CkOutflow2[iMarker] = CkOutflow1[iMarker];
    }
  }
}

void CEulerSolver::Set_MPI_ActDisk(CSolver **solver_container, CGeometry *geometry, CConfig *config) {

  unsigned long iter,  iPoint, iVertex, jVertex, iPointTotal,
  Buffer_Send_nPointTotal = 0;
  long iGlobalIndex, iGlobal;
  unsigned short iVar, iMarker, jMarker;
  long nDomain = 0, iDomain, jDomain;
  //bool ActDisk_Perimeter;
  bool rans = (config->GetKind_Turb_Model() != TURB_MODEL::NONE) && (solver_container[TURB_SOL] != nullptr);

  unsigned short nPrimVar_ = nPrimVar;
  if (rans) nPrimVar_ += 2; // Add two extra variables for the turbulence.

  /*--- MPI status and request arrays for non-blocking communications ---*/

  SU2_MPI::Status status;
  SU2_MPI::Request req;

  /*--- Define buffer vector interior domain ---*/

  su2double *Buffer_Send_PrimVar = nullptr;
  long      *Buffer_Send_Data    = nullptr;

  auto *nPointTotal_s = new unsigned long[size];
  auto *nPointTotal_r = new unsigned long[size];
  auto *iPrimVar = new su2double [nPrimVar_];

  unsigned long Buffer_Size_PrimVar = 0;
  unsigned long Buffer_Size_Data    = 0;

  unsigned long PointTotal_Counter = 0;

  /*--- Allocate the memory that we only need if we have MPI support ---*/

  su2double *Buffer_Receive_PrimVar = nullptr;
  long      *Buffer_Receive_Data    = nullptr;

  /*--- Basic dimensionalization ---*/

  nDomain = size;

  /*--- This loop gets the array sizes of points for each
   rank to send to each other rank. ---*/

  for (iDomain = 0; iDomain < nDomain; iDomain++) {

    /*--- Loop over the markers to perform the dimensionalizaton
     of the domain variables ---*/

    Buffer_Send_nPointTotal = 0;

    /*--- Loop over all of the markers and count the number of each
     type of point and element that needs to be sent. ---*/

    for (iMarker = 0; iMarker < config->GetnMarker_All(); iMarker++) {
      if ((config->GetMarker_All_KindBC(iMarker) == ACTDISK_INLET) ||
          (config->GetMarker_All_KindBC(iMarker) == ACTDISK_OUTLET)) {
        for (iVertex = 0; iVertex < geometry->nVertex[iMarker]; iVertex++) {
          //ActDisk_Perimeter = geometry->vertex[iMarker][iVertex]->GetActDisk_Perimeter();
          iPoint = geometry->vertex[iMarker][iVertex]->GetNode();
          jDomain = geometry->vertex[iMarker][iVertex]->GetDonorProcessor();
//          if ((iDomain == jDomain) && (geometry->nodes->GetDomain(iPoint)) && (!ActDisk_Perimeter)) {
          if ((iDomain == jDomain) && (geometry->nodes->GetDomain(iPoint))) {
            Buffer_Send_nPointTotal++;
          }
        }
      }
    }

    /*--- Store the counts on a partition by partition basis. ---*/

    nPointTotal_s[iDomain] = Buffer_Send_nPointTotal;

    /*--- Total counts for allocating send buffers below ---*/

    Buffer_Size_PrimVar += nPointTotal_s[iDomain]*(nPrimVar_);
    Buffer_Size_Data += nPointTotal_s[iDomain]*(3);

  }

  /*--- Allocate the buffer vectors in the appropiate domain (master, iDomain) ---*/

  Buffer_Send_PrimVar = new su2double[Buffer_Size_PrimVar];
  Buffer_Send_Data    = new long[Buffer_Size_Data];

  /*--- Now that we know the sizes of the point, we can
   allocate and send the information in large chunks to all processors. ---*/

  for (iDomain = 0; iDomain < nDomain; iDomain++) {

    /*--- A rank does not communicate with itself through MPI ---*/

    if (rank != iDomain) {

      /*--- Communicate the counts to iDomain with non-blocking sends ---*/

      SU2_MPI::Isend(&nPointTotal_s[iDomain], 1, MPI_UNSIGNED_LONG, iDomain, iDomain, SU2_MPI::GetComm(), &req);
      SU2_MPI::Request_free(&req);

    } else {

      /*--- If iDomain = rank, we simply copy values into place in memory ---*/

      nPointTotal_r[iDomain] = nPointTotal_s[iDomain];

    }

    /*--- Receive the counts. All processors are sending their counters to
     iDomain up above, so only iDomain needs to perform the recv here from
     all other ranks. ---*/

    if (rank == iDomain) {

      for (jDomain = 0; jDomain < size; jDomain++) {

        /*--- A rank does not communicate with itself through MPI ---*/

        if (rank != jDomain) {

          /*--- Recv the data by probing for the current sender, jDomain,
           first and then receiving the values from it. ---*/

          SU2_MPI::Recv(&nPointTotal_r[jDomain], 1, MPI_UNSIGNED_LONG, jDomain, rank, SU2_MPI::GetComm(), &status);

        }
      }

    }
  }

  /*--- Wait for the non-blocking sends to complete. ---*/

  SU2_MPI::Barrier(SU2_MPI::GetComm());

  /*--- Initialize the counters for the larger send buffers (by domain) ---*/

  PointTotal_Counter  = 0;

  for (iDomain = 0; iDomain < nDomain; iDomain++) {

    /*--- Set the value of the interior geometry. Initialize counters. ---*/

    iPointTotal = 0;

    /*--- Load up the actual values into the buffers for sending. ---*/

    for (iMarker = 0; iMarker < config->GetnMarker_All(); iMarker++) {

      if ((config->GetMarker_All_KindBC(iMarker) == ACTDISK_INLET) ||
          (config->GetMarker_All_KindBC(iMarker) == ACTDISK_OUTLET)) {
        for (iVertex = 0; iVertex < geometry->nVertex[iMarker]; iVertex++) {
          iPoint = geometry->vertex[iMarker][iVertex]->GetNode();

          jDomain = geometry->vertex[iMarker][iVertex]->GetDonorProcessor();
          //ActDisk_Perimeter = geometry->vertex[iMarker][iVertex]->GetActDisk_Perimeter();

//          if ((iDomain == jDomain) && (geometry->nodes->GetDomain(iPoint)) && (!ActDisk_Perimeter)) {
          if ((iDomain == jDomain) && (geometry->nodes->GetDomain(iPoint))) {

            for (iVar = 0; iVar < nPrimVar; iVar++) {
              Buffer_Send_PrimVar[(nPrimVar_)*(PointTotal_Counter+iPointTotal)+iVar] = nodes->GetPrimitive(iPoint,iVar);
            }
            if (rans) {
              Buffer_Send_PrimVar[(nPrimVar_)*(PointTotal_Counter+iPointTotal)+nPrimVar] = solver_container[TURB_SOL]->GetNodes()->GetSolution(iPoint,0);
              Buffer_Send_PrimVar[(nPrimVar_)*(PointTotal_Counter+iPointTotal)+(nPrimVar+1)] = 0.0;
            }

            iGlobalIndex = geometry->nodes->GetGlobalIndex(iPoint);
            jVertex = geometry->vertex[iMarker][iVertex]->GetDonorVertex();
            jMarker = geometry->vertex[iMarker][iVertex]->GetDonorMarker();

            Buffer_Send_Data[(3)*(PointTotal_Counter+iPointTotal)+(0)]  = iGlobalIndex;
            Buffer_Send_Data[(3)*(PointTotal_Counter+iPointTotal)+(1)] = jVertex;
            Buffer_Send_Data[(3)*(PointTotal_Counter+iPointTotal)+(2)]  = jMarker;

            iPointTotal++;

          }

        }

      }

    }

    /*--- Send the buffers with the geometrical information ---*/

    if (iDomain != rank) {

      /*--- Communicate the coordinates, global index, colors, and element
       date to iDomain with non-blocking sends. ---*/

      SU2_MPI::Isend(&Buffer_Send_PrimVar[PointTotal_Counter*(nPrimVar_)],
                     nPointTotal_s[iDomain]*(nPrimVar_), MPI_DOUBLE, iDomain,
                     iDomain,  SU2_MPI::GetComm(), &req);
      SU2_MPI::Request_free(&req);

      SU2_MPI::Isend(&Buffer_Send_Data[PointTotal_Counter*(3)],
                     nPointTotal_s[iDomain]*(3), MPI_LONG, iDomain,
                     iDomain+nDomain,  SU2_MPI::GetComm(), &req);
      SU2_MPI::Request_free(&req);
    }

    else {

      /*--- Allocate local memory for the local recv of the elements ---*/

      Buffer_Receive_PrimVar            = new su2double[nPointTotal_s[iDomain]*(nPrimVar_)];
      Buffer_Receive_Data               = new long[nPointTotal_s[iDomain]*(3)];

      for (iter = 0; iter < nPointTotal_s[iDomain]*(nPrimVar_); iter++)
        Buffer_Receive_PrimVar[iter] = Buffer_Send_PrimVar[PointTotal_Counter*(nPrimVar_)+iter];

      for (iter = 0; iter < nPointTotal_s[iDomain]*(3); iter++)
        Buffer_Receive_Data[iter] = Buffer_Send_Data[PointTotal_Counter*(3)+iter];


      /*--- Recv the point data from ourselves (same procedure as above) ---*/

      for (iPoint = 0; iPoint < nPointTotal_r[iDomain]; iPoint++) {

        for (iVar = 0; iVar < nPrimVar_; iVar++)
          iPrimVar[iVar] = Buffer_Receive_PrimVar[iPoint*(nPrimVar_)+iVar];

        iGlobal       =  Buffer_Receive_Data[iPoint*(3)+(0)];
        iVertex      =  Buffer_Receive_Data[iPoint*(3)+(1)];
        iMarker      = Buffer_Receive_Data[iPoint*(3)+(2)];

        for (iVar = 0; iVar < nPrimVar_; iVar++)
          DonorPrimVar[iMarker][iVertex][iVar] = iPrimVar[iVar];

        SetDonorGlobalIndex(iMarker, iVertex, iGlobal);

      }

      /*--- Delete memory for recv the point stuff ---*/

      delete [] Buffer_Receive_PrimVar;
      delete [] Buffer_Receive_Data;

    }

    /*--- Increment the counters for the send buffers (iDomain loop) ---*/

    PointTotal_Counter += iPointTotal;

  }

  /*--- Wait for the non-blocking sends to complete. ---*/

  SU2_MPI::Barrier(SU2_MPI::GetComm());

  /*--- The next section begins the recv of all data for the interior
   points/elements in the mesh. First, create the domain structures for
   the points on this rank. First, we recv all of the point data ---*/

  for (iDomain = 0; iDomain < size; iDomain++) {

    if (rank != iDomain) {

#ifdef HAVE_MPI

      /*--- Allocate the receive buffer vector. Send the colors so that we
       know whether what we recv is an owned or halo node. ---*/

      Buffer_Receive_PrimVar            = new su2double [nPointTotal_r[iDomain]*(nPrimVar_)];
      Buffer_Receive_Data               = new long [nPointTotal_r[iDomain]*(3)];

      /*--- Receive the buffers with the coords, global index, and colors ---*/

      SU2_MPI::Recv(Buffer_Receive_PrimVar, nPointTotal_r[iDomain]*(nPrimVar_) , MPI_DOUBLE,
                    iDomain, rank, SU2_MPI::GetComm(), &status);

      SU2_MPI::Recv(Buffer_Receive_Data, nPointTotal_r[iDomain]*(3) , MPI_LONG,
                    iDomain, rank+nDomain, SU2_MPI::GetComm(), &status);

      /*--- Loop over all of the points that we have recv'd and store the
       coords, global index vertex and markers ---*/

      for (iPoint = 0; iPoint < nPointTotal_r[iDomain]; iPoint++) {

        iGlobal      = Buffer_Receive_Data[iPoint*(3)+(0)];
        iVertex      = Buffer_Receive_Data[iPoint*(3)+(1)];
        iMarker      = Buffer_Receive_Data[iPoint*(3)+(2)];

        for (iVar = 0; iVar < nPrimVar_; iVar++)
          iPrimVar[iVar] = Buffer_Receive_PrimVar[iPoint*(nPrimVar_)+iVar];

        for (iVar = 0; iVar < nPrimVar_; iVar++) {
          DonorPrimVar[iMarker][iVertex][iVar] = iPrimVar[iVar];
        }

        SetDonorGlobalIndex(iMarker, iVertex, iGlobal);

      }

      /*--- Delete memory for recv the point stuff ---*/

      delete [] Buffer_Receive_PrimVar;
      delete [] Buffer_Receive_Data;

#endif

    }

  }

  /*--- Wait for the non-blocking sends to complete. ---*/

  SU2_MPI::Barrier(SU2_MPI::GetComm());

  /*--- Free all of the memory used for communicating points and elements ---*/

  delete[] Buffer_Send_PrimVar;
  delete[] Buffer_Send_Data;

  /*--- Release all of the temporary memory ---*/

  delete [] nPointTotal_s;
  delete [] nPointTotal_r;
  delete [] iPrimVar;

}

void CEulerSolver::SetNondimensionalization(CConfig *config, unsigned short iMesh) {

  su2double Temperature_FreeStream = 0.0, Mach2Vel_FreeStream = 0.0, ModVel_FreeStream = 0.0,
  Energy_FreeStream = 0.0, ModVel_FreeStreamND = 0.0, Velocity_Reynolds = 0.0,
  Omega_FreeStream = 0.0, Omega_FreeStreamND = 0.0, Viscosity_FreeStream = 0.0,
  Density_FreeStream = 0.0, Pressure_FreeStream = 0.0, Tke_FreeStream = 0.0, Re_ThetaT_FreeStream = 0.0,
  Length_Ref = 0.0, Density_Ref = 0.0, Pressure_Ref = 0.0, Velocity_Ref = 0.0,
  Temperature_Ref = 0.0, Time_Ref = 0.0, Omega_Ref = 0.0, Force_Ref = 0.0,
  Gas_Constant_Ref = 0.0, Viscosity_Ref = 0.0, Conductivity_Ref = 0.0, Energy_Ref= 0.0,
  Froude = 0.0, Pressure_FreeStreamND = 0.0, Density_FreeStreamND = 0.0,
  Temperature_FreeStreamND = 0.0, Gas_ConstantND = 0.0,
  Velocity_FreeStreamND[3] = {0.0, 0.0, 0.0}, Viscosity_FreeStreamND = 0.0,
  Tke_FreeStreamND = 0.0, Energy_FreeStreamND = 0.0,
  Total_UnstTimeND = 0.0, Delta_UnstTimeND = 0.0, TgammaR = 0.0, Heat_Flux_Ref = 0.0;

  unsigned short iDim;

  /*--- Local variables ---*/

  su2double Alpha         = config->GetAoA()*PI_NUMBER/180.0;
  su2double Beta          = config->GetAoS()*PI_NUMBER/180.0;
  su2double Mach          = config->GetMach();
  su2double Reynolds      = config->GetReynolds();
  bool unsteady           = (config->GetTime_Marching() != TIME_MARCHING::STEADY);
  bool viscous            = config->GetViscous();
  bool gravity            = config->GetGravityForce();
  bool turbulent          = (config->GetKind_Turb_Model() != TURB_MODEL::NONE);
  bool tkeNeeded          = (turbulent && config->GetKind_Turb_Model() == TURB_MODEL::SST);
  bool free_stream_temp   = (config->GetKind_FreeStreamOption() == FREESTREAM_OPTION::TEMPERATURE_FS);
  bool reynolds_init      = (config->GetKind_InitOption() == REYNOLDS);
  bool aeroelastic        = config->GetAeroelastic_Simulation();

  /*--- Set temperature via the flutter speed index ---*/
  if (aeroelastic) {
    su2double vf             = config->GetAeroelastic_Flutter_Speed_Index();
    su2double w_alpha        = config->GetAeroelastic_Frequency_Pitch();
    su2double b              = config->GetLength_Reynolds()/2.0; // airfoil semichord, Reynolds length is by defaul 1.0
    su2double mu             = config->GetAeroelastic_Airfoil_Mass_Ratio();
    // The temperature times gamma times the gas constant. Depending on the FluidModel temp is calculated below.
    TgammaR = ((vf*vf)*(b*b)*(w_alpha*w_alpha)*mu) / (Mach*Mach);
  }

  /*--- Compressible non dimensionalization ---*/

  /*--- Compute the Free Stream velocity, using the Mach number ---*/

  Pressure_FreeStream = config->GetPressure_FreeStream();
  Density_FreeStream  = config->GetDensity_FreeStream();
  Temperature_FreeStream = config->GetTemperature_FreeStream();

  /*--- The dimensional viscosity is needed to determine the free-stream conditions.
        To accomplish this, simply set the non-dimensional coefficients to the
        dimensional ones. This will be overruled later.---*/

  config->SetTemperature_Ref(1.0);
  config->SetViscosity_Ref(1.0);
  config->SetConductivity_Ref(1.0);

  CFluidModel* auxFluidModel = nullptr;

  switch (config->GetKind_FluidModel()) {

    case STANDARD_AIR:

      switch (config->GetSystemMeasurements()) {
        case SI: config->SetGas_Constant(287.058); break;
        case US: config->SetGas_Constant(1716.49); break;
      }

      auxFluidModel = new CIdealGas(1.4, config->GetGas_Constant());

      if (free_stream_temp && aeroelastic) {
        Temperature_FreeStream = TgammaR / (config->GetGas_Constant()*1.4);
        config->SetTemperature_FreeStream(Temperature_FreeStream);
      }
      break;

    case IDEAL_GAS:

      auxFluidModel = new CIdealGas(Gamma, config->GetGas_Constant());
      break;

    case VW_GAS:

      auxFluidModel = new CVanDerWaalsGas(Gamma, config->GetGas_Constant(),
                 config->GetPressure_Critical(), config->GetTemperature_Critical());
      break;

    case PR_GAS:

      auxFluidModel = new CPengRobinson(Gamma, config->GetGas_Constant(), config->GetPressure_Critical(),
                                        config->GetTemperature_Critical(), config->GetAcentric_Factor());
      break;

    case DATADRIVEN_FLUID:

      auxFluidModel = new CDataDrivenFluid(config);

      break;
    case COOLPROP:

      auxFluidModel = new CCoolProp(config->GetFluid_Name());
      break;

    default:
      SU2_MPI::Error("Unknown fluid model.", CURRENT_FUNCTION);
      break;
  }

  if (free_stream_temp) {
    auxFluidModel->SetTDState_PT(Pressure_FreeStream, Temperature_FreeStream);
    Density_FreeStream = auxFluidModel->GetDensity();
    config->SetDensity_FreeStream(Density_FreeStream);
  }
  else {
    auxFluidModel->SetTDState_Prho(Pressure_FreeStream, Density_FreeStream );
    Temperature_FreeStream = auxFluidModel->GetTemperature();
    config->SetTemperature_FreeStream(Temperature_FreeStream);
  }

  Mach2Vel_FreeStream = auxFluidModel->GetSoundSpeed();

  /*--- Compute the Free Stream velocity, using the Mach number ---*/

  if (nDim == 2) {
    config->GetVelocity_FreeStream()[0] = cos(Alpha)*Mach*Mach2Vel_FreeStream;
    config->GetVelocity_FreeStream()[1] = sin(Alpha)*Mach*Mach2Vel_FreeStream;
  }
  if (nDim == 3) {
    config->GetVelocity_FreeStream()[0] = cos(Alpha)*cos(Beta)*Mach*Mach2Vel_FreeStream;
    config->GetVelocity_FreeStream()[1] = sin(Beta)*Mach*Mach2Vel_FreeStream;
    config->GetVelocity_FreeStream()[2] = sin(Alpha)*cos(Beta)*Mach*Mach2Vel_FreeStream;
  }

  /*--- Compute the modulus of the free stream velocity ---*/

  ModVel_FreeStream = 0.0;
  for (iDim = 0; iDim < nDim; iDim++)
    ModVel_FreeStream += config->GetVelocity_FreeStream()[iDim]*config->GetVelocity_FreeStream()[iDim];
  ModVel_FreeStream = sqrt(ModVel_FreeStream); config->SetModVel_FreeStream(ModVel_FreeStream);

  /*--- Viscous initialization ---*/

  if (viscous) {

    /*--- Check if there is mesh motion. If yes, use the Mach
       number relative to the body to initialize the flow. ---*/

    if (dynamic_grid) Velocity_Reynolds = config->GetMach_Motion()*Mach2Vel_FreeStream;
    else Velocity_Reynolds = ModVel_FreeStream;

    /*--- Reynolds based initialization ---*/

    if (reynolds_init) {

      /*--- For viscous flows, pressure will be computed from a density
            that is found from the Reynolds number. The viscosity is computed
            from the dimensional version of Sutherland's law or the constant
            viscosity, depending on the input option.---*/

      auxFluidModel->SetLaminarViscosityModel(config);

      Viscosity_FreeStream = auxFluidModel->GetLaminarViscosity();
      config->SetViscosity_FreeStream(Viscosity_FreeStream);

      Density_FreeStream = Reynolds*Viscosity_FreeStream/(Velocity_Reynolds*config->GetLength_Reynolds());
      config->SetDensity_FreeStream(Density_FreeStream);
      auxFluidModel->SetTDState_rhoT(Density_FreeStream, Temperature_FreeStream);
      Pressure_FreeStream = auxFluidModel->GetPressure();
      config->SetPressure_FreeStream(Pressure_FreeStream);
      Energy_FreeStream = auxFluidModel->GetStaticEnergy() + 0.5*ModVel_FreeStream*ModVel_FreeStream;

    }

    /*--- Thermodynamics quantities based initialization ---*/

    else {

      auxFluidModel->SetLaminarViscosityModel(config);
      Viscosity_FreeStream = auxFluidModel->GetLaminarViscosity();
      config->SetViscosity_FreeStream(Viscosity_FreeStream);
      Energy_FreeStream = auxFluidModel->GetStaticEnergy() + 0.5*ModVel_FreeStream*ModVel_FreeStream;

      /*--- Compute Reynolds number ---*/
      Reynolds = (Density_FreeStream*Velocity_Reynolds*config->GetLength_Reynolds())/Viscosity_FreeStream;
      config->SetReynolds(Reynolds);
    }

    /*--- Turbulence kinetic energy ---*/

    Tke_FreeStream  = 3.0/2.0*(ModVel_FreeStream*ModVel_FreeStream*config->GetTurbulenceIntensity_FreeStream()*config->GetTurbulenceIntensity_FreeStream());

  }
  else {

    /*--- For inviscid flow, energy is calculated from the specified
       FreeStream quantities using the proper gas law. ---*/

    Energy_FreeStream = auxFluidModel->GetStaticEnergy() + 0.5*ModVel_FreeStream*ModVel_FreeStream;

  }

  /*-- Compute the freestream energy. ---*/

  if (tkeNeeded) { Energy_FreeStream += Tke_FreeStream; }; config->SetEnergy_FreeStream(Energy_FreeStream);

  /*--- Compute non dimensional quantities. By definition,
     Lref is one because we have converted the grid to meters. ---*/

  if (config->GetRef_NonDim() == DIMENSIONAL) {
    Pressure_Ref      = 1.0;
    Density_Ref       = 1.0;
    Temperature_Ref   = 1.0;
  }
  else if (config->GetRef_NonDim() == FREESTREAM_PRESS_EQ_ONE) {
    Pressure_Ref      = Pressure_FreeStream;     // Pressure_FreeStream = 1.0
    Density_Ref       = Density_FreeStream;      // Density_FreeStream = 1.0
    Temperature_Ref   = Temperature_FreeStream;  // Temperature_FreeStream = 1.0
  }
  else if (config->GetRef_NonDim() == FREESTREAM_VEL_EQ_MACH) {
    Pressure_Ref      = Gamma*Pressure_FreeStream; // Pressure_FreeStream = 1.0/Gamma
    Density_Ref       = Density_FreeStream;        // Density_FreeStream = 1.0
    Temperature_Ref   = Temperature_FreeStream;    // Temp_FreeStream = 1.0
  }
  else if (config->GetRef_NonDim() == FREESTREAM_VEL_EQ_ONE) {
    Pressure_Ref      = Mach*Mach*Gamma*Pressure_FreeStream; // Pressure_FreeStream = 1.0/(Gamma*(M_inf)^2)
    Density_Ref       = Density_FreeStream;        // Density_FreeStream = 1.0
    Temperature_Ref   = Temperature_FreeStream;    // Temp_FreeStream = 1.0
  }
  config->SetPressure_Ref(Pressure_Ref);
  config->SetDensity_Ref(Density_Ref);
  config->SetTemperature_Ref(Temperature_Ref);

  Length_Ref        = 1.0;                                                         config->SetLength_Ref(Length_Ref);
  Velocity_Ref      = sqrt(config->GetPressure_Ref()/config->GetDensity_Ref());    config->SetVelocity_Ref(Velocity_Ref);
  Time_Ref          = Length_Ref/Velocity_Ref;                                     config->SetTime_Ref(Time_Ref);
  Omega_Ref         = Velocity_Ref/Length_Ref;                                     config->SetOmega_Ref(Omega_Ref);
  Force_Ref         = config->GetDensity_Ref()*Velocity_Ref*Velocity_Ref*Length_Ref*Length_Ref; config->SetForce_Ref(Force_Ref);
  Heat_Flux_Ref     = Density_Ref*Velocity_Ref*Velocity_Ref*Velocity_Ref;           config->SetHeat_Flux_Ref(Heat_Flux_Ref);
  Gas_Constant_Ref  = Velocity_Ref*Velocity_Ref/config->GetTemperature_Ref();      config->SetGas_Constant_Ref(Gas_Constant_Ref);
  Viscosity_Ref     = config->GetDensity_Ref()*Velocity_Ref*Length_Ref;            config->SetViscosity_Ref(Viscosity_Ref);
  Conductivity_Ref  = Viscosity_Ref*Gas_Constant_Ref;                              config->SetConductivity_Ref(Conductivity_Ref);
  Froude            = ModVel_FreeStream/sqrt(STANDARD_GRAVITY*Length_Ref);         config->SetFroude(Froude);

  /*--- Divide by reference values, to compute the non-dimensional free-stream values ---*/

  Pressure_FreeStreamND = Pressure_FreeStream/config->GetPressure_Ref();  config->SetPressure_FreeStreamND(Pressure_FreeStreamND);
  Density_FreeStreamND  = Density_FreeStream/config->GetDensity_Ref();    config->SetDensity_FreeStreamND(Density_FreeStreamND);

  for (iDim = 0; iDim < nDim; iDim++) {
    Velocity_FreeStreamND[iDim] = config->GetVelocity_FreeStream()[iDim]/Velocity_Ref; config->SetVelocity_FreeStreamND(Velocity_FreeStreamND[iDim], iDim);
  }

  Temperature_FreeStreamND = Temperature_FreeStream/config->GetTemperature_Ref(); config->SetTemperature_FreeStreamND(Temperature_FreeStreamND);

  Gas_ConstantND = config->GetGas_Constant()/Gas_Constant_Ref;    config->SetGas_ConstantND(Gas_ConstantND);


  ModVel_FreeStreamND = 0.0;
  for (iDim = 0; iDim < nDim; iDim++) ModVel_FreeStreamND += Velocity_FreeStreamND[iDim]*Velocity_FreeStreamND[iDim];
  ModVel_FreeStreamND    = sqrt(ModVel_FreeStreamND); config->SetModVel_FreeStreamND(ModVel_FreeStreamND);

  Viscosity_FreeStreamND = Viscosity_FreeStream / Viscosity_Ref;   config->SetViscosity_FreeStreamND(Viscosity_FreeStreamND);

  Tke_FreeStream  = 3.0/2.0*(ModVel_FreeStream*ModVel_FreeStream*config->GetTurbulenceIntensity_FreeStream()*config->GetTurbulenceIntensity_FreeStream());
  config->SetTke_FreeStream(Tke_FreeStream);

  Tke_FreeStreamND  = 3.0/2.0*(ModVel_FreeStreamND*ModVel_FreeStreamND*config->GetTurbulenceIntensity_FreeStream()*config->GetTurbulenceIntensity_FreeStream());
  config->SetTke_FreeStreamND(Tke_FreeStreamND);

  Omega_FreeStream = Density_FreeStream*Tke_FreeStream/(Viscosity_FreeStream*config->GetTurb2LamViscRatio_FreeStream());
  config->SetOmega_FreeStream(Omega_FreeStream);

  Omega_FreeStreamND = Density_FreeStreamND*Tke_FreeStreamND/(Viscosity_FreeStreamND*config->GetTurb2LamViscRatio_FreeStream());
  config->SetOmega_FreeStreamND(Omega_FreeStreamND);

  if (config->GetTurbulenceIntensity_FreeStream() *100 <= 1.3) {
    if (config->GetTurbulenceIntensity_FreeStream() *100 >=0.027) {
        Re_ThetaT_FreeStream = (1173.51-589.428*config->GetTurbulenceIntensity_FreeStream() *100+0.2196/
        (config->GetTurbulenceIntensity_FreeStream() *100*config->GetTurbulenceIntensity_FreeStream() *100));
      }
    else {
      Re_ThetaT_FreeStream = (1173.51-589.428*config->GetTurbulenceIntensity_FreeStream() *100+0.2196/(0.27*0.27));
    }
  }
  else {
    Re_ThetaT_FreeStream = 331.5*pow(config->GetTurbulenceIntensity_FreeStream() *100-0.5658,-0.671);
  }
  config->SetReThetaT_FreeStream(Re_ThetaT_FreeStream);

  const su2double MassDiffusivityND = config->GetDiffusivity_Constant() / (Velocity_Ref * Length_Ref);
  config->SetDiffusivity_ConstantND(MassDiffusivityND);

  /*--- Initialize the dimensionless Fluid Model that will be used to solve the dimensionless problem ---*/

  /*--- Auxilary (dimensional) FluidModel no longer needed. ---*/
  delete auxFluidModel;

  /*--- Create one final fluid model object per OpenMP thread to be able to use them in parallel.
   *    GetFluidModel() should be used to automatically access the "right" object of each thread. ---*/

  assert(FluidModel.empty() && "Potential memory leak!");
  FluidModel.resize(omp_get_max_threads());

  SU2_OMP_PARALLEL
  {
    const int thread = omp_get_thread_num();

    switch (config->GetKind_FluidModel()) {

      case STANDARD_AIR:
        FluidModel[thread] = new CIdealGas(1.4, Gas_ConstantND);
        break;

      case IDEAL_GAS:
        FluidModel[thread] = new CIdealGas(Gamma, Gas_ConstantND);
        break;

      case VW_GAS:
        FluidModel[thread] = new CVanDerWaalsGas(Gamma, Gas_ConstantND,
                                                 config->GetPressure_Critical() / config->GetPressure_Ref(),
                                                 config->GetTemperature_Critical() / config->GetTemperature_Ref());
        break;

      case PR_GAS:
        FluidModel[thread] = new CPengRobinson(Gamma, Gas_ConstantND,
                                               config->GetPressure_Critical() / config->GetPressure_Ref(),
                                               config->GetTemperature_Critical() / config->GetTemperature_Ref(),
                                               config->GetAcentric_Factor());
        break;

      case DATADRIVEN_FLUID:
        FluidModel[thread] = new CDataDrivenFluid(config, false);
        break;

      case COOLPROP:
        FluidModel[thread] = new CCoolProp(config->GetFluid_Name());
        break;
    }

    GetFluidModel()->SetEnergy_Prho(Pressure_FreeStreamND, Density_FreeStreamND);
    if (viscous) {
      GetFluidModel()->SetLaminarViscosityModel(config);
      GetFluidModel()->SetThermalConductivityModel(config);
      GetFluidModel()->SetMassDiffusivityModel(config);
    }

  }
  END_SU2_OMP_PARALLEL

  Energy_FreeStreamND = GetFluidModel()->GetStaticEnergy() + 0.5*ModVel_FreeStreamND*ModVel_FreeStreamND;

  if (tkeNeeded) Energy_FreeStreamND += Tke_FreeStreamND;

  config->SetEnergy_FreeStreamND(Energy_FreeStreamND);

  Energy_Ref = Energy_FreeStream/Energy_FreeStreamND; config->SetEnergy_Ref(Energy_Ref);

  Total_UnstTimeND = config->GetTotal_UnstTime() / Time_Ref;    config->SetTotal_UnstTimeND(Total_UnstTimeND);
  Delta_UnstTimeND = config->GetDelta_UnstTime() / Time_Ref;    config->SetDelta_UnstTimeND(Delta_UnstTimeND);

  /*--- Write output to the console if this is the master node and first domain ---*/

  if ((rank == MASTER_NODE) && (MGLevel == MESH_0)) {

    cout.precision(6);

    if (viscous) {
      cout << "Viscous flow: Computing pressure using the ideal gas law" << endl;
      cout << "based on the free-stream temperature and a density computed" << endl;
      cout << "from the Reynolds number." << endl;
    } else {
      cout << "Inviscid flow: Computing density based on free-stream" << endl;
      cout << "temperature and pressure using the ideal gas law." << endl;
    }

    if (dynamic_grid) cout << "Force coefficients computed using MACH_MOTION." << endl;
    else cout << "Force coefficients computed using free-stream values." << endl;

    stringstream NonDimTableOut, ModelTableOut;
    stringstream Unit;

    cout << endl;
    PrintingToolbox::CTablePrinter ModelTable(&ModelTableOut);
    ModelTableOut <<"-- Models:"<< endl;

    ModelTable.AddColumn("Viscosity Model", 25);
    ModelTable.AddColumn("Conductivity Model", 26);
    ModelTable.AddColumn("Fluid Model", 25);
    ModelTable.SetAlign(PrintingToolbox::CTablePrinter::RIGHT);
    ModelTable.PrintHeader();

    PrintingToolbox::CTablePrinter NonDimTable(&NonDimTableOut);
    NonDimTable.AddColumn("Name", 22);
    NonDimTable.AddColumn("Dim. value", 14);
    NonDimTable.AddColumn("Ref. value", 14);
    NonDimTable.AddColumn("Unit", 10);
    NonDimTable.AddColumn("Non-dim. value", 14);
    NonDimTable.SetAlign(PrintingToolbox::CTablePrinter::RIGHT);

    NonDimTableOut <<"-- Fluid properties:"<< endl;

    NonDimTable.PrintHeader();

    if (viscous) {

      switch(config->GetKind_ViscosityModel()){
      case VISCOSITYMODEL::CONSTANT:
        ModelTable << "CONSTANT_VISCOSITY";
        if      (config->GetSystemMeasurements() == SI) Unit << "N.s/m^2";
        else if (config->GetSystemMeasurements() == US) Unit << "lbf.s/ft^2";
        NonDimTable << "Viscosity" << config->GetMu_Constant() << config->GetMu_Constant()/config->GetMu_ConstantND() << Unit.str() << config->GetMu_ConstantND();
        Unit.str("");
        NonDimTable.PrintFooter();
        break;

      case VISCOSITYMODEL::COOLPROP:
        ModelTable << "COOLPROP";
        if      (config->GetSystemMeasurements() == SI) Unit << "N.s/m^2";
        else if (config->GetSystemMeasurements() == US) Unit << "lbf.s/ft^2";
        NonDimTable << "Viscosity" << "--" << "--" << Unit.str() << config->GetMu_ConstantND();
        Unit.str("");
        NonDimTable.PrintFooter();
        break;

      case VISCOSITYMODEL::SUTHERLAND:
        ModelTable << "SUTHERLAND";
        if      (config->GetSystemMeasurements() == SI) Unit << "N.s/m^2";
        else if (config->GetSystemMeasurements() == US) Unit << "lbf.s/ft^2";
        NonDimTable << "Ref. Viscosity" <<  config->GetMu_Ref() <<  config->GetViscosity_Ref() << Unit.str() << config->GetMu_RefND();
        Unit.str("");
        if      (config->GetSystemMeasurements() == SI) Unit << "K";
        else if (config->GetSystemMeasurements() == US) Unit << "R";
        NonDimTable << "Sutherland Temp." << config->GetMu_Temperature_Ref() <<  config->GetTemperature_Ref() << Unit.str() << config->GetMu_Temperature_RefND();
        Unit.str("");
        if      (config->GetSystemMeasurements() == SI) Unit << "K";
        else if (config->GetSystemMeasurements() == US) Unit << "R";
        NonDimTable << "Sutherland Const." << config->GetMu_S() << config->GetTemperature_Ref() << Unit.str() << config->GetMu_SND();
        Unit.str("");
        NonDimTable.PrintFooter();
        break;

      default:
        break;

      }
      switch(config->GetKind_ConductivityModel()){
      case CONDUCTIVITYMODEL::CONSTANT_PRANDTL:
        ModelTable << "CONSTANT_PRANDTL";
        NonDimTable << "Prandtl (Lam.)"  << "-" << "-" << "-" << config->GetPrandtl_Lam();
        Unit.str("");
        NonDimTable << "Prandtl (Turb.)" << "-" << "-" << "-" << config->GetPrandtl_Turb();
        Unit.str("");
        NonDimTable.PrintFooter();
        break;

      case CONDUCTIVITYMODEL::CONSTANT:
        ModelTable << "CONSTANT";
        Unit << "W/m^2.K";
        NonDimTable << "Molecular Cond." << config->GetThermal_Conductivity_Constant() << config->GetThermal_Conductivity_Constant()/config->GetThermal_Conductivity_ConstantND() << Unit.str() << config->GetThermal_Conductivity_ConstantND();
        Unit.str("");
        NonDimTable.PrintFooter();
        break;

      case CONDUCTIVITYMODEL::COOLPROP:
        ModelTable << "COOLPROP";
        Unit << "W/m^2.K";
        NonDimTable << "Molecular Cond." << "--" << "--" << Unit.str() << config->GetThermal_Conductivity_ConstantND();
        Unit.str("");
        NonDimTable.PrintFooter();
        break;

      default:
        break;

      }
    } else {
      ModelTable << "-" << "-";
    }

    if      (config->GetSystemMeasurements() == SI) Unit << "N.m/kg.K";
    else if (config->GetSystemMeasurements() == US) Unit << "lbf.ft/slug.R";
    if (config->GetKind_FluidModel() == COOLPROP) {
      CCoolProp auxFluidModel(config->GetFluid_Name());
      NonDimTable << "Gas Constant" << auxFluidModel.GetGas_Constant() << config->GetGas_Constant_Ref() << Unit.str() << auxFluidModel.GetGas_Constant()/config->GetGas_Constant_Ref();
    }
    else {
        NonDimTable << "Gas Constant" << config->GetGas_Constant() << config->GetGas_Constant_Ref() << Unit.str() << config->GetGas_ConstantND();
    }
    Unit.str("");
    if      (config->GetSystemMeasurements() == SI) Unit << "N.m/kg.K";
    else if (config->GetSystemMeasurements() == US) Unit << "lbf.ft/slug.R";
    if (config->GetKind_FluidModel() == COOLPROP) {
      NonDimTable << "Spec. Heat Ratio" << "-" << "-" << "-" << "-";
    }
    else {
        NonDimTable << "Spec. Heat Ratio" << "-" << "-" << "-" << Gamma;
    }
    Unit.str("");

    switch(config->GetKind_FluidModel()){
    case STANDARD_AIR:
      ModelTable << "STANDARD_AIR";
      break;
    case IDEAL_GAS:
      ModelTable << "IDEAL_GAS";
      break;
    case VW_GAS:
      ModelTable << "VW_GAS";
      break;
    case PR_GAS:
      ModelTable << "PR_GAS";
      break;
    case COOLPROP:
      ModelTable << "CoolProp library";
      break;
    }

    if (config->GetKind_FluidModel() == VW_GAS || config->GetKind_FluidModel() == PR_GAS){
        NonDimTable << "Critical Pressure" << config->GetPressure_Critical() << config->GetPressure_Ref() << Unit.str() << config->GetPressure_Critical() /config->GetPressure_Ref();
        Unit.str("");
        Unit << "K";
        NonDimTable << "Critical Temperature" << config->GetTemperature_Critical() << config->GetTemperature_Ref() << Unit.str() << config->GetTemperature_Critical() /config->GetTemperature_Ref();
        Unit.str("");
    }
    if (config->GetKind_FluidModel() == COOLPROP) {
      CCoolProp auxFluidModel(config->GetFluid_Name());
      NonDimTable << "Critical Pressure" << auxFluidModel.GetPressure_Critical() << config->GetPressure_Ref() << Unit.str() << auxFluidModel.GetPressure_Critical() /config->GetPressure_Ref();
      Unit.str("");
      Unit << "K";
      NonDimTable << "Critical Temperature" << auxFluidModel.GetTemperature_Critical() << config->GetTemperature_Ref() << Unit.str() << auxFluidModel.GetTemperature_Critical() /config->GetTemperature_Ref();
      Unit.str("");
    }
    NonDimTable.PrintFooter();

    NonDimTableOut <<"-- Initial and free-stream conditions:"<< endl;

    NonDimTable.PrintHeader();

    if      (config->GetSystemMeasurements() == SI) Unit << "Pa";
    else if (config->GetSystemMeasurements() == US) Unit << "psf";
    NonDimTable << "Static Pressure" << config->GetPressure_FreeStream() << config->GetPressure_Ref() << Unit.str() << config->GetPressure_FreeStreamND();
    Unit.str("");
    if      (config->GetSystemMeasurements() == SI) Unit << "kg/m^3";
    else if (config->GetSystemMeasurements() == US) Unit << "slug/ft^3";
    NonDimTable << "Density" << config->GetDensity_FreeStream() << config->GetDensity_Ref() << Unit.str() << config->GetDensity_FreeStreamND();
    Unit.str("");
    if      (config->GetSystemMeasurements() == SI) Unit << "K";
    else if (config->GetSystemMeasurements() == US) Unit << "R";
    NonDimTable << "Temperature" << config->GetTemperature_FreeStream() << config->GetTemperature_Ref() << Unit.str() << config->GetTemperature_FreeStreamND();
    Unit.str("");
    if      (config->GetSystemMeasurements() == SI) Unit << "m^2/s^2";
    else if (config->GetSystemMeasurements() == US) Unit << "ft^2/s^2";
    NonDimTable << "Total Energy" << config->GetEnergy_FreeStream() << config->GetEnergy_Ref() << Unit.str() << config->GetEnergy_FreeStreamND();
    Unit.str("");
    if      (config->GetSystemMeasurements() == SI) Unit << "m/s";
    else if (config->GetSystemMeasurements() == US) Unit << "ft/s";
    NonDimTable << "Velocity-X" << config->GetVelocity_FreeStream()[0] << config->GetVelocity_Ref() << Unit.str() << config->GetVelocity_FreeStreamND()[0];
    NonDimTable << "Velocity-Y" << config->GetVelocity_FreeStream()[1] << config->GetVelocity_Ref() << Unit.str() << config->GetVelocity_FreeStreamND()[1];
    if (nDim == 3){
      NonDimTable << "Velocity-Z" << config->GetVelocity_FreeStream()[2] << config->GetVelocity_Ref() << Unit.str() << config->GetVelocity_FreeStreamND()[2];
    }
    NonDimTable << "Velocity Magnitude" << config->GetModVel_FreeStream() << config->GetVelocity_Ref() << Unit.str() << config->GetModVel_FreeStreamND();
    Unit.str("");

    if (viscous){
      NonDimTable.PrintFooter();
      if      (config->GetSystemMeasurements() == SI) Unit << "N.s/m^2";
      else if (config->GetSystemMeasurements() == US) Unit << "lbf.s/ft^2";
      NonDimTable << "Viscosity" << config->GetViscosity_FreeStream() << config->GetViscosity_Ref() << Unit.str() << config->GetViscosity_FreeStreamND();
      Unit.str("");
      if      (config->GetSystemMeasurements() == SI) Unit << "W/m^2.K";
      else if (config->GetSystemMeasurements() == US) Unit << "lbf/ft.s.R";
      NonDimTable << "Conductivity" << "-" << config->GetThermal_Conductivity_Ref() << Unit.str() << "-";
      Unit.str("");
      if (turbulent){
        if      (config->GetSystemMeasurements() == SI) Unit << "m^2/s^2";
        else if (config->GetSystemMeasurements() == US) Unit << "ft^2/s^2";
        NonDimTable << "Turb. Kin. Energy" << config->GetTke_FreeStream() << config->GetTke_FreeStream()/config->GetTke_FreeStreamND() << Unit.str() << config->GetTke_FreeStreamND();
        Unit.str("");
        if      (config->GetSystemMeasurements() == SI) Unit << "1/s";
        else if (config->GetSystemMeasurements() == US) Unit << "1/s";
        NonDimTable << "Spec. Dissipation" << config->GetOmega_FreeStream() << config->GetOmega_FreeStream()/config->GetOmega_FreeStreamND() << Unit.str() << config->GetOmega_FreeStreamND();
        Unit.str("");
        if (config-> GetKind_Trans_Model() == TURB_TRANS_MODEL::LM) {
          NonDimTable << "Intermittency"  << "-" << "-" << "-" << config->GetIntermittency_FreeStream();
          Unit.str("");
          NonDimTable << "Moment. Thick. Re"  << "-" << "-" << "-" << config->GetReThetaT_FreeStream();
          Unit.str("");
        }
      }
      if (config->GetKind_Species_Model() != SPECIES_MODEL::NONE) {
        if      (config->GetSystemMeasurements() == SI) Unit << "m^2/s";
        else if (config->GetSystemMeasurements() == US) Unit << "ft^2/s";
        NonDimTable << "Mass Diffusivity" << config->GetDiffusivity_Constant() << config->GetDiffusivity_Constant()/config->GetDiffusivity_ConstantND() << Unit.str() << config->GetDiffusivity_ConstantND();
        Unit.str("");
      }
    }

    NonDimTable.PrintFooter();
    NonDimTable << "Mach Number" << "-" << "-" << "-" << config->GetMach();
    if (viscous){
      NonDimTable << "Reynolds Number" << "-" << "-" << "-" << config->GetReynolds();
    }
    if (gravity) {
      NonDimTable << "Froude Number" << "-" << "-" << "-" << Froude;
      NonDimTable << "Wave Length"   << "-" << "-" << "-" << 2.0*PI_NUMBER*Froude*Froude;
    }
    NonDimTable.PrintFooter();
    ModelTable.PrintFooter();

    if (unsteady){
      NonDimTableOut << "-- Unsteady conditions" << endl;
      NonDimTable.PrintHeader();
      NonDimTable << "Total Time" << config->GetMax_Time() << config->GetTime_Ref() << "s" << config->GetMax_Time()/config->GetTime_Ref();
      Unit.str("");
      NonDimTable << "Time Step" << config->GetTime_Step() << config->GetTime_Ref() << "s" << config->GetDelta_UnstTimeND();
      Unit.str("");
      NonDimTable.PrintFooter();
    }

    cout << ModelTableOut.str();
    cout << NonDimTableOut.str();

  }

}

void CEulerSolver::SetReferenceValues(const CConfig& config) {

  /*--- Evaluate reference values for non-dimensionalization. For dynamic meshes,
   use the motion Mach number as a reference value for computing the force coefficients.
   Otherwise, use the freestream values, which is the standard convention. ---*/

  su2double RefVel2;

  if (dynamic_grid && !config.GetFSI_Simulation()) {
    su2double Gas_Constant = config.GetGas_ConstantND();
    su2double Mach2Vel = sqrt(Gamma * Gas_Constant * Temperature_Inf);
    su2double Mach_Motion = config.GetMach_Motion();
    RefVel2 = pow(Mach_Motion * Mach2Vel, 2);
  }
  else {
    RefVel2 = GeometryToolbox::SquaredNorm(nDim, Velocity_Inf);
  }

  DynamicPressureRef = 0.5 * Density_Inf * RefVel2;
  AeroCoeffForceRef =  DynamicPressureRef * config.GetRefArea();

}

void CEulerSolver::SetInitialCondition(CGeometry **geometry, CSolver ***solver_container, CConfig *config, unsigned long TimeIter) {

  const bool restart = (config->GetRestart() || config->GetRestart_Flow());
  const bool SubsonicEngine = config->GetSubsonicEngine();

  /*--- Use default implementation, then add solver-specifics. ---*/

  BaseClass::SetInitialCondition(geometry, solver_container, config, TimeIter);

  /*--- Set subsonic initial condition for engine intakes at iteration 0 ---*/

  if (!SubsonicEngine || (TimeIter != 0) || restart) return;

  /*--- Start OpenMP parallel region. ---*/

  SU2_OMP_PARALLEL {

    unsigned long iPoint;
    unsigned short iMesh, iDim;
    su2double X0[MAXNDIM] = {0.0}, X1[MAXNDIM] = {0.0}, X2[MAXNDIM] = {0.0},
    X1_X0[MAXNDIM] = {0.0}, X2_X0[MAXNDIM] = {0.0}, X2_X1[MAXNDIM] = {0.0},
    CP[MAXNDIM] = {0.0}, Distance, DotCheck, Radius;

    su2double Velocity_Cyl[MAXNDIM] = {0.0}, Velocity_CylND[MAXNDIM] = {0.0}, Viscosity_Cyl,
    Density_Cyl, Density_CylND, Pressure_CylND, ModVel_Cyl, ModVel_CylND, Energy_CylND,
    T_ref = 0.0, S = 0.0, Mu_ref = 0.0;
    const su2double *Coord, *SubsonicEngine_Cyl, *SubsonicEngine_Values;

    SubsonicEngine_Values = config->GetSubsonicEngine_Values();
    su2double Mach_Cyl        = SubsonicEngine_Values[0];
    su2double Alpha_Cyl       = SubsonicEngine_Values[1];
    su2double Beta_Cyl        = SubsonicEngine_Values[2];
    su2double Pressure_Cyl    = SubsonicEngine_Values[3];
    su2double Temperature_Cyl = SubsonicEngine_Values[4];

    su2double Alpha = Alpha_Cyl*PI_NUMBER/180.0;
    su2double Beta  = Beta_Cyl*PI_NUMBER/180.0;

    su2double Gamma_Minus_One = Gamma - 1.0;
    su2double Gas_Constant = config->GetGas_Constant();

    su2double Mach2Vel_Cyl = sqrt(Gamma*Gas_Constant*Temperature_Cyl);

    for (iMesh = 0; iMesh <= config->GetnMGLevels(); iMesh++) {

      auto FlowNodes = solver_container[iMesh][FLOW_SOL]->GetNodes();

      SU2_OMP_FOR_STAT(omp_chunk_size)
      for (iPoint = 0; iPoint < geometry[iMesh]->GetnPoint(); iPoint++) {

        Velocity_Cyl[0] = cos(Alpha)*cos(Beta)*Mach_Cyl*Mach2Vel_Cyl;
        Velocity_Cyl[1] = sin(Beta)*Mach_Cyl*Mach2Vel_Cyl;
        Velocity_Cyl[2] = sin(Alpha)*cos(Beta)*Mach_Cyl*Mach2Vel_Cyl;

        ModVel_Cyl = GeometryToolbox::Norm(nDim, Velocity_Cyl);

        if (config->GetViscous()) {
          if (config->GetSystemMeasurements() == SI) { T_ref = 273.15; S = 110.4; Mu_ref = 1.716E-5; }
          if (config->GetSystemMeasurements() == US) {
            T_ref = (273.15 - 273.15) * 1.8 + 491.67;
            S = (110.4 - 273.15) * 1.8 + 491.67;
            Mu_ref = 1.716E-5/47.88025898;
          }
          Viscosity_Cyl = Mu_ref*(pow(Temperature_Cyl/T_ref, 1.5) * (T_ref+S)/(Temperature_Cyl+S));
          Density_Cyl   = config->GetReynolds()*Viscosity_Cyl/(ModVel_Cyl*config->GetLength_Reynolds());
          Pressure_Cyl  = Density_Cyl*Gas_Constant*Temperature_Cyl;
        }
        else {
          Density_Cyl = Pressure_Cyl/(Gas_Constant*Temperature_Cyl);
        }

        Density_CylND  = Density_Cyl/config->GetDensity_Ref();
        Pressure_CylND = Pressure_Cyl/config->GetPressure_Ref();

        for (iDim = 0; iDim < nDim; iDim++) {
          Velocity_CylND[iDim] = Velocity_Cyl[iDim]/config->GetVelocity_Ref();
        }

        ModVel_CylND = GeometryToolbox::Norm(nDim, Velocity_CylND);

        Energy_CylND = Pressure_CylND/(Density_CylND*Gamma_Minus_One)+0.5*ModVel_CylND*ModVel_CylND;

        Coord = geometry[iMesh]->nodes->GetCoord(iPoint);

        SubsonicEngine_Cyl = config->GetSubsonicEngine_Cyl();

        X0[0] = Coord[0];               X0[1] = Coord[1];               if (nDim==3) X0[2] = Coord[2];
        X1[0] = SubsonicEngine_Cyl[0];  X1[1] = SubsonicEngine_Cyl[1];  X1[2] = SubsonicEngine_Cyl[2];
        X2[0] = SubsonicEngine_Cyl[3];  X2[1] = SubsonicEngine_Cyl[4];  X2[2] = SubsonicEngine_Cyl[5];
        Radius = SubsonicEngine_Cyl[6];

        GeometryToolbox::Distance(3, X1, X2, X2_X1);
        GeometryToolbox::Distance(3, X0, X1, X1_X0);
        GeometryToolbox::Distance(3, X0, X2, X2_X0);

        GeometryToolbox::CrossProduct(X2_X1, X1_X0, CP);

        Distance = sqrt(GeometryToolbox::SquaredNorm(3,CP) / GeometryToolbox::SquaredNorm(3,X2_X1));

        DotCheck = -GeometryToolbox::DotProduct(3, X1_X0, X2_X1);
        if (DotCheck < 0.0) Distance = GeometryToolbox::Norm(3, X1_X0);

        DotCheck = GeometryToolbox::DotProduct(3, X2_X0, X2_X1);
        if (DotCheck < 0.0) Distance = GeometryToolbox::Norm(3, X2_X0);

        if (Distance < Radius) {
          FlowNodes->SetSolution(iPoint, 0, Density_CylND);
          for (iDim = 0; iDim < nDim; iDim++)
            FlowNodes->SetSolution(iPoint, iDim+1, Density_CylND*Velocity_CylND[iDim]);
          FlowNodes->SetSolution(iPoint, nVar-1, Density_CylND*Energy_CylND);
        }

      }
      END_SU2_OMP_FOR

      FlowNodes->Set_OldSolution();

    }

  }
  END_SU2_OMP_PARALLEL

}

void CEulerSolver::CommonPreprocessing(CGeometry *geometry, CSolver **solver_container, CConfig *config, unsigned short iMesh,
                                       unsigned short iRKStep, unsigned short RunTime_EqSystem, bool Output) {

  bool cont_adjoint     = config->GetContinuous_Adjoint();
  bool disc_adjoint     = config->GetDiscrete_Adjoint();
  bool implicit         = (config->GetKind_TimeIntScheme() == EULER_IMPLICIT);
  bool center           = (config->GetKind_ConvNumScheme_Flow() == SPACE_CENTERED);
  bool center_jst       = (config->GetKind_Centered_Flow() == CENTERED::JST) && (iMesh == MESH_0);
  bool center_jst_ke    = (config->GetKind_Centered_Flow() == CENTERED::JST_KE) && (iMesh == MESH_0);
  bool center_jst_mat   = (config->GetKind_Centered_Flow() == CENTERED::JST_MAT) && (iMesh == MESH_0);
  bool engine           = ((config->GetnMarker_EngineInflow() != 0) || (config->GetnMarker_EngineExhaust() != 0));
  bool actuator_disk    = ((config->GetnMarker_ActDiskInlet() != 0) || (config->GetnMarker_ActDiskOutlet() != 0));
  bool fixed_cl         = config->GetFixed_CL_Mode();
  unsigned short kind_row_dissipation = config->GetKind_RoeLowDiss();
  bool roe_low_dissipation  = (kind_row_dissipation != NO_ROELOWDISS) &&
                              (config->GetKind_Upwind_Flow() == UPWIND::ROE ||
                               config->GetKind_Upwind_Flow() == UPWIND::SLAU ||
                               config->GetKind_Upwind_Flow() == UPWIND::SLAU2);

  /*--- Set the primitive variables ---*/

  ompMasterAssignBarrier(ErrorCounter, 0);

  SU2_OMP_ATOMIC
  ErrorCounter += SetPrimitive_Variables(solver_container, config);

  BEGIN_SU2_OMP_SAFE_GLOBAL_ACCESS
  { /*--- Ops that are not OpenMP parallel go in this block. ---*/

    if ((iMesh == MESH_0) && (config->GetComm_Level() == COMM_FULL)) {
      unsigned long tmp = ErrorCounter;
      SU2_MPI::Allreduce(&tmp, &ErrorCounter, 1, MPI_UNSIGNED_LONG, MPI_SUM, SU2_MPI::GetComm());
      config->SetNonphysical_Points(ErrorCounter);
    }

    /*--- Update the angle of attack at the far-field for fixed CL calculations (only direct problem). ---*/

    if (fixed_cl && !disc_adjoint && !cont_adjoint) {
      SetFarfield_AoA(geometry, solver_container, config, iMesh, Output);
    }

    /*--- Compute the engine properties ---*/

    if (engine) GetPower_Properties(geometry, config, iMesh, Output);

    /*--- Compute the actuator disk properties and distortion levels ---*/

    if (actuator_disk) {
      Set_MPI_ActDisk(solver_container, geometry, config);
      GetPower_Properties(geometry, config, iMesh, Output);
      SetActDisk_BCThrust(geometry, solver_container, config, iMesh, Output);
    }

  }
  END_SU2_OMP_SAFE_GLOBAL_ACCESS

  /*--- Artificial dissipation ---*/

  if (center && !Output) {
    if (!center_jst_mat) SetMax_Eigenvalue(geometry, config);
    if (center_jst || center_jst_ke || center_jst_mat) {
      SetCentered_Dissipation_Sensor(geometry, config);
      if (!center_jst_ke) SetUndivided_Laplacian(geometry, config);
    }
  }

  /*--- Roe Low Dissipation Sensor ---*/

  if (roe_low_dissipation) {
    SetRoe_Dissipation(geometry, config);
    if (kind_row_dissipation == FD_DUCROS || kind_row_dissipation == NTS_DUCROS){
      SetUpwind_Ducros_Sensor(geometry, config);
    }
  }

  /*--- Initialize the Jacobian matrix and residual, not needed for the reducer strategy
   *    as we set blocks (including diagonal ones) and completely overwrite. ---*/

  if(!ReducerStrategy && !Output) {
    LinSysRes.SetValZero();
    if (implicit) Jacobian.SetValZero();
    else {SU2_OMP_BARRIER} // because of "nowait" in LinSysRes
  }

  /*--- Set all points as physical before iteration. ---*/

  if (!Output) {
    for (auto iPoint = 0; iPoint < nPoint; iPoint++) {
      nodes->ResetNon_Physical(iPoint);
    }
  }

}

void CEulerSolver::Preprocessing(CGeometry *geometry, CSolver **solver_container, CConfig *config, unsigned short iMesh,
                                 unsigned short iRKStep, unsigned short RunTime_EqSystem, bool Output) {
  const auto InnerIter = config->GetInnerIter();
  const bool muscl = config->GetMUSCL_Flow() && (iMesh == MESH_0);
  const bool center = (config->GetKind_ConvNumScheme_Flow() == SPACE_CENTERED);
  const bool limiter = (config->GetKind_SlopeLimit_Flow() != LIMITER::NONE) && (InnerIter <= config->GetLimiterIter());
  const bool van_albada = (config->GetKind_SlopeLimit_Flow() == LIMITER::VAN_ALBADA_EDGE);

  /*--- Common preprocessing steps. ---*/

  CommonPreprocessing(geometry, solver_container, config, iMesh, iRKStep, RunTime_EqSystem, Output);

  /*--- Upwind second order reconstruction ---*/

  if (!Output && muscl && !center) {

    /*--- Gradient computation for MUSCL reconstruction. ---*/

    switch (config->GetKind_Gradient_Method_Recon()) {
      case GREEN_GAUSS:
        SetPrimitive_Gradient_GG(geometry, config, true); break;
      case LEAST_SQUARES:
      case WEIGHTED_LEAST_SQUARES:
        SetPrimitive_Gradient_LS(geometry, config, true); break;
      default: break;
    }

    /*--- Limiter computation ---*/

    if (limiter && !van_albada) SetPrimitive_Limiter(geometry, config);
  }
}

unsigned long CEulerSolver::SetPrimitive_Variables(CSolver **solver_container, const CConfig *config) {

  /*--- Number of non-physical points, local to the thread, needs
   *    further reduction if function is called in parallel ---*/
  unsigned long nonPhysicalPoints = 0;

  AD::StartNoSharedReading();

  SU2_OMP_FOR_STAT(omp_chunk_size)
  for (unsigned long iPoint = 0; iPoint < nPoint; iPoint ++) {

    /*--- Compressible flow, primitive variables nDim+9, (T, vx, vy, vz, P, rho, h, c, lamMu, eddyMu, ThCond, Cp) ---*/

    bool physical = nodes->SetPrimVar(iPoint, GetFluidModel());
    nodes->SetSecondaryVar(iPoint, GetFluidModel());

    /* Check for non-realizable states for reporting. */

    if (!physical) nonPhysicalPoints++;
  }
  END_SU2_OMP_FOR

  AD::EndNoSharedReading();

  return nonPhysicalPoints;
}

void CEulerSolver::SetTime_Step(CGeometry *geometry, CSolver **solver_container, CConfig *config,
                                unsigned short iMesh, unsigned long Iteration) {

  /*--- Define an object to compute the speed of sound. ---*/
  struct SoundSpeed {
    FORCEINLINE su2double operator() (const CEulerVariable& nodes, unsigned long iPoint, unsigned long jPoint) const {
      return 0.5 * (nodes.GetSoundSpeed(iPoint) + nodes.GetSoundSpeed(jPoint));
    }

    FORCEINLINE su2double operator() (const CEulerVariable& nodes, unsigned long iPoint) const {
      return nodes.GetSoundSpeed(iPoint);
    }

  } soundSpeed;

  /*--- Define an object to compute the viscous eigenvalue. ---*/
  struct LambdaVisc {
    const su2double gamma, prandtlLam, prandtlTurb;

    LambdaVisc(su2double g, su2double pl, su2double pt) : gamma(g), prandtlLam(pl), prandtlTurb(pt) {}

    FORCEINLINE su2double lambda(su2double laminarVisc, su2double eddyVisc, su2double density) const {
      su2double Lambda_1 = (4.0/3.0)*(laminarVisc + eddyVisc);
      /// TODO: (REAL_GAS) removing gamma as it cannot work with FLUIDPROP
      su2double Lambda_2 = (1.0 + (prandtlLam/prandtlTurb)*(eddyVisc/laminarVisc))*(gamma*laminarVisc/prandtlLam);
      return (Lambda_1 + Lambda_2) / density;
    }

    FORCEINLINE su2double operator() (const CEulerVariable& nodes, unsigned long iPoint, unsigned long jPoint) const {
      su2double laminarVisc = 0.5*(nodes.GetLaminarViscosity(iPoint) + nodes.GetLaminarViscosity(jPoint));
      su2double eddyVisc = 0.5*(nodes.GetEddyViscosity(iPoint) + nodes.GetEddyViscosity(jPoint));
      su2double density = 0.5*(nodes.GetDensity(iPoint) + nodes.GetDensity(jPoint));
      return lambda(laminarVisc, eddyVisc, density);
    }

    FORCEINLINE su2double operator() (const CEulerVariable& nodes, unsigned long iPoint) const {
      su2double laminarVisc = nodes.GetLaminarViscosity(iPoint);
      su2double eddyVisc = nodes.GetEddyViscosity(iPoint);
      su2double density = nodes.GetDensity(iPoint);
      return lambda(laminarVisc, eddyVisc, density);
    }

  } lambdaVisc(Gamma, Prandtl_Lam, Prandtl_Turb);

  /*--- Now instantiate the generic implementation with the two functors above. ---*/

  SetTime_Step_impl(soundSpeed, lambdaVisc, geometry, solver_container, config, iMesh, Iteration);

}

void CEulerSolver::Centered_Residual(CGeometry *geometry, CSolver **solver_container, CNumerics **numerics_container,
                                     CConfig *config, unsigned short iMesh, unsigned short iRKStep) {

  EdgeFluxResidual(geometry, solver_container, config);
}

void CEulerSolver::Upwind_Residual(CGeometry *geometry, CSolver **solver_container,
                                   CNumerics **numerics_container, CConfig *config, unsigned short iMesh) {

  const bool ideal_gas = (config->GetKind_FluidModel() == STANDARD_AIR) ||
                         (config->GetKind_FluidModel() == IDEAL_GAS);
  const bool low_mach_corr = config->Low_Mach_Correction();

  /*--- Use vectorization if the scheme supports it. ---*/
  if (config->GetKind_Upwind_Flow() == UPWIND::ROE && ideal_gas && !low_mach_corr) {
    EdgeFluxResidual(geometry, solver_container, config);
    return;
  }

  const bool implicit         = (config->GetKind_TimeIntScheme() == EULER_IMPLICIT);

  const bool roe_turkel       = (config->GetKind_Upwind_Flow() == UPWIND::TURKEL);
  const auto kind_dissipation = config->GetKind_RoeLowDiss();

  const bool muscl            = (config->GetMUSCL_Flow() && (iMesh == MESH_0));
  const bool limiter          = (config->GetKind_SlopeLimit_Flow() != LIMITER::NONE);
  const bool van_albada       = (config->GetKind_SlopeLimit_Flow() == LIMITER::VAN_ALBADA_EDGE);

  const bool tkeNeeded    = config->GetBoolTurbModelSST();
  const bool musclTurb    = config->GetMUSCL_Turb() && muscl;

  CVariable* turbNodes = nullptr;
  if (tkeNeeded) turbNodes = solver_container[TURB_SOL]->GetNodes();

  /*--- Non-physical counter. ---*/
  unsigned long counter_local = 0;
  SU2_OMP_MASTER
  ErrorCounter = 0;
  END_SU2_OMP_MASTER

  /*--- Pick one numerics object per thread. ---*/
  CNumerics* numerics = numerics_container[CONV_TERM + omp_get_thread_num()*MAX_TERMS];

  /*--- Static arrays of MUSCL-reconstructed primitives and secondaries (thread safety). ---*/
  su2double Primitive_i[MAXNVAR] = {0.0}, Primitive_j[MAXNVAR] = {0.0};
  su2double Secondary_i[MAXNVAR] = {0.0}, Secondary_j[MAXNVAR] = {0.0};

  su2double Turbulent_i = 0.0, Turbulent_j = 0.0;
  su2double T_i = 0.0, T_j = 0.0;

  /*--- For hybrid parallel AD, pause preaccumulation if there is shared reading of
  * variables, otherwise switch to the faster adjoint evaluation mode. ---*/
  bool pausePreacc = false;
  if (ReducerStrategy) pausePreacc = AD::PausePreaccumulation();
  else AD::StartNoSharedReading();

  /*--- Loop over edge colors. ---*/
  for (auto color : EdgeColoring)
  {
  /*--- Chunk size is at least OMP_MIN_SIZE and a multiple of the color group size. ---*/
  SU2_OMP_FOR_DYN(nextMultiple(OMP_MIN_SIZE, color.groupSize))
  for(auto k = 0ul; k < color.size; ++k) {

    auto iEdge = color.indices[k];

    unsigned short iDim, iVar;

    /*--- Points in edge and normal vectors ---*/

    auto iPoint = geometry->edges->GetNode(iEdge,0);
    auto jPoint = geometry->edges->GetNode(iEdge,1);

    numerics->SetNormal(geometry->edges->GetNormal(iEdge));

    auto Coord_i = geometry->nodes->GetCoord(iPoint);
    auto Coord_j = geometry->nodes->GetCoord(jPoint);

    /*--- Roe Turkel preconditioning ---*/

    if (roe_turkel) {
      numerics->SetVelocity2_Inf(GeometryToolbox::SquaredNorm(nDim, config->GetVelocity_FreeStream()));
    }

    /*--- Grid movement ---*/

    if (dynamic_grid) {
      numerics->SetGridVel(geometry->nodes->GetGridVel(iPoint),
                           geometry->nodes->GetGridVel(jPoint));
    }

    /*--- Get primitive and secondary variables ---*/

    auto V_i = nodes->GetPrimitive(iPoint); auto V_j = nodes->GetPrimitive(jPoint);
    auto S_i = nodes->GetSecondary(iPoint); auto S_j = nodes->GetSecondary(jPoint);
    if (tkeNeeded) {
      T_i = turbNodes->GetPrimitive(iPoint,0); T_j = turbNodes->GetPrimitive(jPoint,0);
    }
    /*--- Set them with or without high order reconstruction using MUSCL strategy. ---*/

    if (!muscl) {

      numerics->SetPrimitive(V_i, V_j);
      numerics->SetSecondary(S_i, S_j);
      numerics->SetTurbKineticEnergy(T_i, T_j);

    }
    else {
      /*--- Reconstruction ---*/

      su2double Vector_ij[MAXNDIM] = {0.0};
      for (iDim = 0; iDim < nDim; iDim++) {
        Vector_ij[iDim] = 0.5*(Coord_j[iDim] - Coord_i[iDim]);
      }

      auto Gradient_i = nodes->GetGradient_Reconstruction(iPoint);
      auto Gradient_j = nodes->GetGradient_Reconstruction(jPoint);

      for (auto iVar = 0; iVar < nPrimVarGrad; iVar++) {

        su2double Project_Grad_i = 0.0;
        su2double Project_Grad_j = 0.0;

        for (iDim = 0; iDim < nDim; iDim++) {
          Project_Grad_i += Vector_ij[iDim]*Gradient_i[iVar][iDim];
          Project_Grad_j -= Vector_ij[iDim]*Gradient_j[iVar][iDim];
        }

        su2double lim_i = 1.0;
        su2double lim_j = 1.0;

        if (van_albada) {
          su2double V_ij = V_j[iVar] - V_i[iVar];
          lim_i = LimiterHelpers<>::vanAlbadaFunction(Project_Grad_i, V_ij, EPS);
          lim_j = LimiterHelpers<>::vanAlbadaFunction(-Project_Grad_j, V_ij, EPS);
        }
        else if (limiter) {
          lim_i = nodes->GetLimiter_Primitive(iPoint, iVar);
          lim_j = nodes->GetLimiter_Primitive(jPoint, iVar);
        }

        Primitive_i[iVar] = V_i[iVar] + lim_i * Project_Grad_i;
        Primitive_j[iVar] = V_j[iVar] + lim_j * Project_Grad_j;

      }

      /*--- Recompute the reconstructed quantities in a thermodynamically consistent way. ---*/

      if (!ideal_gas || low_mach_corr) {
        ComputeConsistentExtrapolation(GetFluidModel(), nDim, Primitive_i, Secondary_i);
        ComputeConsistentExtrapolation(GetFluidModel(), nDim, Primitive_j, Secondary_j);
      }

      /*--- Low-Mach number correction. ---*/

      if (low_mach_corr) {
        LowMachPrimitiveCorrection(GetFluidModel(), nDim, Primitive_i, Primitive_j);
      }

      /*--- Check for non-physical solutions after reconstruction. If found, use the
       cell-average value of the solution. This is a locally 1st order approximation,
       which is typically only active during the start-up of a calculation. ---*/

      bool neg_pres_or_rho_i = (Primitive_i[prim_idx.Pressure()] < 0.0) || (Primitive_i[prim_idx.Density()] < 0.0);
      bool neg_pres_or_rho_j = (Primitive_j[prim_idx.Pressure()] < 0.0) || (Primitive_j[prim_idx.Density()] < 0.0);

      const su2double Gamma_Minus_One = Gamma - 1.0;
      const su2double R = sqrt(fabs(Primitive_j[nDim+2]/Primitive_i[nDim+2]));

      const su2double Pressure_i = Primitive_i[prim_idx.Pressure()];
      const su2double Pressure_j = Primitive_j[prim_idx.Pressure()];
      const su2double Density_i  = Primitive_i[prim_idx.Density()];
      const su2double Density_j  = Primitive_j[prim_idx.Density()];
      const su2double Energy_i = Pressure_i/(Gamma_Minus_One*Density_i)+Turbulent_i+0.5*GeometryToolbox::SquaredNorm(nDim,Primitive_i+1);
      const su2double Energy_j = Pressure_j/(Gamma_Minus_One*Density_j)+Turbulent_j+0.5*GeometryToolbox::SquaredNorm(nDim,Primitive_j+1);

      const su2double Enthalpy_i = Energy_i + Pressure_i/Density_i;
      const su2double Enthalpy_j = Energy_j + Pressure_j/Density_j;
      
      su2double sq_vel = 0.0;
      for (auto iDim = 0; iDim < nDim; iDim++) {
        su2double RoeVelocity = (R * Primitive_j[iDim + prim_idx.Velocity()] +
                                 Primitive_i[iDim + prim_idx.Velocity()]) / (R+1);
        sq_vel += pow(RoeVelocity, 2);
      }

      su2double RoeEnthalpy = (R*Enthalpy_j+Enthalpy_i)/(R+1);
      su2double RoeTke = (R*Turbulent_j+Turbulent_i)/(R+1);

      const bool neg_sound_speed = (Gamma_Minus_One*(RoeEnthalpy-0.5*sq_vel-RoeTke) < 0.0);
      bool bad_recon = neg_sound_speed || neg_pres_or_rho_i || neg_pres_or_rho_j;
      bad_recon = nodes->UpdateNonPhysicalEdgeCounter(iEdge, bad_recon);
      counter_local += bad_recon;

      numerics->SetPrimitive(bad_recon? V_i : Primitive_i,  bad_recon? V_j : Primitive_j);
      numerics->SetSecondary(bad_recon? S_i : Secondary_i,  bad_recon? S_j : Secondary_j);
      numerics->SetTurbKineticEnergy(bad_recon? T_i : Turbulent_i,  bad_recon? T_j : Turbulent_j);

    }

    /*--- Roe Low Dissipation Scheme ---*/

    if (kind_dissipation != NO_ROELOWDISS) {

      numerics->SetDissipation(nodes->GetRoe_Dissipation(iPoint),
                               nodes->GetRoe_Dissipation(jPoint));

      if (kind_dissipation == FD_DUCROS || kind_dissipation == NTS_DUCROS){
        numerics->SetSensor(nodes->GetSensor(iPoint),
                            nodes->GetSensor(jPoint));
      }
      if (kind_dissipation == NTS || kind_dissipation == NTS_DUCROS){
        numerics->SetCoord(Coord_i, Coord_j);
      }
    }

    /*--- Compute the residual ---*/

    auto residual = numerics->ComputeResidual(config);

    /*--- Set the final value of the Roe dissipation coefficient ---*/

    if ((kind_dissipation != NO_ROELOWDISS) && (MGLevel != MESH_0)) {
      nodes->SetRoe_Dissipation(iPoint,numerics->GetDissipation());
      nodes->SetRoe_Dissipation(jPoint,numerics->GetDissipation());
    }

    /*--- Update residual value ---*/

    if (ReducerStrategy) {
      EdgeFluxes.SetBlock(iEdge, residual);
      if (implicit)
        Jacobian.SetBlocks(iEdge, residual.jacobian_i, residual.jacobian_j);
    }
    else {
      LinSysRes.AddBlock(iPoint, residual);
      LinSysRes.SubtractBlock(jPoint, residual);

      /*--- Set implicit computation ---*/
      if (implicit)
        Jacobian.UpdateBlocks(iEdge, iPoint, jPoint, residual.jacobian_i, residual.jacobian_j);
    }

    /*--- Viscous contribution. ---*/

    Viscous_Residual(iEdge, geometry, solver_container,
                     numerics_container[VISC_TERM + omp_get_thread_num()*MAX_TERMS], config);
  }
  END_SU2_OMP_FOR
  } // end color loop

  FinalizeResidualComputation(geometry, pausePreacc, counter_local, config);
}

void CEulerSolver::ComputeConsistentExtrapolation(CFluidModel *fluidModel, unsigned short nDim,
                                                  su2double *primitive, su2double *secondary) {
  const CEulerVariable::CIndices<unsigned short> prim_idx(nDim, 0);
  const su2double density = primitive[prim_idx.Density()];
  const su2double pressure = primitive[prim_idx.Pressure()];
  const su2double velocity2 = GeometryToolbox::SquaredNorm(nDim, &primitive[prim_idx.Velocity()]);

  fluidModel->SetTDState_Prho(pressure, density);

  primitive[prim_idx.Temperature()] = fluidModel->GetTemperature();
  primitive[prim_idx.Enthalpy()] = fluidModel->GetStaticEnergy() + pressure / density + 0.5*velocity2;
  primitive[prim_idx.SoundSpeed()] = fluidModel->GetSoundSpeed();
  secondary[0] = fluidModel->GetdPdrho_e();
  secondary[1] = fluidModel->GetdPde_rho();

}

void CEulerSolver::LowMachPrimitiveCorrection(CFluidModel *fluidModel, unsigned short nDim,
                                              su2double *primitive_i, su2double *primitive_j) {
  unsigned short iDim;

  su2double velocity2_i = 0.0;
  su2double velocity2_j = 0.0;

  for (iDim = 0; iDim < nDim; iDim++) {
    velocity2_i += pow(primitive_i[iDim+1], 2);
    velocity2_j += pow(primitive_j[iDim+1], 2);
  }
  su2double mach_i = sqrt(velocity2_i)/primitive_i[nDim+4];
  su2double mach_j = sqrt(velocity2_j)/primitive_j[nDim+4];

  su2double z = min(max(mach_i,mach_j),1.0);
  velocity2_i = 0.0;
  velocity2_j = 0.0;
  for (iDim = 0; iDim < nDim; iDim++) {
    su2double vel_i_corr = ( primitive_i[iDim+1] + primitive_j[iDim+1] )/2.0
                     + z * ( primitive_i[iDim+1] - primitive_j[iDim+1] )/2.0;
    su2double vel_j_corr = ( primitive_i[iDim+1] + primitive_j[iDim+1] )/2.0
                     + z * ( primitive_j[iDim+1] - primitive_i[iDim+1] )/2.0;

    velocity2_i += pow(vel_i_corr, 2);
    velocity2_j += pow(vel_j_corr, 2);

    primitive_i[iDim+1] = vel_i_corr;
    primitive_j[iDim+1] = vel_j_corr;
  }

  fluidModel->SetEnergy_Prho(primitive_i[nDim+1], primitive_i[nDim+2]);
  primitive_i[nDim+3]= fluidModel->GetStaticEnergy() + primitive_i[nDim+1]/primitive_i[nDim+2] + 0.5*velocity2_i;

  fluidModel->SetEnergy_Prho(primitive_j[nDim+1], primitive_j[nDim+2]);
  primitive_j[nDim+3]= fluidModel->GetStaticEnergy() + primitive_j[nDim+1]/primitive_j[nDim+2] + 0.5*velocity2_j;

}

void CEulerSolver::Source_Residual(CGeometry *geometry, CSolver **solver_container,
                                   CNumerics **numerics_container, CConfig *config, unsigned short iMesh) {

  const bool implicit         = config->GetKind_TimeIntScheme() == EULER_IMPLICIT;
  const bool viscous          = config->GetViscous();
  const bool rotating_frame   = config->GetRotating_Frame();
  const bool axisymmetric     = config->GetAxisymmetric();
  const bool gravity          = (config->GetGravityForce() == YES);
  const bool harmonic_balance = (config->GetTime_Marching() == TIME_MARCHING::HARMONIC_BALANCE);
  const bool body_force       = config->GetBody_Force();
  const bool vorticity_confinement = config->GetVorticityConfinement();
  const bool ideal_gas        = (config->GetKind_FluidModel() == STANDARD_AIR) ||
                                (config->GetKind_FluidModel() == IDEAL_GAS);
  const bool rans             = (config->GetKind_Turb_Model() != TURB_MODEL::NONE);

  /*--- Pick one numerics object per thread. ---*/
  CNumerics* numerics = numerics_container[SOURCE_FIRST_TERM + omp_get_thread_num()*MAX_TERMS];

  unsigned short iVar;
  unsigned long iPoint;

  if (body_force) {

    /*--- Loop over all points ---*/
    AD::StartNoSharedReading();
    SU2_OMP_FOR_STAT(omp_chunk_size)
    for (iPoint = 0; iPoint < nPointDomain; iPoint++) {

      /*--- Load the conservative variables ---*/
      numerics->SetConservative(nodes->GetSolution(iPoint),
                                nodes->GetSolution(iPoint));

      /*--- Load the volume of the dual mesh cell ---*/
      numerics->SetVolume(geometry->nodes->GetVolume(iPoint));

      /*--- Compute the rotating frame source residual ---*/
      auto residual = numerics->ComputeResidual(config);

      /*--- Add the source residual to the total ---*/
      LinSysRes.AddBlock(iPoint, residual);

    }
    END_SU2_OMP_FOR
    AD::EndNoSharedReading();
  }

  if (rotating_frame) {

    /*--- Include the residual contribution from GCL due to the static
     mesh movement that is set for rotating frame. ---*/

    SetRotatingFrame_GCL(geometry, config);

    /*--- Loop over all points ---*/
    AD::StartNoSharedReading();
    SU2_OMP_FOR_DYN(omp_chunk_size)
    for (iPoint = 0; iPoint < nPointDomain; iPoint++) {

      /*--- Load the conservative variables ---*/
      numerics->SetConservative(nodes->GetSolution(iPoint),
                                nodes->GetSolution(iPoint));

      /*--- Load the volume of the dual mesh cell ---*/
      numerics->SetVolume(geometry->nodes->GetVolume(iPoint));

      /*--- Compute the rotating frame source residual ---*/
      auto residual = numerics->ComputeResidual(config);

      /*--- Add the source residual to the total ---*/
      LinSysRes.AddBlock(iPoint, residual);

      /*--- Add the implicit Jacobian contribution ---*/
      if (implicit) Jacobian.AddBlock2Diag(iPoint, residual.jacobian_i);

    }
    END_SU2_OMP_FOR
    AD::EndNoSharedReading();
  }

  if (axisymmetric) {

    /*--- For viscous problems, we need an additional gradient. ---*/
    if (viscous) {
      ComputeAxisymmetricAuxGradients(geometry, config);
    }

    /*--- loop over points ---*/
    AD::StartNoSharedReading();
    SU2_OMP_FOR_DYN(omp_chunk_size)
    for (iPoint = 0; iPoint < nPointDomain; iPoint++) {

      /*--- Set solution  ---*/
      numerics->SetConservative(nodes->GetSolution(iPoint), nodes->GetSolution(iPoint));

      /*--- Set control volume ---*/
      numerics->SetVolume(geometry->nodes->GetVolume(iPoint));

      /*--- Set y coordinate ---*/
      numerics->SetCoord(geometry->nodes->GetCoord(iPoint), geometry->nodes->GetCoord(iPoint));

      /*--- Set primitive variables for viscous terms and/or generalised source ---*/
      if (!ideal_gas || viscous) numerics->SetPrimitive(nodes->GetPrimitive(iPoint), nodes->GetPrimitive(iPoint));

      /*--- Set secondary variables for generalised source ---*/
      if (!ideal_gas) numerics->SetSecondary(nodes->GetSecondary(iPoint), nodes->GetSecondary(iPoint));

      if (viscous) {

        /*--- Set gradient of primitive variables ---*/
        numerics->SetPrimVarGradient(nodes->GetGradient_Primitive(iPoint), nodes->GetGradient_Primitive(iPoint));

        /*--- Set gradient of auxillary variables ---*/
        numerics->SetAuxVarGrad(nodes->GetAuxVarGradient(iPoint), nullptr);

        /*--- Set turbulence kinetic energy ---*/
        if (rans){
          CVariable* turbNodes = solver_container[TURB_SOL]->GetNodes();
          numerics->SetTurbKineticEnergy(turbNodes->GetSolution(iPoint,0), turbNodes->GetSolution(iPoint,0));
        }
      }

      /*--- Compute Source term Residual ---*/
      auto residual = numerics->ComputeResidual(config);

      /*--- Add Residual ---*/
      LinSysRes.AddBlock(iPoint, residual);

      /*--- Implicit part ---*/
      if (implicit)
        Jacobian.AddBlock2Diag(iPoint, residual.jacobian_i);
    }
    END_SU2_OMP_FOR

    AD::EndNoSharedReading();
  }

  AD::StartNoSharedReading();

  if (gravity) {

    /*--- loop over points ---*/
    SU2_OMP_FOR_DYN(omp_chunk_size)
    for (iPoint = 0; iPoint < nPointDomain; iPoint++) {

      /*--- Set solution  ---*/
      numerics->SetConservative(nodes->GetSolution(iPoint), nodes->GetSolution(iPoint));

      /*--- Set control volume ---*/
      numerics->SetVolume(geometry->nodes->GetVolume(iPoint));

      /*--- Compute Source term Residual ---*/
      auto residual = numerics->ComputeResidual(config);

      /*--- Add Residual ---*/
      LinSysRes.AddBlock(iPoint, residual);

    }
    END_SU2_OMP_FOR

  }

  if (harmonic_balance) {

    /*--- loop over points ---*/
    SU2_OMP_FOR_STAT(omp_chunk_size)
    for (iPoint = 0; iPoint < nPointDomain; iPoint++) {

      /*--- Get control volume ---*/
      su2double Volume = geometry->nodes->GetVolume(iPoint);

      /*--- Get stored time spectral source term and add to residual ---*/
      for (iVar = 0; iVar < nVar; iVar++) {
        LinSysRes(iPoint,iVar) += Volume * nodes->GetHarmonicBalance_Source(iPoint,iVar);
      }
    }
    END_SU2_OMP_FOR
  }

  if (vorticity_confinement) {

    CNumerics* second_numerics = numerics_container[SOURCE_SECOND_TERM + omp_get_thread_num()*MAX_TERMS];

    /*--- calculate and set the average volume ---*/
    const su2double AvgVolume = config->GetDomainVolume() / geometry->GetGlobal_nPointDomain();
    second_numerics->SetAvgVolume(AvgVolume);

    /*--- set vorticity magnitude as auxilliary variable ---*/
    SU2_OMP_FOR_STAT(omp_chunk_size)
    for (iPoint = 0; iPoint < nPoint; iPoint++) {
      const su2double VorticityMag = max(GeometryToolbox::Norm(3, nodes->GetVorticity(iPoint)), 1e-12);
      nodes->SetAuxVar(iPoint, 0, VorticityMag);
    }
    END_SU2_OMP_FOR

    /*--- calculate the gradient of the vorticity magnitude (AuxVarGradient) ---*/
    SetAuxVar_Gradient_GG(geometry, config);

    SU2_OMP_FOR_DYN(omp_chunk_size)
    for (iPoint = 0; iPoint < nPointDomain; iPoint++) {
      second_numerics->SetPrimitive(nodes->GetPrimitive(iPoint), nullptr);
      second_numerics->SetVorticity(nodes->GetVorticity(iPoint), nullptr);
      second_numerics->SetAuxVarGrad(nodes->GetAuxVarGradient(iPoint), nullptr);
      second_numerics->SetDistance(geometry->nodes->GetWall_Distance(iPoint), 0);
      second_numerics->SetVolume(geometry->nodes->GetVolume(iPoint));
      auto residual = second_numerics->ComputeResidual(config);

      LinSysRes.AddBlock(iPoint, residual);

      if (implicit) Jacobian.AddBlock2Diag(iPoint, residual.jacobian_i);
    }
    END_SU2_OMP_FOR

  }

  /*--- Check if a verification solution is to be computed. ---*/

  if ( VerificationSolution ) {
    if ( VerificationSolution->IsManufacturedSolution() ) {

      /*--- Get the physical time. ---*/
      su2double time = 0.0;
      if (config->GetTime_Marching() != TIME_MARCHING::STEADY) time = config->GetPhysicalTime();

      /*--- Loop over points ---*/
      SU2_OMP_FOR_DYN(omp_chunk_size)
      for (iPoint = 0; iPoint < nPointDomain; iPoint++) {

        /*--- Get control volume size. ---*/
        su2double Volume = geometry->nodes->GetVolume(iPoint);

        /*--- Get the current point coordinates. ---*/
        const su2double *coor = geometry->nodes->GetCoord(iPoint);

        /*--- Get the MMS source term. ---*/
        vector<su2double> sourceMan(nVar,0.0);
        VerificationSolution->GetMMSSourceTerm(coor, time, sourceMan.data());

        /*--- Compute the residual for this control volume and subtract. ---*/
        for (iVar = 0; iVar < nVar; iVar++) {
          LinSysRes(iPoint,iVar) -= sourceMan[iVar]*Volume;
        }
      }
      END_SU2_OMP_FOR
    }
  }

  AD::EndNoSharedReading();
}

void CEulerSolver::Source_Template(CGeometry *geometry, CSolver **solver_container, CNumerics *numerics,
                                   CConfig *config, unsigned short iMesh) {

  /* This method should be used to call any new source terms for a particular problem*/
  /* This method calls the new child class in CNumerics, where the new source term should be implemented.  */

  /* Next we describe how to get access to some important quanties for this method */
  /* Access to all points in the current geometric mesh by saying: nPointDomain */
  /* Get the vector of conservative variables at some point iPoint = nodes->GetSolution(iPoint) */
  /* Get the volume (or area in 2D) associated with iPoint = nodes->GetVolume(iPoint) */
  /* Get the vector of geometric coordinates of point iPoint = nodes->GetCoord(iPoint) */

}

void CEulerSolver::SetMax_Eigenvalue(CGeometry *geometry, const CConfig *config) {

  /*--- Define an object to compute the speed of sound. ---*/
  struct SoundSpeed {
    FORCEINLINE su2double operator() (const CEulerVariable& nodes, unsigned long iPoint, unsigned long jPoint) const {
      return 0.5 * (nodes.GetSoundSpeed(iPoint) + nodes.GetSoundSpeed(jPoint));
    }

    FORCEINLINE su2double operator() (const CEulerVariable& nodes, unsigned long iPoint) const {
      return nodes.GetSoundSpeed(iPoint);
    }

  } soundSpeed;

  /*--- Instantiate generic implementation. ---*/

  SetMax_Eigenvalue_impl(soundSpeed, geometry, config);

}

void CEulerSolver::SetUndivided_Laplacian(CGeometry *geometry, const CConfig *config) {

  /*--- Loop domain points. ---*/

  SU2_OMP_FOR_DYN(omp_chunk_size)
  for (unsigned long iPoint = 0; iPoint < nPointDomain; ++iPoint) {

    const bool boundary_i = geometry->nodes->GetPhysicalBoundary(iPoint);
    const su2double Pressure_i = nodes->GetPressure(iPoint);

    /*--- Initialize. ---*/
    for (unsigned short iVar = 0; iVar < nVar; iVar++)
      nodes->SetUnd_Lapl(iPoint, iVar, 0.0);

    /*--- Loop over the neighbors of point i. ---*/
    for (auto jPoint : geometry->nodes->GetPoints(iPoint)) {

      bool boundary_j = geometry->nodes->GetPhysicalBoundary(jPoint);

      /*--- If iPoint is boundary it only takes contributions from other boundary points. ---*/
      if (boundary_i && !boundary_j) continue;

      /*--- Add solution differences, with correction for compressible flows which use the enthalpy. ---*/

      for (unsigned short iVar = 0; iVar < nVar; iVar++)
        nodes->AddUnd_Lapl(iPoint, iVar, nodes->GetSolution(jPoint,iVar)-nodes->GetSolution(iPoint,iVar));

      su2double Pressure_j = nodes->GetPressure(jPoint);
      nodes->AddUnd_Lapl(iPoint, nVar-1, Pressure_j-Pressure_i);
    }
  }
  END_SU2_OMP_FOR

  /*--- Correct the Laplacian across any periodic boundaries. ---*/

  for (unsigned short iPeriodic = 1; iPeriodic <= config->GetnMarker_Periodic()/2; iPeriodic++) {
    InitiatePeriodicComms(geometry, config, iPeriodic, PERIODIC_LAPLACIAN);
    CompletePeriodicComms(geometry, config, iPeriodic, PERIODIC_LAPLACIAN);
  }

  /*--- MPI parallelization ---*/

  InitiateComms(geometry, config, MPI_QUANTITIES::UNDIVIDED_LAPLACIAN);
  CompleteComms(geometry, config, MPI_QUANTITIES::UNDIVIDED_LAPLACIAN);

}

void CEulerSolver::SetCentered_Dissipation_Sensor(CGeometry *geometry, const CConfig *config) {

  /*--- Define an object for the sensor variable, pressure. ---*/
  struct SensVar {
    FORCEINLINE su2double operator() (const CEulerVariable& nodes, unsigned long iPoint) const {
      return nodes.GetPressure(iPoint);
    }
  } sensVar;

  /*--- Instantiate generic implementation. ---*/
  SetCentered_Dissipation_Sensor_impl(sensVar, geometry, config);
}

void CEulerSolver::SetUpwind_Ducros_Sensor(CGeometry *geometry, CConfig *config){

  SU2_OMP_FOR_STAT(omp_chunk_size)
  for (unsigned long iPoint = 0; iPoint < geometry->GetnPoint(); iPoint++) {

    /*---- Ducros sensor for iPoint and its neighbor points to avoid lower dissipation near shocks. ---*/

    su2double Ducros_i = 0.0;
    const auto nNeigh = geometry->nodes->GetnPoint(iPoint);

    for (unsigned short iNeigh = 0; iNeigh <= nNeigh; iNeigh++) {

      auto jPoint = iPoint; // when iNeigh == nNeigh
      if (iNeigh < nNeigh) jPoint = geometry->nodes->GetPoint(iPoint, iNeigh);

      /*---- Dilatation for jPoint ---*/

      su2double uixi=0.0;
      for(unsigned short iDim = 0; iDim < nDim; iDim++){
        uixi += nodes->GetGradient_Primitive(jPoint,iDim+1, iDim);
      }

      /*--- Compute norm of vorticity ---*/

      const su2double* Vorticity = nodes->GetVorticity(jPoint);
      su2double Omega = 0.0;
      for (unsigned short iDim = 0; iDim < nDim; iDim++) {
        Omega += pow(Vorticity[iDim], 2);
      }
      Omega = sqrt(Omega);

      su2double Ducros_j = 0.0;

      if (config->GetKind_RoeLowDiss() == FD_DUCROS) {
        Ducros_j = -uixi / (fabs(uixi) + Omega + 1e-20);
      }
      else if (config->GetKind_RoeLowDiss() == NTS_DUCROS) {
        Ducros_j = pow(uixi,2.0) /(pow(uixi,2.0)+ pow(Omega,2.0) + 1e-20);
      }
      Ducros_i = max(Ducros_i, Ducros_j);
    }

    nodes->SetSensor(iPoint, Ducros_i);
  }
  END_SU2_OMP_FOR

  InitiateComms(geometry, config, MPI_QUANTITIES::SENSOR);
  CompleteComms(geometry, config, MPI_QUANTITIES::SENSOR);

}

void CEulerSolver::ExplicitRK_Iteration(CGeometry *geometry, CSolver **solver_container,
                                        CConfig *config, unsigned short iRKStep) {

  Explicit_Iteration<RUNGE_KUTTA_EXPLICIT>(geometry, solver_container, config, iRKStep);
}

void CEulerSolver::ClassicalRK4_Iteration(CGeometry *geometry, CSolver **solver_container,
                                        CConfig *config, unsigned short iRKStep) {

  Explicit_Iteration<CLASSICAL_RK4_EXPLICIT>(geometry, solver_container, config, iRKStep);
}

void CEulerSolver::ExplicitEuler_Iteration(CGeometry *geometry, CSolver **solver_container, CConfig *config) {

  Explicit_Iteration<EULER_EXPLICIT>(geometry, solver_container, config, 0);
}

void CEulerSolver::PrepareImplicitIteration(CGeometry *geometry, CSolver**, CConfig *config) {

  struct LowMachPrec {
    const CEulerSolver* solver;
    const bool active;
    su2activematrix matrix;

    LowMachPrec(const CEulerSolver* s, bool a, unsigned short nVar) : solver(s), active(a) {
      if (active) matrix.resize(nVar,nVar);
    }

    FORCEINLINE const su2activematrix& operator() (const CConfig* config, unsigned long iPoint, su2double delta) {
      solver->SetPreconditioner(config, iPoint, delta, matrix);
      return matrix;
    }

  } precond(this, config->Low_Mach_Preconditioning() || (config->GetKind_Upwind_Flow() == UPWIND::TURKEL), nVar);

  PrepareImplicitIteration_impl(precond, geometry, config);
}

void CEulerSolver::CompleteImplicitIteration(CGeometry *geometry, CSolver**, CConfig *config) {

  CompleteImplicitIteration_impl<true>(geometry, config);
}

void CEulerSolver::SetPreconditioner(const CConfig *config, unsigned long iPoint,
                                     su2double delta, su2activematrix& preconditioner) const {

  unsigned short iDim, jDim, iVar, jVar;
  su2double local_Mach, rho, enthalpy, soundspeed, sq_vel;
  su2double *U_i = nullptr;
  su2double Beta_max = config->GetmaxTurkelBeta();
  su2double Mach_infty2, Mach_lim2, aux, parameter;

  /*--- Variables to calculate the preconditioner parameter Beta ---*/
  local_Mach = sqrt(nodes->GetVelocity2(iPoint))/nodes->GetSoundSpeed(iPoint);

  /*--- Weiss and Smith Preconditioning---*/
  Mach_infty2 = pow(config->GetMach(),2.0);
  Mach_lim2 = pow(0.00001,2.0);
  aux = max(pow(local_Mach,2.0),Mach_lim2);
  parameter = min(1.0, max(aux,Beta_max*Mach_infty2));

  U_i = nodes->GetSolution(iPoint);

  rho = U_i[0];
  enthalpy = nodes->GetEnthalpy(iPoint);
  soundspeed = nodes->GetSoundSpeed(iPoint);
  sq_vel = nodes->GetVelocity2(iPoint);

  /*---Calculating the inverse of the preconditioning matrix that multiplies the time derivative  */
  preconditioner[0][0] = 0.5*sq_vel;
  preconditioner[0][nVar-1] = 1.0;
  for (iDim = 0; iDim < nDim; iDim ++)
    preconditioner[0][1+iDim] = -1.0*U_i[iDim+1]/rho;

  for (iDim = 0; iDim < nDim; iDim ++) {
    preconditioner[iDim+1][0] = 0.5*sq_vel*U_i[iDim+1]/rho;
    preconditioner[iDim+1][nVar-1] = U_i[iDim+1]/rho;
    for (jDim = 0; jDim < nDim; jDim ++) {
      preconditioner[iDim+1][1+jDim] = -1.0*U_i[jDim+1]/rho*U_i[iDim+1]/rho;
    }
  }

  preconditioner[nVar-1][0] = 0.5*sq_vel*enthalpy;
  preconditioner[nVar-1][nVar-1] = enthalpy;
  for (iDim = 0; iDim < nDim; iDim ++)
    preconditioner[nVar-1][1+iDim] = -1.0*U_i[iDim+1]/rho*enthalpy;


  for (iVar = 0; iVar < nVar; iVar ++ ) {
    for (jVar = 0; jVar < nVar; jVar ++ ) {
      preconditioner[iVar][jVar] = (parameter - 1.0) * ((Gamma-1.0)/(soundspeed*soundspeed))*preconditioner[iVar][jVar];
      if (iVar == jVar)
        preconditioner[iVar][iVar] += 1.0;

      preconditioner[iVar][jVar] *= delta;
    }
  }

}

void CEulerSolver::GetPower_Properties(CGeometry *geometry, CConfig *config, unsigned short iMesh, bool Output) {

  unsigned short iDim, iMarker, jMarker;
  unsigned long iVertex, iPoint;
  su2double  *V_inlet = nullptr, *V_outlet = nullptr, Pressure, Temperature, Velocity[3], Vn,
  Velocity2, Density, Area, SoundSpeed, TotalPressure, Vel_Infty2, RamDrag,
  TotalTemperature, VelocityJet,
  Vel_Infty, MaxPressure, MinPressure, MFR, InfVel2;
  su2double DeltaPressure = 0.0, DeltaThrust = 0.0, DeltaTorque = 0.0;
  unsigned short iMarker_Inlet, iMarker_Outlet, nMarker_Inlet, nMarker_Outlet;
  string Inlet_TagBound, Outlet_TagBound;
  su2double DeltaPress = 0.0, DeltaTemp = 0.0, TotalPressRatio = 0.0, TotalTempRatio = 0.0, StaticPressRatio = 0.0, StaticTempRatio = 0.0,
  NetThrust = 0.0, GrossThrust = 0.0, Power = 0.0, MassFlow = 0.0, Mach = 0.0, Force = 0.0;
  bool ReverseFlow, Engine = false, Pair = true;
  su2double Vector[MAXNDIM] = {0.0};

  su2double Gas_Constant = config->GetGas_ConstantND();
  su2double Cp = Gas_Constant*Gamma / (Gamma-1.0);
  su2double Alpha = config->GetAoA()*PI_NUMBER/180.0;
  su2double Beta = config->GetAoS()*PI_NUMBER/180.0;
  bool write_heads = ((((config->GetInnerIter() % (config->GetScreen_Wrt_Freq(2)*40)) == 0) && (config->GetInnerIter()!= 0)) || (config->GetInnerIter() == 1));
  bool Evaluate_BC = ((((config->GetInnerIter() % (config->GetBc_Eval_Freq())) == 0)) || (config->GetInnerIter() == 1) || (config->GetDiscrete_Adjoint()));

  if ((config->GetnMarker_EngineInflow() != 0) || (config->GetnMarker_EngineExhaust() != 0)) Engine = true;
  if ((config->GetnMarker_ActDiskInlet() != 0) || (config->GetnMarker_ActDiskOutlet() != 0)) Engine = false;
  if ((config->GetnMarker_EngineInflow()) != (config->GetnMarker_EngineExhaust())) Pair = false;

  if (Engine) { nMarker_Inlet  = config->GetnMarker_EngineInflow(); nMarker_Outlet = config->GetnMarker_EngineExhaust(); }
  else  { nMarker_Inlet = config->GetnMarker_ActDiskInlet(); nMarker_Outlet  = config->GetnMarker_ActDiskOutlet(); }

  /*--- Evaluate the MPI for the actuator disk IO ---*/

  if (Evaluate_BC) {

    auto *Inlet_MassFlow         = new su2double [config->GetnMarker_All()]();
    auto *Inlet_ReverseMassFlow  = new su2double [config->GetnMarker_All()]();
    auto *Inlet_Pressure         = new su2double [config->GetnMarker_All()]();
    auto *Inlet_Mach             = new su2double [config->GetnMarker_All()]();
    auto *Inlet_MaxPressure      = new su2double [config->GetnMarker_All()]();
    auto *Inlet_MinPressure      = new su2double [config->GetnMarker_All()]();
    auto *Inlet_TotalPressure    = new su2double [config->GetnMarker_All()]();
    auto *Inlet_Temperature      = new su2double [config->GetnMarker_All()]();
    auto *Inlet_TotalTemperature = new su2double [config->GetnMarker_All()]();
    auto *Inlet_Area             = new su2double [config->GetnMarker_All()]();
    auto *Inlet_RamDrag          = new su2double [config->GetnMarker_All()]();
    auto *Inlet_Force            = new su2double [config->GetnMarker_All()]();
    auto *Inlet_Power            = new su2double [config->GetnMarker_All()]();
    auto *Inlet_XCG              = new su2double [config->GetnMarker_All()]();
    auto *Inlet_YCG              = new su2double [config->GetnMarker_All()]();
    auto *Inlet_ZCG              = new su2double [config->GetnMarker_All()]();

    auto *Outlet_MassFlow         = new su2double [config->GetnMarker_All()]();
    auto *Outlet_Pressure         = new su2double [config->GetnMarker_All()]();
    auto *Outlet_TotalPressure    = new su2double [config->GetnMarker_All()]();
    auto *Outlet_Temperature      = new su2double [config->GetnMarker_All()]();
    auto *Outlet_TotalTemperature = new su2double [config->GetnMarker_All()]();
    auto *Outlet_Area             = new su2double [config->GetnMarker_All()]();
    auto *Outlet_GrossThrust      = new su2double [config->GetnMarker_All()]();
    auto *Outlet_Force            = new su2double [config->GetnMarker_All()]();
    auto *Outlet_Power            = new su2double [config->GetnMarker_All()]();

    auto *Outlet_DeltaP           = new su2double [config->GetnMarker_All()]();
    auto *Outlet_Thrust           = new su2double [config->GetnMarker_All()]();
    auto *Outlet_Torque           = new su2double [config->GetnMarker_All()]();

    /*--- Comute MassFlow, average temp, press, etc. ---*/

    for (iMarker = 0; iMarker < config->GetnMarker_All(); iMarker++) {

      MinPressure = +1E10; MaxPressure = -1E10;

      if ((config->GetMarker_All_KindBC(iMarker) == ACTDISK_INLET) ||
          (config->GetMarker_All_KindBC(iMarker) == ENGINE_INFLOW)) {

        for (iVertex = 0; iVertex < geometry->nVertex[iMarker]; iVertex++) {

          iPoint = geometry->vertex[iMarker][iVertex]->GetNode();

          if (geometry->nodes->GetDomain(iPoint)) {

            V_inlet = nodes->GetPrimitive(iPoint);

            geometry->vertex[iMarker][iVertex]->GetNormal(Vector);

            Temperature = V_inlet[0];
            Pressure = V_inlet[nDim+1];

            Density = V_inlet[nDim+2];
            SoundSpeed = sqrt(Gamma*Pressure/Density);

            Velocity2 = 0.0; MassFlow = 0.0; Vel_Infty2 =0.0;
            for (iDim = 0; iDim < nDim; iDim++) {
              Velocity[iDim] = V_inlet[iDim+1];
              Velocity2 += Velocity[iDim]*Velocity[iDim];
              Vel_Infty2 += GetVelocity_Inf(iDim)*GetVelocity_Inf(iDim);
              MassFlow -= Vector[iDim]*Velocity[iDim]*Density;
            }

            Area = GeometryToolbox::Norm(nDim, Vector);
            Vn = 0.0; ReverseFlow = false;
            for (iDim = 0; iDim < nDim; iDim++) {  Vn -= Velocity[iDim]*Vector[iDim]/Area; }
            if (Vn < 0.0) { ReverseFlow = true; }

            Vel_Infty = sqrt (Vel_Infty2);
            Mach = sqrt(Velocity2)/SoundSpeed;
            TotalPressure = Pressure * pow( 1.0 + Mach * Mach * 0.5 * (Gamma - 1.0), Gamma    / (Gamma - 1.0));
            TotalTemperature = Temperature * (1.0 + Mach * Mach * 0.5 * (Gamma - 1.0));
            MinPressure = min(MinPressure, TotalPressure);
            MaxPressure = max(MaxPressure, TotalPressure);

            RamDrag = MassFlow * Vel_Infty;

            Inlet_MassFlow[iMarker]         += MassFlow;
            Inlet_Pressure[iMarker]         += Pressure*MassFlow;
            Inlet_Mach[iMarker]             += Mach*MassFlow;
            Inlet_MinPressure[iMarker]       = min (MinPressure, Inlet_MinPressure[iMarker]);
            Inlet_MaxPressure[iMarker]       = max(MaxPressure, Inlet_MaxPressure[iMarker]);
            Inlet_TotalPressure[iMarker]    += TotalPressure*MassFlow;
            Inlet_Temperature[iMarker]      += Temperature*MassFlow;
            Inlet_TotalTemperature[iMarker] += TotalTemperature*MassFlow;
            Inlet_Area[iMarker]             += Area;
            Inlet_RamDrag[iMarker]          += RamDrag;
            Inlet_Power[iMarker] += MassFlow*Cp*TotalTemperature;
            if (ReverseFlow) Inlet_ReverseMassFlow[iMarker]  += MassFlow;

            su2double Inlet_ForceX = -(Pressure - Pressure_Inf)*Vector[0] + MassFlow*Velocity[0];
            su2double Inlet_ForceY = -(Pressure - Pressure_Inf)*Vector[1] + MassFlow*Velocity[1];
            su2double Inlet_ForceZ = 0.0;
            if (nDim == 3) Inlet_ForceZ = -(Pressure - Pressure_Inf)*Vector[2] + MassFlow*Velocity[2];
            Inlet_Force[iMarker] +=  Inlet_ForceX*cos(Alpha)*cos(Beta) + Inlet_ForceY*sin(Beta) +Inlet_ForceZ*sin(Alpha)*cos(Beta);

            Inlet_XCG[iMarker] += geometry->nodes->GetCoord(iPoint, 0)*Area;
            Inlet_YCG[iMarker] += geometry->nodes->GetCoord(iPoint, 1)*Area;
            if (nDim == 3) Inlet_ZCG[iMarker] += geometry->nodes->GetCoord(iPoint, 2)*Area;

          }
        }

      }

      if ((config->GetMarker_All_KindBC(iMarker) == ACTDISK_OUTLET) ||
          (config->GetMarker_All_KindBC(iMarker) == ENGINE_EXHAUST)) {

        for (iVertex = 0; iVertex < geometry->nVertex[iMarker]; iVertex++) {

          iPoint = geometry->vertex[iMarker][iVertex]->GetNode();

          if (geometry->nodes->GetDomain(iPoint)) {

            V_outlet = nodes->GetPrimitive(iPoint);

            geometry->vertex[iMarker][iVertex]->GetNormal(Vector);

            Temperature = V_outlet[0];
            Pressure = V_outlet[nDim+1];

            Density = V_outlet[nDim+2];
            SoundSpeed  = sqrt(Gamma*Pressure/Density);

            Velocity2 = 0.0; MassFlow = 0.0; Vel_Infty2 = 0.0;
            for (iDim = 0; iDim < nDim; iDim++) {
              Velocity[iDim] = V_outlet[iDim+1];
              Velocity2 += Velocity[iDim]*Velocity[iDim];
              Vel_Infty2 += GetVelocity_Inf(iDim)*GetVelocity_Inf(iDim);
              MassFlow += Vector[iDim]*Velocity[iDim]*Density;
            }

            Vel_Infty = sqrt (Vel_Infty2);
            Area = GeometryToolbox::Norm(nDim, Vector);
            Mach = sqrt(Velocity2)/SoundSpeed;
            TotalPressure = Pressure * pow( 1.0 + Mach * Mach * 0.5 * (Gamma - 1.0), Gamma / (Gamma - 1.0));
            TotalTemperature = Temperature * (1.0 + Mach * Mach * 0.5 * (Gamma - 1.0));
            VelocityJet = sqrt(Velocity2) ;
            DeltaPressure = ActDisk_DeltaP_r[iMarker][iVertex];
            DeltaThrust = ActDisk_Thrust_r[iMarker][iVertex];
            DeltaTorque = ActDisk_Torque_r[iMarker][iVertex];

            GrossThrust = MassFlow * VelocityJet;

            Outlet_MassFlow[iMarker] += MassFlow;
            Outlet_Pressure[iMarker] += Pressure*MassFlow;
            Outlet_TotalPressure[iMarker] += TotalPressure*MassFlow;
            Outlet_Temperature[iMarker] += Temperature*MassFlow;
            Outlet_TotalTemperature[iMarker] += TotalTemperature*MassFlow;
            Outlet_Area[iMarker] += Area;
            Outlet_GrossThrust[iMarker] += GrossThrust;
            Outlet_Power[iMarker] += MassFlow*Cp*TotalTemperature;
            Outlet_DeltaP[iMarker] += DeltaPressure * Area;
            Outlet_Thrust[iMarker] += DeltaThrust * Area;
            Outlet_Torque[iMarker] += DeltaTorque * Area;

            su2double Outlet_ForceX = -(Pressure - Pressure_Inf)*Vector[0] -MassFlow*Velocity[0];
            su2double Outlet_ForceY = -(Pressure - Pressure_Inf)*Vector[1] -MassFlow*Velocity[1];
            su2double Outlet_ForceZ = 0.0;
            if (nDim == 3) Outlet_ForceZ = -(Pressure - Pressure_Inf)*Vector[2] -MassFlow*Velocity[2];

            if (nDim == 2) Outlet_Force[iMarker] +=  Outlet_ForceX*cos(Alpha) + Outlet_ForceY*sin(Alpha);
            if (nDim == 3) Outlet_Force[iMarker] +=  Outlet_ForceX*cos(Alpha)*cos(Beta) + Outlet_ForceY*sin(Beta) + Outlet_ForceZ*sin(Alpha)*cos(Beta);

          }
        }

      }

    }

    /*--- Copy to the appropriate structure ---*/

    auto *Inlet_MassFlow_Local             = new su2double [nMarker_Inlet]();
    auto *Inlet_ReverseMassFlow_Local      = new su2double [nMarker_Inlet]();
    auto *Inlet_Temperature_Local          = new su2double [nMarker_Inlet]();
    auto *Inlet_TotalTemperature_Local     = new su2double [nMarker_Inlet]();
    auto *Inlet_Pressure_Local             = new su2double [nMarker_Inlet]();
    auto *Inlet_Mach_Local                 = new su2double [nMarker_Inlet]();
    auto *Inlet_MinPressure_Local          = new su2double [nMarker_Inlet]();
    auto *Inlet_MaxPressure_Local          = new su2double [nMarker_Inlet]();
    auto *Inlet_Power_Local                = new su2double [nMarker_Inlet]();
    auto *Inlet_TotalPressure_Local        = new su2double [nMarker_Inlet]();
    auto *Inlet_RamDrag_Local              = new su2double [nMarker_Inlet]();
    auto *Inlet_Force_Local                = new su2double [nMarker_Inlet]();
    auto *Inlet_Area_Local                 = new su2double [nMarker_Inlet]();
    auto *Inlet_XCG_Local                  = new su2double [nMarker_Inlet]();
    auto *Inlet_YCG_Local                  = new su2double [nMarker_Inlet]();
    auto *Inlet_ZCG_Local                  = new su2double [nMarker_Inlet]();

    auto *Inlet_MassFlow_Total             = new su2double [nMarker_Inlet]();
    auto *Inlet_ReverseMassFlow_Total      = new su2double [nMarker_Inlet]();
    auto *Inlet_Pressure_Total             = new su2double [nMarker_Inlet]();
    auto *Inlet_Mach_Total                 = new su2double [nMarker_Inlet]();
    auto *Inlet_MinPressure_Total          = new su2double [nMarker_Inlet]();
    auto *Inlet_MaxPressure_Total          = new su2double [nMarker_Inlet]();
    auto *Inlet_Power_Total                = new su2double [nMarker_Inlet]();
    auto *Inlet_TotalPressure_Total        = new su2double [nMarker_Inlet]();
    auto *Inlet_Temperature_Total          = new su2double [nMarker_Inlet]();
    auto *Inlet_TotalTemperature_Total     = new su2double [nMarker_Inlet]();
    auto *Inlet_RamDrag_Total              = new su2double [nMarker_Inlet]();
    auto *Inlet_Force_Total                = new su2double [nMarker_Inlet]();
    auto *Inlet_Area_Total                 = new su2double [nMarker_Inlet]();
    auto *Inlet_XCG_Total                  = new su2double [nMarker_Inlet]();
    auto *Inlet_YCG_Total                  = new su2double [nMarker_Inlet]();
    auto *Inlet_ZCG_Total                  = new su2double [nMarker_Inlet]();

    auto *Outlet_MassFlow_Local            = new su2double [nMarker_Outlet]();
    auto *Outlet_Pressure_Local            = new su2double [nMarker_Outlet]();
    auto *Outlet_TotalPressure_Local       = new su2double [nMarker_Outlet]();
    auto *Outlet_Temperature_Local         = new su2double [nMarker_Outlet]();
    auto *Outlet_TotalTemperature_Local    = new su2double [nMarker_Outlet]();
    auto *Outlet_GrossThrust_Local         = new su2double [nMarker_Outlet]();
    auto *Outlet_Force_Local               = new su2double [nMarker_Outlet]();
    auto *Outlet_Power_Local               = new su2double [nMarker_Outlet]();
    auto *Outlet_Area_Local                = new su2double [nMarker_Outlet]();
    auto *Outlet_DeltaP_Local              = new su2double [nMarker_Outlet]();
    auto *Outlet_Thrust_Local              = new su2double [nMarker_Outlet]();
    auto *Outlet_Torque_Local              = new su2double [nMarker_Outlet]();

    auto *Outlet_MassFlow_Total            = new su2double [nMarker_Outlet]();
    auto *Outlet_Pressure_Total            = new su2double [nMarker_Outlet]();
    auto *Outlet_TotalPressure_Total       = new su2double [nMarker_Outlet]();
    auto *Outlet_Temperature_Total         = new su2double [nMarker_Outlet]();
    auto *Outlet_TotalTemperature_Total    = new su2double [nMarker_Outlet]();
    auto *Outlet_GrossThrust_Total         = new su2double [nMarker_Outlet]();
    auto *Outlet_Force_Total               = new su2double [nMarker_Outlet]();
    auto *Outlet_Power_Total               = new su2double [nMarker_Outlet]();
    auto *Outlet_Area_Total                = new su2double [nMarker_Outlet]();
    auto *Outlet_DeltaP_Total              = new su2double [nMarker_Outlet]();
    auto *Outlet_Thrust_Total              = new su2double [nMarker_Outlet]();
    auto *Outlet_Torque_Total              = new su2double [nMarker_Outlet]();

    /*--- Copy the values to the local array for MPI ---*/

    for (iMarker = 0; iMarker < config->GetnMarker_All(); iMarker++) {

      if ((config->GetMarker_All_KindBC(iMarker) == ACTDISK_INLET) ||  (config->GetMarker_All_KindBC(iMarker) == ENGINE_INFLOW)) {
        for (iMarker_Inlet = 0; iMarker_Inlet < nMarker_Inlet; iMarker_Inlet++) {

          if (config->GetMarker_All_KindBC(iMarker) == ACTDISK_INLET) Inlet_TagBound = config->GetMarker_ActDiskInlet_TagBound(iMarker_Inlet);
          if (config->GetMarker_All_KindBC(iMarker) == ENGINE_INFLOW) Inlet_TagBound = config->GetMarker_EngineInflow_TagBound(iMarker_Inlet);

          if (config->GetMarker_All_TagBound(iMarker) == Inlet_TagBound) {
            Inlet_MassFlow_Local[iMarker_Inlet]             += Inlet_MassFlow[iMarker];
            Inlet_ReverseMassFlow_Local[iMarker_Inlet]      += Inlet_ReverseMassFlow[iMarker];
            Inlet_Pressure_Local[iMarker_Inlet]             += Inlet_Pressure[iMarker];
            Inlet_Mach_Local[iMarker_Inlet]                 += Inlet_Mach[iMarker];
            Inlet_MinPressure_Local[iMarker_Inlet]          += Inlet_MinPressure[iMarker];
            Inlet_MaxPressure_Local[iMarker_Inlet]          += Inlet_MaxPressure[iMarker];
            Inlet_TotalPressure_Local[iMarker_Inlet]        += Inlet_TotalPressure[iMarker];
            Inlet_Temperature_Local[iMarker_Inlet]          += Inlet_Temperature[iMarker];
            Inlet_TotalTemperature_Local[iMarker_Inlet]     += Inlet_TotalTemperature[iMarker];
            Inlet_RamDrag_Local[iMarker_Inlet]              += Inlet_RamDrag[iMarker];
            Inlet_Force_Local[iMarker_Inlet]                += Inlet_Force[iMarker];
            Inlet_Power_Local[iMarker_Inlet]                += Inlet_Power[iMarker];
            Inlet_Area_Local[iMarker_Inlet]                 += Inlet_Area[iMarker];
            Inlet_XCG_Local[iMarker_Inlet]                  += Inlet_XCG[iMarker];
            Inlet_YCG_Local[iMarker_Inlet]                  += Inlet_YCG[iMarker];
            if (nDim == 3) Inlet_ZCG_Local[iMarker_Inlet]   += Inlet_ZCG[iMarker];
          }

        }
      }

      if ((config->GetMarker_All_KindBC(iMarker) == ACTDISK_OUTLET) || (config->GetMarker_All_KindBC(iMarker) == ENGINE_EXHAUST)) {
        for (iMarker_Outlet= 0; iMarker_Outlet < nMarker_Outlet; iMarker_Outlet++) {

          if (config->GetMarker_All_KindBC(iMarker) == ACTDISK_OUTLET) Outlet_TagBound = config->GetMarker_ActDiskOutlet_TagBound(iMarker_Outlet);
          if (config->GetMarker_All_KindBC(iMarker) == ENGINE_EXHAUST) Outlet_TagBound = config->GetMarker_EngineExhaust_TagBound(iMarker_Outlet);

          if (config->GetMarker_All_TagBound(iMarker) == Outlet_TagBound) {
            Outlet_MassFlow_Local[iMarker_Outlet]               += Outlet_MassFlow[iMarker];
            Outlet_Pressure_Local[iMarker_Outlet]               += Outlet_Pressure[iMarker];
            Outlet_TotalPressure_Local[iMarker_Outlet]          += Outlet_TotalPressure[iMarker];
            Outlet_Temperature_Local[iMarker_Outlet]            += Outlet_Temperature[iMarker];
            Outlet_TotalTemperature_Local[iMarker_Outlet]       += Outlet_TotalTemperature[iMarker];
            Outlet_GrossThrust_Local[iMarker_Outlet]            += Outlet_GrossThrust[iMarker];
            Outlet_Force_Local[iMarker_Outlet]                  += Outlet_Force[iMarker];
            Outlet_Power_Local[iMarker_Outlet]                  += Outlet_Power[iMarker];
            Outlet_Area_Local[iMarker_Outlet]                   += Outlet_Area[iMarker];
            Outlet_DeltaP_Local[iMarker_Outlet]                 += Outlet_DeltaP[iMarker];
            Outlet_Thrust_Local[iMarker_Outlet]                 += Outlet_Thrust[iMarker];
            Outlet_Torque_Local[iMarker_Outlet]                 += Outlet_Torque[iMarker];
          }

        }
      }

    }

    /*--- Correct the min max values for the MPI ---*/

    bool ActDisk  = false;
    for (iMarker = 0; iMarker < config->GetnMarker_All(); iMarker++) {
      if ((config->GetMarker_All_KindBC(iMarker) == ACTDISK_INLET) ||
          (config->GetMarker_All_KindBC(iMarker) == ENGINE_INFLOW)) { ActDisk  = true; break; }
    }

    if (!ActDisk) {
      for (iMarker_Inlet = 0; iMarker_Inlet < nMarker_Inlet; iMarker_Inlet++) {
        Inlet_MinPressure_Local[iMarker_Inlet]      =  1E10;
        Inlet_MaxPressure_Local[iMarker_Inlet]      = -1E10;
      }
    }

    /*--- All the ranks to compute the total value ---*/

    SU2_MPI::Allreduce(Inlet_MassFlow_Local, Inlet_MassFlow_Total, nMarker_Inlet, MPI_DOUBLE, MPI_SUM, SU2_MPI::GetComm());
    SU2_MPI::Allreduce(Inlet_ReverseMassFlow_Local, Inlet_ReverseMassFlow_Total, nMarker_Inlet, MPI_DOUBLE, MPI_SUM, SU2_MPI::GetComm());
    SU2_MPI::Allreduce(Inlet_Pressure_Local, Inlet_Pressure_Total, nMarker_Inlet, MPI_DOUBLE, MPI_SUM, SU2_MPI::GetComm());
    SU2_MPI::Allreduce(Inlet_Mach_Local, Inlet_Mach_Total, nMarker_Inlet, MPI_DOUBLE, MPI_SUM, SU2_MPI::GetComm());
    SU2_MPI::Allreduce(Inlet_MinPressure_Local, Inlet_MinPressure_Total, nMarker_Inlet, MPI_DOUBLE, MPI_MIN, SU2_MPI::GetComm());
    SU2_MPI::Allreduce(Inlet_MaxPressure_Local, Inlet_MaxPressure_Total, nMarker_Inlet, MPI_DOUBLE, MPI_MAX, SU2_MPI::GetComm());
    SU2_MPI::Allreduce(Inlet_TotalPressure_Local, Inlet_TotalPressure_Total, nMarker_Inlet, MPI_DOUBLE, MPI_SUM, SU2_MPI::GetComm());
    SU2_MPI::Allreduce(Inlet_Temperature_Local, Inlet_Temperature_Total, nMarker_Inlet, MPI_DOUBLE, MPI_SUM, SU2_MPI::GetComm());
    SU2_MPI::Allreduce(Inlet_TotalTemperature_Local, Inlet_TotalTemperature_Total, nMarker_Inlet, MPI_DOUBLE, MPI_SUM, SU2_MPI::GetComm());
    SU2_MPI::Allreduce(Inlet_RamDrag_Local, Inlet_RamDrag_Total, nMarker_Inlet, MPI_DOUBLE, MPI_SUM, SU2_MPI::GetComm());
    SU2_MPI::Allreduce(Inlet_Force_Local, Inlet_Force_Total, nMarker_Inlet, MPI_DOUBLE, MPI_SUM, SU2_MPI::GetComm());
    SU2_MPI::Allreduce(Inlet_Power_Local, Inlet_Power_Total, nMarker_Inlet, MPI_DOUBLE, MPI_SUM, SU2_MPI::GetComm());
    SU2_MPI::Allreduce(Inlet_Area_Local, Inlet_Area_Total, nMarker_Inlet, MPI_DOUBLE, MPI_SUM, SU2_MPI::GetComm());
    SU2_MPI::Allreduce(Inlet_XCG_Local, Inlet_XCG_Total, nMarker_Inlet, MPI_DOUBLE, MPI_SUM, SU2_MPI::GetComm());
    SU2_MPI::Allreduce(Inlet_YCG_Local, Inlet_YCG_Total, nMarker_Inlet, MPI_DOUBLE, MPI_SUM, SU2_MPI::GetComm());
    if (nDim == 3) SU2_MPI::Allreduce(Inlet_ZCG_Local, Inlet_ZCG_Total, nMarker_Inlet, MPI_DOUBLE, MPI_SUM, SU2_MPI::GetComm());

    SU2_MPI::Allreduce(Outlet_MassFlow_Local, Outlet_MassFlow_Total, nMarker_Outlet, MPI_DOUBLE, MPI_SUM, SU2_MPI::GetComm());
    SU2_MPI::Allreduce(Outlet_Pressure_Local, Outlet_Pressure_Total, nMarker_Outlet, MPI_DOUBLE, MPI_SUM, SU2_MPI::GetComm());
    SU2_MPI::Allreduce(Outlet_TotalPressure_Local, Outlet_TotalPressure_Total, nMarker_Outlet, MPI_DOUBLE, MPI_SUM, SU2_MPI::GetComm());
    SU2_MPI::Allreduce(Outlet_Temperature_Local, Outlet_Temperature_Total, nMarker_Outlet, MPI_DOUBLE, MPI_SUM, SU2_MPI::GetComm());
    SU2_MPI::Allreduce(Outlet_TotalTemperature_Local, Outlet_TotalTemperature_Total, nMarker_Outlet, MPI_DOUBLE, MPI_SUM, SU2_MPI::GetComm());
    SU2_MPI::Allreduce(Outlet_GrossThrust_Local, Outlet_GrossThrust_Total, nMarker_Outlet, MPI_DOUBLE, MPI_SUM, SU2_MPI::GetComm());
    SU2_MPI::Allreduce(Outlet_Force_Local, Outlet_Force_Total, nMarker_Outlet, MPI_DOUBLE, MPI_SUM, SU2_MPI::GetComm());
    SU2_MPI::Allreduce(Outlet_Power_Local, Outlet_Power_Total, nMarker_Outlet, MPI_DOUBLE, MPI_SUM, SU2_MPI::GetComm());
    SU2_MPI::Allreduce(Outlet_Area_Local, Outlet_Area_Total, nMarker_Outlet, MPI_DOUBLE, MPI_SUM, SU2_MPI::GetComm());
    SU2_MPI::Allreduce(Outlet_DeltaP_Local, Outlet_DeltaP_Total, nMarker_Outlet, MPI_DOUBLE, MPI_SUM, SU2_MPI::GetComm());
    SU2_MPI::Allreduce(Outlet_Thrust_Local, Outlet_Thrust_Total, nMarker_Outlet, MPI_DOUBLE, MPI_SUM, SU2_MPI::GetComm());
    SU2_MPI::Allreduce(Outlet_Torque_Local, Outlet_Torque_Total, nMarker_Outlet, MPI_DOUBLE, MPI_SUM, SU2_MPI::GetComm());

    /*--- Compute the value of the average surface temperature and pressure and
     set the value in the config structure for future use ---*/

    for (iMarker_Inlet = 0; iMarker_Inlet < nMarker_Inlet; iMarker_Inlet++) {
      if (Inlet_Area_Total[iMarker_Inlet] != 0.0) {
        Inlet_Pressure_Total[iMarker_Inlet] /= Inlet_MassFlow_Total[iMarker_Inlet];
        Inlet_Mach_Total[iMarker_Inlet] /= Inlet_MassFlow_Total[iMarker_Inlet];
        Inlet_TotalPressure_Total[iMarker_Inlet] /= Inlet_MassFlow_Total[iMarker_Inlet];
        Inlet_Temperature_Total[iMarker_Inlet] /= Inlet_MassFlow_Total[iMarker_Inlet];
        Inlet_TotalTemperature_Total[iMarker_Inlet] /= Inlet_MassFlow_Total[iMarker_Inlet];
        Inlet_XCG_Total[iMarker_Inlet] /= Inlet_Area_Total[iMarker_Inlet];
        Inlet_YCG_Total[iMarker_Inlet] /= Inlet_Area_Total[iMarker_Inlet];
        if (nDim == 3) Inlet_ZCG_Total[iMarker_Inlet] /= Inlet_Area_Total[iMarker_Inlet];
      }
      else {
        Inlet_Pressure_Total[iMarker_Inlet] = 0.0;
        Inlet_Mach_Total[iMarker_Inlet] = 0.0;
        Inlet_TotalPressure_Total[iMarker_Inlet] = 0.0;
        Inlet_Temperature_Total[iMarker_Inlet] = 0.0;
        Inlet_TotalTemperature_Total[iMarker_Inlet] = 0.0;
        Inlet_XCG_Total[iMarker_Inlet] = 0.0;
        Inlet_YCG_Total[iMarker_Inlet] = 0.0;
        if (nDim == 3) Inlet_ZCG_Total[iMarker_Inlet] = 0.0;
      }

      if (iMesh == MESH_0) {

        if (Engine) {
          config->SetInflow_MassFlow(iMarker_Inlet, Inlet_MassFlow_Total[iMarker_Inlet]);
          config->SetInflow_ReverseMassFlow(iMarker_Inlet, Inlet_ReverseMassFlow_Total[iMarker_Inlet]);
          config->SetInflow_Pressure(iMarker_Inlet, Inlet_Pressure_Total[iMarker_Inlet]);
          config->SetInflow_TotalPressure(iMarker_Inlet, Inlet_TotalPressure_Total[iMarker_Inlet]);
          config->SetInflow_Temperature(iMarker_Inlet, Inlet_Temperature_Total[iMarker_Inlet]);
          config->SetInflow_TotalTemperature(iMarker_Inlet, Inlet_TotalTemperature_Total[iMarker_Inlet]);
          config->SetInflow_RamDrag(iMarker_Inlet, Inlet_RamDrag_Total[iMarker_Inlet]);
          config->SetInflow_Force(iMarker_Inlet, Inlet_Force_Total[iMarker_Inlet]);
          config->SetInflow_Power(iMarker_Inlet, Inlet_Power_Total[iMarker_Inlet]);
          config->SetInflow_Mach(iMarker_Inlet, Inlet_Mach_Total[iMarker_Inlet]);
        }
        else {
          config->SetActDiskInlet_MassFlow(iMarker_Inlet, Inlet_MassFlow_Total[iMarker_Inlet]);
          config->SetActDiskInlet_ReverseMassFlow(iMarker_Inlet, Inlet_ReverseMassFlow_Total[iMarker_Inlet]);
          config->SetActDiskInlet_Pressure(iMarker_Inlet, Inlet_Pressure_Total[iMarker_Inlet]);
          config->SetActDiskInlet_TotalPressure(iMarker_Inlet, Inlet_TotalPressure_Total[iMarker_Inlet]);
          config->SetActDiskInlet_Temperature(iMarker_Inlet, Inlet_Temperature_Total[iMarker_Inlet]);
          config->SetActDiskInlet_TotalTemperature(iMarker_Inlet, Inlet_TotalTemperature_Total[iMarker_Inlet]);
          config->SetActDiskInlet_RamDrag(iMarker_Inlet, Inlet_RamDrag_Total[iMarker_Inlet]);
          config->SetActDiskInlet_Force(iMarker_Inlet, Inlet_Force_Total[iMarker_Inlet]);
          config->SetActDiskInlet_Power(iMarker_Inlet, Inlet_Power_Total[iMarker_Inlet]);
        }

      }

    }

    for (iMarker_Outlet = 0; iMarker_Outlet < nMarker_Outlet; iMarker_Outlet++) {
      if (Outlet_Area_Total[iMarker_Outlet] != 0.0) {
        Outlet_Pressure_Total[iMarker_Outlet] /= Outlet_MassFlow_Total[iMarker_Outlet];
        Outlet_TotalPressure_Total[iMarker_Outlet] /= Outlet_MassFlow_Total[iMarker_Outlet];
        Outlet_Temperature_Total[iMarker_Outlet] /= Outlet_MassFlow_Total[iMarker_Outlet];
        Outlet_TotalTemperature_Total[iMarker_Outlet] /= Outlet_MassFlow_Total[iMarker_Outlet];
      }
      else {
        Outlet_Pressure_Total[iMarker_Outlet] = 0.0;
        Outlet_TotalPressure_Total[iMarker_Outlet] = 0.0;
        Outlet_Temperature_Total[iMarker_Outlet] = 0.0;
        Outlet_TotalTemperature_Total[iMarker_Outlet] = 0.0;
      }

      if (iMesh == MESH_0) {

        if (Engine) {
          config->SetExhaust_MassFlow(iMarker_Outlet, Outlet_MassFlow_Total[iMarker_Outlet]);
          config->SetExhaust_Pressure(iMarker_Outlet, Outlet_Pressure_Total[iMarker_Outlet]);
          config->SetExhaust_TotalPressure(iMarker_Outlet, Outlet_TotalPressure_Total[iMarker_Outlet]);
          config->SetExhaust_Temperature(iMarker_Outlet, Outlet_Temperature_Total[iMarker_Outlet]);
          config->SetExhaust_TotalTemperature(iMarker_Outlet, Outlet_TotalTemperature_Total[iMarker_Outlet]);
          config->SetExhaust_GrossThrust(iMarker_Outlet, Outlet_GrossThrust_Total[iMarker_Outlet]);
          config->SetExhaust_Force(iMarker_Outlet, Outlet_Force_Total[iMarker_Outlet]);
          config->SetExhaust_Power(iMarker_Outlet, Outlet_Power_Total[iMarker_Outlet]);
        }
        else {
          config->SetActDiskOutlet_MassFlow(iMarker_Outlet, Outlet_MassFlow_Total[iMarker_Outlet]);
          config->SetActDiskOutlet_Pressure(iMarker_Outlet, Outlet_Pressure_Total[iMarker_Outlet]);
          config->SetActDiskOutlet_TotalPressure(iMarker_Outlet, Outlet_TotalPressure_Total[iMarker_Outlet]);
          config->SetActDiskOutlet_Temperature(iMarker_Outlet, Outlet_Temperature_Total[iMarker_Outlet]);
          config->SetActDiskOutlet_TotalTemperature(iMarker_Outlet, Outlet_TotalTemperature_Total[iMarker_Outlet]);
          config->SetActDiskOutlet_GrossThrust(iMarker_Outlet, Outlet_GrossThrust_Total[iMarker_Outlet]);
          config->SetActDiskOutlet_Force(iMarker_Outlet, Outlet_Force_Total[iMarker_Outlet]);
          config->SetActDiskOutlet_Power(iMarker_Outlet, Outlet_Power_Total[iMarker_Outlet]);
          config->SetActDiskOutlet_Thrust_BEM(iMarker_Outlet, Outlet_Thrust_Total[iMarker_Outlet]);
          config->SetActDiskOutlet_Torque_BEM(iMarker_Outlet, Outlet_Torque_Total[iMarker_Outlet]);
        }

      }

    }


    if (Pair) {

      /*--- Store delta pressure, temperature, thrust, and area ---*/

      for (iMarker_Inlet = 0; iMarker_Inlet < nMarker_Inlet; iMarker_Inlet++) {

        if (Engine) {
          Inlet_TagBound = config->GetMarker_EngineInflow_TagBound(iMarker_Inlet);
          jMarker = config->GetMarker_CfgFile_EngineExhaust(Inlet_TagBound);
          Outlet_TagBound = config->GetMarker_CfgFile_TagBound(jMarker);
        }
        else {
          Inlet_TagBound = config->GetMarker_ActDiskInlet_TagBound(iMarker_Inlet);
          jMarker = config->GetMarker_CfgFile_ActDiskOutlet(Inlet_TagBound);
          Outlet_TagBound = config->GetMarker_CfgFile_TagBound(jMarker);
        }


        su2double DeltaPress = 0.0, DeltaTemp = 0.0, NetThrust = 0.0, GrossThrust = 0.0, TotalPressRatio = 0.0, TotalTempRatio = 0.0, StaticPressRatio = 0.0, StaticTempRatio = 0.0;

        if (Engine) {
          DeltaPress   = config->GetExhaust_Pressure(Outlet_TagBound) - config->GetInflow_Pressure(Inlet_TagBound);
          DeltaTemp         = config->GetExhaust_Temperature(Outlet_TagBound) - config->GetInflow_Temperature(Inlet_TagBound);
          NetThrust    = config->GetExhaust_GrossThrust(Outlet_TagBound) - config->GetInflow_RamDrag(Inlet_TagBound);
          GrossThrust   = config->GetExhaust_GrossThrust(Outlet_TagBound);
          TotalPressRatio   = config->GetExhaust_TotalPressure(Outlet_TagBound)/config->GetInflow_TotalPressure(Inlet_TagBound);
          TotalTempRatio    = config->GetExhaust_TotalTemperature(Outlet_TagBound)/config->GetInflow_TotalTemperature(Inlet_TagBound);
          StaticPressRatio   = config->GetExhaust_Pressure(Outlet_TagBound)/config->GetInflow_Pressure(Inlet_TagBound);
          StaticTempRatio    = config->GetExhaust_Temperature(Outlet_TagBound)/config->GetInflow_Temperature(Inlet_TagBound);
          Force = config->GetInflow_Force(Inlet_TagBound) + config->GetExhaust_Force(Outlet_TagBound);
          Power = config->GetExhaust_Power(Outlet_TagBound) - config->GetInflow_Power(Inlet_TagBound);
        }
        else {
          DeltaPress   = config->GetActDiskOutlet_Pressure(Outlet_TagBound) - config->GetActDiskInlet_Pressure(Inlet_TagBound);
          DeltaTemp         = config->GetActDiskOutlet_Temperature(Outlet_TagBound) - config->GetActDiskInlet_Temperature(Inlet_TagBound);
          NetThrust    = config->GetActDiskOutlet_GrossThrust(Outlet_TagBound) - config->GetActDiskInlet_RamDrag(Inlet_TagBound);
          GrossThrust   = config->GetActDiskOutlet_GrossThrust(Outlet_TagBound);
          TotalPressRatio   = config->GetActDiskOutlet_TotalPressure(Outlet_TagBound)/config->GetActDiskInlet_TotalPressure(Inlet_TagBound);
          TotalTempRatio    = config->GetActDiskOutlet_TotalTemperature(Outlet_TagBound)/config->GetActDiskInlet_TotalTemperature(Inlet_TagBound);
          StaticPressRatio   = config->GetActDiskOutlet_Pressure(Outlet_TagBound)/config->GetActDiskInlet_Pressure(Inlet_TagBound);
          StaticTempRatio    = config->GetActDiskOutlet_Temperature(Outlet_TagBound)/config->GetActDiskInlet_Temperature(Inlet_TagBound);
          Force = config->GetActDiskInlet_Force(Inlet_TagBound) + config->GetActDiskOutlet_Force(Outlet_TagBound);
          Power =  config->GetActDiskOutlet_Power(Outlet_TagBound) - config->GetActDiskInlet_Power(Inlet_TagBound);
          MassFlow =  config->GetActDiskInlet_MassFlow(Inlet_TagBound);
        }

        Mach        = Inlet_Mach_Total[iMarker_Inlet];
        Area              = Inlet_Area_Total[iMarker_Inlet];

        if (Engine) {
          config->SetEngine_Mach(iMarker_Inlet, Mach);
          config->SetEngine_Force(iMarker_Inlet, Force);
          config->SetEngine_Power(iMarker_Inlet, Power);
          config->SetEngine_NetThrust(iMarker_Inlet, NetThrust);
          config->SetEngine_GrossThrust(iMarker_Inlet, GrossThrust);
          config->SetEngine_Area(iMarker_Inlet, Area);
        }
        else {
          config->SetActDisk_DeltaPress(iMarker_Inlet, DeltaPress);
          config->SetActDisk_DeltaTemp(iMarker_Inlet, DeltaTemp);
          config->SetActDisk_Mach(iMarker_Inlet, Mach);
          config->SetActDisk_Force(iMarker_Inlet, Force);
          config->SetActDisk_Power(iMarker_Inlet, Power);
          config->SetActDisk_MassFlow(iMarker_Inlet, MassFlow);
          config->SetActDisk_TotalPressRatio(iMarker_Inlet, TotalPressRatio);
          config->SetActDisk_TotalTempRatio(iMarker_Inlet, TotalTempRatio);
          config->SetActDisk_StaticPressRatio(iMarker_Inlet, StaticPressRatio);
          config->SetActDisk_StaticTempRatio(iMarker_Inlet, StaticTempRatio);
          config->SetActDisk_NetThrust(iMarker_Inlet, NetThrust);
          config->SetActDisk_GrossThrust(iMarker_Inlet, GrossThrust);
          config->SetActDisk_Area(iMarker_Inlet, Area);
        }

      }

      /*--- Screen output using the values already stored in the config container ---*/

      if ((rank == MASTER_NODE) && (iMesh == MESH_0) ) {

        cout.precision(5);
        cout.setf(ios::fixed, ios::floatfield);

        if (write_heads && Output && !config->GetDiscrete_Adjoint()) {
          if (Engine) cout << endl   << "---------------------------- Engine properties --------------------------" << endl;
          else cout << endl   << "------------------------ Actuator Disk properties -----------------------" << endl;
        }

        for (iMarker_Inlet = 0; iMarker_Inlet < nMarker_Inlet; iMarker_Inlet++) {

          if (Engine) {
            Inlet_TagBound = config->GetMarker_EngineInflow_TagBound(iMarker_Inlet);
            jMarker = config->GetMarker_CfgFile_EngineExhaust(Inlet_TagBound);
            Outlet_TagBound = config->GetMarker_CfgFile_TagBound(jMarker);
          }
          else {
            Inlet_TagBound = config->GetMarker_ActDiskInlet_TagBound(iMarker_Inlet);
            jMarker = config->GetMarker_CfgFile_ActDiskOutlet(Inlet_TagBound);
            Outlet_TagBound = config->GetMarker_CfgFile_TagBound(jMarker);
          }


          if (Engine) {
            NetThrust             =  config->GetEngine_NetThrust(iMarker_Inlet);
            GrossThrust   = config->GetEngine_GrossThrust(iMarker_Inlet);
            Power               = config->GetEngine_Power(iMarker_Inlet);
            Mach                  = config->GetEngine_Mach(iMarker_Inlet);
            Force               = config->GetEngine_Force(iMarker_Inlet);
          }
          else {
            DeltaPress      = config->GetActDisk_DeltaPress(iMarker_Inlet);
            DeltaTemp         = config->GetActDisk_DeltaTemp(iMarker_Inlet);
            TotalPressRatio       = config->GetActDisk_TotalPressRatio(iMarker_Inlet);
            TotalTempRatio        = config->GetActDisk_TotalTempRatio(iMarker_Inlet);
            StaticPressRatio      = config->GetActDisk_StaticPressRatio(iMarker_Inlet);
            StaticTempRatio           = config->GetActDisk_StaticTempRatio(iMarker_Inlet);
            NetThrust             =  config->GetActDisk_NetThrust(iMarker_Inlet);
            GrossThrust   = config->GetActDisk_GrossThrust(iMarker_Inlet);
            Power               = config->GetActDisk_Power(iMarker_Inlet);
            Mach                  = config->GetActDisk_Mach(iMarker_Inlet);
            Force               = config->GetActDisk_Force(iMarker_Inlet);
          }

          su2double Mach_Inf                  = config->GetMach();
          su2double Pressure_Inf  = config->GetPressure_FreeStreamND();

          su2double TotalPressure_Inf  = Pressure_Inf * pow( 1.0 + Mach_Inf * Mach_Inf * 0.5 * (Gamma - 1.0), Gamma     / (Gamma - 1.0));

          su2double MinPressure = Inlet_MinPressure_Total[iMarker_Inlet]/TotalPressure_Inf;
          su2double MaxPressure = Inlet_MaxPressure_Total[iMarker_Inlet]/TotalPressure_Inf;
          su2double AvePressure = Inlet_TotalPressure_Total[iMarker_Inlet]/TotalPressure_Inf;

          su2double RefDensity  = Density_Inf;
          su2double RefArea     = config->GetRefArea();
          su2double RefVel2 = 0.0;  for (iDim = 0; iDim < nDim; iDim++) RefVel2  += Velocity_Inf[iDim]*Velocity_Inf[iDim];

          su2double Factor = (0.5*RefDensity*RefArea*RefVel2);
          su2double Ref = config->GetDensity_Ref() * config->GetVelocity_Ref() * config->GetVelocity_Ref() * 1.0 * 1.0;
          su2double DmT = GetTotal_CD() * Factor;

//          su2double ModDmT = 0.0;
//          if (nDim == 2) ModDmT = sqrt(GetTotal_CFx()*GetTotal_CFx() +
//                                       GetTotal_CFy()*GetTotal_CFy());
//
//          if (nDim == 3) ModDmT = sqrt(GetTotal_CFx()*GetTotal_CFx() +
//                                       GetTotal_CFy()*GetTotal_CFy() +
//                                       GetTotal_CFz()*GetTotal_CFz());
//
//          DmTVector[0] = GetTotal_CFx()/ModDmT;
//          DmTVector[1] = GetTotal_CFy()/ModDmT;
//          if (nDim == 3)  DmTVector[2] = GetTotal_CFz()/ModDmT;

          /*--- Set the aero drag ---*/

          su2double Aero_Drag = DmT - Force;
          su2double Aero_CD = Aero_Drag / Factor;

          SetTotal_AeroCD(Aero_CD);

          /*--- Set the solid surface drag ---*/

          su2double Solid_Drag = DmT - Force;
          su2double Solid_CD = Solid_Drag / Factor;

          SetTotal_SolidCD(Solid_CD);

          /*--- Set the net thrust value---*/

          su2double CT = NetThrust / Factor;

          SetTotal_NetThrust(CT);

          /*--- Set the total power ---*/

          su2double PowerHP = Power * Ref *  config->GetVelocity_Ref() / 550.0;

          SetTotal_Power(PowerHP);

          /*--- Set the total ReverseFlow ---*/

          su2double ReverseFlow;
          if (Engine) ReverseFlow = fabs(config->GetInflow_ReverseMassFlow(iMarker_Inlet)  / config->GetInflow_MassFlow(Inlet_TagBound));
          else ReverseFlow = fabs(config->GetActDisk_ReverseMassFlow(iMarker_Inlet)  / config->GetActDiskInlet_MassFlow(Inlet_TagBound));

          SetTotal_ReverseFlow(ReverseFlow);

          /*--- Set the total mass flow ratio ---*/

          InfVel2 = 0.0;  for (iDim = 0; iDim < nDim; iDim++) InfVel2  += Velocity_Inf[iDim]*Velocity_Inf[iDim];
          if (Engine) MFR =fabs(config->GetInflow_MassFlow(Inlet_TagBound)) / (Density_Inf * sqrt(InfVel2) * config->GetHighlite_Area());
          else MFR = fabs(config->GetActDiskInlet_MassFlow(Inlet_TagBound)) / (Density_Inf * sqrt(InfVel2) * config->GetHighlite_Area());
          SetTotal_MFR(MFR);

          /*--- Evaluate shaft power and adiabatic efficiency (average) ---*/

          su2double Pstatic1, P1, P2, T1, T2;
          if (Engine) {
            Pstatic1 = config->GetInflow_Pressure(Inlet_TagBound);
            P1 = config->GetInflow_TotalPressure(Inlet_TagBound);
            P2 = config->GetExhaust_TotalPressure(Outlet_TagBound);
            T1 = config->GetInflow_TotalTemperature(Inlet_TagBound);
            T2 = config->GetExhaust_TotalTemperature(Outlet_TagBound);
          }
          else {
            Pstatic1 = config->GetActDiskInlet_Pressure(Inlet_TagBound);
            P1 = config->GetActDiskInlet_TotalPressure(Inlet_TagBound);
            P2 = config->GetActDiskOutlet_TotalPressure(Outlet_TagBound);
            T1 = config->GetActDiskInlet_TotalTemperature(Inlet_TagBound);
            T2 = config->GetActDiskOutlet_TotalTemperature(Outlet_TagBound);
          }

          /*-- Set the propulsive efficiency ---*/

          su2double mu_prop = fabs(DmT)*sqrt(RefVel2)/Power;
          SetTotal_Prop_Eff(mu_prop);

          /*-- Set the bypass propulsive efficiency ---*/

          su2double mu_bypass_prop = NetThrust*sqrt(RefVel2)/Power;
          SetTotal_ByPassProp_Eff(mu_bypass_prop);

          /*-- Set the fan adiabatic efficiency ---*/

          su2double mu_isentropic = 0.0;
          if ((P2/P1) > 0.0) mu_isentropic =    (T1/(T2-T1))*(pow((P2/P1),(Gamma-1.0)/Gamma)-1.0);
          SetTotal_Adiab_Eff(mu_isentropic);

          /*-- Set the polytropic efficiency ---*/

          su2double poly_coeff = 1.0/(1.0-log(T2/T1)/log(P2/P1));
          su2double mu_polytropic = ((Gamma-1.0)/Gamma)/((poly_coeff-1.0)/poly_coeff);
          SetTotal_Poly_Eff(mu_polytropic);

          if (write_heads && Output && !config->GetDiscrete_Adjoint()) {

            if (iMarker_Inlet > 0) cout << endl;

            /*--- Geometry defintion ---*/

            if (Engine) cout <<"Engine surfaces: " << Inlet_TagBound << ", " << Outlet_TagBound << "." << endl;
            else cout <<"Actuator disk surfaces: " << Inlet_TagBound << ", " << Outlet_TagBound << "." << endl;

            if (nDim == 2) {
              if (config->GetSystemMeasurements() == SI)
                cout <<"CG (m): (" << Inlet_XCG_Total[iMarker_Inlet] <<", " << Inlet_YCG_Total[iMarker_Inlet] << "). Length (m): " << Inlet_Area_Total[iMarker_Inlet] << "." << endl;
              else if (config->GetSystemMeasurements() == US)
                cout <<"CG (in): (" << Inlet_XCG_Total[iMarker_Inlet]*12.0 <<", " << Inlet_YCG_Total[iMarker_Inlet]*12.0 << "). Length (in): " << Inlet_Area_Total[iMarker_Inlet]*12.0 << "." << endl;
              cout << endl;
            }

            if (nDim ==3) {
              if (config->GetSystemMeasurements() == SI)
                cout <<"CG (m): (" << Inlet_XCG_Total[iMarker_Inlet] <<", " << Inlet_YCG_Total[iMarker_Inlet] <<", " << Inlet_ZCG_Total[iMarker_Inlet] << "). Area (m^2): " << Inlet_Area_Total[iMarker_Inlet] << ". Radius (m): " << sqrt(Inlet_Area_Total[iMarker_Inlet]/PI_NUMBER) << "." << endl;
              else if (config->GetSystemMeasurements() == US)
                cout <<"CG (in): (" << Inlet_XCG_Total[iMarker_Inlet]*12.0 <<", " << Inlet_YCG_Total[iMarker_Inlet]*12.0 <<", " << Inlet_ZCG_Total[iMarker_Inlet]*12.0 << "). Area (in^2): " << Inlet_Area_Total[iMarker_Inlet]*12.0*12.0 << "." << endl;
              cout << endl;
            }


            /*--- Flow field descritption  ---*/

            if (config->GetSystemMeasurements() == SI) {
              cout << setprecision(2) << "Inlet Ave. P (Pa): " << Pstatic1*config->GetPressure_Ref() << setprecision(3) <<  ". Inlet Ave. Mach: " << Mach << "." << endl;
              cout << setprecision(2) << "Outlet Ave. PT (Pa): " << P2*config->GetPressure_Ref() << ". Outlet Ave. TT (K): " << T2*config->GetTemperature_Ref() << "." << endl;
            }
            else if (config->GetSystemMeasurements() == US) {
              cout << setprecision(2) << "Inlet Ave. P (psf): " << Pstatic1*config->GetPressure_Ref() << setprecision(3) <<  ". Inlet Ave. Mach: " << Mach << "." << endl;
              cout << setprecision(2) << "Outlet Ave. PT (psf): " << P2*config->GetPressure_Ref() << ". Outlet Ave. TT (R): " << T2*config->GetTemperature_Ref() << "." << endl;
            }

            cout << "Inlet min. PT/PTinf: " << MinPressure << ". Inlet max. PT/PTinf: " << MaxPressure << ". Inlet Ave. PT/PTinf: " << AvePressure << endl;

            su2double InfVel2, Inlet_MassFlow, Outlet_MassFlow;

            if (Engine) Inlet_MassFlow = fabs(config->GetInflow_MassFlow(Inlet_TagBound)) * config->GetDensity_Ref() * config->GetVelocity_Ref();
            else Inlet_MassFlow = fabs(config->GetActDiskInlet_MassFlow(Inlet_TagBound)) * config->GetDensity_Ref() * config->GetVelocity_Ref();

            if (config->GetSystemMeasurements() == SI) { cout << "Inlet mass flow (kg/s): "; cout << setprecision(2) << Inlet_MassFlow; }
            else if (config->GetSystemMeasurements() == US) { cout << "Inlet mass flow (lbs/s): "; cout << setprecision(2) << Inlet_MassFlow * 32.174; }

            if (Engine) Outlet_MassFlow = fabs(config->GetExhaust_MassFlow(Outlet_TagBound)) * config->GetDensity_Ref() * config->GetVelocity_Ref();
            else Outlet_MassFlow = fabs(config->GetActDiskOutlet_MassFlow(Outlet_TagBound)) * config->GetDensity_Ref() * config->GetVelocity_Ref();

            //          if (config->GetSystemMeasurements() == SI) { cout << ". Outlet mass flow (kg/s): "; cout << setprecision(2) << Outlet_MassFlow; }
            //          else if (config->GetSystemMeasurements() == US) { cout << ". Outlet mass flow (lbs/s): "; cout << setprecision(2) << Outlet_MassFlow * 32.174; }

            if (Inlet_MassFlow > Outlet_MassFlow) cout << ". I/O diff.: " << setprecision(2) << 100.0*fabs(1.0-(Outlet_MassFlow/Inlet_MassFlow)) << "%";
            else cout << ". I/O diff.: " << setprecision(2) << -100.0*fabs(1.0-(Inlet_MassFlow/Outlet_MassFlow)) << "%";

            InfVel2 = 0.0;  for (iDim = 0; iDim < nDim; iDim++) InfVel2  += Velocity_Inf[iDim]*Velocity_Inf[iDim];
            cout << setprecision(2) << ". MFR: " << MFR << "." << endl;

            if (!Engine) {

              cout << setprecision(3) << "PT in/out ratio: " << TotalPressRatio << ". TT in/out ratio: " << TotalTempRatio  <<  "." << endl;

              if (config->GetActDisk_Jump() == VARIABLES_JUMP) {
                if (config->GetSystemMeasurements() == SI) cout << setprecision(3) << "P in/out jump (Pa): ";
                else if (config->GetSystemMeasurements() == US) cout << setprecision(3) << "P in/out jump (psf): ";
                cout << setprecision(3) << DeltaPress * config->GetPressure_Ref();
                if (config->GetSystemMeasurements() == SI) cout << setprecision(3) << ". T in/out jump (K): ";
                else if (config->GetSystemMeasurements() == US) cout << setprecision(3) << ". T in/out jump (R): ";
                cout << setprecision(3) << DeltaTemp * config->GetTemperature_Ref() <<"."<< endl;
              }
              else  if (config->GetActDisk_Jump() == RATIO) {
                cout << setprecision(3) << "P in/out ratio: ";
                cout << setprecision(3) << StaticPressRatio;
                cout  << setprecision(3) <<". T in/out ratio: ";
                cout << setprecision(3) << StaticTempRatio <<"."<< endl;
              }
            }

            cout << setprecision(1) << "\nProp. eff. (D-T.V/Shaft P): " << 100*mu_prop << "%. By-pass prop. eff. (NetT.V/Shaft P): " << 100*mu_bypass_prop <<   "%." << endl;
            cout << setprecision(1) << "Fan adiabatic eff.: " << 100*mu_isentropic  << "%. Fan poly. eff.: " << 100*mu_polytropic << "%. Poly coeff. (n): " << setprecision(4) << poly_coeff << "." << endl;

            cout << endl;


            /*--- Forces descritption  ---*/

            if (config->GetSystemMeasurements() == SI) cout << setprecision(1) << "Ram Drag (N): ";
            else if (config->GetSystemMeasurements() == US) cout << setprecision(1) << "Ram Drag (lbf): ";
            cout << (GrossThrust-NetThrust) * Ref;

            if (config->GetSystemMeasurements() == SI) cout << setprecision(1) << ". Gross Thrust (N): ";
            else if (config->GetSystemMeasurements() == US) cout << setprecision(1) << ". Gross Thrust (lbf): ";
            cout << -GrossThrust * Ref  << "." << endl;

            if (config->GetSystemMeasurements() == SI) cout << setprecision(1) << "Open surfaces Thurst (N): ";
            else if (config->GetSystemMeasurements() == US) cout  << setprecision(1) << "Open surfaces Thrust (lbf): ";
            cout<< setprecision(1) << Force * Ref << ". Open surfaces CT: " << setprecision(5) << -Force / Factor << "." << endl;

            if (config->GetSystemMeasurements() == SI) cout << "Solid surfaces Drag (N): ";
            else if (config->GetSystemMeasurements() == US) cout << "Solid surfaces Drag (lbf): ";
            cout << setprecision(1) << Solid_Drag * Ref << ". Solid surfaces CD: " << setprecision(5) << Solid_CD << "." << endl;

            if (config->GetSystemMeasurements() == SI) cout << setprecision(1) <<"Net Thrust (N): ";
            else if (config->GetSystemMeasurements() == US) cout << setprecision(1) << "Net Thrust (lbf): ";
            cout << setprecision(5) << -NetThrust * Ref  << ". Net CT: " << CT;

            if (config->GetSystemMeasurements() == SI) {
              cout << ". Power (W): ";
              cout << setprecision(1) << Power * Ref *  config->GetVelocity_Ref()  << "." << endl;
            }
            else if (config->GetSystemMeasurements() == US) {
              cout << ". Power (HP): ";
              cout << setprecision(1) << Power * Ref *  config->GetVelocity_Ref() / 550.0 << "." << endl;
            }

            if (config->GetKind_ActDisk() == BLADE_ELEMENT) {
              cout << setprecision(5);
              cout << "Thrust_BEM (N): " << config->GetActDiskOutlet_Thrust_BEM(Outlet_TagBound) << ". ";
              cout << "Torque_BEM (N-m): " << config->GetActDiskOutlet_Torque_BEM(Outlet_TagBound) << "." << endl;
            }
          }

        }

        if (write_heads && Output && !config->GetDiscrete_Adjoint()) cout << "-------------------------------------------------------------------------" << endl << endl;

      }

    }

    delete [] Outlet_MassFlow_Local;
    delete [] Outlet_Temperature_Local;
    delete [] Outlet_TotalTemperature_Local;
    delete [] Outlet_Pressure_Local;
    delete [] Outlet_TotalPressure_Local;
    delete [] Outlet_Area_Local;
    delete [] Outlet_GrossThrust_Local;
    delete [] Outlet_Force_Local;
    delete [] Outlet_Power_Local;
    delete [] Outlet_DeltaP_Local;
    delete [] Outlet_Thrust_Local;
    delete [] Outlet_Torque_Local;

    delete [] Outlet_MassFlow_Total;
    delete [] Outlet_Temperature_Total;
    delete [] Outlet_TotalTemperature_Total;
    delete [] Outlet_Pressure_Total;
    delete [] Outlet_TotalPressure_Total;
    delete [] Outlet_Area_Total;
    delete [] Outlet_GrossThrust_Total;
    delete [] Outlet_Force_Total;
    delete [] Outlet_Power_Total;
    delete [] Outlet_DeltaP_Total;
    delete [] Outlet_Thrust_Total;
    delete [] Outlet_Torque_Total;

    delete [] Inlet_MassFlow_Local;
    delete [] Inlet_ReverseMassFlow_Local;
    delete [] Inlet_Temperature_Local;
    delete [] Inlet_TotalTemperature_Local;
    delete [] Inlet_Pressure_Local;
    delete [] Inlet_Mach_Local;
    delete [] Inlet_MinPressure_Local;
    delete [] Inlet_MaxPressure_Local;
    delete [] Inlet_TotalPressure_Local;
    delete [] Inlet_Area_Local;
    delete [] Inlet_RamDrag_Local;
    delete [] Inlet_Force_Local;
    delete [] Inlet_Power_Local;
    delete [] Inlet_XCG_Local;
    delete [] Inlet_YCG_Local;
    delete [] Inlet_ZCG_Local;

    delete [] Inlet_MassFlow_Total;
    delete [] Inlet_ReverseMassFlow_Total;
    delete [] Inlet_Temperature_Total;
    delete [] Inlet_TotalTemperature_Total;
    delete [] Inlet_Pressure_Total;
    delete [] Inlet_Mach_Total;
    delete [] Inlet_MinPressure_Total;
    delete [] Inlet_MaxPressure_Total;
    delete [] Inlet_TotalPressure_Total;
    delete [] Inlet_Area_Total;
    delete [] Inlet_RamDrag_Total;
    delete [] Inlet_Force_Total;
    delete [] Inlet_Power_Total;
    delete [] Inlet_XCG_Total;
    delete [] Inlet_YCG_Total;
    delete [] Inlet_ZCG_Total;

    delete [] Inlet_MassFlow;
    delete [] Inlet_Mach;
    delete [] Inlet_MinPressure;
    delete [] Inlet_MaxPressure;
    delete [] Inlet_ReverseMassFlow;
    delete [] Inlet_Pressure;
    delete [] Inlet_TotalPressure;
    delete [] Inlet_Temperature;
    delete [] Inlet_TotalTemperature;
    delete [] Inlet_Area;
    delete [] Inlet_RamDrag;
    delete [] Inlet_Force;
    delete [] Inlet_Power;
    delete [] Inlet_XCG;
    delete [] Inlet_YCG;
    delete [] Inlet_ZCG;

    delete [] Outlet_MassFlow;
    delete [] Outlet_Pressure;
    delete [] Outlet_TotalPressure;
    delete [] Outlet_Temperature;
    delete [] Outlet_TotalTemperature;
    delete [] Outlet_Area;
    delete [] Outlet_GrossThrust;
    delete [] Outlet_Force;
    delete [] Outlet_Power;
    delete [] Outlet_DeltaP;
    delete [] Outlet_Thrust;
    delete [] Outlet_Torque;

  }

}

void CEulerSolver::SetActDisk_BCThrust(CGeometry *geometry, CSolver **solver_container,
                                       CConfig *config, unsigned short iMesh, bool Output) {

  su2double Massflow = 0.0 , Target_Massflow = 0.0, DragMinusThrust = 0.0 ,
  Target_DragMinusThrust = 0.0, Target_NetThrust = 0.0, BCThrust = 0.0, BCThrust_inc = 0.0;
  unsigned short iDim, iMarker;
  unsigned long iVertex, iPoint;
  su2double  *V_inlet = nullptr, Pressure,
  Density, T0_Ti, ATerm, BTerm, LHS, RHS, RHS_PDelta, RHS_MDelta, F, DF_DLa, CTerm_, DTerm_,
  ETerm, La, La_old, TotalArea, To_Ti, DeltaT, Po_Pi, DeltaP, Area, Velocity_Normal,
  SoundSpeed2, Force_Normal,
  RefDensity, RefArea, RefVel2, Factor, Ref;
  unsigned short iter;
  string Marker_Tag;
  su2double Target_Force, Force, Target_Power, Power, NetThrust, BCThrust_old, Initial_BCThrust;
  bool ActDisk_Info;
  su2double MyBCThrust, BCThrust_Init;
  su2double Vector[MAXNDIM] = {0.0};

  su2double dNetThrust_dBCThrust        = config->GetdNetThrust_dBCThrust();
  unsigned short Kind_ActDisk           = config->GetKind_ActDisk();
  bool ratio                            = (config->GetActDisk_Jump() == RATIO);
  unsigned long Update_BCThrust         = config->GetUpdate_BCThrust();
  unsigned long Iter_Fixed_NetThrust    = config->GetIter_Fixed_NetThrust();
  unsigned long InnerIter                 = config->GetInnerIter();
  bool Update_BCThrust_Bool             = false;
  bool restart                          = (config->GetRestart() || config->GetRestart_Flow());
  su2double Fan_Poly_Eff                = config->GetFan_Poly_Eff();
  su2double PolyCoeff                   = 1.0/(1.0-((Gamma-1.0)/Gamma)/Fan_Poly_Eff);

  RefDensity   = Density_Inf;
  RefArea = config->GetRefArea();
  RefVel2 = 0.0;  for (iDim = 0; iDim < nDim; iDim++) RefVel2  += Velocity_Inf[iDim]*Velocity_Inf[iDim];

  Factor = (0.5*RefDensity*RefArea*RefVel2);
  Ref = config->GetDensity_Ref() * config->GetVelocity_Ref() * config->GetVelocity_Ref() * 1.0 * 1.0;

  /*--- Blade element distribution is in input file. ---*/
  if (Kind_ActDisk == BLADE_ELEMENT) {
    SetActDisk_BEM_VLAD(geometry, solver_container, config, iMesh, Output);
  }

  /*--- Variable load distribution is in input file. ---*/
  if (Kind_ActDisk == VARIABLE_LOAD) {
    if(InnerIter == 0) {
      ReadActDisk_InputFile(geometry, solver_container, config, iMesh, Output);
    }
  }
  /*--- Delta P and delta T are inputs ---*/

  else if (Kind_ActDisk == VARIABLES_JUMP) {

    for (iMarker = 0; iMarker < config->GetnMarker_All(); iMarker++) {

      if ((config->GetMarker_All_KindBC(iMarker) == ACTDISK_INLET) ||
          (config->GetMarker_All_KindBC(iMarker) == ACTDISK_OUTLET)) {

        Marker_Tag = config->GetMarker_All_TagBound(iMarker);

        if (ratio) {
          if (config->GetMach()  < 0.5) {
            DeltaP       = config->GetActDisk_PressJump(Marker_Tag, 0);
            DeltaT       = config->GetActDisk_TempJump(Marker_Tag, 0);
          }
          else {
            DeltaP       = config->GetActDisk_PressJump(Marker_Tag, 1);
            DeltaT       = config->GetActDisk_TempJump(Marker_Tag, 1);
          }
        }
        else {
          if (config->GetMach()  < 0.5) {
            DeltaP       = max(0.0, config->GetActDisk_PressJump(Marker_Tag, 0) / config->GetPressure_Ref());
            DeltaT       = max(0.0, config->GetActDisk_TempJump(Marker_Tag, 0) / config->GetTemperature_Ref());
          }
          else {
            DeltaP       = max(0.0, config->GetActDisk_PressJump(Marker_Tag, 1) / config->GetPressure_Ref());
            DeltaT       = max(0.0, config->GetActDisk_TempJump(Marker_Tag, 1) / config->GetTemperature_Ref());
          }
        }

        /*--- Set the Delta P, Delta T values at each discrete point (uniform distribution)  ---*/

        for (iVertex = 0; iVertex < geometry->nVertex[iMarker]; iVertex++) {
          iPoint = geometry->vertex[iMarker][iVertex]->GetNode();
          ActDisk_DeltaP[iMarker][iVertex] = DeltaP;
          ActDisk_DeltaT[iMarker][iVertex] = DeltaT;
        }
      }
    }
  }

  /*--- Iteration using BCThrust ---*/

  else {

    if (InnerIter == 0) BCThrust_Counter = 0;

    /*--- Only the fine mesh level should check the convergence criteria ---*/

    if ((iMesh == MESH_0) && Output) {

      /*--- Initialize the update flag to false ---*/

      Update_BCThrust_Bool = false;

      /*--- Reevaluate BCThrust at a fix number of iterations ---*/

      if ((InnerIter % Iter_Fixed_NetThrust == 0) && (InnerIter != 0)) {
        BCThrust_Counter++;
        Update_BCThrust_Bool = (BCThrust_Counter != 0) &&
            (BCThrust_Counter != 1) &&
            (BCThrust_Counter != Update_BCThrust) &&
            (BCThrust_Counter != Update_BCThrust + 2) &&
            (BCThrust_Counter != Update_BCThrust + 4);
      }

      /*--- Store the update boolean for use on other mesh levels in the MG ---*/

      config->SetUpdate_BCThrust_Bool(Update_BCThrust_Bool);

    }

    else {
      Update_BCThrust_Bool = config->GetUpdate_BCThrust_Bool();
    }


    /*--- If it is the first iteration, set the BCThrust to a meaning full target value,
     * this can be done at an initialization level, for the time being it is OK here ---*/

    if (InnerIter == 0) {
      for (iMarker = 0; iMarker < config->GetnMarker_All(); iMarker++) {
        if ((config->GetMarker_All_KindBC(iMarker) == ACTDISK_INLET) ||
            (config->GetMarker_All_KindBC(iMarker) == ACTDISK_OUTLET)) {
          Marker_Tag = config->GetMarker_All_TagBound(iMarker);

          if (Kind_ActDisk == NET_THRUST) {
            if (restart)
              Initial_BCThrust = config->GetInitial_BCThrust() / Ref;
            else {
              if (config->GetMach() < 0.5) Initial_BCThrust = fabs( config->GetActDisk_PressJump(Marker_Tag, 0) / Ref);
              else Initial_BCThrust = fabs( config->GetActDisk_PressJump(Marker_Tag, 1) / Ref);
            }
            config->SetActDisk_BCThrust(Marker_Tag, Initial_BCThrust);
            config->SetActDisk_BCThrust_Old(Marker_Tag, Initial_BCThrust);
          }

          if (Kind_ActDisk == BC_THRUST) {
            if (restart)
              Initial_BCThrust = config->GetInitial_BCThrust() / Ref;
            else {
              if (config->GetMach() < 0.5) Initial_BCThrust = fabs( config->GetActDisk_PressJump(Marker_Tag, 0) / Ref);
              else Initial_BCThrust = fabs( config->GetActDisk_PressJump(Marker_Tag, 1) / Ref);
            }
            config->SetActDisk_BCThrust(Marker_Tag, Initial_BCThrust);
            config->SetActDisk_BCThrust_Old(Marker_Tag, Initial_BCThrust);
          }

          if (Kind_ActDisk == POWER) {
            Initial_BCThrust = config->GetInitial_BCThrust() / Ref;
            config->SetActDisk_BCThrust(Marker_Tag, Initial_BCThrust);
            config->SetActDisk_BCThrust_Old(Marker_Tag, Initial_BCThrust);
          }

          if (Kind_ActDisk == DRAG_MINUS_THRUST) {
            Initial_BCThrust = config->GetInitial_BCThrust() / Ref;
            config->SetActDisk_BCThrust(Marker_Tag, Initial_BCThrust);
            config->SetActDisk_BCThrust_Old(Marker_Tag, Initial_BCThrust);
          }

          if (Kind_ActDisk == MASSFLOW) {
            Initial_BCThrust = config->GetInitial_BCThrust() / Ref;
            config->SetActDisk_BCThrust(Marker_Tag, Initial_BCThrust);
            config->SetActDisk_BCThrust_Old(Marker_Tag, Initial_BCThrust);
          }

        }
      }
    }

    /*--- Typical iteration to set the value of BC Thrust at each actuator disk ---*/

    if (Update_BCThrust_Bool && Output) {

      for (iMarker = 0; iMarker < config->GetnMarker_All(); iMarker++) {

        if ((config->GetMarker_All_KindBC(iMarker) == ACTDISK_INLET) ||
            (config->GetMarker_All_KindBC(iMarker) == ACTDISK_OUTLET)) {

          Marker_Tag = config->GetMarker_All_TagBound(iMarker);

          if (Kind_ActDisk == NET_THRUST) {

            if (config->GetMach() < 0.5) Target_NetThrust = fabs( config->GetActDisk_PressJump(Marker_Tag, 0) / Ref);
            else Target_NetThrust = fabs( config->GetActDisk_PressJump(Marker_Tag, 1) / Ref);
            NetThrust    = config->GetActDisk_NetThrust(Marker_Tag);
            BCThrust_old = config->GetActDisk_BCThrust_Old(Marker_Tag);
            BCThrust_inc = (1.0/dNetThrust_dBCThrust)*(Target_NetThrust - NetThrust);

            if (iMesh == MESH_0) BCThrust = max(0.0,(BCThrust_old + BCThrust_inc));
            else BCThrust = config->GetActDisk_BCThrust(Marker_Tag);

            if (iMesh == MESH_0) {
              config->SetActDisk_BCThrust(Marker_Tag, BCThrust);
              BCThrust_Init = BCThrust*Ref;
              config->SetInitial_BCThrust(BCThrust_Init);
            }

          }

          if (Kind_ActDisk == BC_THRUST) {

            if (config->GetMach() < 0.5) Target_Force =  fabs( config->GetActDisk_PressJump(Marker_Tag, 0) / Ref);
            else Target_Force =  fabs( config->GetActDisk_PressJump(Marker_Tag, 1) / Ref);
            Force        = -config->GetActDisk_Force(Marker_Tag);
            BCThrust_old = config->GetActDisk_BCThrust_Old(Marker_Tag);
            BCThrust_inc = (1.0/dNetThrust_dBCThrust)*(Target_Force - Force);

            if (iMesh == MESH_0) BCThrust = max(0.0,(BCThrust_old + BCThrust_inc));
            else BCThrust = config->GetActDisk_BCThrust(Marker_Tag);

            if (iMesh == MESH_0) {
              config->SetActDisk_BCThrust(Marker_Tag, BCThrust);
              BCThrust_Init = BCThrust*Ref;
              config->SetInitial_BCThrust(BCThrust_Init);
            }

          }

          if (Kind_ActDisk == POWER) {

            if (config->GetMach() < 0.5) Target_Power =  fabs( config->GetActDisk_PressJump(Marker_Tag, 0) / (Ref * config->GetVelocity_Ref() /  550.0));
            else Target_Power =  fabs( config->GetActDisk_PressJump(Marker_Tag, 1) / (Ref * config->GetVelocity_Ref() /  550.0));
            Power        = config->GetActDisk_Power(Marker_Tag);
            BCThrust_old = config->GetActDisk_BCThrust_Old(Marker_Tag);
            BCThrust_inc = (1.0/dNetThrust_dBCThrust)*(Target_Power - Power);

            if (iMesh == MESH_0) BCThrust = max(0.0,(BCThrust_old + BCThrust_inc));
            else BCThrust = config->GetActDisk_BCThrust(Marker_Tag);

            if (iMesh == MESH_0) {
              config->SetActDisk_BCThrust(Marker_Tag, BCThrust);
              BCThrust_Init = BCThrust*Ref;
              config->SetInitial_BCThrust(BCThrust_Init);
            }

          }

          if (Kind_ActDisk == DRAG_MINUS_THRUST) {

            if (config->GetMach() < 0.5) Target_DragMinusThrust  =  -fabs(config->GetActDisk_PressJump(Marker_Tag, 0)) * Factor;
            else Target_DragMinusThrust  =  -fabs(config->GetActDisk_PressJump(Marker_Tag, 1)) * Factor;
            DragMinusThrust = GetTotal_CD() * Factor;
            BCThrust_old    = config->GetActDisk_BCThrust_Old(Marker_Tag);
            BCThrust_inc    = -(1.0/dNetThrust_dBCThrust)*(Target_DragMinusThrust - DragMinusThrust);

            if (iMesh == MESH_0) BCThrust = max(0.0,(BCThrust_old + BCThrust_inc));
            else BCThrust = config->GetActDisk_BCThrust(Marker_Tag);

            if (iMesh == MESH_0) {
              config->SetActDisk_BCThrust(Marker_Tag, BCThrust);
              BCThrust_Init = BCThrust*Ref;
              config->SetInitial_BCThrust(BCThrust_Init);
            }

          }

          if (Kind_ActDisk == MASSFLOW) {

            if (config->GetMach() < 0.5) {
              Target_Massflow  =  fabs(config->GetActDisk_PressJump(Marker_Tag, 0) / (config->GetDensity_Ref() * config->GetVelocity_Ref()));
              if (config->GetSystemMeasurements() == US) Target_Massflow /= 32.174;
            }
            else {
              Target_Massflow  =  fabs(config->GetActDisk_PressJump(Marker_Tag, 1) / (config->GetDensity_Ref() * config->GetVelocity_Ref()));
              if (config->GetSystemMeasurements() == US) Target_Massflow /= 32.174;
            }

            Massflow = config->GetActDisk_MassFlow(Marker_Tag);
            BCThrust_old    = config->GetActDisk_BCThrust_Old(Marker_Tag);
            BCThrust_inc    = (1.0/dNetThrust_dBCThrust)*(Target_Massflow - Massflow);
            if (iMesh == MESH_0) BCThrust = max(0.0,(BCThrust_old + BCThrust_inc));
            else BCThrust = config->GetActDisk_BCThrust(Marker_Tag);
            if (iMesh == MESH_0) {
              config->SetActDisk_BCThrust(Marker_Tag, BCThrust);
              BCThrust_Init = BCThrust*Ref;
              config->SetInitial_BCThrust(BCThrust_Init);
            }

          }

        }

      }

      /*--- After a complete update of BC_Thrust
       update the value of BC Thrust (old) for future iterations ---*/

      for (iMarker = 0; iMarker < config->GetnMarker_All(); iMarker++) {
        if ((config->GetMarker_All_KindBC(iMarker) == ACTDISK_INLET) ||
            (config->GetMarker_All_KindBC(iMarker) == ACTDISK_OUTLET)) {
          Marker_Tag = config->GetMarker_All_TagBound(iMarker);
          if ((Kind_ActDisk == NET_THRUST) || (Kind_ActDisk == BC_THRUST) ||
              (Kind_ActDisk == POWER) || (Kind_ActDisk == DRAG_MINUS_THRUST) ||
              (Kind_ActDisk == MASSFLOW)) {
            BCThrust = config->GetActDisk_BCThrust(Marker_Tag);
            config->SetActDisk_BCThrust_Old(Marker_Tag, BCThrust);
          }
        }
      }
    }

    /*--- Evaluate the pressure jump at each node using the total thrust ---*/

    if ((Update_BCThrust_Bool && Output) || (InnerIter == 0)) {

      for (iMarker = 0; iMarker < config->GetnMarker_All(); iMarker++) {

        if ((config->GetMarker_All_KindBC(iMarker) == ACTDISK_INLET) ||
            (config->GetMarker_All_KindBC(iMarker) == ACTDISK_OUTLET)) {

          Marker_Tag = config->GetMarker_All_TagBound(iMarker);
          RefDensity  = Density_Inf;
          RefArea = config->GetRefArea();
          RefVel2 = 0.0; for (iDim = 0; iDim < nDim; iDim++) RefVel2  += Velocity_Inf[iDim]*Velocity_Inf[iDim];

          Factor = (0.5*RefDensity*RefArea*RefVel2);
          Ref = config->GetDensity_Ref() * config->GetVelocity_Ref() * config->GetVelocity_Ref() * 1.0 * 1.0;
          BCThrust = config->GetActDisk_BCThrust(Marker_Tag);

          for (iVertex = 0; iVertex < geometry->nVertex[iMarker]; iVertex++) {

            iPoint = geometry->vertex[iMarker][iVertex]->GetNode();

            if (geometry->nodes->GetDomain(iPoint)) {

              geometry->vertex[iMarker][iVertex]->GetNormal(Vector);

              if (config->GetMarker_All_KindBC(iMarker) == ACTDISK_INLET) {
                for (iDim = 0; iDim < nDim; iDim++) { Vector[iDim] = -Vector[iDim]; }
              }

              Area = GeometryToolbox::Norm(nDim, Vector);

              /*--- Use the inlet state to compute the Pressure and Temperature jumps ---*/

              if (config->GetMarker_All_KindBC(iMarker) == ACTDISK_INLET)
                V_inlet = nodes->GetPrimitive(iPoint);
              if (config->GetMarker_All_KindBC(iMarker) == ACTDISK_OUTLET)
                V_inlet = DonorPrimVar[iMarker][iVertex];

              Density       = V_inlet[nDim+2];
              Pressure      = V_inlet[nDim+1];
              SoundSpeed2   = Pressure*Gamma/Density;
              TotalArea     = config->GetActDisk_Area(Marker_Tag);
              Force_Normal  = Area*(BCThrust/TotalArea);


              Velocity_Normal = 0.0;
              for (iDim = 0; iDim < nDim; iDim++) {
                Velocity_Normal += V_inlet[iDim+1]*Vector[iDim]/Area;
              }


              if (Velocity_Normal > EPS) {

                /*--- Ratio of the total temperature to the temperature at the inflow ---*/

                T0_Ti = 1.0 + ((Gamma-1.0)/SoundSpeed2)*(0.5*Velocity_Normal*Velocity_Normal + Force_Normal/(Density*Area));


                ATerm = 2.0*T0_Ti/(Gamma+1.0);
                BTerm = 0.5*(Gamma+1.0)/(Gamma-1.0);
                LHS = fabs(Velocity_Normal)/(sqrt(SoundSpeed2)*pow(ATerm,BTerm));

                CTerm_ = (PolyCoeff-1.0)/(PolyCoeff+1.0);
                DTerm_ = 1.0/(PolyCoeff-1.0);

                La = EPS; La_old = EPS;

                for (iter = 0; iter < 100; iter++) {

                  ETerm = ((1.0-CTerm_*La*La)/(1.0-CTerm_+EPS));

                  RHS = La*pow(ETerm, DTerm_);

                  ETerm = ((1.0-CTerm_*(La+1E-6)*(La+1E-6))/(1.0-CTerm_+EPS));
                  RHS_PDelta = (La+1E-6)*pow(ETerm, DTerm_);

                  ETerm = ((1.0-CTerm_*(La-1E-6)*(La-1E-6))/(1.0-CTerm_+EPS));
                  RHS_MDelta = (La-1E-6)*pow(ETerm, DTerm_);

                  /*--- Objective function and finitte differences derivative ---*/

                  F = RHS - LHS;
                  DF_DLa = (RHS_PDelta - RHS_MDelta)/2E-6;

                  /*--- Newton's step ---*/

                  La_old = La;
                  La = La_old - 0.75*(F/DF_DLa);

                  if (fabs(F) < 1E-10) break;

                }

                if (iter == 99) cout << "The laval number evaluation is not converging." << endl;

                /*--- Laval is bounded ---*/

                La = min(La, sqrt(6.0));  La = max(La, 0.0);

                To_Ti = max(1.0, T0_Ti*(1.0-CTerm_*La*La));
                ActDisk_DeltaT[iMarker][iVertex] = To_Ti;

                Po_Pi = max(1.0, pow(To_Ti, PolyCoeff*DTerm_));
                ActDisk_DeltaP[iMarker][iVertex] = Po_Pi;

              }
              else {
                ActDisk_DeltaT[iMarker][iVertex] = 1.0;
                ActDisk_DeltaP[iMarker][iVertex] = 1.0;
              }
            }
          }
        }
      }
    }
  }

  /*--- Broadcast some information to the master node ---*/

  ActDisk_Info = false;
  for (iMarker = 0; iMarker < config->GetnMarker_All(); iMarker++) {
    if ((config->GetMarker_All_KindBC(iMarker) == ACTDISK_INLET) ||
        (config->GetMarker_All_KindBC(iMarker) == ACTDISK_OUTLET)) {
      ActDisk_Info = true;
    }
  }
  if (!ActDisk_Info) config->SetInitial_BCThrust(0.0);

  MyBCThrust = config->GetInitial_BCThrust();
  SU2_MPI::Allreduce(&MyBCThrust, &BCThrust, 1, MPI_DOUBLE, MPI_MAX, SU2_MPI::GetComm());
  config->SetInitial_BCThrust(BCThrust);

}

void CEulerSolver::ReadActDisk_InputFile(CGeometry *geometry, CSolver **solver_container,
                                       CConfig *config, unsigned short iMesh, bool Output) {
  /*--- Input file provides force coefficients distributions along disk radius. Initialization
        necessary only at initial iteration. ---*/

  unsigned short iDim, iMarker;
  unsigned long iVertex, iPoint;
  string Marker_Tag;
  int iRow, nRow, iEl;
  std::vector<su2double> rad_v, dCt_v, dCp_v, dCr_v;
  su2double r_ = 0.0, r[MAXNDIM] = {0.0},
  AD_Center[MAXNDIM] = {0.0}, AD_Axis[MAXNDIM] = {0.0}, AD_Radius = 0.0, AD_J = 0.0;
  std::vector<su2double> Fa, Ft, Fr;
  su2double Fx = 0.0, Fy = 0.0, Fz = 0.0,
  Fx_inf = 0.0, Fy_inf = 0.0, Fz_inf = 0.0, Fx_sup = 0.0, Fy_sup = 0.0, Fz_sup = 0.0, h = 0.0;
  const su2double *P = nullptr;

  su2double Dens_FreeStream = config->GetDensity_FreeStream();
  const su2double *Vel_FreeStream = config->GetVelocity_FreeStream();

  /*--- Get the file name that contains the propeller data. ---*/
  string ActDisk_filename = config->GetActDisk_FileName();
  /*--- Loop over the markers. ---*/
  for (iMarker = 0; iMarker < config->GetnMarker_All(); iMarker++) {
    if ((config->GetMarker_All_KindBC(iMarker) == ACTDISK_INLET) ||
        (config->GetMarker_All_KindBC(iMarker) == ACTDISK_OUTLET)) {

      /*--- Get the marker tag of the current BC marker. ---*/
      Marker_Tag = config->GetMarker_All_TagBound(iMarker);
      ifstream ActDisk_file;
      /*--- Open the file that contains the propeller data. ---*/
      ActDisk_file.open(ActDisk_filename.data(), ios::in);

      /*--- Error message if the propeller data input file fails to open. ---*/
      if (ActDisk_file.fail()) SU2_MPI::Error("Unable to open Actuator Disk Input File", CURRENT_FUNCTION);

      string text_line, text_line_appo, name[2];
      string::size_type position;

      while (getline (ActDisk_file, text_line)) {
        /*--- Check if there is the "MARKER_ACTDISK=" string in the current line. If not keep on reading. ---*/
        position = text_line.find ("MARKER_ACTDISK=");
        if(position == string::npos){continue;}
        text_line.erase (0,15);
        /*--- Read the names of the two faces of the actuator disk and assign them to the name[] array. ---*/
        istringstream NameID(text_line);
        for (int i = 0; i < 2; i++){
          NameID >> name[i];
        }

        /*--- Check if the propeller data correspond to the actual BC marker. ---*/
        if (Marker_Tag == name[0] || Marker_Tag == name[1]){
          /*--- Read and assign the coordinates of the actuator disk center. ---*/
          getline (ActDisk_file, text_line_appo);
          text_line_appo.erase (0,7);
          istringstream C_value(text_line_appo);
          for (iDim = 0; iDim < nDim; iDim++){
            C_value >> AD_Center[iDim];
          }

          /*--- Read and assign the components of the actuator disk axis versor pointing backward. ---*/
          getline (ActDisk_file, text_line_appo);
          text_line_appo.erase (0,5);
          istringstream axis_value(text_line_appo);
          for (iDim = 0; iDim < nDim; iDim++){
            axis_value >> AD_Axis[iDim];
          }

          /*--- Read and assign the value of the actuator disk radius. ---*/
          getline (ActDisk_file, text_line_appo);
          text_line_appo.erase (0,7);
          istringstream R_value(text_line_appo);
          R_value >> AD_Radius;

          /*--- Read and assign the value of the actuator disk advance ratio. ---*/
          getline (ActDisk_file, text_line_appo);
          text_line_appo.erase (0,10);
          istringstream J_value(text_line_appo);
          J_value >> AD_J;

          /*--- Read and assign the number of radial stations contained in the propeller data file. ---*/
          getline (ActDisk_file, text_line_appo);
          text_line_appo.erase (0,5);
          istringstream row_value(text_line_appo);
          row_value >> nRow;

          /*--- Assign the vectors dimension. ---*/
          rad_v.resize(nRow);
          dCt_v.resize(nRow);
          dCp_v.resize(nRow);
          dCr_v.resize(nRow);

          Fa.resize(nRow);
          Ft.resize(nRow);
          Fr.resize(nRow);

          /*--- Read and assign the values of the non-dimensional radius, thrust coefficient, power coefficient
                and radial force coefficient. ---*/
          getline (ActDisk_file, text_line_appo);
          for (iRow = 0; iRow < nRow; iRow++){
            getline (ActDisk_file, text_line_appo);
            istringstream row_val_value(text_line_appo);
            row_val_value >> rad_v[iRow] >> dCt_v[iRow] >> dCp_v[iRow] >> dCr_v[iRow];
          }

          /*--- Set the actuator disk radius value, center coordiantes values and axis coordinates values. ---*/
          ActDisk_R(iMarker) = AD_Radius;
          for (iDim = 0; iDim < nDim; iDim++){
            ActDisk_C(iMarker, iDim) = AD_Center[iDim];
            ActDisk_Axis(iMarker, iDim) = AD_Axis[iDim];
          }

          /*--- If the first radial station corresponds to the actuator disk center, the radial and tangential forces
                per unit area (Fr and Ft) are equal to zero, while the axial force per unit area (Fa) is computed using
                a linear interpolation in order to avoid a mathematical singularity at actuator disk center. ---*/
          if (rad_v[0] == 0.0){
            Fa[0] = (((2*Dens_FreeStream*pow(Vel_FreeStream[0],2))/
                    (pow(AD_J,2)*PI_NUMBER))*((dCt_v[1] - dCt_v[0])/rad_v[1])) / config->GetPressure_Ref();
            Ft[0] = 0.0;
            Fr[0] = 0.0;
          }
          else {
            Fa[0] = (dCt_v[0]*(2*Dens_FreeStream*pow(Vel_FreeStream[0],2))/
                    (pow(AD_J,2)*PI_NUMBER*rad_v[0])) / config->GetPressure_Ref();
            Ft[0] = (dCp_v[0]*(2*Dens_FreeStream*pow(Vel_FreeStream[0],2))/
                    ((AD_J*PI_NUMBER*rad_v[0])*(AD_J*PI_NUMBER*rad_v[0]))) / config->GetPressure_Ref();
            Fr[0] = (dCr_v[0]*(2*Dens_FreeStream*pow(Vel_FreeStream[0],2))/
                    (pow(AD_J,2)*PI_NUMBER*rad_v[0])) / config->GetPressure_Ref();
          }

          /*--- Loop over the radial stations. Computation of Fa (axial force per unit area), Ft (tangential force per unit area)
                and Fr (radial force per unit area).
                These equations are not valid if the freestream velocity is equal to zero (hovering condition not enabled yet). ---*/
          for (iEl = 1; iEl < nRow; iEl++){
            Fa[iEl] = (dCt_v[iEl]*(2*Dens_FreeStream*pow(Vel_FreeStream[0],2))/
                      (pow(AD_J,2)*PI_NUMBER*rad_v[iEl])) / config->GetPressure_Ref();
            Ft[iEl] = (dCp_v[iEl]*(2*Dens_FreeStream*pow(Vel_FreeStream[0],2))/
                      ((AD_J*PI_NUMBER*rad_v[iEl])*(AD_J*PI_NUMBER*rad_v[iEl]))) / config->GetPressure_Ref();
            Fr[iEl] = (dCr_v[iEl]*(2*Dens_FreeStream*pow(Vel_FreeStream[0],2))/
                      (pow(AD_J,2)*PI_NUMBER*rad_v[iEl])) / config->GetPressure_Ref();
          }

          /*--- Loop over the marker nodes. ---*/
          for (iVertex = 0; iVertex < geometry->nVertex[iMarker]; iVertex++) {
            /*--- Get the coordinates of the current node. ---*/
            iPoint = geometry->vertex[iMarker][iVertex]->GetNode();
            P = geometry->nodes->GetCoord(iPoint);

            /*--- Computation of the radius coordinates for the current node. ---*/
            GeometryToolbox::Distance(nDim, P, AD_Center, r);

            /*--- Computation of the non-dimensional radius for the current node. ---*/
            r_ = GeometryToolbox::Norm(nDim, r) / AD_Radius;

            /*--- Loop over the actuator disk radial stations. ---*/
            for (iEl = 0; iEl < nRow; iEl++){
              /*--- Check if the current node is located between rad_v[iEl] and rad_v[iEl-1]. ---*/
              if (r_ <= rad_v[iEl]){
                /*--- h is the dinstance of the current node from the previous radial element (iEl-1)
                      divided by the length of the radial element in which the node is contained. ---*/
                h = (r_-rad_v[iEl-1])/(rad_v[iEl]-rad_v[iEl-1]);
                /*--- Fx, Fy and Fz are the x, y and z components of the tangential and radial forces
                      per unit area resultant. ---*/
                if(r_ == 0.0){
                  Fx = 0.0;
                  Fy = 0.0;
                  Fz = 0.0;
                }
                /*--- _inf is the value of the previous radial element. _sup is the value of the
                      following radial element. ---*/
                else{
                  Fx_inf = (Ft[iEl-1]+Fr[iEl-1])*(r[0]/(r_*AD_Radius));
                  Fy_inf = (Ft[iEl-1]+Fr[iEl-1])*(r[2]/(r_*AD_Radius));
                  Fz_inf = -(Ft[iEl-1]+Fr[iEl-1])*(r[1]/(r_*AD_Radius));
                  Fx_sup = (Ft[iEl]+Fr[iEl])*(r[0]/(r_*AD_Radius));
                  Fy_sup = (Ft[iEl]+Fr[iEl])*(r[2]/(r_*AD_Radius));
                  Fz_sup = -(Ft[iEl]+Fr[iEl])*(r[1]/(r_*AD_Radius));

                  /*--- Fx, Fy and Fz at the current node are evaluated using a linear interpolation between
                        the end vaues of the radial element in which the current node is contained. ---*/
                  Fx = Fx_inf + (Fx_sup - Fx_inf)*h;
                  Fy = Fy_inf + (Fy_sup - Fy_inf)*h;
                  Fz = Fz_inf + (Fz_sup - Fz_inf)*h;
                }
                /*--- Set the values of Fa, Fx, Fy and Fz. Fa is evaluated using a linear interpolation. ---*/
                ActDisk_Fa[iMarker][iVertex] = Fa[iEl-1] + (Fa[iEl]-Fa[iEl-1])*h;
                ActDisk_Fx[iMarker][iVertex] = Fx;
                ActDisk_Fy[iMarker][iVertex] = Fy;
                ActDisk_Fz[iMarker][iVertex] = Fz;

                break;
              }
            }
          }
        }
      }
    }
  }
}

void CEulerSolver::SetActDisk_BEM_VLAD(CGeometry *geometry, CSolver **solver_container,
                                       CConfig *config, unsigned short iMesh, bool Output) {

  /*!
   * \function SetActDisk_BEM_VLAD
   * \brief Actuator disk model with Blade Element Method (BEM)
   * \author: Chandukrishna Y., T. N. Venkatesh and Josy Pullockara
   * Institution: Computational and Theoretical Fluid Dynamics (CTFD),
   *            CSIR - National Aerospace Laboratories, Bangalore
   *            Academy of Scientific and Innovative Research, Ghaziabad
   * \version 8.2.0 "Harrier"
   * First release date : September 26 2023
   * modified on:
   *
   * Section properties of the propeller given in an input file.
   * Cl, Cd of propeller sections need to be generated earlier and saved in this file
   * Actuator disk data initialized in function SetActDisk_BCThrust.
   * Propeller load calculated with Blade Element Method
   * Interpolated load at each point on the actuator disk is set in SetActDisk_BEM_VLAD function
   * Rest calculations follows the Variable Load (BC_ActDisk_VariableLoad) approach
   *
   */

  /*--- InputFile reading ---*/
  static int ADBem_NBlade = 0, ADBem_NSection = 0, ADBem_NAlpha = 0;
  static su2double ADBem_Diameter = 0.0, ADBem_HubRadius = 0.0, ADBem_Angle75R = 0.0;
  static std::vector<su2double> i_v, radius_v, chord_v, angle75r_v;
  static std::vector<std::vector<su2double> > alpha_m, cl_m, cd_m;

  static su2double ADBem_Omega = 0.0;
  static su2double ADBem_CG[MAXNDIM] = {0.0, 0.0, 0.0};
  static su2double ADBem_Axis[MAXNDIM] = {0.0}, ADBem_J = 0.0;
  static unsigned short ADBem_Frequency = 0;

  /*--- BEM VLAD ---*/
  const int BEM_MAX_ITER = 20;

  unsigned long InnerIter = config->GetInnerIter();
  su2double Dens_FreeStream = config->GetDensity_FreeStream();
  const su2double* Vel_FreeStream = config->GetVelocity_FreeStream();

  /*--- Input file provides force coefficients distributions along disk radius.
        Initialization necessary only at initial iteration (InnerIter == 0)
        when the tables (radius_v, chord_v, ...) are empty. ---*/
  if (radius_v.empty()) {
    /*--- Get the RPM, CG, Axis and Frequency from config. ---*/
    for (unsigned short iMarker = 0; iMarker < config->GetnMarker_All(); iMarker++) {

      if ((config->GetMarker_All_KindBC(iMarker) == ACTDISK_INLET) ||
          (config->GetMarker_All_KindBC(iMarker) == ACTDISK_OUTLET)) {

        const string Marker_Tag = config->GetMarker_All_TagBound(iMarker);
        ADBem_Omega = config->GetActDisk_Omega(Marker_Tag, 0);
        for (unsigned short iDim = 0; iDim < nDim; iDim++) {
          ADBem_CG[iDim] = config->GetActDiskBem_CG(iDim, Marker_Tag, 0);
          ADBem_Axis[iDim] = config->GetActDiskBem_Axis(iDim, Marker_Tag, 0);
        }
      }
    }
    ADBem_Frequency = config->GetActDiskBem_Frequency();

    /*--- Get the file name that contains the propeller data. ---*/
    string ActDiskBem_filename = config->GetBEM_prop_filename();
    ifstream ActDiskBem_file;

    /*--- Open the file that contains the propeller data. ---*/
    ActDiskBem_file.open(ActDiskBem_filename.data(), ios::in);

    /*--- Error message if the propeller data input file fails to open. ---*/
    if (ActDiskBem_file.fail()) SU2_MPI::Error("Unable to open Actuator Disk BEM Input File", CURRENT_FUNCTION);

    string text_line_appo;

    getline(ActDiskBem_file, text_line_appo);
    /*--- Read and assign the value of the number of propeller blades. ---*/
    getline(ActDiskBem_file, text_line_appo);
    istringstream NBlade_value(text_line_appo);
    NBlade_value >> ADBem_NBlade;

    /*--- Read and assign the value of the propeller diameter. ---*/
    getline(ActDiskBem_file, text_line_appo);
    istringstream Diameter_value(text_line_appo);
    Diameter_value >> ADBem_Diameter;

    /*--- Read and assign the value of the propeller hub radius. ---*/
    getline(ActDiskBem_file, text_line_appo);
    istringstream HubR_value(text_line_appo);
    HubR_value >> ADBem_HubRadius;

    /*--- Read and assign the value of the blade angle at 75% of R. ---*/
    getline(ActDiskBem_file, text_line_appo);
    istringstream Angle75R_value(text_line_appo);
    Angle75R_value >> ADBem_Angle75R;

    getline(ActDiskBem_file, text_line_appo);
    /*--- Read and assign the value of the number of radial propeller blade sections and alphas for each. ---*/
    getline(ActDiskBem_file, text_line_appo);
    istringstream NSection_NAlpha_value(text_line_appo);
    NSection_NAlpha_value >> ADBem_NSection >> ADBem_NAlpha;

    /*--- Assign the vector dimensions. ---*/
    i_v.resize(ADBem_NSection, 0.0);
    radius_v.resize(ADBem_NSection, 0.0);
    chord_v.resize(ADBem_NSection, 0.0);
    angle75r_v.resize(ADBem_NSection, 0.0);

    getline(ActDiskBem_file, text_line_appo);
    /*--- Read and assign the values of the propeller blade section's id, radius, chord, angle75R. ---*/
    for (int iSection = 0; iSection < ADBem_NSection; iSection++) {
      getline(ActDiskBem_file, text_line_appo);
      istringstream sectionStream(text_line_appo);
      sectionStream >> i_v[iSection] >> radius_v[iSection] >> chord_v[iSection] >> angle75r_v[iSection];
    }

    /*--- Assign the matrix dimensions. ---*/
    alpha_m.resize(ADBem_NAlpha, std::vector<su2double>(ADBem_NSection, 0.0));
    cl_m.resize(ADBem_NAlpha, std::vector<su2double>(ADBem_NSection, 0.0));
    cd_m.resize(ADBem_NAlpha, std::vector<su2double>(ADBem_NSection, 0.0));

    /*--- Read and assign the values for each of the propeller blade section's alpha, cl, cd. ---*/
    for (int iSection = 0; iSection < ADBem_NSection; iSection++) {
      getline(ActDiskBem_file, text_line_appo);
      for (int iAlpha = 0; iAlpha < ADBem_NAlpha; iAlpha++) {
        getline(ActDiskBem_file, text_line_appo);
        istringstream alphaStream(text_line_appo);
        alphaStream >> alpha_m[iAlpha][iSection] >> cl_m[iAlpha][iSection] >> cd_m[iAlpha][iSection];
      }
    }
  }

  /*--- Update the propeller load according to the modified flow field after every ADBem_Frequency inner iterations. ---*/
  if (InnerIter % ADBem_Frequency != 0) return;
  const su2double dia = ADBem_Diameter;
  const su2double r_tip = 0.5 * dia;
  su2double loc_Torque = 0.0;
  su2double loc_thrust = 0.0;
  su2double tot_area = 0.0, tot_tq = 0.0;

  su2double Normal[MAXNDIM];
  for (unsigned short iMarker = 0; iMarker < config->GetnMarker_All(); iMarker++) {
    if ((config->GetMarker_All_KindBC(iMarker) == ACTDISK_INLET) ||
        (config->GetMarker_All_KindBC(iMarker) == ACTDISK_OUTLET)) {
      for (unsigned long iVertex = 0; iVertex < geometry->nVertex[iMarker]; iVertex++) {
        const unsigned long iPoint = geometry->vertex[iMarker][iVertex]->GetNode();

        /*--- Read Swirl params. ---*/
        const su2double Omega_RPM = ADBem_Omega;
        const su2double omega_ref = config->GetOmega_Ref();
        const su2double Lref = config->GetLength_Ref();
        const su2double Omega_sw = Omega_RPM * (PI_NUMBER / 30.0) / (omega_ref);  // Swirl rate

        /*--- Center of the rotor ---*/
        su2double Origin[3] = {0.0, 0.0, 0.0};
        for (unsigned short iDim = 0; iDim < nDim; iDim++) {
          Origin[iDim] = ADBem_CG[iDim] / Lref;
        }

        /*--- Compute the distance to the center of the rotor ---*/
        geometry->vertex[iMarker][iVertex]->GetNormal(Normal);
        for (unsigned short iDim = 0; iDim < nDim; iDim++) {
          Normal[iDim] = -Normal[iDim];
        }

        /*--- Get propeller axis from config file. ---*/
        for (unsigned short iDim = 0; iDim < nDim; iDim++){
          ActDisk_Axis(iMarker, iDim) = ADBem_Axis[iDim];
        }
        su2double Area = 0.0;
        for (unsigned short iDim = 0; iDim < nDim; iDim++) {
          Area += Normal[iDim] * Normal[iDim];
        }
        Area = sqrt(Area);

        su2double UnitNormal[3] = {0.0, 0.0, 0.0};
        for (unsigned short iDim = 0; iDim < nDim; iDim++) {
          UnitNormal[iDim] = Normal[iDim] / Area;
        }

        const su2double* Coord = geometry->nodes->GetCoord(iPoint);

        su2double radius = 0.0;
        su2double radius_[3] = {0.0, 0.0, 0.0};
        for (unsigned short iDim = 0; iDim < nDim; iDim++) {
          radius += (Coord[iDim] - Origin[iDim]) * (Coord[iDim] - Origin[iDim]);
          radius_[iDim] = (Coord[iDim] - Origin[iDim]);
        }
        radius = sqrt(radius);

        /*--- Current solution at this boundary node and jumps values ---*/
        const su2double* V_domain = nodes->GetPrimitive(iPoint);

        if (abs(Omega_sw) > 1.0e-1) {
          su2double Vn = 0.0;
          for (unsigned short iDim = 0; iDim < nDim; iDim++) {
            Vn += V_domain[iDim + 1] * UnitNormal[iDim];
          }

          const su2double RPM = abs(Omega_RPM);
          const su2double rps = RPM / 60.0;
          ADBem_J = Vel_FreeStream[0] / (rps * dia);
          const su2double rho = V_domain[nDim + 2];
          const su2double T = V_domain[0];
          const su2double blade_angle = config->GetBEM_blade_angle();
          const su2double V = fabs(Vn);

          /*--- BEM model without parameter 'a' (ref?) ---*/
          su2double Torque = 0.0, dp_av = 0.0, dp_at_r = 0.0;
          {
            std::vector<su2double> DtDr(ADBem_NSection, 0.0);

            int s_prop_nblades = ADBem_NBlade;
            int sprop_sec_nalf = ADBem_NAlpha;
            int sprop_sec_nrad = ADBem_NSection;
            std::vector<su2double>& sprop_sec_r1 = radius_v;
            std::vector<su2double>& sprop_sec_chord = chord_v;
            std::vector<su2double>& sprop_sec_setangle = angle75r_v;
            std::vector<std::vector<su2double> >& sprop_sec_alf = alpha_m;
            std::vector<std::vector<su2double> >& sprop_sec_cl_arr = cl_m;
            std::vector<std::vector<su2double> >& sprop_sec_cd_arr = cd_m;

            su2double rad_p = radius;

            int j, isec, converged, n_iter;
            int NR = sprop_sec_nrad;
            su2double r_hub, alpha_corr, cl_corr_fac;
            su2double base_mach, s_mach, b_num, thrust, torque;
            su2double r_dash, t_loss, c_phi, rad, phi, alpha, radtodeg;
            su2double bnew, V0, V2, cl = 0.0, cd = 0.0, Vlocal, DqDr = 0.0, tem1, tem2, q;
            std::vector<su2double> delta_r(ADBem_NSection, 0.0);
            std::vector<su2double> b(ADBem_NSection, 0.0);
            static std::vector<su2double> Dtorq(ADBem_NSection, 0.0);

            su2double n, omega, a0, den;
            su2double ang_offset = 0.0;

            radtodeg = 180.0 / PI_NUMBER;
            r_hub = ADBem_HubRadius;
            ang_offset = blade_angle - ADBem_Angle75R;

            alpha_corr = 0.0;
            base_mach = 0.22;
            b_num = sqrt(1.0 - base_mach * base_mach);
            a0 = sqrt(1.4 * 287 * T);
            /*--- Change pitch by ang_offset and calculate delta_r for integration by trapezoidal rule. ---*/
            n = RPM / 60.0;
            omega = n * 2.0 * PI_NUMBER;

            for (j = 0; j < NR; j++) {
              if (j < 1) {
                delta_r[j] = sprop_sec_r1[j + 1] - r_hub;
              } else {
                if (j < NR - 1) {
                  delta_r[j] = sprop_sec_r1[j + 1] - sprop_sec_r1[j - 1];
                } else {
                  delta_r[j] = r_tip - sprop_sec_r1[j - 1];
                }
              }
              delta_r[j] *= 0.5;
            }

            thrust = 0.0;
            torque = 0.0;

            for (j = 0; j < NR; j++) {
              b[j] = 0.01;
              converged = 0;
              n_iter = 1;
              while (converged == 0) {
                V2 = omega * sprop_sec_r1[j] * (1 - b[j]);
                V0 = V;

                phi = atan2(V0, V2);

                alpha = sprop_sec_setangle[j] + ang_offset - radtodeg * phi + alpha_corr;
                rad = sprop_sec_r1[j];

                /*--- get cl, cd from lookup table. ---*/
                isec = j + 1;
                {
                  int i, salf = 0;
                  su2double fact;

                  /*--- interpolating values of cl and cd for given alpha. ---*/
                  if (alpha >= sprop_sec_alf[salf][isec - 1] &&
                      alpha <= sprop_sec_alf[sprop_sec_nalf - 1][isec - 1]) {
                    for (i = 0; i < sprop_sec_nalf - 1; i++) {
                      if (alpha >= sprop_sec_alf[i][isec - 1] && alpha <= sprop_sec_alf[i + 1][isec - 1]) {
                        fact = (alpha - sprop_sec_alf[i][isec - 1])
                             / (sprop_sec_alf[i + 1][isec - 1] - sprop_sec_alf[i][isec - 1]);
                        cl = sprop_sec_cl_arr[i][isec - 1]
                           + fact * (sprop_sec_cl_arr[i + 1][isec - 1] - sprop_sec_cl_arr[i][isec - 1]);
                        cd = sprop_sec_cd_arr[i][isec - 1]
                           + fact * (sprop_sec_cd_arr[i + 1][isec - 1] - sprop_sec_cd_arr[i][isec - 1]);
                      }
                    }
                  } else {
                    if (alpha < sprop_sec_alf[salf][isec - 1]) {
                      cl = sprop_sec_cl_arr[0][isec - 1];
                      cd = sprop_sec_cd_arr[0][isec - 1];
                    }
                    if (alpha > sprop_sec_alf[sprop_sec_nalf - 1][isec - 1]) {
                      cl = sprop_sec_cl_arr[sprop_sec_nalf - 1][isec - 1];
                      cd = sprop_sec_cd_arr[sprop_sec_nalf - 1][isec - 1];
                    }
                  }
                }

                Vlocal = sqrt(V0 * V0 + V2 * V2);
                q = 0.5 * rho * Vlocal * Vlocal;
                s_mach = Vlocal / a0;
                cl_corr_fac = 1.0;
                if (s_mach > base_mach) {
                  den = 1.0 - s_mach * s_mach;
                  if (den > 0.0) cl_corr_fac = b_num / sqrt(den);
                }
                cl *= cl_corr_fac;

                /*--- tip loss factor. ---*/
                r_dash = rad / r_tip + 1.0e-5;
                c_phi = cos(phi);
                t_loss = 1.0;
                if (r_dash > 0.90) {
                  t_loss = (2.0 / PI_NUMBER) * acos(exp(-(1.0 * s_prop_nblades * (1 - r_dash) / (r_dash * c_phi))));
                }

                DtDr[j] = q * s_prop_nblades * sprop_sec_chord[j] * (cl * cos(phi) - cd * sin(phi));
                DqDr = q * s_prop_nblades * sprop_sec_chord[j] * rad * (cd * cos(phi) + cl * sin(phi));

                DtDr[j] *= t_loss;
                DqDr *= t_loss;

                tem2 = DqDr / (4.0 * PI_NUMBER * rad * rad * rad * rho * V * omega);
                bnew = 0.6 * b[j] + 0.4 * tem2;
                if (bnew > 0.9) bnew = 0.9;
                if (fabs(bnew - b[j]) < 1.0e-5) {
                  converged = 1;
                }
                if (bnew < 0.1) {
                  b[j] = bnew;
                }
                n_iter++;
                if (n_iter > BEM_MAX_ITER) {
                  converged = 1;
                }
              }
              thrust = thrust + DtDr[j] * delta_r[j];
              torque = torque + DqDr * delta_r[j];
              Dtorq[j] = DqDr;
            }

            tem1 = rho * n * n * dia * dia * dia * dia;
            tem2 = tem1 * dia;

            Torque = 2.0 * PI_NUMBER * torque;
            dp_av = 2.0 * PI_NUMBER * torque;

            for (j = 0; j < NR; j++) {
              DtDr[j] /= (2.0 * PI_NUMBER * sprop_sec_r1[j]);
              Dtorq[j] = Dtorq[j];
            }

            if (rad_p < sprop_sec_r1[0]) {
              tem2 = sprop_sec_r1[0] - r_hub;
              tem1 = (rad_p - r_hub) / tem2;
              tem2 = 1.0 - tem1;
              dp_at_r = DtDr[0] * tem1;
              Torque = Dtorq[0] * tem1;
            } else {
              if (rad_p > r_tip) {
                dp_at_r = 0.0;
                Torque = 0.0;
              } else {
                if (rad_p > sprop_sec_r1[NR - 1]) {
                  tem2 = r_tip - sprop_sec_r1[NR - 1];
                  tem1 = (rad_p - sprop_sec_r1[NR - 1]) / tem2;
                  tem2 = 1.0 - tem1;
                  dp_at_r = DtDr[NR - 1] * tem2;
                  Torque = Dtorq[NR - 1] * tem2;
                } else {
                  for (j = 0; j < NR - 1; j++) {
                    if ((sprop_sec_r1[j] < rad_p) && (sprop_sec_r1[j + 1] >= rad_p)) {
                      tem2 = sprop_sec_r1[j + 1] - sprop_sec_r1[j];
                      tem1 = (rad_p - sprop_sec_r1[j]) / tem2;
                      tem2 = 1.0 - tem1;
                      dp_at_r = DtDr[j] * tem2 + DtDr[j + 1] * tem1;
                      Torque = Dtorq[j] * tem2 + Dtorq[j + 1] * tem1;
                    }
                  }
                }
              }
            }
          }

          tot_area += Area;
          loc_Torque += Torque * Area;
          tot_tq += dp_av;
          loc_thrust += dp_at_r * Area;
          const su2double Target_Press_Jump = dp_at_r;

          ActDisk_DeltaP_r[iMarker][iVertex] = Target_Press_Jump;
          ActDisk_Thrust_r[iMarker][iVertex] = dp_at_r;
          ActDisk_Torque_r[iMarker][iVertex] = Torque / (2 * PI_NUMBER * radius);
          /*--- Non-dimensionalize the elemental load. ---*/
          const su2double dCp_v = Torque * ((Omega_sw * r_tip) / (rho * rps * rps * rps * pow(dia, 5)));
          /*--- Force radial load to 0 as there is no information of radial load from BEM. ---*/
          const su2double dCr_v = 0.0;
          const su2double rad_v = radius / r_tip;
          const su2double Fa = dp_at_r;
          const su2double Ft = (dCp_v * (2 * Dens_FreeStream * pow(Vel_FreeStream[0], 2)) /
                               ((ADBem_J * PI_NUMBER * rad_v) * (ADBem_J * PI_NUMBER * rad_v))) /
                               config->GetPressure_Ref();
          const su2double Fr = (dCr_v * (2 * Dens_FreeStream * pow(Vel_FreeStream[0], 2)) /
                               (pow(ADBem_J, 2) * PI_NUMBER * rad_v)) / config->GetPressure_Ref();
          const su2double Fx = (Ft + Fr) * (radius_[0] / (radius));
          const su2double Fy = (Ft + Fr) * (radius_[2] / (radius));
          const su2double Fz = -(Ft + Fr) * (radius_[1] / (radius));
          ActDisk_Fa_BEM[iMarker][iVertex] = Fa;
          ActDisk_Fx_BEM[iMarker][iVertex] = Fx;
          ActDisk_Fy_BEM[iMarker][iVertex] = Fy;
          ActDisk_Fz_BEM[iMarker][iVertex] = Fz;
        }
      }
    }
  }
}

void CEulerSolver::SetFarfield_AoA(CGeometry *geometry, CSolver **solver_container,
                                   CConfig *config, unsigned short iMesh, bool Output) {

  const auto InnerIter = config->GetInnerIter();
  /* --- Initialize values at first iteration --- */

  if (InnerIter == 0) {
    Total_CD_Prev = 0.0;
    Total_CL_Prev = 0.0;
    Total_CMx_Prev = 0.0;
    Total_CMy_Prev = 0.0;
    Total_CMz_Prev = 0.0;
    AoA_Prev = config->GetAoA();
    dCL_dAlpha = config->GetdCL_dAlpha();
    AoA_inc = 0.0;
  }

  /*--- Retrieve the AoA (degrees) ---*/

  su2double AoA = config->GetAoA();

  /* --- Set new AoA if needed --- */

  if (fabs(AoA_inc) > 0.0 && Output) {

    /* --- Update *_Prev values with current coefficients --- */

    SetCoefficient_Gradients(config);

    Total_CD_Prev = TotalCoeff.CD;
    Total_CL_Prev = TotalCoeff.CL;
    Total_CMx_Prev = TotalCoeff.CMx;
    Total_CMy_Prev = TotalCoeff.CMy;
    Total_CMz_Prev = TotalCoeff.CMz;
    AoA_Prev = AoA;

    /*--- Compute a new value for AoA on the fine mesh only (degrees)---*/

    if (iMesh == MESH_0) {
      AoA = AoA + AoA_inc;
      config->SetAoA(AoA);
    }
    UpdateFarfieldVelocity(config);
  }
}

bool CEulerSolver::FixedCL_Convergence(CConfig* config, bool convergence) {
  const su2double Target_CL = config->GetTarget_CL();
  const auto curr_iter = config->GetInnerIter();
  const auto Iter_dCL_dAlpha = config->GetIter_dCL_dAlpha();
  bool fixed_cl_conv = false;
  AoA_inc = 0.0;

  /*--- if in Fixed CL mode, before finite differencing --- */

  if (!Start_AoA_FD){
    if (convergence){

      /* --- C_L and solution are converged, start finite differencing --- */

      if (fabs(TotalCoeff.CL-Target_CL) < (config->GetCauchy_Eps()/2)) {

        /* --- If no finite differencing required --- */

        if (Iter_dCL_dAlpha == 0){
          fixed_cl_conv = true;
          return fixed_cl_conv;
        }

        /* --- Else, set up finite differencing routine ---*/

        Iter_Update_AoA = curr_iter;
        Start_AoA_FD = true;
        fixed_cl_conv = false;
        AoA_inc = 0.001;
      }

      /* --- C_L is not converged to target value and some iterations
          have passed since last update, so update AoA --- */

      else if ((curr_iter - Iter_Update_AoA) > config->GetStartConv_Iter()){
        Iter_Update_AoA = curr_iter;
        fixed_cl_conv = false;
        if (fabs(TotalCoeff.CL-Target_CL) > (config->GetCauchy_Eps()/2)) {
          AoA_inc = (1.0/dCL_dAlpha)*(Target_CL - TotalCoeff.CL);
        }
      }
    }

    /* --- If the iteration limit between AoA updates is met, so update AoA --- */

    else if ((curr_iter - Iter_Update_AoA) == config->GetUpdate_AoA_Iter_Limit()) {
      Iter_Update_AoA = curr_iter;
      fixed_cl_conv = false;
      if (fabs(TotalCoeff.CL-Target_CL) > (config->GetCauchy_Eps()/2)) {
        AoA_inc = (1.0/dCL_dAlpha)*(Target_CL - TotalCoeff.CL);
      }
    }

    /* --- If the total iteration limit is reached, start finite differencing --- */

    if (curr_iter == config->GetnInner_Iter() - Iter_dCL_dAlpha){
      if (Iter_dCL_dAlpha == 0){
        End_AoA_FD = true;
      }
      Iter_Update_AoA = curr_iter;
      Start_AoA_FD = true;
      fixed_cl_conv = false;
      AoA_inc = 0.001;
    }
  }

  /* --- If Finite Difference Mode has ended, end simulation --- */

  if (End_AoA_FD){
    //fixed_cl_conv = true;
    return true;
  }

  /* --- If starting Finite Difference Mode --- */

  if (Start_AoA_FD){

    /* --- Disable history writing --- */

    config->SetHistory_Wrt_Freq(2, 0);

    /* --- End Finite Difference Mode if iteration limit is reached, so simualtion is converged --- */

    End_AoA_FD = ((curr_iter - Iter_Update_AoA - 2) == Iter_dCL_dAlpha ||
      curr_iter == config->GetnInner_Iter()- 2 );

    if (convergence && (curr_iter - Iter_Update_AoA) > config->GetStartConv_Iter())
      End_AoA_FD = true;

    /* --- If Finite Difference mode is ending, reset AoA and calculate Coefficient Gradients --- */

    if (End_AoA_FD){
      SetCoefficient_Gradients(config);
      config->SetAoA(AoA_Prev);
    }
  }

  return fixed_cl_conv;

}

void CEulerSolver::SetCoefficient_Gradients(CConfig *config) const{

  const su2double AoA = config->GetAoA();

  if (AoA == AoA_Prev) return;

  /*--- Calculate gradients of coefficients w.r.t. CL ---*/

  const su2double dCL = TotalCoeff.CL - Total_CL_Prev;
  const su2double dCL_dAlpha_ = dCL / (AoA - AoA_Prev);
  const su2double dCD_dCL_ = (TotalCoeff.CD-Total_CD_Prev) / dCL;
  const su2double dCMx_dCL_ = (TotalCoeff.CMx-Total_CMx_Prev) / dCL;
  const su2double dCMy_dCL_ = (TotalCoeff.CMy-Total_CMy_Prev) / dCL;
  const su2double dCMz_dCL_ = (TotalCoeff.CMz-Total_CMz_Prev) / dCL;

  /*--- Set the value of the  dOF/dCL in the config file ---*/

  config->SetdCD_dCL(dCD_dCL_);
  config->SetdCMx_dCL(dCMx_dCL_);
  config->SetdCMy_dCL(dCMy_dCL_);
  config->SetdCMz_dCL(dCMz_dCL_);
  config->SetdCL_dAlpha(dCL_dAlpha_);
}

void CEulerSolver::Evaluate_ObjFunc(const CConfig *config, CSolver**) {

  unsigned short iMarker_Monitoring, Kind_ObjFunc;
  su2double Weight_ObjFunc;

  Total_ComboObj = EvaluateCommonObjFunc(*config);

  /*--- Loop over all monitored markers, add to the 'combo' objective ---*/

  if (config->GetFixed_CL_Mode()) {
    for (iMarker_Monitoring = 0; iMarker_Monitoring < config->GetnMarker_Monitoring(); iMarker_Monitoring++) {

      Weight_ObjFunc = config->GetWeight_ObjFunc(iMarker_Monitoring);
      Kind_ObjFunc = config->GetKind_ObjFunc(iMarker_Monitoring);

      switch(Kind_ObjFunc) {
        case DRAG_COEFFICIENT:
          Total_ComboObj -= Weight_ObjFunc*config->GetdCD_dCL()*(SurfaceCoeff.CL[iMarker_Monitoring]);
          break;
        case MOMENT_X_COEFFICIENT:
          Total_ComboObj -= Weight_ObjFunc*config->GetdCMx_dCL()*(SurfaceCoeff.CL[iMarker_Monitoring]);
          break;
        case MOMENT_Y_COEFFICIENT:
          Total_ComboObj -= Weight_ObjFunc*config->GetdCMy_dCL()*(SurfaceCoeff.CL[iMarker_Monitoring]);
          break;
        case MOMENT_Z_COEFFICIENT:
          Total_ComboObj -= Weight_ObjFunc*config->GetdCMz_dCL()*(SurfaceCoeff.CL[iMarker_Monitoring]);
          break;
        default:
          break;
      }
    }
  }

  /*--- The following are not per-surface, and so to avoid that they are
   double-counted when multiple surfaces are specified, they have been
   placed outside of the loop above. In addition, multi-objective mode is
   also disabled for these objective functions (error thrown at start). ---*/

  Weight_ObjFunc = config->GetWeight_ObjFunc(0);
  Kind_ObjFunc   = config->GetKind_ObjFunc(0);

  switch(Kind_ObjFunc) {
    case NEARFIELD_PRESSURE:
      Total_ComboObj+=Weight_ObjFunc*Total_CNearFieldOF;
      break;
    case SURFACE_MACH:
      Total_ComboObj+=Weight_ObjFunc*config->GetSurface_Mach(0);
      break;
    default:
      break;
  }
}

void CEulerSolver::BC_Far_Field(CGeometry *geometry, CSolver **solver_container, CNumerics *conv_numerics,
                                CNumerics *visc_numerics, CConfig *config, unsigned short val_marker) {

  unsigned short iDim;
  unsigned long iVertex, iPoint, Point_Normal;

  su2double *GridVel;
  su2double Area, UnitNormal[MAXNDIM] = {0.0};
  su2double Density, Pressure, Energy,  Velocity[MAXNDIM] = {0.0};
  su2double Density_Bound, Pressure_Bound, Vel_Bound[MAXNDIM] = {0.0};
  su2double Density_Infty, Pressure_Infty, Vel_Infty[MAXNDIM] = {0.0};
  su2double SoundSpeed, Entropy, Velocity2, Vn;
  su2double SoundSpeed_Bound, Entropy_Bound, Vel2_Bound, Vn_Bound;
  su2double SoundSpeed_Infty, Entropy_Infty, Vel2_Infty, Vn_Infty, Qn_Infty;
  su2double RiemannPlus, RiemannMinus;
  su2double *V_infty, *V_domain;

  su2double Gas_Constant     = config->GetGas_ConstantND();

  bool implicit       = config->GetKind_TimeIntScheme() == EULER_IMPLICIT;
  bool viscous        = config->GetViscous();
  bool tkeNeeded = config->GetKind_Turb_Model() == TURB_MODEL::SST;

  auto *Normal = new su2double[nDim];

  /*--- Loop over all the vertices on this boundary marker ---*/

  SU2_OMP_FOR_DYN(OMP_MIN_SIZE)
  for (iVertex = 0; iVertex < geometry->nVertex[val_marker]; iVertex++) {
    iPoint = geometry->vertex[val_marker][iVertex]->GetNode();

    /*--- Allocate the value at the infinity ---*/
    V_infty = GetCharacPrimVar(val_marker, iVertex);

    /*--- Check if the node belongs to the domain (i.e, not a halo node) ---*/

    if (geometry->nodes->GetDomain(iPoint)) {

      /*--- Index of the closest interior node ---*/

      Point_Normal = geometry->vertex[val_marker][iVertex]->GetNormal_Neighbor();

      /*--- Normal vector for this vertex (negate for outward convention) ---*/

      geometry->vertex[val_marker][iVertex]->GetNormal(Normal);
      for (iDim = 0; iDim < nDim; iDim++) Normal[iDim] = -Normal[iDim];
      conv_numerics->SetNormal(Normal);

      /*--- Retrieve solution at the farfield boundary node ---*/
      V_domain = nodes->GetPrimitive(iPoint);

      /*--- Construct solution state at infinity for compressible flow by
         using Riemann invariants, and then impose a weak boundary condition
         by computing the flux using this new state for U. See CFD texts by
         Hirsch or Blazek for more detail. Adapted from an original
         implementation in the Stanford University multi-block (SUmb) solver
         in the routine bcFarfield.f90 written by Edwin van der Weide,
         last modified 06-12-2005. First, compute the unit normal at the
         boundary nodes. ---*/

      Area = GeometryToolbox::Norm(nDim, Normal);
      for (iDim = 0; iDim < nDim; iDim++)
        UnitNormal[iDim] = Normal[iDim]/Area;

      /*--- Store primitive variables (density, velocities, velocity squared,
         energy, pressure, and sound speed) at the boundary node, and set some
         other quantities for clarity. Project the current flow velocity vector
         at this boundary node into the local normal direction, i.e. compute
         v_bound.n.  ---*/

      Density_Bound = V_domain[nDim+2];
      Vel2_Bound = 0.0; Vn_Bound = 0.0;
      for (iDim = 0; iDim < nDim; iDim++) {
        Vel_Bound[iDim] = V_domain[iDim+1];
        Vel2_Bound     += Vel_Bound[iDim]*Vel_Bound[iDim];
        Vn_Bound       += Vel_Bound[iDim]*UnitNormal[iDim];
      }
      Pressure_Bound   = nodes->GetPressure(iPoint);
      SoundSpeed_Bound = sqrt(Gamma*Pressure_Bound/Density_Bound);
      Entropy_Bound    = pow(Density_Bound, Gamma)/Pressure_Bound;

      /*--- Store the primitive variable state for the freestream. Project
         the freestream velocity vector into the local normal direction,
         i.e. compute v_infty.n. ---*/

      Density_Infty = GetDensity_Inf();
      Vel2_Infty = 0.0; Vn_Infty = 0.0;
      for (iDim = 0; iDim < nDim; iDim++) {
        Vel_Infty[iDim] = GetVelocity_Inf(iDim);
        Vel2_Infty     += Vel_Infty[iDim]*Vel_Infty[iDim];
        Vn_Infty       += Vel_Infty[iDim]*UnitNormal[iDim];
      }
      Pressure_Infty   = GetPressure_Inf();
      SoundSpeed_Infty = sqrt(Gamma*Pressure_Infty/Density_Infty);
      Entropy_Infty    = pow(Density_Infty, Gamma)/Pressure_Infty;

      /*--- Adjust the normal freestream velocity for grid movement ---*/

      Qn_Infty = Vn_Infty;
      if (dynamic_grid) {
        GridVel = geometry->nodes->GetGridVel(iPoint);
        for (iDim = 0; iDim < nDim; iDim++)
          Qn_Infty -= GridVel[iDim]*UnitNormal[iDim];
      }

      /*--- Compute acoustic Riemann invariants: R = u.n +/- 2c/(gamma-1).
         These correspond with the eigenvalues (u+c) and (u-c), respectively,
         which represent the acoustic waves. Positive characteristics are
         incoming, and a physical boundary condition is imposed (freestream
         state). This occurs when either (u.n+c) > 0 or (u.n-c) > 0. Negative
         characteristics are leaving the domain, and numerical boundary
         conditions are required by extrapolating from the interior state
         using the Riemann invariants. This occurs when (u.n+c) < 0 or
         (u.n-c) < 0. Note that grid movement is taken into account when
         checking the sign of the eigenvalue. ---*/

      /*--- Check whether (u.n+c) is greater or less than zero ---*/

      if (Qn_Infty > -SoundSpeed_Infty) {
        /*--- Subsonic inflow or outflow ---*/
        RiemannPlus = Vn_Bound + 2.0*SoundSpeed_Bound/Gamma_Minus_One;
      } else {
        /*--- Supersonic inflow ---*/
        RiemannPlus = Vn_Infty + 2.0*SoundSpeed_Infty/Gamma_Minus_One;
      }

      /*--- Check whether (u.n-c) is greater or less than zero ---*/

      if (Qn_Infty > SoundSpeed_Infty) {
        /*--- Supersonic outflow ---*/
        RiemannMinus = Vn_Bound - 2.0*SoundSpeed_Bound/Gamma_Minus_One;
      } else {
        /*--- Subsonic outflow ---*/
        RiemannMinus = Vn_Infty - 2.0*SoundSpeed_Infty/Gamma_Minus_One;
      }

      /*--- Compute a new value for the local normal velocity and speed of
         sound from the Riemann invariants. ---*/

      Vn = 0.5 * (RiemannPlus + RiemannMinus);
      SoundSpeed = 0.25 * (RiemannPlus - RiemannMinus)*Gamma_Minus_One;

      /*--- Construct the primitive variable state at the boundary for
         computing the flux for the weak boundary condition. The values
         that we choose to construct the solution (boundary or freestream)
         depend on whether we are at an inflow or outflow. At an outflow, we
         choose boundary information (at most one characteristic is incoming),
         while at an inflow, we choose infinity values (at most one
         characteristic is outgoing). ---*/

      if (Qn_Infty > 0.0)   {
        /*--- Outflow conditions ---*/
        for (iDim = 0; iDim < nDim; iDim++)
          Velocity[iDim] = Vel_Bound[iDim] + (Vn-Vn_Bound)*UnitNormal[iDim];
        Entropy = Entropy_Bound;
      } else  {
        /*--- Inflow conditions ---*/
        for (iDim = 0; iDim < nDim; iDim++)
          Velocity[iDim] = Vel_Infty[iDim] + (Vn-Vn_Infty)*UnitNormal[iDim];
        Entropy = Entropy_Infty;
      }

      /*--- Recompute the primitive variables. ---*/

      Density = pow(Entropy*SoundSpeed*SoundSpeed/Gamma,1.0/Gamma_Minus_One);
      Velocity2 = 0.0;
      for (iDim = 0; iDim < nDim; iDim++) {
        Velocity2 += Velocity[iDim]*Velocity[iDim];
      }
      Pressure = Density*SoundSpeed*SoundSpeed/Gamma;
      Energy   = Pressure/(Gamma_Minus_One*Density) + 0.5*Velocity2;
      if (tkeNeeded) Energy += GetTke_Inf();

      /*--- Store new primitive state for computing the flux. ---*/

      V_infty[0] = Pressure/(Gas_Constant*Density);
      for (iDim = 0; iDim < nDim; iDim++)
        V_infty[iDim+1] = Velocity[iDim];
      V_infty[nDim+1] = Pressure;
      V_infty[nDim+2] = Density;
      V_infty[nDim+3] = Energy + Pressure/Density;



      /*--- Set various quantities in the numerics class ---*/

      conv_numerics->SetPrimitive(V_domain, V_infty);

      if (dynamic_grid) {
        conv_numerics->SetGridVel(geometry->nodes->GetGridVel(iPoint),
                                  geometry->nodes->GetGridVel(iPoint));
      }

      /*--- Compute the convective residual using an upwind scheme ---*/

      auto residual = conv_numerics->ComputeResidual(config);

      /*--- Update residual value ---*/

      LinSysRes.AddBlock(iPoint, residual);

      /*--- Convective Jacobian contribution for implicit integration ---*/

      if (implicit)
        Jacobian.AddBlock2Diag(iPoint, residual.jacobian_i);

      /*--- Viscous residual contribution ---*/

      if (viscous) {

        /*--- Set laminar and eddy viscosity at the infinity ---*/

        if (Qn_Infty > 0.0)   {
          /*--- Outflow conditions ---*/
          V_infty[nDim+5] = nodes->GetLaminarViscosity(iPoint);
          V_infty[nDim+6] = nodes->GetEddyViscosity(iPoint);
        }
        else {
          /*--- Inflow conditions ---*/
          V_infty[nDim+5] = config->GetViscosity_FreeStreamND();
          V_infty[nDim+6] = config->GetEddyViscosity_FreeStreamND();
        }

        /*--- Set the normal vector and the coordinates ---*/

        visc_numerics->SetNormal(Normal);
        su2double Coord_Reflected[MAXNDIM];
        GeometryToolbox::PointPointReflect(nDim, geometry->nodes->GetCoord(Point_Normal),
                                                 geometry->nodes->GetCoord(iPoint), Coord_Reflected);
        visc_numerics->SetCoord(geometry->nodes->GetCoord(iPoint), Coord_Reflected);

        /*--- Primitive variables, and gradient ---*/

        visc_numerics->SetPrimitive(V_domain, V_infty);
        visc_numerics->SetPrimVarGradient(nodes->GetGradient_Primitive(iPoint),
                                          nodes->GetGradient_Primitive(iPoint));

        /*--- Turbulent kinetic energy ---*/

        if (config->GetKind_Turb_Model() == TURB_MODEL::SST)
          visc_numerics->SetTurbKineticEnergy(solver_container[TURB_SOL]->GetNodes()->GetPrimitive(iPoint,0),
                                              solver_container[TURB_SOL]->GetNodes()->GetPrimitive(iPoint,0));

        /*--- Compute and update viscous residual ---*/

        auto residual = visc_numerics->ComputeResidual(config);
        LinSysRes.SubtractBlock(iPoint, residual);

        /*--- Viscous Jacobian contribution for implicit integration ---*/

        if (implicit)
          Jacobian.SubtractBlock2Diag(iPoint, residual.jacobian_i);

      }

    }
  }
  END_SU2_OMP_FOR

  /*--- Free locally allocated memory ---*/
  delete [] Normal;

}

void CEulerSolver::BC_Riemann(CGeometry *geometry, CSolver **solver_container,
                              CNumerics *conv_numerics, CNumerics *visc_numerics,
                              CConfig *config, unsigned short val_marker) {

  const string Marker_Tag = config->GetMarker_All_TagBound(val_marker);
  const bool viscous      = config->GetViscous(),
             implicit     = (config->GetKind_TimeIntScheme() == EULER_IMPLICIT),
             gravity      = config->GetGravityForce(),
             tkeNeeded    = (config->GetKind_Turb_Model() == TURB_MODEL::SST);

  su2double **P_Tensor = new su2double*[nVar],
            **invP_Tensor = new su2double*[nVar];
  for (auto iVar = 0u; iVar < nVar; iVar++){
    P_Tensor[iVar] = new su2double[nVar];
    invP_Tensor[iVar] = new su2double[nVar];
  }

  /*--- Loop over all the vertices on this boundary marker ---*/

  SU2_OMP_FOR_DYN(OMP_MIN_SIZE)
  for (auto iVertex = 0u; iVertex < geometry->nVertex[val_marker]; iVertex++) {

    auto iPoint = geometry->vertex[val_marker][iVertex]->GetNode();

    /*--- Check if the node belongs to the domain (i.e., not a halo node) ---*/
    if (geometry->nodes->GetDomain(iPoint)) {

      /*--- Index of the closest interior node ---*/
      const auto Point_Normal = geometry->vertex[val_marker][iVertex]->GetNormal_Neighbor();

      /*--- Normal vector for this vertex (negate for outward convention) ---*/
      su2double Normal[MAXNDIM] = {0};
      geometry->vertex[val_marker][iVertex]->GetNormal(Normal);
      for (auto iDim = 0u; iDim < nDim; iDim++) Normal[iDim] = -Normal[iDim];
      conv_numerics->SetNormal(Normal);

      const auto Area = GeometryToolbox::Norm(nDim, Normal);

      su2double UnitNormal[MAXNDIM] = {0};
      for (auto iDim = 0u; iDim < nDim; iDim++) UnitNormal[iDim] = Normal[iDim]/Area;

      /*--- Retrieve solution at this boundary node ---*/
      const auto V_domain = nodes->GetPrimitive(iPoint);

      /*--- Compute the internal state u_i ---*/
      su2double Velocity_i[MAXNDIM]={0};
      for (auto iDim=0u; iDim < nDim; iDim++)
        Velocity_i[iDim] = nodes->GetVelocity(iPoint,iDim);

      const auto Velocity2_i = GeometryToolbox::SquaredNorm(nDim, Velocity_i);

      const auto Density_i = nodes->GetDensity(iPoint);

      const auto Energy_i = nodes->GetEnergy(iPoint);
      const su2double StaticEnergy_i = Energy_i - 0.5*Velocity2_i;

      GetFluidModel()->SetTDState_rhoe(Density_i, StaticEnergy_i);

      const auto Pressure_i = GetFluidModel()->GetPressure();
      const su2double Enthalpy_i = Energy_i + Pressure_i/Density_i;

      const auto SoundSpeed_i = GetFluidModel()->GetSoundSpeed();

      const su2double Kappa_i = GetFluidModel()->GetdPde_rho() / Density_i;
      const su2double Chi_i = GetFluidModel()->GetdPdrho_e() - Kappa_i * StaticEnergy_i;

      /*--- Build the external state u_e from boundary data and internal node ---*/
      su2double T_static{0}, P_static{0}, Pressure_e{0}, Density_static{0}, Enthalpy_e{0}, Energy_e{0}, Entropy_e{0},
                T_Total{0},  P_Total{0},  Density_e{0}, StaticEnthalpy_e{0}, StaticEnergy_e{0};

      su2double Velocity2_e{0}, NormalVelocity{0}, TangVelocity{0}, VelMag_e{0};
      su2double Velocity_e[MAXNDIM] = {0};
      const su2double * Flow_Dir, * Mach;
      switch(config->GetKind_Data_Riemann(Marker_Tag))
      {
      case TOTAL_CONDITIONS_PT:

        /*--- Retrieve the specified total conditions for this boundary. ---*/
        if (gravity) P_Total = config->GetRiemann_Var1(Marker_Tag) - geometry->nodes->GetCoord(iPoint, nDim-1)*STANDARD_GRAVITY;/// check in which case is true (only freesurface?)
        else P_Total  = config->GetRiemann_Var1(Marker_Tag);
        T_Total  = config->GetRiemann_Var2(Marker_Tag);
        Flow_Dir = config->GetRiemann_FlowDir(Marker_Tag);

        /*--- Non-dim. the inputs if necessary. ---*/
        P_Total /= config->GetPressure_Ref();
        T_Total /= config->GetTemperature_Ref();

        /* --- Computes the total state --- */
        GetFluidModel()->SetTDState_PT(P_Total, T_Total);
        Enthalpy_e = GetFluidModel()->GetStaticEnergy()+ GetFluidModel()->GetPressure()/GetFluidModel()->GetDensity();
        Entropy_e = GetFluidModel()->GetEntropy();

        /* --- Compute the boundary state u_e --- */
        Velocity2_e = Velocity2_i;
        if (nDim == 2){
          NormalVelocity= -sqrt(Velocity2_e)*Flow_Dir[0];
          TangVelocity= -sqrt(Velocity2_e)*Flow_Dir[1];
          Velocity_e[0]= UnitNormal[0]*NormalVelocity - UnitNormal[1]*TangVelocity;
          Velocity_e[1]= UnitNormal[1]*NormalVelocity + UnitNormal[0]*TangVelocity;
        }else{
          for (auto iDim = 0u; iDim < nDim; iDim++)
            Velocity_e[iDim] = sqrt(Velocity2_e)*Flow_Dir[iDim];
        }
        StaticEnthalpy_e = Enthalpy_e - 0.5 * Velocity2_e;
        GetFluidModel()->SetTDState_hs(StaticEnthalpy_e, Entropy_e);
        Density_e = GetFluidModel()->GetDensity();
        StaticEnergy_e = GetFluidModel()->GetStaticEnergy();
        Energy_e = StaticEnergy_e + 0.5 * Velocity2_e;
        if (tkeNeeded) Energy_e += GetTke_Inf();
        break;

      case STATIC_SUPERSONIC_INFLOW_PT:

        /*--- Retrieve the specified total conditions for this boundary. ---*/
        if (gravity) P_static = config->GetRiemann_Var1(Marker_Tag) - geometry->nodes->GetCoord(iPoint, nDim-1)*STANDARD_GRAVITY;/// check in which case is true (only freesurface?)
        else P_static  = config->GetRiemann_Var1(Marker_Tag);
        T_static  = config->GetRiemann_Var2(Marker_Tag);
        Mach = config->GetRiemann_FlowDir(Marker_Tag);

        /*--- Non-dim. the inputs if necessary. ---*/
        P_static /= config->GetPressure_Ref();
        T_static /= config->GetTemperature_Ref();

        /* --- Computes the total state --- */
        GetFluidModel()->SetTDState_PT(P_static, T_static);

        /* --- Compute the boundary state u_e --- */
        for (auto iDim = 0u; iDim < nDim; iDim++)
          Velocity_e[iDim] = Mach[iDim]*GetFluidModel()->GetSoundSpeed();

        Velocity2_e = GeometryToolbox::SquaredNorm(nDim, Velocity_e);
        Density_e = GetFluidModel()->GetDensity();
        StaticEnergy_e = GetFluidModel()->GetStaticEnergy();
        Energy_e = StaticEnergy_e + 0.5 * Velocity2_e;
        if (tkeNeeded) Energy_e += GetTke_Inf();
        break;

      case STATIC_SUPERSONIC_INFLOW_PD:

        /*--- Retrieve the specified total conditions for this boundary. ---*/

        if (gravity) P_static = config->GetRiemann_Var1(Marker_Tag) - geometry->nodes->GetCoord(iPoint, nDim-1)*STANDARD_GRAVITY;/// check in which case is true (only freesurface?)
        else P_static  = config->GetRiemann_Var1(Marker_Tag);
        Density_static  = config->GetRiemann_Var2(Marker_Tag);
        Mach = config->GetRiemann_FlowDir(Marker_Tag);

        /*--- Non-dim. the inputs if necessary. ---*/
        P_static /= config->GetPressure_Ref();
        Density_static /= config->GetDensity_Ref();

        /* --- Computes the total state --- */
        GetFluidModel()->SetTDState_Prho(P_static, Density_static);

        /* --- Compute the boundary state u_e --- */
        for (auto iDim = 0u; iDim < nDim; iDim++)
          Velocity_e[iDim] = Mach[iDim]*GetFluidModel()->GetSoundSpeed();

        Velocity2_e = GeometryToolbox::SquaredNorm(nDim, Velocity_e);
        Density_e = GetFluidModel()->GetDensity();
        StaticEnergy_e = GetFluidModel()->GetStaticEnergy();
        Energy_e = StaticEnergy_e + 0.5 * Velocity2_e;
        if (tkeNeeded) Energy_e += GetTke_Inf();
        break;

      case DENSITY_VELOCITY:

        /*--- Retrieve the specified density and velocity magnitude ---*/
        Density_e  = config->GetRiemann_Var1(Marker_Tag);
        VelMag_e   = config->GetRiemann_Var2(Marker_Tag);
        Flow_Dir = config->GetRiemann_FlowDir(Marker_Tag);

        /*--- Non-dim. the inputs if necessary. ---*/
        Density_e /= config->GetDensity_Ref();
        VelMag_e /= config->GetVelocity_Ref();

        for (auto iDim = 0u; iDim < nDim; iDim++)
          Velocity_e[iDim] = VelMag_e*Flow_Dir[iDim];
        Energy_e = Energy_i;
        break;

      case STATIC_PRESSURE:

        /*--- Retrieve the static pressure for this boundary. ---*/
        Pressure_e = config->GetRiemann_Var1(Marker_Tag);
        Pressure_e /= config->GetPressure_Ref();
        Density_e = Density_i;

        /* --- Compute the boundary state u_e --- */
        GetFluidModel()->SetTDState_Prho(Pressure_e, Density_e);
        for (auto iDim = 0u; iDim < nDim; iDim++)
          Velocity_e[iDim] = Velocity_i[iDim];

        Velocity2_e = GeometryToolbox::SquaredNorm(nDim, Velocity_e);
        Energy_e = GetFluidModel()->GetStaticEnergy() + 0.5*Velocity2_e;
        break;

      default:
        SU2_MPI::Error("Invalid Riemann input!", CURRENT_FUNCTION);
        break;
      }

      /*--- Compute P (matrix of right eigenvectors) ---*/
      conv_numerics->GetPMatrix(&Density_i, Velocity_i, &SoundSpeed_i, &Enthalpy_i, &Chi_i, &Kappa_i, UnitNormal, P_Tensor);

      /*--- Compute inverse P (matrix of left eigenvectors)---*/
      conv_numerics->GetPMatrix_inv(invP_Tensor, &Density_i, Velocity_i, &SoundSpeed_i, &Chi_i, &Kappa_i, UnitNormal);

      /*--- eigenvalues contribution due to grid motion ---*/
      su2double ProjVelocity_i = GeometryToolbox::DotProduct(nDim, Velocity_i, UnitNormal);
      if (dynamic_grid) {
        const auto gridVel = geometry->nodes->GetGridVel(iPoint);
        const su2double ProjGridVel = GeometryToolbox::DotProduct(nDim, gridVel, UnitNormal);
        ProjVelocity_i -= ProjGridVel;
      }

      /*--- Flow eigenvalues, boundary state u_e and u_i ---*/
      su2double Lambda_i[MAXNVAR] = {0}, u_e[MAXNVAR] = {0}, u_i[MAXNVAR]={0}, u_b[MAXNVAR]={0},
                dw[MAXNVAR]={0};
      u_e[0] = Density_e;
      u_i[0] = Density_i;
      for (auto iDim = 0u; iDim < nDim; iDim++) {
        Lambda_i[iDim] = ProjVelocity_i;
        u_e[iDim+1] = Velocity_e[iDim]*Density_e;
        u_i[iDim+1] = Velocity_i[iDim]*Density_i;
      }
      Lambda_i[nVar-2] = ProjVelocity_i + SoundSpeed_i;
      Lambda_i[nVar-1] = ProjVelocity_i - SoundSpeed_i;
      u_e[nVar-1] = Energy_e*Density_e;
      u_i[nVar-1] = Energy_i*Density_i;

      /*--- Compute the characteristic jumps ---*/
      for (auto iVar = 0u; iVar < nVar; iVar++){
        dw[iVar] = 0;
        for (auto jVar = 0u; jVar < nVar; jVar++)
          dw[iVar] += invP_Tensor[iVar][jVar] * (u_e[jVar] - u_i[jVar]);
      }

      /*--- Compute the boundary state u_b using characteristics ---*/
      for (auto iVar = 0u; iVar < nVar; iVar++) {
        u_b[iVar] = u_i[iVar];
        for (auto jVar = 0u; jVar < nVar; jVar++) {
          if (Lambda_i[jVar] < 0)
            u_b[iVar] += P_Tensor[iVar][jVar]*dw[jVar];
        }
      }

      /*--- Compute the thermodynamic state in u_b ---*/
      su2double Velocity_b[MAXNDIM] = {0};
      const auto Density_b = u_b[0];
      for (auto iDim = 0u; iDim < nDim; iDim++)
        Velocity_b[iDim] = u_b[iDim+1]/Density_b;
      const auto Velocity2_b = GeometryToolbox::SquaredNorm(nDim, Velocity_b);

      const su2double Energy_b = u_b[nVar-1]/Density_b;
      const su2double StaticEnergy_b = Energy_b - 0.5*Velocity2_b;
      GetFluidModel()->SetTDState_rhoe(Density_b, StaticEnergy_b);

      /*--- Store number of Newton iterations at BC ---*/
      if(config->GetKind_FluidModel() == DATADRIVEN_FLUID)
        nodes->SetNewtonSolverIterations(iPoint, GetFluidModel()->GetnIter_Newton());

      const auto Pressure_b = GetFluidModel()->GetPressure();
      const auto Temperature_b = GetFluidModel()->GetTemperature();
      const su2double Enthalpy_b = Energy_b + Pressure_b/Density_b;
      const su2double Kappa_b = GetFluidModel()->GetdPde_rho() / Density_b;
      const su2double Chi_b = GetFluidModel()->GetdPdrho_e() - Kappa_b * StaticEnergy_b;

      /*--- Compute the residuals ---*/
      su2double Residual[MAXNVAR] = {0};
      conv_numerics->GetInviscidProjFlux(&Density_b, Velocity_b, &Pressure_b, &Enthalpy_b, Normal, Residual);

      /*--- Residual contribution due to grid motion ---*/
      if (dynamic_grid) {
        const auto gridVel = geometry->nodes->GetGridVel(iPoint);
        const auto projVelocity = GeometryToolbox::DotProduct(nDim, gridVel, Normal);
        for (auto iVar = 0u; iVar < nVar; iVar++)
          Residual[iVar] -= projVelocity *u_b[iVar];
      }

      /*--- Update residual value ---*/
      LinSysRes.AddBlock(iPoint, Residual);

      if (implicit) {
        su2double **Jacobian_b = new su2double*[nVar],
                  **Jacobian_i = new su2double*[nVar];
        su2double **DubDu = new su2double*[nVar];
        for (auto iVar = 0u; iVar < nVar; iVar++){
          Jacobian_b[iVar] = new su2double[nVar];
          Jacobian_i[iVar] = new su2double[nVar];
          /*--- Initialize DubDu to unit matrix---*/
          DubDu[iVar] = new su2double[nVar];
          for (auto jVar=0u; jVar < nVar; jVar++)
            DubDu[iVar][jVar] = 0;

          DubDu[iVar][iVar]=1;
        }

        /*--- Compute DubDu -= RNL---*/
        for (auto iVar=0u; iVar<nVar; iVar++){
          for (auto jVar=0u; jVar<nVar; jVar++){
            for (auto kVar=0u; kVar<nVar; kVar++){
              if (Lambda_i[kVar]<0)
                DubDu[iVar][jVar] -= P_Tensor[iVar][kVar] * invP_Tensor[kVar][jVar];
            }
          }
        }

        /*--- Compute flux Jacobian in state b ---*/
        conv_numerics->GetInviscidProjJac(Velocity_b, &Enthalpy_b, &Chi_b, &Kappa_b, Normal, 1.0, Jacobian_b);

        /*--- Jacobian contribution due to grid motion ---*/
        if (dynamic_grid){
          const auto gridVel = geometry->nodes->GetGridVel(iPoint);
          const auto projVelocity = GeometryToolbox::DotProduct(nDim, gridVel, Normal);
          for (auto iVar = 0u; iVar < nVar; iVar++)
            Jacobian_b[iVar][iVar] -= projVelocity;
        }

        /*--- initiate Jacobian_i to zero matrix ---*/
        for (auto iVar=0u; iVar<nVar; iVar++) {
          for (auto jVar=0u; jVar<nVar; jVar++) {
            Jacobian_i[iVar][jVar] = 0.0;
            /*--- Compute numerical flux Jacobian at node i ---*/
            for (auto kVar=0u; kVar<nVar; kVar++)
              Jacobian_i[iVar][jVar] += Jacobian_b[iVar][kVar] * DubDu[kVar][jVar];
          }
        }

        /*--- Jacobian contribution for implicit integration ---*/
        Jacobian.AddBlock2Diag(iPoint, Jacobian_i);

        for (auto iVar = 0u; iVar < nVar; iVar++) {
          delete [] Jacobian_b[iVar];
          delete [] DubDu[iVar];
          delete [] Jacobian_i[iVar];
        }
        delete [] Jacobian_b;
        delete [] DubDu;
        delete [] Jacobian_i;
      }

      /*--- Viscous contribution ---*/

      if (viscous) {

        /*--- Primitive variables, using the derived quantities ---*/
        auto V_boundary= GetCharacPrimVar(val_marker, iVertex);
        V_boundary[prim_idx.Temperature()] = Temperature_b;
        for (auto iDim = 0u; iDim < nDim; iDim++)
          V_boundary[prim_idx.Velocity() + iDim] = Velocity_b[iDim];
        V_boundary[prim_idx.Pressure()] = Pressure_b;
        V_boundary[prim_idx.Density()] = Density_b;
        V_boundary[prim_idx.Enthalpy()] = Enthalpy_b;

        /*--- Set laminar and eddy viscosity at the infinity ---*/

        V_boundary[prim_idx.LaminarViscosity()] = GetFluidModel()->GetLaminarViscosity();
        V_boundary[prim_idx.EddyViscosity()] = nodes->GetEddyViscosity(iPoint);
        V_boundary[prim_idx.ThermalConductivity()] = GetFluidModel()->GetThermalConductivity();
        V_boundary[prim_idx.CpTotal()] = GetFluidModel()->GetCp();

        /*--- Set the normal vector and the coordinates ---*/

        visc_numerics->SetNormal(Normal);
        su2double Coord_Reflected[MAXNDIM];
        GeometryToolbox::PointPointReflect(nDim, geometry->nodes->GetCoord(Point_Normal),
                                                 geometry->nodes->GetCoord(iPoint), Coord_Reflected);
        visc_numerics->SetCoord(geometry->nodes->GetCoord(iPoint), Coord_Reflected);

        /*--- Primitive variables, and gradient ---*/

        visc_numerics->SetPrimitive(V_domain, V_boundary);
        visc_numerics->SetPrimVarGradient(nodes->GetGradient_Primitive(iPoint), nodes->GetGradient_Primitive(iPoint));

        /*--- Secondary variables ---*/

        auto S_domain = nodes->GetSecondary(iPoint);

        /*--- Compute secondary thermodynamic properties (partial derivatives...) ---*/
        su2double S_boundary[8];
        S_boundary[0]= GetFluidModel()->GetdPdrho_e();
        S_boundary[1]= GetFluidModel()->GetdPde_rho();

        S_boundary[2]= GetFluidModel()->GetdTdrho_e();
        S_boundary[3]= GetFluidModel()->GetdTde_rho();

        /*--- Compute secondary thermo-physical properties (partial derivatives...) ---*/

        S_boundary[4]= GetFluidModel()->Getdmudrho_T();
        S_boundary[5]= GetFluidModel()->GetdmudT_rho();

        S_boundary[6]= GetFluidModel()->Getdktdrho_T();
        S_boundary[7]= GetFluidModel()->GetdktdT_rho();

        visc_numerics->SetSecondary(S_domain, S_boundary);

        /*--- Turbulent kinetic energy ---*/

        if (config->GetKind_Turb_Model() == TURB_MODEL::SST)
          visc_numerics->SetTurbKineticEnergy(solver_container[TURB_SOL]->GetNodes()->GetSolution(iPoint,0),
                                              solver_container[TURB_SOL]->GetNodes()->GetSolution(iPoint,0));

        /*--- Compute and update residual ---*/
        auto residual = visc_numerics->ComputeResidual(config);
        LinSysRes.SubtractBlock(iPoint, residual);

        /*--- Jacobian contribution for implicit integration ---*/
        if (implicit)
          Jacobian.SubtractBlock2Diag(iPoint, residual.jacobian_i);

      }
      /*--- Store number of Newton iterations at BC ---*/
      if(config->GetKind_FluidModel() == DATADRIVEN_FLUID)
        nodes->SetNewtonSolverIterations(iPoint, GetFluidModel()->GetnIter_Newton());

    }
  }
  END_SU2_OMP_FOR

  for(auto iVar=0u; iVar<nVar; iVar++) {
    delete [] P_Tensor[iVar];
    delete [] invP_Tensor[iVar];
  }
  delete[] P_Tensor;
  delete[] invP_Tensor;
}


void CEulerSolver::BC_TurboRiemann(CGeometry *geometry, CSolver **solver_container,
                                   CNumerics *conv_numerics, CNumerics *visc_numerics,
                                   CConfig *config, unsigned short val_marker) {

  unsigned short iDim, iVar, jVar, kVar, iSpan;
  unsigned long iPoint, Point_Normal, oldVertex, iVertex;
  const su2double *Flow_Dir;
  su2double P_Total, T_Total;
  su2double *Velocity_b, Velocity2_b, Enthalpy_b, Energy_b, StaticEnergy_b, Density_b, Kappa_b, Chi_b, Pressure_b, Temperature_b;
  su2double *Velocity_e, Velocity2_e, Enthalpy_e, Entropy_e, Energy_e = 0.0, StaticEnthalpy_e, StaticEnergy_e, Density_e = 0.0, Pressure_e;
  su2double *Velocity_i, Velocity2_i, Enthalpy_i, Energy_i, StaticEnergy_i, Density_i, Kappa_i, Chi_i, Pressure_i, SoundSpeed_i;
  su2double ProjVelocity_i;
  su2double **P_Tensor, **invP_Tensor, *Lambda_i, **Jacobian_b, **Jacobian_i, **DubDu, *dw, *u_e, *u_i, *u_b;
  su2double *gridVel, *Residual;
  su2double *V_boundary, *V_domain, *S_boundary, *S_domain;
  su2double AverageEnthalpy, AverageEntropy;
  unsigned short  iZone  = config->GetiZone();
  bool implicit = (config->GetKind_TimeIntScheme() == EULER_IMPLICIT);
  string Marker_Tag = config->GetMarker_All_TagBound(val_marker);
  unsigned short nSpanWiseSections = geometry->GetnSpanWiseSections(config->GetMarker_All_TurbomachineryFlag(val_marker));
  bool viscous = config->GetViscous();
  bool gravity = (config->GetGravityForce());
  bool tkeNeeded = (config->GetKind_Turb_Model() == TURB_MODEL::SST);

  su2double *Normal, *turboNormal, *UnitNormal, *FlowDirMix, FlowDirMixMag, *turboVelocity;
  Normal = new su2double[nDim];
  turboNormal = new su2double[nDim];
  UnitNormal = new su2double[nDim];

  Velocity_i = new su2double[nDim];
  Velocity_b = new su2double[nDim];
  Velocity_e = new su2double[nDim];
  turboVelocity = new su2double[nDim];
  FlowDirMix = new su2double[nDim];
  Lambda_i = new su2double[nVar];
  u_i = new su2double[nVar];
  u_e = new su2double[nVar];
  u_b = new su2double[nVar];
  dw = new su2double[nVar];

  Residual = new su2double[nVar];

  S_boundary = new su2double[8];

  P_Tensor = new su2double*[nVar];
  invP_Tensor = new su2double*[nVar];
  Jacobian_i = new su2double*[nVar];
  for (iVar = 0; iVar < nVar; iVar++)
  {
    P_Tensor[iVar] = new su2double[nVar];
    invP_Tensor[iVar] = new su2double[nVar];
    Jacobian_i[iVar] = new su2double[nVar];
  }

  /*--- Loop over all the vertices on this boundary marker ---*/
  for (iSpan= 0; iSpan < nSpanWiseSections; iSpan++){

    SU2_OMP_FOR_DYN(OMP_MIN_SIZE)
    for (iVertex = 0; iVertex < geometry->GetnVertexSpan(val_marker,iSpan); iVertex++) {

      /*--- using the other vertex information for retrieving some information ---*/
      oldVertex = geometry->turbovertex[val_marker][iSpan][iVertex]->GetOldVertex();
      V_boundary= GetCharacPrimVar(val_marker, oldVertex);

      /*--- Index of the closest interior node ---*/
      Point_Normal = geometry->vertex[val_marker][oldVertex]->GetNormal_Neighbor();

      /*--- Normal vector for this vertex (negate for outward convention),
       *    this normal is scaled with the area of the face of the element  ---*/
      geometry->vertex[val_marker][oldVertex]->GetNormal(Normal);
      for (iDim = 0; iDim < nDim; iDim++) Normal[iDim] = -Normal[iDim];
      conv_numerics->SetNormal(Normal);

      /*--- find the node related to the vertex ---*/
      iPoint = geometry->turbovertex[val_marker][iSpan][iVertex]->GetNode();
      if (geometry->nodes->GetDomain(iPoint)){

        /*--- Normalize Normal vector for this vertex (already for outward convention) ---*/
        geometry->turbovertex[val_marker][iSpan][iVertex]->GetNormal(UnitNormal);
        geometry->turbovertex[val_marker][iSpan][iVertex]->GetTurboNormal(turboNormal);

        /*--- Retrieve solution at this boundary node ---*/
        V_domain = nodes->GetPrimitive(iPoint);

        /* --- Compute the internal state u_i --- */
        Velocity2_i = 0;
        for (iDim=0; iDim < nDim; iDim++)
        {
          Velocity_i[iDim] = nodes->GetVelocity(iPoint,iDim);
          Velocity2_i += Velocity_i[iDim]*Velocity_i[iDim];
        }

        Density_i = nodes->GetDensity(iPoint);

        Energy_i = nodes->GetEnergy(iPoint);
        StaticEnergy_i = Energy_i - 0.5*Velocity2_i;

        GetFluidModel()->SetTDState_rhoe(Density_i, StaticEnergy_i);

        Pressure_i = GetFluidModel()->GetPressure();
        Enthalpy_i = Energy_i + Pressure_i/Density_i;

        SoundSpeed_i = GetFluidModel()->GetSoundSpeed();

        Kappa_i = GetFluidModel()->GetdPde_rho() / Density_i;
        Chi_i = GetFluidModel()->GetdPdrho_e() - Kappa_i * StaticEnergy_i;

        ProjVelocity_i = 0.0;
        for (iDim = 0; iDim < nDim; iDim++)
          ProjVelocity_i += Velocity_i[iDim]*UnitNormal[iDim];

        /*--- Build the external state u_e from boundary data and internal node ---*/

        switch(config->GetKind_Data_Riemann(Marker_Tag))
        {
          //TODO(turbo), generilize for 3D case
          //TODO(turbo), generilize for Inlet and Outlet in for backflow treatment
          //TODO(turbo), implement not uniform inlet and radial equilibrium for the outlet
          case TOTAL_CONDITIONS_PT:

            /*--- Retrieve the specified total conditions for this boundary. ---*/
            if (gravity) P_Total = config->GetRiemann_Var1(Marker_Tag) - geometry->nodes->GetCoord(iPoint, nDim-1)*STANDARD_GRAVITY;/// check in which case is true (only freesurface?)
            else P_Total  = config->GetRiemann_Var1(Marker_Tag);
            T_Total  = config->GetRiemann_Var2(Marker_Tag);
            Flow_Dir = config->GetRiemann_FlowDir(Marker_Tag);

            /*--- Non-dim. the inputs if necessary. ---*/
            P_Total /= config->GetPressure_Ref();
            T_Total /= config->GetTemperature_Ref();

            /* --- Computes the total state --- */
            GetFluidModel()->SetTDState_PT(P_Total, T_Total);
            Enthalpy_e = GetFluidModel()->GetStaticEnergy()+ GetFluidModel()->GetPressure()/GetFluidModel()->GetDensity();
            Entropy_e = GetFluidModel()->GetEntropy();

            /* --- Compute the boundary state u_e --- */
            Velocity2_e = Velocity2_i;
            for (iDim = 0; iDim < nDim; iDim++)
              turboVelocity[iDim] = sqrt(Velocity2_e)*Flow_Dir[iDim];
            ComputeBackVelocity(turboVelocity,turboNormal, Velocity_e, config->GetMarker_All_TurbomachineryFlag(val_marker),config->GetKind_TurboMachinery(iZone));
            StaticEnthalpy_e = Enthalpy_e - 0.5 * Velocity2_e;
            GetFluidModel()->SetTDState_hs(StaticEnthalpy_e, Entropy_e);
            Density_e = GetFluidModel()->GetDensity();
            StaticEnergy_e = GetFluidModel()->GetStaticEnergy();
            Energy_e = StaticEnergy_e + 0.5 * Velocity2_e;
            if (tkeNeeded) Energy_e += GetTke_Inf();
            break;

          case MIXING_IN:

            /* --- compute total averaged quantities ---*/
            GetFluidModel()->SetTDState_Prho(ExtAveragePressure[val_marker][iSpan], ExtAverageDensity[val_marker][iSpan]);
            AverageEnthalpy = GetFluidModel()->GetStaticEnergy() + ExtAveragePressure[val_marker][iSpan]/ExtAverageDensity[val_marker][iSpan];
            AverageEntropy  = GetFluidModel()->GetEntropy();

            FlowDirMixMag = 0;
            for (iDim = 0; iDim < nDim; iDim++)
              FlowDirMixMag += ExtAverageTurboVelocity[val_marker][iSpan][iDim]*ExtAverageTurboVelocity[val_marker][iSpan][iDim];
            for (iDim = 0; iDim < nDim; iDim++){
              FlowDirMix[iDim] = ExtAverageTurboVelocity[val_marker][iSpan][iDim]/sqrt(FlowDirMixMag);
            }


            /* --- Computes the total state --- */
            Enthalpy_e = AverageEnthalpy;
            Entropy_e = AverageEntropy;

            /* --- Compute the boundary state u_e --- */
            Velocity2_e = Velocity2_i;
            for (iDim = 0; iDim < nDim; iDim++){
              turboVelocity[iDim] = sqrt(Velocity2_e)*FlowDirMix[iDim];

            }
            ComputeBackVelocity(turboVelocity,turboNormal, Velocity_e, config->GetMarker_All_TurbomachineryFlag(val_marker),config->GetKind_TurboMachinery(iZone));

            StaticEnthalpy_e = Enthalpy_e - 0.5 * Velocity2_e;
            GetFluidModel()->SetTDState_hs(StaticEnthalpy_e, Entropy_e);
            Density_e = GetFluidModel()->GetDensity();
            StaticEnergy_e = GetFluidModel()->GetStaticEnergy();
            Energy_e = StaticEnergy_e + 0.5 * Velocity2_e;
            // if (tkeNeeded) Energy_e += GetTke_Inf();
            break;


          case MIXING_OUT:

            /*--- Retrieve the static pressure for this boundary. ---*/
            Pressure_e = ExtAveragePressure[val_marker][iSpan];
            Density_e = Density_i;

            /* --- Compute the boundary state u_e --- */
            GetFluidModel()->SetTDState_Prho(Pressure_e, Density_e);
            Velocity2_e = 0.0;
            for (iDim = 0; iDim < nDim; iDim++) {
              Velocity_e[iDim] = Velocity_i[iDim];
              Velocity2_e += Velocity_e[iDim]*Velocity_e[iDim];
            }
            Energy_e = GetFluidModel()->GetStaticEnergy() + 0.5*Velocity2_e;
            break;

          case STATIC_PRESSURE:

            /*--- Retrieve the static pressure for this boundary. ---*/
            Pressure_e = config->GetRiemann_Var1(Marker_Tag);
            Pressure_e /= config->GetPressure_Ref();
            Density_e = Density_i;

            /* --- Compute the boundary state u_e --- */
            GetFluidModel()->SetTDState_Prho(Pressure_e, Density_e);
            Velocity2_e = 0.0;
            for (iDim = 0; iDim < nDim; iDim++) {
              Velocity_e[iDim] = Velocity_i[iDim];
              Velocity2_e += Velocity_e[iDim]*Velocity_e[iDim];
            }
            Energy_e = GetFluidModel()->GetStaticEnergy() + 0.5*Velocity2_e;
            break;


          case RADIAL_EQUILIBRIUM:

            /*--- Retrieve the static pressure for this boundary. ---*/
            Pressure_e = RadialEquilibriumPressure[val_marker][iSpan];
            Density_e = Density_i;

            /* --- Compute the boundary state u_e --- */
            GetFluidModel()->SetTDState_Prho(Pressure_e, Density_e);
            Velocity2_e = 0.0;
            for (iDim = 0; iDim < nDim; iDim++) {
              Velocity_e[iDim] = Velocity_i[iDim];
              Velocity2_e += Velocity_e[iDim]*Velocity_e[iDim];
            }
            Energy_e = GetFluidModel()->GetStaticEnergy() + 0.5*Velocity2_e;
            break;

          default:
            SU2_MPI::Error("Invalid Riemann input!", CURRENT_FUNCTION);
            break;
        }

        /*--- Compute P (matrix of right eigenvectors) ---*/
        conv_numerics->GetPMatrix(&Density_i, Velocity_i, &SoundSpeed_i, &Enthalpy_i, &Chi_i, &Kappa_i, UnitNormal, P_Tensor);

        /*--- Compute inverse P (matrix of left eigenvectors)---*/
        conv_numerics->GetPMatrix_inv(invP_Tensor, &Density_i, Velocity_i, &SoundSpeed_i, &Chi_i, &Kappa_i, UnitNormal);

        /*--- eigenvalues contribution due to grid motion ---*/
        if (dynamic_grid){
          gridVel = geometry->nodes->GetGridVel(iPoint);

          su2double ProjGridVel = 0.0;
          for (iDim = 0; iDim < nDim; iDim++)
            ProjGridVel   += gridVel[iDim]*UnitNormal[iDim];
          ProjVelocity_i -= ProjGridVel;
        }

        /*--- Flow eigenvalues ---*/
        for (iDim = 0; iDim < nDim; iDim++)
          Lambda_i[iDim] = ProjVelocity_i;
        Lambda_i[nVar-2] = ProjVelocity_i + SoundSpeed_i;
        Lambda_i[nVar-1] = ProjVelocity_i - SoundSpeed_i;

        /* --- Compute the boundary state u_e --- */
        u_e[0] = Density_e;
        for (iDim = 0; iDim < nDim; iDim++)
          u_e[iDim+1] = Velocity_e[iDim]*Density_e;
        u_e[nVar-1] = Energy_e*Density_e;

        /* --- Compute the boundary state u_i --- */
        u_i[0] = Density_i;
        for (iDim = 0; iDim < nDim; iDim++)
          u_i[iDim+1] = Velocity_i[iDim]*Density_i;
        u_i[nVar-1] = Energy_i*Density_i;

        /*--- Compute the characteristic jumps ---*/
        for (iVar = 0; iVar < nVar; iVar++)
        {
          dw[iVar] = 0;
          for (jVar = 0; jVar < nVar; jVar++)
            dw[iVar] += invP_Tensor[iVar][jVar] * (u_e[jVar] - u_i[jVar]);

        }

        /*--- Compute the boundary state u_b using characteristics ---*/
        for (iVar = 0; iVar < nVar; iVar++)
        {
          u_b[iVar] = u_i[iVar];

          for (jVar = 0; jVar < nVar; jVar++)
          {
            if (Lambda_i[jVar] < 0)
            {
              u_b[iVar] += P_Tensor[iVar][jVar]*dw[jVar];

            }
          }
        }


        /*--- Compute the thermodynamic state in u_b ---*/
        Density_b = u_b[0];
        Velocity2_b = 0;
        for (iDim = 0; iDim < nDim; iDim++)
        {
          Velocity_b[iDim] = u_b[iDim+1]/Density_b;
          Velocity2_b += Velocity_b[iDim]*Velocity_b[iDim];
        }
        Energy_b = u_b[nVar-1]/Density_b;
        StaticEnergy_b = Energy_b - 0.5*Velocity2_b;
        GetFluidModel()->SetTDState_rhoe(Density_b, StaticEnergy_b);
        Pressure_b = GetFluidModel()->GetPressure();
        Temperature_b = GetFluidModel()->GetTemperature();
        Enthalpy_b = Energy_b + Pressure_b/Density_b;
        Kappa_b = GetFluidModel()->GetdPde_rho() / Density_b;
        Chi_b = GetFluidModel()->GetdPdrho_e() - Kappa_b * StaticEnergy_b;

        /*--- Compute the residuals ---*/
        conv_numerics->GetInviscidProjFlux(&Density_b, Velocity_b, &Pressure_b, &Enthalpy_b, Normal, Residual);

        /*--- Residual contribution due to grid motion ---*/
        if (dynamic_grid) {
          gridVel = geometry->nodes->GetGridVel(iPoint);
          su2double projVelocity = 0.0;

          for (iDim = 0; iDim < nDim; iDim++)
            projVelocity +=  gridVel[iDim]*Normal[iDim];
          for (iVar = 0; iVar < nVar; iVar++)
            Residual[iVar] -= projVelocity *(u_b[iVar]);
        }

        if (implicit) {

          Jacobian_b = new su2double*[nVar];
          DubDu = new su2double*[nVar];
          for (iVar = 0; iVar < nVar; iVar++)
          {
            Jacobian_b[iVar] = new su2double[nVar];
            DubDu[iVar] = new su2double[nVar];
          }

          /*--- Initialize DubDu to unit matrix---*/

          for (iVar = 0; iVar < nVar; iVar++)
          {
            for (jVar = 0; jVar < nVar; jVar++)
              DubDu[iVar][jVar]= 0;

            DubDu[iVar][iVar]= 1;
          }

          /*--- Compute DubDu -= RNL---*/
          for (iVar=0; iVar<nVar; iVar++)
          {
            for (jVar=0; jVar<nVar; jVar++)
            {
              for (kVar=0; kVar<nVar; kVar++)
              {
                if (Lambda_i[kVar]<0)
                  DubDu[iVar][jVar] -= P_Tensor[iVar][kVar] * invP_Tensor[kVar][jVar];
              }
            }
          }

          /*--- Compute flux Jacobian in state b ---*/
          conv_numerics->GetInviscidProjJac(Velocity_b, &Enthalpy_b, &Chi_b, &Kappa_b, Normal, 1.0, Jacobian_b);

          /*--- Jacobian contribution due to grid motion ---*/
          if (dynamic_grid)
          {
            gridVel = geometry->nodes->GetGridVel(iPoint);
            su2double projVelocity = 0.0;
            for (iDim = 0; iDim < nDim; iDim++)
              projVelocity +=  gridVel[iDim]*Normal[iDim];
            for (iVar = 0; iVar < nVar; iVar++){
              Residual[iVar] -= projVelocity *(u_b[iVar]);
              Jacobian_b[iVar][iVar] -= projVelocity;
            }

          }

          /*--- initiate Jacobian_i to zero matrix ---*/
          for (iVar=0; iVar<nVar; iVar++)
            for (jVar=0; jVar<nVar; jVar++)
              Jacobian_i[iVar][jVar] = 0.0;

          /*--- Compute numerical flux Jacobian at node i ---*/
          for (iVar=0; iVar<nVar; iVar++) {
            for (jVar=0; jVar<nVar; jVar++) {
              for (kVar=0; kVar<nVar; kVar++) {
                Jacobian_i[iVar][jVar] += Jacobian_b[iVar][kVar] * DubDu[kVar][jVar];
              }
            }
          }

          for (iVar = 0; iVar < nVar; iVar++) {
            delete [] Jacobian_b[iVar];
            delete [] DubDu[iVar];
          }
          delete [] Jacobian_b;
          delete [] DubDu;
        }

        /*--- Update residual value ---*/
        LinSysRes.AddBlock(iPoint, Residual);

        /*--- Jacobian contribution for implicit integration ---*/
        if (implicit)
          Jacobian.AddBlock2Diag(iPoint, Jacobian_i);

        /*--- Viscous contribution ---*/

        if (viscous) {

          /*--- Primitive variables, using the derived quantities ---*/

          V_boundary[0] = Temperature_b;
          for (iDim = 0; iDim < nDim; iDim++)
            V_boundary[iDim+1] = Velocity_b[iDim];
          V_boundary[nDim+1] = Pressure_b;
          V_boundary[nDim+2] = Density_b;
          V_boundary[nDim+3] = Enthalpy_b;

          /*--- Set laminar and eddy viscosity at the infinity ---*/

          V_boundary[nDim+5] = GetFluidModel()->GetLaminarViscosity();
          V_boundary[nDim+6] = nodes->GetEddyViscosity(iPoint);
          V_boundary[nDim+7] = GetFluidModel()->GetThermalConductivity();
          V_boundary[nDim+8] = GetFluidModel()->GetCp();

          /*--- Set the normal vector and the coordinates ---*/

          visc_numerics->SetNormal(Normal);
          su2double Coord_Reflected[MAXNDIM];
          GeometryToolbox::PointPointReflect(nDim, geometry->nodes->GetCoord(Point_Normal),
                                                   geometry->nodes->GetCoord(iPoint), Coord_Reflected);
          visc_numerics->SetCoord(geometry->nodes->GetCoord(iPoint), Coord_Reflected);

          /*--- Primitive variables, and gradient ---*/

          visc_numerics->SetPrimitive(V_domain, V_boundary);
          visc_numerics->SetPrimVarGradient(nodes->GetGradient_Primitive(iPoint), nodes->GetGradient_Primitive(iPoint));

          /*--- Secondary variables ---*/

          S_domain = nodes->GetSecondary(iPoint);

          /*--- Compute secondary thermodynamic properties (partial derivatives...) ---*/

          S_boundary[0]= GetFluidModel()->GetdPdrho_e();
          S_boundary[1]= GetFluidModel()->GetdPde_rho();

          S_boundary[2]= GetFluidModel()->GetdTdrho_e();
          S_boundary[3]= GetFluidModel()->GetdTde_rho();

          /*--- Compute secondary thermo-physical properties (partial derivatives...) ---*/

          S_boundary[4]= GetFluidModel()->Getdmudrho_T();
          S_boundary[5]= GetFluidModel()->GetdmudT_rho();

          S_boundary[6]= GetFluidModel()->Getdktdrho_T();
          S_boundary[7]= GetFluidModel()->GetdktdT_rho();

          visc_numerics->SetSecondary(S_domain, S_boundary);

          /*--- Turbulent kinetic energy ---*/

          if (config->GetKind_Turb_Model() == TURB_MODEL::SST)
            visc_numerics->SetTurbKineticEnergy(solver_container[TURB_SOL]->GetNodes()->GetSolution(iPoint,0),
                                                solver_container[TURB_SOL]->GetNodes()->GetSolution(iPoint,0));

          /*--- Compute and update residual ---*/

          auto residual = visc_numerics->ComputeResidual(config);
          LinSysRes.SubtractBlock(iPoint, residual);

          /*--- Jacobian contribution for implicit integration ---*/

          if (implicit)
            Jacobian.SubtractBlock2Diag(iPoint, residual.jacobian_i);

        }
      }
    }
    END_SU2_OMP_FOR
  }

  /*--- Free locally allocated memory ---*/
  delete [] Normal;
  delete [] UnitNormal;
  delete [] turboNormal;
  delete [] turboVelocity;
  delete [] Velocity_e;
  delete [] Velocity_b;
  delete [] Velocity_i;
  delete [] FlowDirMix;

  delete [] S_boundary;
  delete [] Lambda_i;
  delete [] u_i;
  delete [] u_e;
  delete [] u_b;
  delete [] dw;

  delete [] Residual;

  for (iVar = 0; iVar < nVar; iVar++)
  {
    delete [] P_Tensor[iVar];
    delete [] invP_Tensor[iVar];
    delete [] Jacobian_i[iVar];
  }
  delete [] P_Tensor;
  delete [] invP_Tensor;
  delete [] Jacobian_i;

}

void CEulerSolver::PreprocessBC_Giles(CGeometry *geometry, CConfig *config, CNumerics *conv_numerics, unsigned short marker_flag) {
  /* Implementation of Fuorier Transformations for non-regfelcting BC will come soon */
  su2double cj_inf,cj_out1, cj_out2, Density_i, Pressure_i, *turboNormal, *turboVelocity, *Velocity_i, AverageSoundSpeed;
  su2double *deltaprim, *cj, TwoPiThetaFreq_Pitch, pitch, theta, deltaTheta;
  unsigned short iMarker, iSpan, iMarkerTP, iDim;
  unsigned long  iPoint, kend_max, k, iVertex;
  long freq;
  unsigned short  iZone     = config->GetiZone();
  unsigned short nSpanWiseSections = geometry->GetnSpanWiseSections(marker_flag);
  turboNormal   = new su2double[nDim];
  turboVelocity = new su2double[nDim];
  Velocity_i    = new su2double[nDim];
  deltaprim     = new su2double[nVar];
  cj            = new su2double[nVar];
  complex<su2double> I, expArg;
  static complex<su2double> cktemp_inf, cktemp_out1, cktemp_out2;
  I = complex<su2double>(0.0,1.0);

  kend_max = geometry->GetnFreqSpanMax(marker_flag);
  for (iSpan= 0; iSpan < nSpanWiseSections ; iSpan++){
    for(k=0; k < 2*kend_max+1; k++){
      freq = k - kend_max;
      SU2_OMP_MASTER
      {
        cktemp_inf = complex<su2double>(0.0,0.0);
        cktemp_out1 = complex<su2double>(0.0,0.0);
        cktemp_out2 = complex<su2double>(0.0,0.0);
      } END_SU2_OMP_MASTER
      for (iMarker = 0; iMarker < config->GetnMarker_All(); iMarker++){
        for (iMarkerTP=1; iMarkerTP < config->GetnMarker_Turbomachinery()+1; iMarkerTP++){
          if (config->GetMarker_All_Turbomachinery(iMarker) == iMarkerTP){
            if (config->GetMarker_All_TurbomachineryFlag(iMarker) == marker_flag){
              complex<su2double> cktemp_inf_local{0.,0.},cktemp_out1_local{0.,0.}, cktemp_out2_local{0.,0.};
              SU2_OMP_FOR_DYN(roundUpDiv(geometry->GetnVertexSpan(iMarker,iSpan), 2*omp_get_max_threads()))
              for (iVertex = 0; iVertex < geometry->GetnVertexSpan(iMarker,iSpan); iVertex++) {

                /*--- find the node related to the vertex ---*/
                iPoint = geometry->turbovertex[iMarker][iSpan][iVertex]->GetNode();

                geometry->turbovertex[iMarker][iSpan][iVertex]->GetTurboNormal(turboNormal);
                /*--- Compute the internal state _i ---*/

                Pressure_i = nodes->GetPressure(iPoint);
                Density_i = nodes->GetDensity(iPoint);
                for (iDim = 0; iDim < nDim; iDim++)
                {
                  Velocity_i[iDim] = nodes->GetVelocity(iPoint,iDim);
                }

                ComputeTurboVelocity(Velocity_i, turboNormal, turboVelocity, marker_flag, config->GetKind_TurboMachinery(iZone));

                if(nDim ==2){
                  deltaprim[0] = Density_i - AverageDensity[iMarker][iSpan];
                  deltaprim[1] = turboVelocity[0] - AverageTurboVelocity[iMarker][iSpan][0];
                  deltaprim[2] = turboVelocity[1] - AverageTurboVelocity[iMarker][iSpan][1];
                  deltaprim[3] = Pressure_i - AveragePressure[iMarker][iSpan];
                }
                else{
                  //Here 3d
                  deltaprim[0] = Density_i - AverageDensity[iMarker][iSpan];
                  deltaprim[1] = turboVelocity[0] - AverageTurboVelocity[iMarker][iSpan][0];
                  deltaprim[2] = turboVelocity[1] - AverageTurboVelocity[iMarker][iSpan][1];
                  deltaprim[3] = turboVelocity[2] - AverageTurboVelocity[iMarker][iSpan][2]; //New char
                  deltaprim[4] = Pressure_i - AveragePressure[iMarker][iSpan];
                }

                GetFluidModel()->SetTDState_Prho(AveragePressure[iMarker][iSpan], AverageDensity[iMarker][iSpan]);
                AverageSoundSpeed = GetFluidModel()->GetSoundSpeed();
                conv_numerics->GetCharJump(AverageSoundSpeed, AverageDensity[iMarker][iSpan], deltaprim, cj);

                /*-----this is only valid 2D ----*/
                if(nDim ==2){
                  cj_out1 = cj[1];
                  cj_out2 = cj[2];
                  cj_inf  = cj[3];
                }
                else{
                  //Here 3D
                  cj_out1 = cj[1];
                  cj_out2 = cj[3];
                  cj_inf  = cj[4];
                }
                pitch      = geometry->GetMaxAngularCoord(iMarker, iSpan) - geometry->GetMinAngularCoord(iMarker,iSpan);
                theta      = geometry->turbovertex[iMarker][iSpan][iVertex]->GetRelAngularCoord();
                deltaTheta = geometry->turbovertex[iMarker][iSpan][iVertex]->GetDeltaAngularCoord();
                TwoPiThetaFreq_Pitch = 2*PI_NUMBER*freq*theta/pitch;

                expArg = complex<su2double>(cos(TwoPiThetaFreq_Pitch)) - I*complex<su2double>(sin(TwoPiThetaFreq_Pitch));
                if (freq != 0){
                  cktemp_out1_local +=  cj_out1*expArg*deltaTheta/pitch;
                  cktemp_out2_local +=  cj_out2*expArg*deltaTheta/pitch;
                  cktemp_inf_local  +=  cj_inf*expArg*deltaTheta/pitch;
                }
                else{
                  cktemp_inf_local += complex<su2double>(0.0,0.0);
                  cktemp_out1_local += complex<su2double>(0.0,0.0);
                  cktemp_out2_local += complex<su2double>(0.0,0.0);
                }
              }
              END_SU2_OMP_FOR
              SU2_OMP_CRITICAL
              {
                cktemp_inf += cktemp_inf_local;
                cktemp_out1 += cktemp_out1_local;
                cktemp_out2 += cktemp_out2_local;
              } END_SU2_OMP_CRITICAL
            }
          }
        }
      }

      BEGIN_SU2_OMP_SAFE_GLOBAL_ACCESS
      {
#ifdef HAVE_MPI
        su2double MyRe_inf = cktemp_inf.real(); su2double Re_inf = 0.0;
        su2double MyIm_inf = cktemp_inf.imag(); su2double Im_inf = 0.0;
        cktemp_inf = complex<su2double>(0.0,0.0);

        su2double MyRe_out1 = cktemp_out1.real(); su2double Re_out1 = 0.0;
        su2double MyIm_out1 = cktemp_out1.imag(); su2double Im_out1 = 0.0;
        cktemp_out1 = complex<su2double>(0.0,0.0);

        su2double MyRe_out2 = cktemp_out2.real(); su2double Re_out2 = 0.0;
        su2double MyIm_out2 = cktemp_out2.imag(); su2double Im_out2 = 0.0;
        cktemp_out2 = complex<su2double>(0.0,0.0);


        SU2_MPI::Allreduce(&MyRe_inf, &Re_inf, 1, MPI_DOUBLE, MPI_SUM, SU2_MPI::GetComm());
        SU2_MPI::Allreduce(&MyIm_inf, &Im_inf, 1, MPI_DOUBLE, MPI_SUM, SU2_MPI::GetComm());
        SU2_MPI::Allreduce(&MyRe_out1, &Re_out1, 1, MPI_DOUBLE, MPI_SUM, SU2_MPI::GetComm());
        SU2_MPI::Allreduce(&MyIm_out1, &Im_out1, 1, MPI_DOUBLE, MPI_SUM, SU2_MPI::GetComm());
        SU2_MPI::Allreduce(&MyRe_out2, &Re_out2, 1, MPI_DOUBLE, MPI_SUM, SU2_MPI::GetComm());
        SU2_MPI::Allreduce(&MyIm_out2, &Im_out2, 1, MPI_DOUBLE, MPI_SUM, SU2_MPI::GetComm());

        cktemp_inf = complex<su2double>(Re_inf,Im_inf);
        cktemp_out1 = complex<su2double>(Re_out1,Im_out1);
        cktemp_out2 = complex<su2double>(Re_out2,Im_out2);
#endif

        for (iMarker = 0; iMarker < config->GetnMarker_All(); iMarker++){
          for (iMarkerTP=1; iMarkerTP < config->GetnMarker_Turbomachinery()+1; iMarkerTP++){
            if (config->GetMarker_All_Turbomachinery(iMarker) == iMarkerTP){
              if (config->GetMarker_All_TurbomachineryFlag(iMarker) == marker_flag){
                /*-----this is only valid 2D ----*/
                if (marker_flag == INFLOW){
                  CkInflow[iMarker][iSpan][k]= cktemp_inf;
                }else{
                  CkOutflow1[iMarker][iSpan][k]=cktemp_out1;
                  CkOutflow2[iMarker][iSpan][k]=cktemp_out2;
                }
              }
            }
          }
        }
      } END_SU2_OMP_SAFE_GLOBAL_ACCESS
    }
  }

  delete [] turboVelocity;
  delete [] turboNormal;
  delete [] Velocity_i;
  delete [] deltaprim;
  delete [] cj;

}

void CEulerSolver::BC_Giles(CGeometry *geometry, CSolver **solver_container, CNumerics *conv_numerics,
                            CNumerics *visc_numerics, CConfig *config, unsigned short val_marker) {

  unsigned short iDim, iVar, jVar, iSpan;
  unsigned long  iPoint, Point_Normal, oldVertex, k, kend, kend_max, iVertex;
  su2double  *UnitNormal, *turboVelocity, *turboNormal;

  su2double *Velocity_b, Velocity2_b, Enthalpy_b, Energy_b, Density_b, Pressure_b, Temperature_b;
  su2double *Velocity_i, Velocity2_i, Energy_i, StaticEnergy_i, Density_i, Pressure_i;
  su2double Pressure_e;
  su2double *V_boundary, *V_domain, *S_boundary, *S_domain;
  unsigned short  iZone     = config->GetiZone();
  bool implicit             = (config->GetKind_TimeIntScheme() == EULER_IMPLICIT);
  string Marker_Tag         = config->GetMarker_All_TagBound(val_marker);
  bool viscous              = config->GetViscous();
  unsigned short nSpanWiseSections = geometry->GetnSpanWiseSections(config->GetMarker_All_TurbomachineryFlag(val_marker));
  su2double relfacAvgCfg       = config->GetGiles_RelaxFactorAverage(Marker_Tag);
  su2double relfacFouCfg       = config->GetGiles_RelaxFactorFourier(Marker_Tag);
  su2double *Normal;
  su2double TwoPiThetaFreq_Pitch, pitch,theta;
  const su2double *SpanWiseValues = nullptr, *FlowDir;
  su2double spanPercent, extrarelfacAvg = 0.0, deltaSpan = 0.0, relfacAvg, relfacFou, coeffrelfacAvg = 0.0;
  unsigned short Turbo_Flag;

  Normal                = new su2double[nDim];
  turboNormal           = new su2double[nDim];
  UnitNormal            = new su2double[nDim];
  turboVelocity         = new su2double[nDim];
  Velocity_i            = new su2double[nDim];
  Velocity_b            = new su2double[nDim];


  su2double AverageSoundSpeed, *AverageTurboMach, AverageEntropy, AverageEnthalpy;
  AverageTurboMach = new su2double[nDim];
  S_boundary       = new su2double[8];

  su2double  AvgMach , *cj, GilesBeta, *delta_c, **R_Matrix, *deltaprim, **R_c_inv,**R_c, alphaIn_BC, gammaIn_BC = 0,
      P_Total, T_Total, Enthalpy_BC, Entropy_BC, *R, *c_avg,*dcjs, Beta_inf2, c2js_Re, c3js_Re, cOutjs_Re, avgVel2 =0.0;

  long freq;

  delta_c       = new su2double[nVar];
  deltaprim     = new su2double[nVar];
  cj            = new su2double[nVar];
  R_Matrix      = new su2double*[nVar];
  R_c           = new su2double*[nVar-1];
  R_c_inv       = new su2double*[nVar-1];
  R             = new su2double[nVar-1];
  c_avg         = new su2double[nVar];
  dcjs          = new su2double[nVar];

  for (iVar = 0; iVar < nVar; iVar++)
  {
    R_Matrix[iVar] = new su2double[nVar];
    c_avg[iVar]    =  0.0;
    dcjs[iVar]     =  0.0;
  }
  for (iVar = 0; iVar < nVar-1; iVar++)
  {
    R_c[iVar] = new su2double[nVar-1];
    R_c_inv[iVar] = new su2double[nVar-1];
  }


  complex<su2double> I, c2ks, c2js, c3ks, c3js, cOutks, cOutjs, Beta_inf;
  I = complex<su2double>(0.0,1.0);

  /*--- Compute coeff for under relaxation of Avg and Fourier Coefficient for hub and shroud---*/
  if (nDim == 3){
    extrarelfacAvg  = config->GetExtraRelFacGiles(0);
    spanPercent     = config->GetExtraRelFacGiles(1);
    Turbo_Flag      = config->GetMarker_All_TurbomachineryFlag(val_marker);
    SpanWiseValues  = geometry->GetSpanWiseValue(Turbo_Flag);
    deltaSpan       = SpanWiseValues[nSpanWiseSections-1]*spanPercent;
    coeffrelfacAvg  = (relfacAvgCfg - extrarelfacAvg)/deltaSpan;
  }

  for (iSpan= 0; iSpan < nSpanWiseSections ; iSpan++){
    /*--- Compute under relaxation for the Hub and Shroud Avg and Fourier Coefficient---*/
    if(nDim == 3){
      if(SpanWiseValues[iSpan] <= SpanWiseValues[0] + deltaSpan){
        relfacAvg = extrarelfacAvg + coeffrelfacAvg*(SpanWiseValues[iSpan] - SpanWiseValues[0]);
        relfacFou = 0.0;
      }
      else if(SpanWiseValues[iSpan] >= SpanWiseValues[nSpanWiseSections -1] - deltaSpan){
        relfacAvg = extrarelfacAvg - coeffrelfacAvg*(SpanWiseValues[iSpan] - SpanWiseValues[nSpanWiseSections -1]);
        relfacFou = 0.0;
      }
      else{
        relfacAvg = relfacAvgCfg;
        relfacFou = relfacFouCfg;
      }
    }
    else{
      {
        relfacAvg = relfacAvgCfg;
        relfacFou = relfacFouCfg;
      }
    }

    GetFluidModel()->SetTDState_Prho(AveragePressure[val_marker][iSpan], AverageDensity[val_marker][iSpan]);
    AverageSoundSpeed = GetFluidModel()->GetSoundSpeed();
    AverageTurboMach[0] = AverageTurboVelocity[val_marker][iSpan][0]/AverageSoundSpeed;
    AverageTurboMach[1] = AverageTurboVelocity[val_marker][iSpan][1]/AverageSoundSpeed;

    if(dynamic_grid){
      AverageTurboMach[1] -= geometry->GetAverageTangGridVel(val_marker,iSpan)/AverageSoundSpeed;
    }

    AvgMach = AverageTurboMach[0]*AverageTurboMach[0] + AverageTurboMach[1]*AverageTurboMach[1];

    kend     = geometry->GetnFreqSpan(val_marker, iSpan);
    kend_max = geometry->GetnFreqSpanMax(config->GetMarker_All_TurbomachineryFlag(val_marker));
    conv_numerics->GetRMatrix(AverageSoundSpeed, AverageDensity[val_marker][iSpan], R_Matrix);

    switch(config->GetKind_Data_Giles(Marker_Tag)){

    case TOTAL_CONDITIONS_PT:

      /*--- Retrieve the specified total conditions for this inlet. ---*/
      P_Total  = config->GetGiles_Var1(Marker_Tag);
      T_Total  = config->GetGiles_Var2(Marker_Tag);
      FlowDir = config->GetGiles_FlowDir(Marker_Tag);
      alphaIn_BC = atan(FlowDir[1]/FlowDir[0]);

      gammaIn_BC = 0;
      if (nDim == 3){
        gammaIn_BC = FlowDir[2]; //atan(FlowDir[2]/FlowDir[0]);
      }

      /*--- Non-dim. the inputs---*/
      P_Total /= config->GetPressure_Ref();
      T_Total /= config->GetTemperature_Ref();

      /* --- Computes the total state --- */
      GetFluidModel()->SetTDState_PT(P_Total, T_Total);
      Enthalpy_BC = GetFluidModel()->GetStaticEnergy()+ GetFluidModel()->GetPressure()/GetFluidModel()->GetDensity();
      Entropy_BC = GetFluidModel()->GetEntropy();


      /* --- Computes the inverse matrix R_c --- */
      conv_numerics->ComputeResJacobianGiles(GetFluidModel(), AveragePressure[val_marker][iSpan], AverageDensity[val_marker][iSpan],
                                             AverageTurboVelocity[val_marker][iSpan], alphaIn_BC, gammaIn_BC, R_c, R_c_inv);

      GetFluidModel()->SetTDState_Prho(AveragePressure[val_marker][iSpan], AverageDensity[val_marker][iSpan]);
      AverageEnthalpy = GetFluidModel()->GetStaticEnergy() + AveragePressure[val_marker][iSpan]/AverageDensity[val_marker][iSpan];
      AverageEntropy  = GetFluidModel()->GetEntropy();

      avgVel2 = 0.0;
      for (iDim = 0; iDim < nDim; iDim++) avgVel2 += AverageVelocity[val_marker][iSpan][iDim]*AverageVelocity[val_marker][iSpan][iDim];
      if (nDim == 2){
        R[0] = -(AverageEntropy - Entropy_BC);
        R[1] = -(AverageTurboVelocity[val_marker][iSpan][1] - tan(alphaIn_BC)*AverageTurboVelocity[val_marker][iSpan][0]);
        R[2] = -(AverageEnthalpy + 0.5*avgVel2 - Enthalpy_BC);
      }

      else{
        R[0] = -(AverageEntropy - Entropy_BC);
        R[1] = -(AverageTurboVelocity[val_marker][iSpan][1] - tan(alphaIn_BC)*AverageTurboVelocity[val_marker][iSpan][0]);
        R[2] = -(AverageTurboVelocity[val_marker][iSpan][2] - tan(gammaIn_BC)*AverageTurboVelocity[val_marker][iSpan][0]);
        R[3] = -(AverageEnthalpy + 0.5*avgVel2 - Enthalpy_BC);

      }
      /* --- Compute the avg component  c_avg = R_c^-1 * R --- */
      for (iVar = 0; iVar < nVar-1; iVar++){
        c_avg[iVar] = 0.0;
        for (jVar = 0; jVar < nVar-1; jVar++){
          c_avg[iVar] += R_c_inv[iVar][jVar]*R[jVar];
        }
      }
      break;

    case TOTAL_CONDITIONS_PT_1D:

      /*--- Retrieve the specified total conditions for this inlet. ---*/
      P_Total  = config->GetGiles_Var1(Marker_Tag);
      T_Total  = config->GetGiles_Var2(Marker_Tag);
      FlowDir = config->GetGiles_FlowDir(Marker_Tag);
      alphaIn_BC = atan(FlowDir[1]/FlowDir[0]);

      gammaIn_BC = 0;
      if (nDim == 3){
        // Review definition of angle
        gammaIn_BC = FlowDir[2]; //atan(FlowDir[2]/FlowDir[0]);
      }

      /*--- Non-dim. the inputs---*/
      P_Total /= config->GetPressure_Ref();
      T_Total /= config->GetTemperature_Ref();

      /* --- Computes the total state --- */
      GetFluidModel()->SetTDState_PT(P_Total, T_Total);
      Enthalpy_BC = GetFluidModel()->GetStaticEnergy()+ GetFluidModel()->GetPressure()/GetFluidModel()->GetDensity();
      Entropy_BC = GetFluidModel()->GetEntropy();


      /* --- Computes the inverse matrix R_c --- */
      conv_numerics->ComputeResJacobianGiles(GetFluidModel(), AveragePressure[val_marker][iSpan], AverageDensity[val_marker][iSpan],
                                             AverageTurboVelocity[val_marker][iSpan], alphaIn_BC, gammaIn_BC, R_c, R_c_inv);

      GetFluidModel()->SetTDState_Prho(AveragePressure[val_marker][nSpanWiseSections], AverageDensity[val_marker][nSpanWiseSections]);
      AverageEnthalpy = GetFluidModel()->GetStaticEnergy() + AveragePressure[val_marker][nSpanWiseSections]/AverageDensity[val_marker][nSpanWiseSections];
      AverageEntropy  = GetFluidModel()->GetEntropy();


      avgVel2 = 0.0;
      for (iDim = 0; iDim < nDim; iDim++) avgVel2 += AverageVelocity[val_marker][iSpan][iDim]*AverageVelocity[val_marker][iSpan][iDim];
      if (nDim == 2){
        R[0] = -(AverageEntropy - Entropy_BC);
        R[1] = -(AverageTurboVelocity[val_marker][nSpanWiseSections][1] - tan(alphaIn_BC)*AverageTurboVelocity[val_marker][nSpanWiseSections][0]);
        R[2] = -(AverageEnthalpy + 0.5*avgVel2 - Enthalpy_BC);
      }

      else{
        R[0] = -(AverageEntropy - Entropy_BC);
        R[1] = -(AverageTurboVelocity[val_marker][nSpanWiseSections][1] - tan(alphaIn_BC)*AverageTurboVelocity[val_marker][nSpanWiseSections][0]);
        R[2] = -(AverageTurboVelocity[val_marker][nSpanWiseSections][2] - tan(gammaIn_BC)*AverageTurboVelocity[val_marker][nSpanWiseSections][0]);
        R[3] = -(AverageEnthalpy + 0.5*avgVel2 - Enthalpy_BC);

      }
      /* --- Compute the avg component  c_avg = R_c^-1 * R --- */
      for (iVar = 0; iVar < nVar-1; iVar++){
        c_avg[iVar] = 0.0;
        for (jVar = 0; jVar < nVar-1; jVar++){
          c_avg[iVar] += R_c_inv[iVar][jVar]*R[jVar];
        }
      }
      break;

    case MIXING_IN: case MIXING_OUT:

      /* --- Compute average jump of primitive at the mixing-plane interface--- */
      deltaprim[0] = ExtAverageDensity[val_marker][iSpan] - AverageDensity[val_marker][iSpan];
      deltaprim[1] = ExtAverageTurboVelocity[val_marker][iSpan][0] - AverageTurboVelocity[val_marker][iSpan][0];
      deltaprim[2] = ExtAverageTurboVelocity[val_marker][iSpan][1] - AverageTurboVelocity[val_marker][iSpan][1];
      if (nDim == 2){
        deltaprim[3] = ExtAveragePressure[val_marker][iSpan] - AveragePressure[val_marker][iSpan];
      }
      else
      {
        deltaprim[3] = ExtAverageTurboVelocity[val_marker][iSpan][2] - AverageTurboVelocity[val_marker][iSpan][2];
        deltaprim[4] = ExtAveragePressure[val_marker][iSpan] - AveragePressure[val_marker][iSpan];
      }


      /* --- Compute average jump of charachteristic variable at the mixing-plane interface--- */
      GetFluidModel()->SetTDState_Prho(AveragePressure[val_marker][iSpan], AverageDensity[val_marker][iSpan]);
      AverageSoundSpeed = GetFluidModel()->GetSoundSpeed();
      conv_numerics->GetCharJump(AverageSoundSpeed, AverageDensity[val_marker][iSpan], deltaprim, c_avg);
      break;

    case MIXING_IN_1D: case MIXING_OUT_1D:

      /* --- Compute average jump of primitive at the mixing-plane interface--- */
      deltaprim[0] = ExtAverageDensity[val_marker][nSpanWiseSections] - AverageDensity[val_marker][nSpanWiseSections];
      deltaprim[1] = ExtAverageTurboVelocity[val_marker][nSpanWiseSections][0] - AverageTurboVelocity[val_marker][nSpanWiseSections][0];
      deltaprim[2] = ExtAverageTurboVelocity[val_marker][nSpanWiseSections][1] - AverageTurboVelocity[val_marker][nSpanWiseSections][1];
      if (nDim == 2){
        deltaprim[3] = ExtAveragePressure[val_marker][nSpanWiseSections] - AveragePressure[val_marker][nSpanWiseSections];
      }
      else
      {
        deltaprim[3] = ExtAverageTurboVelocity[val_marker][nSpanWiseSections][2] - AverageTurboVelocity[val_marker][nSpanWiseSections][2];
        deltaprim[4] = ExtAveragePressure[val_marker][nSpanWiseSections] - AveragePressure[val_marker][nSpanWiseSections];
      }

      /* --- Compute average jump of charachteristic variable at the mixing-plane interface--- */
      GetFluidModel()->SetTDState_Prho(AveragePressure[val_marker][nSpanWiseSections], AverageDensity[val_marker][nSpanWiseSections]);
      AverageSoundSpeed = GetFluidModel()->GetSoundSpeed();
      conv_numerics->GetCharJump(AverageSoundSpeed, AverageDensity[val_marker][nSpanWiseSections], deltaprim, c_avg);
      break;


    case STATIC_PRESSURE:
      Pressure_e = config->GetGiles_Var1(Marker_Tag);
      Pressure_e /= config->GetPressure_Ref();

      /* --- Compute avg characteristic jump  --- */
      if (nDim == 2){
        c_avg[3] = -2.0*(AveragePressure[val_marker][iSpan]-Pressure_e);
      }
      else
      {
        c_avg[4] = -2.0*(AveragePressure[val_marker][iSpan]-Pressure_e);
      }
      break;

    case STATIC_PRESSURE_1D:
      Pressure_e = config->GetGiles_Var1(Marker_Tag);
      Pressure_e /= config->GetPressure_Ref();

      /* --- Compute avg characteristic jump  --- */
      if (nDim == 2){
        c_avg[3] = -2.0*(AveragePressure[val_marker][nSpanWiseSections]-Pressure_e);
      }
      else
      {
        c_avg[4] = -2.0*(AveragePressure[val_marker][nSpanWiseSections]-Pressure_e);
      }
      break;

    case RADIAL_EQUILIBRIUM:
      Pressure_e = RadialEquilibriumPressure[val_marker][iSpan];

      /* --- Compute avg characteristic jump  --- */
      c_avg[4] = -2.0*(AveragePressure[val_marker][iSpan]-Pressure_e);

      break;

    case MASS_FLOW_OUTLET:
      auto const MassFlowRate_e = config->GetGiles_Var1(Marker_Tag);
      auto const relFacMassFlowRate = config->GetGiles_Var2(Marker_Tag);

      Pressure_e = AveragePressure[val_marker][nSpanWiseSections]+relFacMassFlowRate*GetFluidModel()->GetdPdrho_e()*(AverageMassFlowRate[val_marker]-MassFlowRate_e);

      /*--- Compute avg characteristic jump  ---*/
      c_avg[nDim + 1] = -2.0*(AveragePressure[val_marker][iSpan]-Pressure_e);
      break;

    }

    /*--- Loop over all the vertices on this boundary marker ---*/

    SU2_OMP_FOR_DYN(OMP_MIN_SIZE)
    for (iVertex = 0; iVertex < geometry->GetnVertexSpan(val_marker,iSpan); iVertex++) {

      /*--- using the other vertex information for retrieving some information ---*/
      oldVertex = geometry->turbovertex[val_marker][iSpan][iVertex]->GetOldVertex();
      V_boundary= GetCharacPrimVar(val_marker, oldVertex);

      /*--- Index of the closest interior node ---*/
      Point_Normal = geometry->vertex[val_marker][oldVertex]->GetNormal_Neighbor();

      /*--- Normal vector for this vertex (negate for outward convention),
       *    this normal is scaled with the area of the face of the element  ---*/
      geometry->vertex[val_marker][oldVertex]->GetNormal(Normal);
      for (iDim = 0; iDim < nDim; iDim++) Normal[iDim] = -Normal[iDim];
      conv_numerics->SetNormal(Normal);

      /*--- find the node related to the vertex ---*/
      iPoint = geometry->turbovertex[val_marker][iSpan][iVertex]->GetNode();

      /*--- Normalize Normal vector for this vertex (already for outward convention) ---*/
      geometry->turbovertex[val_marker][iSpan][iVertex]->GetNormal(UnitNormal);
      geometry->turbovertex[val_marker][iSpan][iVertex]->GetTurboNormal(turboNormal);

      /*--- Retrieve solution at this boundary node ---*/
      V_domain = nodes->GetPrimitive(iPoint);

      /*--- Retrieve domain Secondary variables ---*/
      S_domain = nodes->GetSecondary(iPoint);


      /*--- Compute the internal state u_i ---*/
      Velocity2_i = 0;
      for (iDim = 0; iDim < nDim; iDim++)
      {
        Velocity_i[iDim] = nodes->GetVelocity(iPoint,iDim);
        Velocity2_i += Velocity_i[iDim]*Velocity_i[iDim];
      }


      Density_i = nodes->GetDensity(iPoint);

      Energy_i = nodes->GetEnergy(iPoint);
      StaticEnergy_i = Energy_i - 0.5*Velocity2_i;

      GetFluidModel()->SetTDState_rhoe(Density_i, StaticEnergy_i);

      Pressure_i = GetFluidModel()->GetPressure();

      ComputeTurboVelocity(Velocity_i, turboNormal, turboVelocity, config->GetMarker_All_TurbomachineryFlag(val_marker),config->GetKind_TurboMachinery(iZone));
      if (nDim == 2){
        deltaprim[0] = Density_i - AverageDensity[val_marker][iSpan];
        deltaprim[1] = turboVelocity[0] - AverageTurboVelocity[val_marker][iSpan][0];
        deltaprim[2] = turboVelocity[1] - AverageTurboVelocity[val_marker][iSpan][1];
        deltaprim[3] = Pressure_i - AveragePressure[val_marker][iSpan];
      }
      else{
        deltaprim[0] = Density_i - AverageDensity[val_marker][iSpan];
        deltaprim[1] = turboVelocity[0] - AverageTurboVelocity[val_marker][iSpan][0];
        deltaprim[2] = turboVelocity[1] - AverageTurboVelocity[val_marker][iSpan][1];
        deltaprim[3] = turboVelocity[2] - AverageTurboVelocity[val_marker][iSpan][2];
        deltaprim[4] = Pressure_i - AveragePressure[val_marker][iSpan];
      }

      GetFluidModel()->SetTDState_Prho(AveragePressure[val_marker][iSpan], AverageDensity[val_marker][iSpan]);
      AverageSoundSpeed = GetFluidModel()->GetSoundSpeed();
      conv_numerics->GetCharJump(AverageSoundSpeed, AverageDensity[val_marker][iSpan], deltaprim, cj);


      pitch      = geometry->GetMaxAngularCoord(val_marker, iSpan) - geometry->GetMinAngularCoord(val_marker,iSpan);
      theta      = geometry->turbovertex[val_marker][iSpan][iVertex]->GetRelAngularCoord();

      switch(config->GetKind_Data_Giles(Marker_Tag))
      {

      //Done, generilize for 3D case
      //TODO(turbo), generilize for Inlet and Outlet in for backflow treatment

      case TOTAL_CONDITIONS_PT: case MIXING_IN:case TOTAL_CONDITIONS_PT_1D: case MIXING_IN_1D:
        if(config->GetSpatialFourier()){
          if (AvgMach <= 1.0){
            Beta_inf= I*complex<su2double>(sqrt(1.0 - AvgMach));
            c2js = complex<su2double>(0.0,0.0);
            c3js = complex<su2double>(0.0,0.0);
            for(k=0; k < 2*kend_max+1; k++){
              freq = k - kend_max;
              if(freq >= (long)(-kend) && freq <= (long)(kend) && AverageTurboMach[0] > config->GetAverageMachLimit()){
                TwoPiThetaFreq_Pitch = 2*PI_NUMBER*freq*theta/pitch;

                c2ks = -CkInflow[val_marker][iSpan][k]*complex<su2double>(Beta_inf + AverageTurboMach[1])/complex<su2double>( 1.0 + AverageTurboMach[0]);
                c3ks =  CkInflow[val_marker][iSpan][k]*complex<su2double>(Beta_inf + AverageTurboMach[1])/complex<su2double>( 1.0 + AverageTurboMach[0]);
                c3ks *= complex<su2double>(Beta_inf + AverageTurboMach[1])/complex<su2double>( 1.0 + AverageTurboMach[0]);
                c2js += c2ks*(complex<su2double>(cos(TwoPiThetaFreq_Pitch))+I*complex<su2double>(sin(TwoPiThetaFreq_Pitch)));
                c3js += c3ks*(complex<su2double>(cos(TwoPiThetaFreq_Pitch))+I*complex<su2double>(sin(TwoPiThetaFreq_Pitch)));
              }
              else{
                c2js += complex<su2double>(0.0,0.0);
                c3js += complex<su2double>(0.0,0.0);
              }
            }
            c2js_Re = c2js.real();
            c3js_Re = c3js.real();

            if (nDim == 2){
              dcjs[0] = 0.0     - cj[0];
              dcjs[1] = c2js_Re - cj[1];
              dcjs[2] = c3js_Re - cj[2];
            }else{
              dcjs[0] = 0.0     - cj[0];
              dcjs[1] = c2js_Re - cj[1];
              dcjs[2] = 0.0     - cj[2];
              dcjs[3] = c3js_Re - cj[3];
            }

          }else{
            if (AverageTurboVelocity[val_marker][iSpan][1] >= 0.0){
              Beta_inf2= -sqrt(AvgMach - 1.0);
            }else{
              Beta_inf2= sqrt(AvgMach-1.0);
            }
            if (nDim == 2){
              c2js_Re = -cj[3]*(Beta_inf2 + AverageTurboMach[1])/( 1.0 + AverageTurboMach[0]);
              c3js_Re = cj[3]*(Beta_inf2 + AverageTurboMach[1])/( 1.0 + AverageTurboMach[0]);
              c3js_Re *= (Beta_inf2 + AverageTurboMach[1])/( 1.0 + AverageTurboMach[0]);
            }else{
              c2js_Re = -cj[4]*(Beta_inf2 + AverageTurboMach[1])/( 1.0 + AverageTurboMach[0]);
              c3js_Re = cj[4]*(Beta_inf2 + AverageTurboMach[1])/( 1.0 + AverageTurboMach[0]);
              c3js_Re *= (Beta_inf2 + AverageTurboMach[1])/( 1.0 + AverageTurboMach[0]);
            }


            if (nDim == 2){
              dcjs[0] = 0.0     - cj[0];
              dcjs[1] = c2js_Re - cj[1];
              dcjs[2] = c3js_Re - cj[2];
            }else{
              dcjs[0] = 0.0     - cj[0];
              dcjs[1] = c2js_Re - cj[1];
              dcjs[2] = 0.0     - cj[2];
              dcjs[3] = c3js_Re - cj[3];
            }
          }
        }
        else{
          if (nDim == 2){
            dcjs[0] = 0.0;
            dcjs[1] = 0.0;
            dcjs[2] = 0.0;
          }else{
            dcjs[0] = 0.0;
            dcjs[1] = 0.0;
            dcjs[2] = 0.0;
            dcjs[3] = 0.0;
          }
        }
        /* --- Impose Inlet BC Reflecting--- */
        delta_c[0] = relfacAvg*c_avg[0] + relfacFou*dcjs[0];
        delta_c[1] = relfacAvg*c_avg[1] + relfacFou*dcjs[1];
        delta_c[2] = relfacAvg*c_avg[2] + relfacFou*dcjs[2];
        if (nDim == 2){
          delta_c[3] = cj[3];
        }else{
          delta_c[3] = relfacAvg*c_avg[3] + relfacFou*dcjs[3];
          delta_c[4] = cj[4];
        }
        break;


      case STATIC_PRESSURE:case STATIC_PRESSURE_1D:case MIXING_OUT:case RADIAL_EQUILIBRIUM:case MIXING_OUT_1D: case MASS_FLOW_OUTLET:

        /* --- implementation of Giles BC---*/
        if(config->GetSpatialFourier()){
          if (AvgMach > 1.0){
            /* --- supersonic Giles implementation ---*/
            if (AverageTurboVelocity[val_marker][iSpan][1] >= 0.0){
              GilesBeta= -sqrt(AvgMach - 1.0);

            }else{
              GilesBeta= sqrt(AvgMach - 1.0);
            }
            if(nDim == 2){
              cOutjs_Re= (2.0 * AverageTurboMach[0])/(GilesBeta - AverageTurboMach[1])*cj[1] - (GilesBeta + AverageTurboMach[1])/(GilesBeta - AverageTurboMach[1])*cj[2];
            }
            else{
              cOutjs_Re= (2.0 * AverageTurboMach[0])/(GilesBeta - AverageTurboMach[1])*cj[1] - (GilesBeta + AverageTurboMach[1])/(GilesBeta - AverageTurboMach[1])*cj[3];
            }
            if (nDim == 2){
              dcjs[3] = cOutjs_Re - cj[3];
            }
            else{
              dcjs[4] = cOutjs_Re - cj[4];
            }
          }else{

            /* --- subsonic Giles implementation ---*/
            Beta_inf= I*complex<su2double>(sqrt(1.0  - AvgMach));
            cOutjs  = complex<su2double>(0.0,0.0);
            for(k=0; k < 2*kend_max+1; k++){
              freq = k - kend_max;
              if(freq >= (long)(-kend) && freq <= (long)(kend) && AverageTurboMach[0] > config->GetAverageMachLimit()){
                TwoPiThetaFreq_Pitch = 2*PI_NUMBER*freq*theta/pitch;
                cOutks  = complex<su2double>(2.0 * AverageTurboMach[0])/complex<su2double>(Beta_inf - AverageTurboMach[1])*CkOutflow1[val_marker][iSpan][k];
                cOutks -= complex<su2double>(Beta_inf + AverageTurboMach[1])/complex<su2double>(Beta_inf - AverageTurboMach[1])*CkOutflow2[val_marker][iSpan][k];

                cOutjs += cOutks*(complex<su2double>(cos(TwoPiThetaFreq_Pitch)) + I*complex<su2double>(sin(TwoPiThetaFreq_Pitch)));
              }
              else{
                cOutjs +=complex<su2double>(0.0,0.0);
              }
            }
            cOutjs_Re = cOutjs.real();

            if (nDim == 2){
              dcjs[3] = cOutjs_Re - cj[3];
            }
            else{
              dcjs[4] = cOutjs_Re - cj[4];
            }
          }
        }
        else{
          if (nDim == 2){
            dcjs[3] = 0.0;
          }
          else{
            dcjs[4] = 0.0;
          }
        }
        /* --- Impose Outlet BC Non-Reflecting  --- */
        delta_c[0] = cj[0];
        delta_c[1] = cj[1];
        delta_c[2] = cj[2];
        if (nDim == 2){
          delta_c[3] = relfacAvg*c_avg[3] + relfacFou*dcjs[3];
        }
        else{
          delta_c[3] = cj[3];
          delta_c[4] = relfacAvg*c_avg[4] + relfacFou*dcjs[4];
        }


        /*--- Automatically impose supersonic autoflow ---*/
        if (abs(AverageTurboMach[0]) > 1.0000){
          delta_c[0] = 0.0;
          delta_c[1] = 0.0;
          delta_c[2] = 0.0;
          delta_c[2] = 0.0;
          if (nDim == 3)delta_c[4] = 0.0;
        }

        break;

      default:
        SU2_MPI::Error("Invalid Giles input!", CURRENT_FUNCTION);
        break;
      }

      /*--- Compute primitive jump from characteristic variables  ---*/
      for (iVar = 0; iVar < nVar; iVar++)
      {
        deltaprim[iVar]=0.0;
        for (jVar = 0; jVar < nVar; jVar++)
        {
          deltaprim[iVar] +=  R_Matrix[iVar][jVar]*delta_c[jVar];
        }
      }

      /*--- retrieve boundary variables ---*/
      Density_b = AverageDensity[val_marker][iSpan] + deltaprim[0];
      turboVelocity[0] = AverageTurboVelocity[val_marker][iSpan][0] + deltaprim[1];
      turboVelocity[1] = AverageTurboVelocity[val_marker][iSpan][1] + deltaprim[2];
      if(nDim == 2){
        Pressure_b = AveragePressure[val_marker][iSpan] + deltaprim[3];
      }
      else{
        turboVelocity[2] = AverageTurboVelocity[val_marker][iSpan][2] + deltaprim[3];
        Pressure_b = AveragePressure[val_marker][iSpan] + deltaprim[4];
      }


      ComputeBackVelocity(turboVelocity, turboNormal, Velocity_b, config->GetMarker_All_TurbomachineryFlag(val_marker), config->GetKind_TurboMachinery(iZone));
      Velocity2_b = 0.0;
      for (iDim = 0; iDim < nDim; iDim++) {
        Velocity2_b+= Velocity_b[iDim]*Velocity_b[iDim];
      }

      if(Pressure_b <= 0.0 || Density_b <= 0.0 ){
        Pressure_b = Pressure_i;
        Density_b = Density_i;
        Velocity2_b = 0.0;
        for (iDim = 0; iDim < nDim; iDim++) {
          Velocity_b[iDim] = Velocity_i[iDim];
          Velocity2_b+= Velocity_b[iDim]*Velocity_b[iDim];
        }
      }

      GetFluidModel()->SetTDState_Prho(Pressure_b, Density_b);
      Energy_b = GetFluidModel()->GetStaticEnergy() + 0.5*Velocity2_b;
      Temperature_b= GetFluidModel()->GetTemperature();
      Enthalpy_b = Energy_b + Pressure_b/Density_b;

      /*--- Primitive variables, using the derived quantities ---*/
      V_boundary[0] = Temperature_b;
      for (iDim = 0; iDim < nDim; iDim++)
        V_boundary[iDim+1] = Velocity_b[iDim];
      V_boundary[nDim+1] = Pressure_b;
      V_boundary[nDim+2] = Density_b;
      V_boundary[nDim+3] = Enthalpy_b;

      S_boundary[0]= GetFluidModel()->GetdPdrho_e();
      S_boundary[1]= GetFluidModel()->GetdPde_rho();



      /*--- Set various quantities in the solver class ---*/

      conv_numerics->SetPrimitive(V_domain, V_boundary);
      conv_numerics->SetSecondary(S_domain, S_boundary);


      if (dynamic_grid)
        conv_numerics->SetGridVel(geometry->nodes->GetGridVel(iPoint), geometry->nodes->GetGridVel(iPoint));

      /*--- Compute the residual using an upwind scheme ---*/

      auto residual = conv_numerics->ComputeResidual(config);

      /*--- Update residual value ---*/
      LinSysRes.AddBlock(iPoint, residual);

      /*--- Jacobian contribution for implicit integration ---*/
      if (implicit)
        Jacobian.AddBlock2Diag(iPoint, residual.jacobian_i);

      /*--- Viscous contribution ---*/

      if (viscous) {

        /*--- Set laminar and eddy viscosity at the infinity ---*/

        V_boundary[nDim+5] = GetFluidModel()->GetLaminarViscosity();
        V_boundary[nDim+6] = nodes->GetEddyViscosity(iPoint);
        V_boundary[nDim+7] = GetFluidModel()->GetThermalConductivity();
        V_boundary[nDim+8] = GetFluidModel()->GetCp();

        /*--- Set the normal vector and the coordinates ---*/

        visc_numerics->SetNormal(Normal);
        su2double Coord_Reflected[MAXNDIM];
        GeometryToolbox::PointPointReflect(nDim, geometry->nodes->GetCoord(Point_Normal),
                                                 geometry->nodes->GetCoord(iPoint), Coord_Reflected);
        visc_numerics->SetCoord(geometry->nodes->GetCoord(iPoint), Coord_Reflected);

        /*--- Primitive variables, and gradient ---*/

        visc_numerics->SetPrimitive(V_domain, V_boundary);
        visc_numerics->SetPrimVarGradient(nodes->GetGradient_Primitive(iPoint), nodes->GetGradient_Primitive(iPoint));


        /*--- Compute secondary thermodynamic properties (partial derivatives...) ---*/

        S_boundary[0]= GetFluidModel()->GetdPdrho_e();
        S_boundary[1]= GetFluidModel()->GetdPde_rho();

        S_boundary[2]= GetFluidModel()->GetdTdrho_e();
        S_boundary[3]= GetFluidModel()->GetdTde_rho();

        /*--- Compute secondary thermo-physical properties (partial derivatives...) ---*/

        S_boundary[4]= GetFluidModel()->Getdmudrho_T();
        S_boundary[5]= GetFluidModel()->GetdmudT_rho();

        S_boundary[6]= GetFluidModel()->Getdktdrho_T();
        S_boundary[7]= GetFluidModel()->GetdktdT_rho();

        visc_numerics->SetSecondary(S_domain, S_boundary);

        /*--- Turbulent kinetic energy ---*/

        if (config->GetKind_Turb_Model() == TURB_MODEL::SST)
          visc_numerics->SetTurbKineticEnergy(solver_container[TURB_SOL]->GetNodes()->GetSolution(iPoint,0),
                                              solver_container[TURB_SOL]->GetNodes()->GetSolution(iPoint,0));

        /*--- Compute and update residual ---*/

        auto residual = visc_numerics->ComputeResidual(config);
        LinSysRes.SubtractBlock(iPoint, residual);

        /*--- Jacobian contribution for implicit integration ---*/

        if (implicit)
          Jacobian.SubtractBlock2Diag(iPoint, residual.jacobian_i);

      }
      /*--- Store number of Newton iterations at BC ---*/
      if(config->GetKind_FluidModel() == DATADRIVEN_FLUID)
        nodes->SetNewtonSolverIterations(iPoint, GetFluidModel()->GetnIter_Newton());

    }
    END_SU2_OMP_FOR
  }

  /*--- Free locally allocated memory ---*/
  delete [] Normal;

  delete [] Velocity_b;
  delete [] Velocity_i;

  delete [] S_boundary;
  delete [] delta_c;
  delete [] deltaprim;
  delete [] cj;
  for (iVar = 0; iVar < nVar; iVar++)
  {
    delete [] R_Matrix[iVar];
  }
  for (iVar = 0; iVar < nVar-1; iVar++)
  {
    delete [] R_c_inv[iVar];
    delete [] R_c[iVar];
  }
  delete [] R_Matrix;
  delete [] R_c;
  delete [] R_c_inv;
  delete [] R;
  delete [] c_avg;
  delete [] dcjs;

  delete [] AverageTurboMach;
  delete [] UnitNormal;
  delete [] turboNormal;
  delete [] turboVelocity;
}

void CEulerSolver::BC_Inlet(CGeometry *geometry, CSolver **solver_container,
                            CNumerics *conv_numerics, CNumerics *visc_numerics,
                            CConfig *config, unsigned short val_marker) {
  unsigned short iDim;
  su2double P_Total, T_Total, Velocity[MAXNDIM], Velocity2, H_Total, Temperature, Riemann,
  Pressure, Density, Energy, Flow_Dir[MAXNDIM], Mach2, SoundSpeed2, SoundSpeed_Total2, Vel_Mag,
  alpha, aa, bb, cc, dd, Area, UnitNormal[MAXNDIM], Normal[MAXNDIM];
  su2double *V_inlet, *V_domain;

  const bool implicit = (config->GetKind_TimeIntScheme() == EULER_IMPLICIT);
  const su2double Two_Gamma_M1 = 2.0 / Gamma_Minus_One;
  const su2double Gas_Constant = config->GetGas_ConstantND();
  const auto Kind_Inlet_Cfg = config->GetKind_Inlet();
  const auto Marker_Tag = config->GetMarker_All_TagBound(val_marker);
  const bool tkeNeeded = (config->GetKind_Turb_Model() == TURB_MODEL::SST);

  /*--- Loop over all the vertices on this boundary marker ---*/

  SU2_OMP_FOR_DYN(OMP_MIN_SIZE)
  for (auto iVertex = 0ul; iVertex < geometry->nVertex[val_marker]; iVertex++) {

    /*--- Allocate the value at the inlet ---*/

    V_inlet = GetCharacPrimVar(val_marker, iVertex);

    const auto iPoint = geometry->vertex[val_marker][iVertex]->GetNode();

    /*--- Check if the node belongs to the domain (i.e., not a halo node) ---*/

    if (!geometry->nodes->GetDomain(iPoint)) continue;

    /*--- Normal vector for this vertex (negate for outward convention) ---*/

    geometry->vertex[val_marker][iVertex]->GetNormal(Normal);
    for (iDim = 0; iDim < nDim; iDim++) Normal[iDim] = -Normal[iDim];
    conv_numerics->SetNormal(Normal);

    Area = GeometryToolbox::Norm(nDim, Normal);
    for (iDim = 0; iDim < nDim; iDim++)
      UnitNormal[iDim] = Normal[iDim]/Area;

    /*--- Retrieve solution at this boundary node ---*/

    V_domain = nodes->GetPrimitive(iPoint);

    /*--- On intersections with viscous walls we set the total conditions equal to
        the static conditions of the wall point. This avoids a jump in pressure,
        energy, etc. at this location. ---*/

    const auto Kind_Inlet = geometry->nodes->GetViscousBoundary(iPoint)
        ? INLET_TYPE::TOTAL_CONDITIONS : Kind_Inlet_Cfg;

    /*--- Build the fictitious inlet state based on characteristics ---*/

    /*--- Subsonic inflow: there is one outgoing characteristic (u-c),
        therefore we can specify all but one state variable at the inlet.
        The outgoing Riemann invariant provides the final piece of info.
        Adapted from an original implementation in the Stanford University
        multi-block (SUmb) solver in the routine bcSubsonicInflow.f90
        written by Edwin van der Weide, last modified 04-20-2009. ---*/

    switch (Kind_Inlet) {

      /*--- Total properties have been specified at the inlet. ---*/

      case INLET_TYPE::TOTAL_CONDITIONS: {

        /*--- Retrieve the specified total conditions for this inlet. ---*/

        P_Total = Inlet_Ptotal[val_marker][iVertex];
        T_Total = Inlet_Ttotal[val_marker][iVertex];
        const su2double* dir = Inlet_FlowDir[val_marker][iVertex];
        const su2double mag = GeometryToolbox::Norm(nDim, dir);
        for (iDim = 0; iDim < nDim; iDim++) {
          Flow_Dir[iDim] = dir[iDim] / mag;
        }

        /*--- Non-dim. the inputs if necessary. ---*/

        P_Total /= config->GetPressure_Ref();
        T_Total /= config->GetTemperature_Ref();

        if (geometry->nodes->GetViscousBoundary(iPoint)) {
          P_Total = nodes->GetPressure(iPoint);
          T_Total = nodes->GetTemperature(iPoint);
        }

        /*--- Store primitives and set some variables for clarity. ---*/

        Density = V_domain[nDim+2];
        Velocity2 = 0.0;
        for (iDim = 0; iDim < nDim; iDim++) {
          Velocity[iDim] = V_domain[iDim+1];
          Velocity2 += Velocity[iDim]*Velocity[iDim];
        }
        Energy      = V_domain[nDim+3] - V_domain[nDim+1]/V_domain[nDim+2];
        Pressure    = V_domain[nDim+1];
        H_Total     = (Gamma*Gas_Constant/Gamma_Minus_One)*T_Total;
        SoundSpeed2 = Gamma*Pressure/Density;

        /*--- Compute the acoustic Riemann invariant that is extrapolated
            from the domain interior. ---*/

        Riemann   = 2.0*sqrt(SoundSpeed2)/Gamma_Minus_One;
        for (iDim = 0; iDim < nDim; iDim++)
          Riemann += Velocity[iDim]*UnitNormal[iDim];

        /*--- Total speed of sound ---*/

        SoundSpeed_Total2 = Gamma_Minus_One*(H_Total - (Energy + Pressure/Density)+0.5*Velocity2) + SoundSpeed2;

        /*--- Dot product of normal and flow direction. This should
            be negative due to outward facing boundary normal convention. ---*/

        alpha = 0.0;
        for (iDim = 0; iDim < nDim; iDim++)
          alpha += UnitNormal[iDim]*Flow_Dir[iDim];

        /*--- Coefficients in the quadratic equation for the velocity ---*/

        aa =  1.0 + 0.5*Gamma_Minus_One*alpha*alpha;
        bb = -1.0*Gamma_Minus_One*alpha*Riemann;
        cc =  0.5*Gamma_Minus_One*Riemann*Riemann
            -2.0*SoundSpeed_Total2/Gamma_Minus_One;

        /*--- Solve quadratic equation for velocity magnitude. Value must
            be positive, so the choice of root is clear. ---*/

        dd = bb*bb - 4.0*aa*cc;
        dd = sqrt(max(0.0, dd));
        Vel_Mag   = (-bb + dd)/(2.0*aa);
        Vel_Mag   = max(0.0, Vel_Mag);
        Velocity2 = Vel_Mag*Vel_Mag;

        /*--- Compute speed of sound from total speed of sound eqn. ---*/

        SoundSpeed2 = SoundSpeed_Total2 - 0.5*Gamma_Minus_One*Velocity2;

        /*--- Mach squared (cut between 0-1), use to adapt velocity ---*/

        Mach2 = Velocity2/SoundSpeed2;
        Mach2 = min(1.0, Mach2);
        Velocity2   = Mach2*SoundSpeed2;
        Vel_Mag     = sqrt(Velocity2);
        SoundSpeed2 = SoundSpeed_Total2 - 0.5*Gamma_Minus_One*Velocity2;

        /*--- Compute new velocity vector at the inlet ---*/

        for (iDim = 0; iDim < nDim; iDim++)
          Velocity[iDim] = Vel_Mag*Flow_Dir[iDim];

        /*--- Static temperature from the speed of sound relation ---*/

        Temperature = SoundSpeed2/(Gamma*Gas_Constant);

        /*--- Static pressure using isentropic relation at a point ---*/

        Pressure = P_Total*pow((Temperature/T_Total), Gamma/Gamma_Minus_One);

        /*--- Density at the inlet from the gas law ---*/

        Density = Pressure/(Gas_Constant*Temperature);

        /*--- Using pressure, density, & velocity, compute the energy ---*/

        Energy = Pressure/(Density*Gamma_Minus_One) + 0.5*Velocity2;
        if (tkeNeeded) Energy += GetTke_Inf();

        /*--- Primitive variables, using the derived quantities ---*/

        V_inlet[0] = Temperature;
        for (iDim = 0; iDim < nDim; iDim++)
          V_inlet[iDim+1] = Velocity[iDim];
        V_inlet[nDim+1] = Pressure;
        V_inlet[nDim+2] = Density;
        V_inlet[nDim+3] = Energy + Pressure/Density;

        break;
      }
      /*--- Mass flow has been specified at the inlet. ---*/

      case INLET_TYPE::MASS_FLOW: {

        /*--- Retrieve the specified mass flow for the inlet. ---*/

        Density  = Inlet_Ttotal[val_marker][iVertex];
        Vel_Mag  = Inlet_Ptotal[val_marker][iVertex];
        const su2double* dir = Inlet_FlowDir[val_marker][iVertex];
        const su2double mag = GeometryToolbox::Norm(nDim, dir);
        for (iDim = 0; iDim < nDim; iDim++) {
          Flow_Dir[iDim] = dir[iDim] / mag;
        }

        /*--- Non-dim. the inputs if necessary. ---*/

        Density /= config->GetDensity_Ref();
        Vel_Mag /= config->GetVelocity_Ref();

        /*--- Get primitives from current inlet state. ---*/

        for (iDim = 0; iDim < nDim; iDim++)
          Velocity[iDim] = nodes->GetVelocity(iPoint,iDim);
        Pressure    = nodes->GetPressure(iPoint);
        SoundSpeed2 = Gamma*Pressure/V_domain[nDim+2];

        /*--- Compute the acoustic Riemann invariant that is extrapolated
            from the domain interior. ---*/

        Riemann = Two_Gamma_M1*sqrt(SoundSpeed2);
        for (iDim = 0; iDim < nDim; iDim++)
          Riemann += Velocity[iDim]*UnitNormal[iDim];

        /*--- Speed of sound squared for fictitious inlet state ---*/

        SoundSpeed2 = Riemann;
        for (iDim = 0; iDim < nDim; iDim++)
          SoundSpeed2 -= Vel_Mag*Flow_Dir[iDim]*UnitNormal[iDim];

        SoundSpeed2 = max(0.0,0.5*Gamma_Minus_One*SoundSpeed2);
        SoundSpeed2 = SoundSpeed2*SoundSpeed2;

        /*--- Pressure for the fictitious inlet state ---*/

        Pressure = SoundSpeed2*Density/Gamma;

        /*--- Energy for the fictitious inlet state ---*/

        Energy = Pressure/(Density*Gamma_Minus_One) + 0.5*Vel_Mag*Vel_Mag;
        if (tkeNeeded) Energy += GetTke_Inf();

        /*--- Primitive variables, using the derived quantities ---*/
        Temperature = Pressure / ( Gas_Constant * Density);
        V_inlet[0] = Temperature;
        for (iDim = 0; iDim < nDim; iDim++)
          V_inlet[iDim+1] = Vel_Mag*Flow_Dir[iDim];
        V_inlet[nDim+1] = Pressure;
        V_inlet[nDim+2] = Density;
        V_inlet[nDim+3] = Energy + Pressure/Density;

        break;
      }
      default:
        SU2_MPI::Error("Unsupported INLET_TYPE.", CURRENT_FUNCTION);
        break;
    }

    /*--- Set various quantities in the solver class ---*/

    conv_numerics->SetPrimitive(V_domain, V_inlet);

    if (dynamic_grid)
      conv_numerics->SetGridVel(geometry->nodes->GetGridVel(iPoint), geometry->nodes->GetGridVel(iPoint));

    /*--- Compute the residual using an upwind scheme ---*/

    auto residual = conv_numerics->ComputeResidual(config);

    /*--- Update residual value ---*/

    LinSysRes.AddBlock(iPoint, residual);

    /*--- Jacobian contribution for implicit integration ---*/

    if (implicit)
      Jacobian.AddBlock2Diag(iPoint, residual.jacobian_i);
  }
  END_SU2_OMP_FOR

}

void CEulerSolver::BC_Outlet(CGeometry *geometry, CSolver **solver_container,
                             CNumerics *conv_numerics, CNumerics *visc_numerics,
                             CConfig *config, unsigned short val_marker) {
  unsigned short iVar, iDim;
  unsigned long iVertex, iPoint;
  su2double Pressure, P_Exit, Velocity[3],
  Velocity2, Entropy, Density, Energy, Riemann, Vn, SoundSpeed, Mach_Exit, Vn_Exit,
  Area, UnitNormal[3];
  su2double *V_outlet, *V_domain;

  bool implicit           = (config->GetKind_TimeIntScheme() == EULER_IMPLICIT);
  su2double Gas_Constant     = config->GetGas_ConstantND();
  string Marker_Tag       = config->GetMarker_All_TagBound(val_marker);
  bool gravity = (config->GetGravityForce());
  bool tkeNeeded = (config->GetKind_Turb_Model() == TURB_MODEL::SST);

  auto *Normal = new su2double[nDim];

  /*--- Loop over all the vertices on this boundary marker ---*/

  SU2_OMP_FOR_DYN(OMP_MIN_SIZE)
  for (iVertex = 0; iVertex < geometry->nVertex[val_marker]; iVertex++) {

    /*--- Allocate the value at the outlet ---*/
    V_outlet = GetCharacPrimVar(val_marker, iVertex);

    iPoint = geometry->vertex[val_marker][iVertex]->GetNode();

    /*--- Check if the node belongs to the domain (i.e., not a halo node) ---*/
    if (geometry->nodes->GetDomain(iPoint)) {

      /*--- Normal vector for this vertex (negate for outward convention) ---*/
      geometry->vertex[val_marker][iVertex]->GetNormal(Normal);
      for (iDim = 0; iDim < nDim; iDim++) Normal[iDim] = -Normal[iDim];
      conv_numerics->SetNormal(Normal);

      Area = GeometryToolbox::Norm(nDim, Normal);
      for (iDim = 0; iDim < nDim; iDim++)
        UnitNormal[iDim] = Normal[iDim]/Area;

      /*--- Current solution at this boundary node ---*/
      V_domain = nodes->GetPrimitive(iPoint);

      /*--- Build the fictitious inlet state based on characteristics ---*/

      /*--- Retrieve the specified back pressure for this outlet. ---*/
      if (gravity) P_Exit = config->GetOutlet_Pressure(Marker_Tag) - geometry->nodes->GetCoord(iPoint, nDim-1)*STANDARD_GRAVITY;
      else P_Exit = config->GetOutlet_Pressure(Marker_Tag);

      /*--- Non-dim. the inputs if necessary. ---*/
      P_Exit = P_Exit/config->GetPressure_Ref();

      /*--- Check whether the flow is supersonic at the exit. The type
         of boundary update depends on this. ---*/
      Density = V_domain[nDim+2];
      Velocity2 = 0.0; Vn = 0.0;
      for (iDim = 0; iDim < nDim; iDim++) {
        Velocity[iDim] = V_domain[iDim+1];
        Velocity2 += Velocity[iDim]*Velocity[iDim];
        Vn += Velocity[iDim]*UnitNormal[iDim];
      }
      Pressure   = V_domain[nDim+1];
      SoundSpeed = sqrt(Gamma*Pressure/Density);
      Mach_Exit  = sqrt(Velocity2)/SoundSpeed;

      if (Mach_Exit >= 1.0) {

        /*--- Supersonic exit flow: there are no incoming characteristics,
           so no boundary condition is necessary. Set outlet state to current
           state so that upwinding handles the direction of propagation. ---*/
        for (iVar = 0; iVar < nPrimVar; iVar++) V_outlet[iVar] = V_domain[iVar];

      } else {

        /*--- Subsonic exit flow: there is one incoming characteristic,
           therefore one variable can be specified (back pressure) and is used
           to update the conservative variables. Compute the entropy and the
           acoustic Riemann variable. These invariants, as well as the
           tangential velocity components, are extrapolated. Adapted from an
           original implementation in the Stanford University multi-block
           (SUmb) solver in the routine bcSubsonicOutflow.f90 by Edwin van
           der Weide, last modified 09-10-2007. ---*/

        Entropy = Pressure*pow(1.0/Density, Gamma);
        Riemann = Vn + 2.0*SoundSpeed/Gamma_Minus_One;

        /*--- Compute the new fictious state at the outlet ---*/
        Density    = pow(P_Exit/Entropy,1.0/Gamma);
        Pressure   = P_Exit;
        SoundSpeed = sqrt(Gamma*P_Exit/Density);
        Vn_Exit    = Riemann - 2.0*SoundSpeed/Gamma_Minus_One;
        Velocity2  = 0.0;
        for (iDim = 0; iDim < nDim; iDim++) {
          Velocity[iDim] = Velocity[iDim] + (Vn_Exit-Vn)*UnitNormal[iDim];
          Velocity2 += Velocity[iDim]*Velocity[iDim];
        }
        Energy = P_Exit/(Density*Gamma_Minus_One) + 0.5*Velocity2;
        if (tkeNeeded) Energy += GetTke_Inf();

        /*--- Conservative variables, using the derived quantities ---*/
        V_outlet[0] = Pressure / ( Gas_Constant * Density);
        for (iDim = 0; iDim < nDim; iDim++)
          V_outlet[iDim+1] = Velocity[iDim];
        V_outlet[nDim+1] = Pressure;
        V_outlet[nDim+2] = Density;
        V_outlet[nDim+3] = Energy + Pressure/Density;

      }

      /*--- Set various quantities in the solver class ---*/
      conv_numerics->SetPrimitive(V_domain, V_outlet);

      if (dynamic_grid)
        conv_numerics->SetGridVel(geometry->nodes->GetGridVel(iPoint), geometry->nodes->GetGridVel(iPoint));

      /*--- Compute the residual using an upwind scheme ---*/

      auto residual = conv_numerics->ComputeResidual(config);

      /*--- Add Residuals and Jacobians ---*/

      LinSysRes.AddBlock(iPoint, residual);
      if (implicit)
        Jacobian.AddBlock2Diag(iPoint, residual.jacobian_i);

//      /*--- Viscous contribution, commented out because serious convergence problems  ---*/
//
//      if (viscous) {
//
//        /*--- Set laminar and eddy viscosity at the infinity ---*/
//
//        V_outlet[nDim+5] = nodes->GetLaminarViscosity(iPoint);
//        V_outlet[nDim+6] = nodes->GetEddyViscosity(iPoint);
//
//        /*--- Set the normal vector and the coordinates ---*/
//
//        visc_numerics->SetNormal(Normal);
//        su2double Coord_Reflected[MAXNDIM];
//        GeometryToolbox::PointPointReflect(nDim, geometry->nodes->GetCoord(Point_Normal),
//                                                 geometry->nodes->GetCoord(iPoint), Coord_Reflected);
//        visc_numerics->SetCoord(geometry->nodes->GetCoord(iPoint), Coord_Reflected);
//
//        /*--- Primitive variables, and gradient ---*/
//
//        visc_numerics->SetPrimitive(V_domain, V_outlet);
//        visc_numerics->SetPrimVarGradient(nodes->GetGradient_Primitive(iPoint), nodes->GetGradient_Primitive(iPoint));
//
//        /*--- Turbulent kinetic energy ---*/
//
//        if (config->GetKind_Turb_Model() == TURB_MODEL::SST)
//          visc_numerics->SetTurbKineticEnergy(solver_container[TURB_SOL]->GetNodes()->GetSolution(iPoint,0),
//                                              solver_container[TURB_SOL]->GetNodes()->GetSolution(iPoint,0));
//
//        /*--- Compute and update residual ---*/
//
//        auto residual = visc_numerics->ComputeResidual(config);
//        LinSysRes.SubtractBlock(iPoint, residual);
//
//        /*--- Jacobian contribution for implicit integration ---*/
//
//        if (implicit)
//         Jacobian.SubtractBlock2Diag(iPoint, residual.acobian_i);
//
//      }

    }
  }
  END_SU2_OMP_FOR

  /*--- Free locally allocated memory ---*/
  delete [] Normal;

}

void CEulerSolver::BC_Supersonic_Inlet(CGeometry *geometry, CSolver **solver_container,
                                       CNumerics *conv_numerics, CNumerics *visc_numerics,
                                       CConfig *config, unsigned short val_marker) {
  const su2double Gas_Constant = config->GetGas_ConstantND();
  const bool implicit = (config->GetKind_TimeIntScheme() == EULER_IMPLICIT);
  const auto Marker_Tag = config->GetMarker_All_TagBound(val_marker);
  const bool tkeNeeded = (config->GetKind_Turb_Model() == TURB_MODEL::SST);

  /*--- Supersonic inlet flow: there are no outgoing characteristics,
   so all flow variables can be imposed at the inlet. ---*/

  SU2_OMP_FOR_DYN(OMP_MIN_SIZE)
  for (auto iVertex = 0ul; iVertex < geometry->nVertex[val_marker]; iVertex++) {
    const auto iPoint = geometry->vertex[val_marker][iVertex]->GetNode();

    if (!geometry->nodes->GetDomain(iPoint)) continue;

    /*--- Retrieve the inlet profile, note that total conditions are reused as static. ---*/

    const su2double Temperature = Inlet_Ttotal[val_marker][iVertex] / config->GetTemperature_Ref();
    const su2double Pressure = Inlet_Ptotal[val_marker][iVertex] / config->GetPressure_Ref();
    su2double Velocity[MAXNDIM] = {0.0};
    for (unsigned short iDim = 0; iDim < nDim; iDim++) {
      Velocity[iDim] = Inlet_FlowDir[val_marker][iVertex][iDim] / config->GetVelocity_Ref();
    }

    /*--- Density at the inlet from the gas law. ---*/

    const su2double Density = Pressure / (Gas_Constant * Temperature);

    /*--- Compute the energy from the specified state. ---*/

    const su2double Velocity2 = GeometryToolbox::SquaredNorm(int(MAXNDIM), Velocity);
    su2double Energy = Pressure / (Density * Gamma_Minus_One) + 0.5 * Velocity2;
    if (tkeNeeded) {
      const su2double* Turb_Properties = config->GetInlet_TurbVal(Marker_Tag);
      const su2double Intensity = Turb_Properties[0];
      const su2double Tke = 3.0 / 2.0 * (Velocity2 * pow(Intensity, 2));
      Energy += Tke;
    }

    /*--- Primitive variables, using the derived quantities. ---*/

    auto* V_inlet = GetCharacPrimVar(val_marker, iVertex);
    V_inlet[prim_idx.Temperature()] = Temperature;
    V_inlet[prim_idx.Pressure()] = Pressure;
    V_inlet[prim_idx.Density()] = Density;
    V_inlet[prim_idx.Enthalpy()] = Energy + Pressure / Density;
    for (unsigned short iDim = 0; iDim < nDim; iDim++)
      V_inlet[iDim+prim_idx.Velocity()] = Velocity[iDim];

    /*--- Current solution at this boundary node. ---*/

    const auto* V_domain = nodes->GetPrimitive(iPoint);

    /*--- Normal vector for this vertex (negate for outward convention). ---*/

    su2double Normal[MAXNDIM] = {0.0};
    geometry->vertex[val_marker][iVertex]->GetNormal(Normal);
    for (unsigned short iDim = 0; iDim < nDim; iDim++) Normal[iDim] = -Normal[iDim];

    /*--- Set various quantities in the solver class. ---*/

    conv_numerics->SetNormal(Normal);
    conv_numerics->SetPrimitive(V_domain, V_inlet);

    if (dynamic_grid)
      conv_numerics->SetGridVel(geometry->nodes->GetGridVel(iPoint),
                                geometry->nodes->GetGridVel(iPoint));

    /*--- Compute the residual using an upwind scheme. ---*/

    auto residual = conv_numerics->ComputeResidual(config);

    LinSysRes.AddBlock(iPoint, residual);

    /*--- Jacobian contribution for implicit integration. ---*/

    if (implicit)
      Jacobian.AddBlock2Diag(iPoint, residual.jacobian_i);

    /*--- Viscous contribution, omited to improve convergence. ---*/

  }
  END_SU2_OMP_FOR

}

void CEulerSolver::BC_Supersonic_Outlet(CGeometry *geometry, CSolver **solver_container,
                                        CNumerics *conv_numerics, CNumerics *visc_numerics,
                                        CConfig *config, unsigned short val_marker) {
  unsigned short iDim;
  unsigned long iVertex, iPoint;
  su2double *V_outlet, *V_domain;

  bool implicit = (config->GetKind_TimeIntScheme() == EULER_IMPLICIT);
  string Marker_Tag = config->GetMarker_All_TagBound(val_marker);

  auto *Normal = new su2double[nDim];

  /*--- Supersonic outlet flow: there are no ingoing characteristics,
   so all flow variables can should be interpolated from the domain. ---*/

  /*--- Loop over all the vertices on this boundary marker ---*/

  SU2_OMP_FOR_DYN(OMP_MIN_SIZE)
  for (iVertex = 0; iVertex < geometry->nVertex[val_marker]; iVertex++) {

    iPoint = geometry->vertex[val_marker][iVertex]->GetNode();

    /*--- Check if the node belongs to the domain (i.e, not a halo node) ---*/

    if (geometry->nodes->GetDomain(iPoint)) {

      /*--- Current solution at this boundary node ---*/

      V_domain = nodes->GetPrimitive(iPoint);

      /*--- Allocate the value at the outlet ---*/

      V_outlet = GetCharacPrimVar(val_marker, iVertex);

      /*--- Primitive variables, using the derived quantities ---*/

      V_outlet[0] = V_domain[0];
      for (iDim = 0; iDim < nDim; iDim++)
        V_outlet[iDim+1] = V_domain[iDim+1];
      V_outlet[nDim+1] = V_domain[nDim+1];
      V_outlet[nDim+2] = V_domain[nDim+2];
      V_outlet[nDim+3] = V_domain[nDim+3];

      /*--- Current solution at this boundary node ---*/

      V_domain = nodes->GetPrimitive(iPoint);

      /*--- Normal vector for this vertex (negate for outward convention) ---*/

      geometry->vertex[val_marker][iVertex]->GetNormal(Normal);
      for (iDim = 0; iDim < nDim; iDim++) Normal[iDim] = -Normal[iDim];

      /*--- Set various quantities in the solver class ---*/

      conv_numerics->SetNormal(Normal);
      conv_numerics->SetPrimitive(V_domain, V_outlet);

      if (dynamic_grid)
        conv_numerics->SetGridVel(geometry->nodes->GetGridVel(iPoint),
                                  geometry->nodes->GetGridVel(iPoint));

      /*--- Compute the residual using an upwind scheme ---*/

      auto residual = conv_numerics->ComputeResidual(config);

      LinSysRes.AddBlock(iPoint, residual);

      /*--- Jacobian contribution for implicit integration ---*/

      if (implicit)
        Jacobian.AddBlock2Diag(iPoint, residual.jacobian_i);

//      /*--- Viscous contribution, commented out because serious convergence problems ---*/
//
//      if (viscous) {
//
//        /*--- Set laminar and eddy viscosity at the infinity ---*/
//
//        V_outlet[nDim+5] = nodes->GetLaminarViscosity(iPoint);
//        V_outlet[nDim+6] = nodes->GetEddyViscosity(iPoint);
//
//        /*--- Set the normal vector and the coordinates ---*/
//
//        visc_numerics->SetNormal(Normal);
//        su2double Coord_Reflected[MAXNDIM];
//        GeometryToolbox::PointPointReflect(nDim, geometry->nodes->GetCoord(Point_Normal),
//                                                 geometry->nodes->GetCoord(iPoint), Coord_Reflected);
//        visc_numerics->SetCoord(geometry->nodes->GetCoord(iPoint), Coord_Reflected);
//
//        /*--- Primitive variables, and gradient ---*/
//
//        visc_numerics->SetPrimitive(V_domain, V_outlet);
//        visc_numerics->SetPrimVarGradient(nodes->GetGradient_Primitive(iPoint), nodes->GetGradient_Primitive(iPoint));
//
//        /*--- Turbulent kinetic energy ---*/
//
//        if (config->GetKind_Turb_Model() == TURB_MODEL::SST)
//          visc_numerics->SetTurbKineticEnergy(solver_container[TURB_SOL]->GetNodes()->GetSolution(iPoint,0),
//                                              solver_container[TURB_SOL]->GetNodes()->GetSolution(iPoint,0));
//
//        /*--- Compute and update residual ---*/
//
//        auto residual = visc_numerics->ComputeResidual(config);
//        LinSysRes.SubtractBlock(iPoint, residual);
//
//        /*--- Jacobian contribution for implicit integration ---*/
//
//        if (implicit)
//          Jacobian.SubtractBlock2Diag(iPoint, residual.jacobian_i);
//      }

    }
  }
  END_SU2_OMP_FOR

  /*--- Free locally allocated memory ---*/

  delete [] Normal;

}

void CEulerSolver::BC_Engine_Inflow(CGeometry *geometry, CSolver **solver_container, CNumerics *conv_numerics, CNumerics *visc_numerics, CConfig *config, unsigned short val_marker) {

  unsigned short iDim;
  unsigned long iVertex, iPoint;
  su2double Pressure, Inflow_Pressure = 0.0, Velocity[3], Velocity2, Entropy, Target_Inflow_MassFlow = 0.0, Target_Inflow_Mach = 0.0, Density, Energy,
  Riemann, Area, UnitNormal[3], Vn, SoundSpeed, Vn_Exit, Inflow_Pressure_inc, Inflow_Pressure_old, Inflow_Mach_old, Inflow_MassFlow_old;
  su2double *V_inflow, *V_domain;

  su2double DampingFactor = config->GetDamp_Engine_Inflow();
  bool implicit = (config->GetKind_TimeIntScheme() == EULER_IMPLICIT);
  unsigned short Kind_Engine_Inflow = config->GetKind_Engine_Inflow();
  su2double Gas_Constant = config->GetGas_ConstantND();
  string Marker_Tag = config->GetMarker_All_TagBound(val_marker);
  bool tkeNeeded = (config->GetKind_Turb_Model() == TURB_MODEL::SST);
  su2double Baseline_Press = 0.75 * config->GetPressure_FreeStreamND();
  bool Engine_HalfModel = config->GetEngine_HalfModel();

  auto *Normal = new su2double[nDim];


  if (Kind_Engine_Inflow == FAN_FACE_MACH) {

    /*--- Retrieve the specified target fan face mach at the nacelle. ---*/

    Target_Inflow_Mach = config->GetEngineInflow_Target(Marker_Tag);

    /*--- Retrieve the old fan face pressure and mach number in the nacelle (this has been computed in a preprocessing). ---*/

    Inflow_Pressure_old = config->GetInflow_Pressure(Marker_Tag);  // Note that has been computed by the code (non-dimensional).
    Inflow_Mach_old = config->GetInflow_Mach(Marker_Tag);

    /*--- Compute the pressure increment (note that increasing pressure decreases flow speed) ---*/

    Inflow_Pressure_inc = - (1.0 - (Inflow_Mach_old/Target_Inflow_Mach)) * Baseline_Press;

    /*--- Estimate the new fan face pressure ---*/

    Inflow_Pressure = (1.0 - DampingFactor)*Inflow_Pressure_old + DampingFactor * (Inflow_Pressure_old + Inflow_Pressure_inc);

  }

  if (Kind_Engine_Inflow == FAN_FACE_MDOT) {

    /*--- Retrieve the specified target mass flow (non-dimensional) at the nacelle. ---*/

    Target_Inflow_MassFlow = config->GetEngineInflow_Target(Marker_Tag) / (config->GetDensity_Ref() * config->GetVelocity_Ref());

    if (config->GetSystemMeasurements() == US) Target_Inflow_MassFlow /= 32.174;

    if (Engine_HalfModel) Target_Inflow_MassFlow /= 2.0;

    /*--- Retrieve the old fan face pressure and mach number in the nacelle (this has been computed in a preprocessing). ---*/

    Inflow_Pressure_old = config->GetInflow_Pressure(Marker_Tag);  // Note that has been computed by the code (non-dimensional).
    Inflow_MassFlow_old = config->GetInflow_MassFlow(Marker_Tag);  // same here... it is a non dimensional value

    /*--- Compute the pressure increment (note that increasing pressure decreases flow speed) ---*/

    Inflow_Pressure_inc = - (1.0 - (Inflow_MassFlow_old/Target_Inflow_MassFlow)) * Baseline_Press;

    /*--- Estimate the new fan face pressure ---*/

    Inflow_Pressure = (1.0 - DampingFactor)*Inflow_Pressure_old + DampingFactor * (Inflow_Pressure_old + Inflow_Pressure_inc);

  }

  /*--- No iterative scheme if we provide the static pressure ---*/

  if (Kind_Engine_Inflow == FAN_FACE_PRESSURE) {

    /*--- Retrieve the specified pressure (non-dimensional) at the nacelle. ---*/

    Inflow_Pressure = config->GetEngineInflow_Target(Marker_Tag) / config->GetPressure_Ref();

  }


  /*--- Loop over all the vertices on this boundary marker ---*/

  SU2_OMP_FOR_DYN(OMP_MIN_SIZE)
  for (iVertex = 0; iVertex < geometry->nVertex[val_marker]; iVertex++) {

    /*--- Allocate the value at the outlet ---*/

    V_inflow = GetCharacPrimVar(val_marker, iVertex);

    iPoint = geometry->vertex[val_marker][iVertex]->GetNode();

    /*--- Check if the node belongs to the domain (i.e, not a halo node) ---*/

    if (geometry->nodes->GetDomain(iPoint)) {

      /*--- Normal vector for this vertex (negate for outward convention) ---*/

      geometry->vertex[val_marker][iVertex]->GetNormal(Normal);
      for (iDim = 0; iDim < nDim; iDim++) Normal[iDim] = -Normal[iDim];

      Area = GeometryToolbox::Norm(nDim, Normal);
      for (iDim = 0; iDim < nDim; iDim++)
        UnitNormal[iDim] = Normal[iDim]/Area;

      /*--- Current solution at this boundary node ---*/

      V_domain = nodes->GetPrimitive(iPoint);

      /*--- Subsonic nacelle inflow: there is one incoming characteristic,
       therefore one variable can be specified (back pressure) and is used
       to update the conservative variables.

       Compute the entropy and the acoustic variable. These
       riemann invariants, as well as the tangential velocity components,
       are extrapolated. ---*/

      Density = V_domain[nDim+2];
      Velocity2 = 0.0; Vn = 0.0;
      for (iDim = 0; iDim < nDim; iDim++) {
        Velocity[iDim] = V_domain[iDim+1];
        Velocity2 += Velocity[iDim]*Velocity[iDim];
        Vn += Velocity[iDim]*UnitNormal[iDim];
      }
      Pressure   = V_domain[nDim+1];
      SoundSpeed = sqrt(Gamma*Pressure/Density);
      Entropy = Pressure*pow(1.0/Density, Gamma);
      Riemann = Vn + 2.0*SoundSpeed/Gamma_Minus_One;

      /*--- Compute the new fictious state at the outlet ---*/

      Density    = pow(Inflow_Pressure/Entropy,1.0/Gamma);
      Pressure   = Inflow_Pressure;
      SoundSpeed = sqrt(Gamma*Inflow_Pressure/Density);
      Vn_Exit    = Riemann - 2.0*SoundSpeed/Gamma_Minus_One;
      Velocity2  = 0.0;
      for (iDim = 0; iDim < nDim; iDim++) {
        Velocity[iDim] = Velocity[iDim] + (Vn_Exit-Vn)*UnitNormal[iDim];
        Velocity2 += Velocity[iDim]*Velocity[iDim];
      }

      Energy = Inflow_Pressure/(Density*Gamma_Minus_One) + 0.5*Velocity2;
      if (tkeNeeded) Energy += GetTke_Inf();

      /*--- Conservative variables, using the derived quantities ---*/

      V_inflow[0] = Pressure / ( Gas_Constant * Density);
      for (iDim = 0; iDim < nDim; iDim++)
        V_inflow[iDim+1] = Velocity[iDim];
      V_inflow[nDim+1] = Pressure;
      V_inflow[nDim+2] = Density;
      V_inflow[nDim+3] = Energy + Pressure/Density;
      V_inflow[nDim+4] = SoundSpeed;

      /*--- Set various quantities in the solver class ---*/

      conv_numerics->SetNormal(Normal);
      conv_numerics->SetPrimitive(V_domain, V_inflow);

      /*--- Set grid movement ---*/

      if (dynamic_grid)
        conv_numerics->SetGridVel(geometry->nodes->GetGridVel(iPoint), geometry->nodes->GetGridVel(iPoint));

      /*--- Compute the residual using an upwind scheme ---*/

      auto residual = conv_numerics->ComputeResidual(config);

      LinSysRes.AddBlock(iPoint, residual);

      /*--- Jacobian contribution for implicit integration ---*/

      if (implicit)
        Jacobian.AddBlock2Diag(iPoint, residual.jacobian_i);

//      /*--- Viscous contribution, commented out because serious convergence problems ---*/
//
//      if (viscous) {
//
//        /*--- Set laminar and eddy viscosity at the infinity ---*/
//
//        V_inflow[nDim+5] = nodes->GetLaminarViscosity(iPoint);
//        V_inflow[nDim+6] = nodes->GetEddyViscosity(iPoint);
//
//        /*--- Set the normal vector and the coordinates ---*/
//
//        visc_numerics->SetNormal(Normal);
//        su2double Coord_Reflected[MAXNDIM];
//        GeometryToolbox::PointPointReflect(nDim, geometry->nodes->GetCoord(Point_Normal),
//                                                 geometry->nodes->GetCoord(iPoint), Coord_Reflected);
//        visc_numerics->SetCoord(geometry->nodes->GetCoord(iPoint), Coord_Reflected);
//
//        /*--- Primitive variables, and gradient ---*/
//
//        visc_numerics->SetPrimitive(V_domain, V_inflow);
//        visc_numerics->SetPrimVarGradient(nodes->GetGradient_Primitive(iPoint), nodes->GetGradient_Primitive(iPoint));
//
//        /*--- Turbulent kinetic energy ---*/
//
//        if (config->GetKind_Turb_Model() == TURB_MODEL::SST)
//          visc_numerics->SetTurbKineticEnergy(solver_container[TURB_SOL]->GetNodes()->GetSolution(iPoint,0),
//                                              solver_container[TURB_SOL]->GetNodes()->GetSolution(iPoint,0));
//
//        /*--- Compute and update residual ---*/
//
//        auto residual = visc_numerics->ComputeResidual(config);
//        LinSysRes.SubtractBlock(iPoint, residual);
//
//        /*--- Jacobian contribution for implicit integration ---*/
//
//        if (implicit)
//          Jacobian.SubtractBlock2Diag(iPoint, residual.jacobian_i);
//
//      }

    }
  }
  END_SU2_OMP_FOR

  delete [] Normal;

}

void CEulerSolver::BC_Engine_Exhaust(CGeometry *geometry, CSolver **solver_container, CNumerics *conv_numerics, CNumerics *visc_numerics, CConfig *config, unsigned short val_marker) {

  unsigned short iDim;
  unsigned long iVertex, iPoint;
  su2double Exhaust_Pressure, Exhaust_Temperature, Velocity[3], Velocity2, H_Exhaust, Temperature, Riemann, Area, UnitNormal[3], Pressure, Density, Energy, Mach2, SoundSpeed2, SoundSpeed_Exhaust2, Vel_Mag, alpha, aa, bb, cc, dd, Flow_Dir[3];
  su2double *V_exhaust, *V_domain, Target_Exhaust_Pressure, Exhaust_Pressure_old, Exhaust_Pressure_inc;

  su2double Gas_Constant = config->GetGas_ConstantND();
  bool implicit = (config->GetKind_TimeIntScheme() == EULER_IMPLICIT);
  string Marker_Tag = config->GetMarker_All_TagBound(val_marker);
  bool tkeNeeded = (config->GetKind_Turb_Model() == TURB_MODEL::SST);
  su2double DampingFactor = config->GetDamp_Engine_Exhaust();
  su2double Baseline_Press = 0.75 * config->GetPressure_FreeStreamND();

  auto *Normal = new su2double[nDim];

  /*--- Retrieve the specified exhaust pressure in the engine (non-dimensional). ---*/

  Target_Exhaust_Pressure = config->GetExhaust_Pressure_Target(Marker_Tag) / config->GetPressure_Ref();

  /*--- Retrieve the old exhaust pressure in the engine exhaust (this has been computed in a preprocessing). ---*/

  Exhaust_Pressure_old = config->GetExhaust_Pressure(Marker_Tag);

  /*--- Compute the Pressure increment ---*/

  Exhaust_Pressure_inc = (1.0 - (Exhaust_Pressure_old/Target_Exhaust_Pressure)) * Baseline_Press;

  /*--- Estimate the new exhaust pressure ---*/

  Exhaust_Pressure = (1.0 - DampingFactor) * Exhaust_Pressure_old + DampingFactor * (Exhaust_Pressure_old + Exhaust_Pressure_inc);

  /*--- The temperature is given (no iteration is required) ---*/

  Exhaust_Temperature  = config->GetExhaust_Temperature_Target(Marker_Tag);
  Exhaust_Temperature /= config->GetTemperature_Ref();

  /*--- The pressure is given (no iteration is required) ---*/

  Exhaust_Pressure  = config->GetExhaust_Pressure_Target(Marker_Tag);
  Exhaust_Pressure /= config->GetPressure_Ref();

  /*--- Loop over all the vertices on this boundary marker ---*/

  SU2_OMP_FOR_DYN(OMP_MIN_SIZE)
  for (iVertex = 0; iVertex < geometry->nVertex[val_marker]; iVertex++) {

    /*--- Allocate the value at the exhaust ---*/

    V_exhaust = GetCharacPrimVar(val_marker, iVertex);

    iPoint = geometry->vertex[val_marker][iVertex]->GetNode();

    /*--- Check if the node belongs to the domain (i.e, not a halo node) ---*/

    if (geometry->nodes->GetDomain(iPoint)) {

      /*--- Normal vector for this vertex (negate for outward convention) ---*/

      geometry->vertex[val_marker][iVertex]->GetNormal(Normal);
      for (iDim = 0; iDim < nDim; iDim++) Normal[iDim] = -Normal[iDim];

      Area = GeometryToolbox::Norm(nDim, Normal);
      for (iDim = 0; iDim < nDim; iDim++)
        UnitNormal[iDim] = Normal[iDim]/Area;

      /*--- Current solution at this boundary node ---*/

      V_domain = nodes->GetPrimitive(iPoint);

      /*--- Subsonic inflow: there is one outgoing characteristic (u-c),
       therefore we can specify all but one state variable at the inlet.
       The outgoing Riemann invariant provides the final piece of info. ---*/

      /*--- Store primitives and set some variables for clarity. ---*/

      Density = V_domain[nDim+2];
      Velocity2 = 0.0;
      for (iDim = 0; iDim < nDim; iDim++) {
        Velocity[iDim] = V_domain[iDim+1];
        Velocity2 += Velocity[iDim]*Velocity[iDim];
      }
      Energy      = V_domain[nDim+3] - V_domain[nDim+1]/V_domain[nDim+2];
      Pressure    = V_domain[nDim+1];
      H_Exhaust   = (Gamma*Gas_Constant/Gamma_Minus_One)*Exhaust_Temperature;
      SoundSpeed2 = Gamma*Pressure/Density;

      /*--- Compute the acoustic Riemann invariant that is extrapolated
       from the domain interior. ---*/

      Riemann   = 2.0*sqrt(SoundSpeed2)/Gamma_Minus_One;
      for (iDim = 0; iDim < nDim; iDim++)
        Riemann += Velocity[iDim]*UnitNormal[iDim];

      /*--- Total speed of sound ---*/

      SoundSpeed_Exhaust2 = Gamma_Minus_One*(H_Exhaust - (Energy + Pressure/Density)+0.5*Velocity2) + SoundSpeed2;

      /*--- The flow direction is defined by the surface normal ---*/

      for (iDim = 0; iDim < nDim; iDim++)
        Flow_Dir[iDim] = -UnitNormal[iDim];

      /*--- Dot product of normal and flow direction. This should
       be negative due to outward facing boundary normal convention. ---*/

      alpha = 0.0;
      for (iDim = 0; iDim < nDim; iDim++)
        alpha += UnitNormal[iDim]*Flow_Dir[iDim];

      /*--- Coefficients in the quadratic equation for the velocity ---*/

      aa =  1.0 + 0.5*Gamma_Minus_One*alpha*alpha;
      bb = -1.0*Gamma_Minus_One*alpha*Riemann;
      cc =  0.5*Gamma_Minus_One*Riemann*Riemann - 2.0*SoundSpeed_Exhaust2/Gamma_Minus_One;

      /*--- Solve quadratic equation for velocity magnitude. Value must
       be positive, so the choice of root is clear. ---*/

      dd      = bb*bb - 4.0*aa*cc;
      dd      = sqrt(max(0.0, dd));
      Vel_Mag = (-bb + dd)/(2.0*aa);

      if (Vel_Mag >= 0.0) {

        Velocity2 = Vel_Mag*Vel_Mag;

        /*--- Compute speed of sound from total speed of sound eqn. ---*/

        SoundSpeed2 = SoundSpeed_Exhaust2 - 0.5*Gamma_Minus_One*Velocity2;
        Mach2       = Velocity2/SoundSpeed2;
        Velocity2   = Mach2*SoundSpeed2;
        Vel_Mag     = sqrt(Velocity2);
        SoundSpeed2 = SoundSpeed_Exhaust2 - 0.5*Gamma_Minus_One*Velocity2;

        /*--- Compute new velocity vector at the inlet ---*/

        for (iDim = 0; iDim < nDim; iDim++)
          Velocity[iDim] = Vel_Mag*Flow_Dir[iDim];

        /*--- Static temperature from the speed of sound relation ---*/

        Temperature = SoundSpeed2/(Gamma*Gas_Constant);

        /*--- Static pressure using isentropic relation at a point ---*/

        Pressure = Exhaust_Pressure*pow((Temperature/Exhaust_Temperature), Gamma/Gamma_Minus_One);

        /*--- Density at the exhaust from the gas law ---*/

        Density = Pressure/(Gas_Constant*Temperature);

        /*--- Using pressure, density, & velocity, compute the energy ---*/

        Energy = Pressure/(Density*Gamma_Minus_One) + 0.5*Velocity2;
        if (tkeNeeded) Energy += GetTke_Inf();

        /*--- Primitive variables, using the derived quantities ---*/

        V_exhaust[0] = Temperature;
        for (iDim = 0; iDim < nDim; iDim++)
          V_exhaust[iDim+1] = Velocity[iDim];
        V_exhaust[nDim+1] = Pressure;
        V_exhaust[nDim+2] = Density;
        V_exhaust[nDim+3] = Energy + Pressure/Density;
        V_exhaust[nDim+4] = sqrt(SoundSpeed2);

      }
      /*--- The flow goes in the wrong direction ---*/

      else {

        V_exhaust[0] = V_domain[0];
        for (iDim = 0; iDim < nDim; iDim++)
          V_exhaust[iDim+1] = V_domain[iDim+1];
        V_exhaust[nDim+1] = V_domain[nDim+1];
        V_exhaust[nDim+2] = V_domain[nDim+2];
        V_exhaust[nDim+3] = V_domain[nDim+3];
        V_exhaust[nDim+4] = V_domain[nDim+4];

      }

      /*--- Set various quantities in the solver class ---*/

      conv_numerics->SetNormal(Normal);
      conv_numerics->SetPrimitive(V_domain, V_exhaust);

      /*--- Set grid movement ---*/

      if (dynamic_grid)
        conv_numerics->SetGridVel(geometry->nodes->GetGridVel(iPoint), geometry->nodes->GetGridVel(iPoint));

      /*--- Compute the residual using an upwind scheme ---*/

      auto residual = conv_numerics->ComputeResidual(config);

      LinSysRes.AddBlock(iPoint, residual);

      /*--- Jacobian contribution for implicit integration ---*/

      if (implicit)
        Jacobian.AddBlock2Diag(iPoint, residual.jacobian_i);

//      /*--- Viscous contribution, commented out because serious convergence problems ---*/
//
//      if (viscous) {
//
//        /*--- Set laminar and eddy viscosity at the infinity ---*/
//
//        V_exhaust[nDim+5] = nodes->GetLaminarViscosity(iPoint);
//        V_exhaust[nDim+6] = nodes->GetEddyViscosity(iPoint);
//
//        /*--- Set the normal vector and the coordinates ---*/
//
//        visc_numerics->SetNormal(Normal);
//        su2double Coord_Reflected[MAXNDIM];
//        GeometryToolbox::PointPointReflect(nDim, geometry->nodes->GetCoord(Point_Normal),
//                                                 geometry->nodes->GetCoord(iPoint), Coord_Reflected);
//        visc_numerics->SetCoord(geometry->nodes->GetCoord(iPoint), Coord_Reflected);
//
//        /*--- Primitive variables, and gradient ---*/
//
//        visc_numerics->SetPrimitive(V_domain, V_exhaust);
//        visc_numerics->SetPrimVarGradient(nodes->GetGradient_Primitive(iPoint), nodes->GetGradient_Primitive(iPoint));
//
//        /*--- Turbulent kinetic energy ---*/
//
//        if (config->GetKind_Turb_Model() == TURB_MODEL::SST)
//          visc_numerics->SetTurbKineticEnergy(solver_container[TURB_SOL]->GetNodes()->GetSolution(iPoint,0),
//                                              solver_container[TURB_SOL]->GetNodes()->GetSolution(iPoint,0));
//
//        /*--- Compute and update residual ---*/
//
//        auto residual = visc_numerics->ComputeResidual(config)
//        LinSysRes.SubtractBlock(iPoint, residual);
//
//        /*--- Jacobian contribution for implicit integration ---*/
//
//        if (implicit)
//          Jacobian.SubtractBlock2Diag(iPoint, residual.jacobian_i);
//
//      }

    }
  }
  END_SU2_OMP_FOR

  delete [] Normal;

}

void CEulerSolver::BC_ActDisk_Inlet(CGeometry *geometry, CSolver **solver_container, CNumerics *conv_numerics, CNumerics *visc_numerics,
                                    CConfig *config, unsigned short val_marker) {

  unsigned short Kind_ActDisk = config->GetKind_ActDisk();

  if (Kind_ActDisk == VARIABLE_LOAD || Kind_ActDisk == BLADE_ELEMENT) {
    BC_ActDisk_VariableLoad(geometry, solver_container, conv_numerics, visc_numerics, config, val_marker, true);
  }
  else{
    BC_ActDisk(geometry, solver_container, conv_numerics, visc_numerics, config, val_marker, true);
  }

}

void CEulerSolver::BC_ActDisk_Outlet(CGeometry *geometry, CSolver **solver_container, CNumerics *conv_numerics, CNumerics *visc_numerics,
                                     CConfig *config, unsigned short val_marker) {

  unsigned short Kind_ActDisk = config->GetKind_ActDisk();

  if (Kind_ActDisk == VARIABLE_LOAD || Kind_ActDisk == BLADE_ELEMENT) {
    BC_ActDisk_VariableLoad(geometry, solver_container, conv_numerics, visc_numerics, config, val_marker, false);
  }
  else{
    BC_ActDisk(geometry, solver_container, conv_numerics, visc_numerics, config, val_marker, false);
  }

}

void CEulerSolver::BC_ActDisk(CGeometry *geometry, CSolver **solver_container, CNumerics *conv_numerics, CNumerics *visc_numerics,
                              CConfig *config, unsigned short val_marker, bool val_inlet_surface) {

  unsigned short iDim;
  unsigned long iVertex, iPoint, GlobalIndex_donor, GlobalIndex;
  su2double Pressure, Velocity[3], Target_Press_Jump, Target_Temp_Jump,
  Velocity2, Entropy, Density, Energy, Riemann, Vn, SoundSpeed, Vn_Inlet, Mach_Outlet,
  Area, UnitNormal[3], *V_outlet, *V_domain, *V_inlet, P_Total, T_Total, H_Total, Temperature,
  Mach2, SoundSpeed2, SoundSpeed_Total2, Vel_Mag, alpha, aa, bb, cc, dd;
  su2double Factor, P_static, T_static, SoS_outlet, Rho_outlet, Rho_inlet;
  su2double Vel_normal_inlet[3], Vel_tangent_inlet[3], Vel_inlet[3];
  su2double Vel_normal_outlet[3], Vel_tangent_outlet[3], Vel_outlet[3];
  su2double Vel_normal_inlet_, Vel_tangent_inlet_, Vel_inlet_;
  su2double Vel_normal_outlet_, Vel_outlet_;

  su2double Pressure_out, Density_out, SoundSpeed_out, Velocity2_out,
  Mach_out, Pressure_in, Density_in, SoundSpeed_in, Velocity2_in,
  Mach_in, PressureAdj, TemperatureAdj;

  bool implicit           = (config->GetKind_TimeIntScheme() == EULER_IMPLICIT);
  su2double Gas_Constant  = config->GetGas_ConstantND();
  bool tkeNeeded          = (config->GetKind_Turb_Model() == TURB_MODEL::SST);
  bool ratio              = (config->GetActDisk_Jump() == RATIO);
  su2double SecondaryFlow = config->GetSecondaryFlow_ActDisk();

  auto *Normal = new su2double[nDim];
  auto *Flow_Dir = new su2double[nDim];

  /*--- Loop over all the vertices on this boundary marker ---*/

  SU2_OMP_FOR_DYN(OMP_MIN_SIZE)
  for (iVertex = 0; iVertex < geometry->nVertex[val_marker]; iVertex++) {

    iPoint = geometry->vertex[val_marker][iVertex]->GetNode();
    GlobalIndex = geometry->nodes->GetGlobalIndex(iPoint);
    GlobalIndex_donor = GetDonorGlobalIndex(val_marker, iVertex);

    /*--- Check if the node belongs to the domain (i.e., not a halo node) ---*/

    if ((geometry->nodes->GetDomain(iPoint)) &&
        (GlobalIndex != GlobalIndex_donor)) {

      /*--- Normal vector for this vertex (negative for outward convention) ---*/

      geometry->vertex[val_marker][iVertex]->GetNormal(Normal);
      for (iDim = 0; iDim < nDim; iDim++) Normal[iDim] = -Normal[iDim];
      conv_numerics->SetNormal(Normal);

      Area = GeometryToolbox::Norm(nDim, Normal);
      for (iDim = 0; iDim < nDim; iDim++)
        UnitNormal[iDim] = Normal[iDim]/Area;

      /*--- Current solution at this boundary node and jumps values ---*/

      V_domain = nodes->GetPrimitive(iPoint);
      Target_Press_Jump = ActDisk_DeltaP[val_marker][iVertex];
      Target_Temp_Jump = ActDisk_DeltaT[val_marker][iVertex];

      if (val_inlet_surface) {
        V_inlet  = nodes->GetPrimitive(iPoint);
        V_outlet = DonorPrimVar[val_marker][iVertex];

        Pressure_out    = V_outlet[nDim+1];
        Density_out     = V_outlet[nDim+2];
        SoundSpeed_out  = sqrt(Gamma*Pressure_out/Density_out);

        Pressure_in    = V_inlet[nDim+1];
        Density_in     = V_inlet[nDim+2];
        SoundSpeed_in  = sqrt(Gamma*Pressure_in/Density_in);

        Velocity2_out = 0.0; Velocity2_in = 0.0;
        for (iDim = 0; iDim < nDim; iDim++) {
          Velocity2_out += V_outlet[iDim+1]*V_outlet[iDim+1];
          Velocity2_in  += V_inlet[iDim+1]*V_inlet[iDim+1];
        }

        PressureAdj = 1.0; TemperatureAdj = 1.0;
        if ((Velocity2_out > 0.0) && (Velocity2_in > 0.0)) {

          Mach_out = sqrt(Velocity2_out)/SoundSpeed_out;
          Mach_in  = sqrt(Velocity2_in)/SoundSpeed_in;

          PressureAdj    = pow( 1.0 + Mach_out * Mach_out * 0.5 * (Gamma - 1.0), Gamma / (Gamma - 1.0)) /
          pow( 1.0 + Mach_in * Mach_in * 0.5 * (Gamma - 1.0), Gamma / (Gamma - 1.0));
          TemperatureAdj = (1.0 + Mach_out * Mach_out * 0.5 * (Gamma - 1.0)) /
          (1.0 + Mach_in * Mach_in * 0.5 * (Gamma - 1.0));

        }

        if (ratio) {
          P_static = V_outlet[nDim+1] / (Target_Press_Jump/PressureAdj);
          T_static = V_outlet[0] / (Target_Temp_Jump/TemperatureAdj);
        }
        else { P_static = V_outlet[nDim+1] - Target_Press_Jump; T_static = V_outlet[0] - Target_Temp_Jump; }
      }
      else {
        V_outlet = nodes->GetPrimitive(iPoint);
        V_inlet  = DonorPrimVar[val_marker][iVertex];

        Pressure_out    = V_outlet[nDim+1];
        Density_out     = V_outlet[nDim+2];
        SoundSpeed_out  = sqrt(Gamma*Pressure_out/Density_out);

        Pressure_in    = V_inlet[nDim+1];
        Density_in     = V_inlet[nDim+2];
        SoundSpeed_in  = sqrt(Gamma*Pressure_in/Density_in);

        Velocity2_out = 0.0; Velocity2_in = 0.0;
        for (iDim = 0; iDim < nDim; iDim++) {
          Velocity2_out += V_outlet[iDim+1]*V_outlet[iDim+1];
          Velocity2_in  += V_inlet[iDim+1]*V_inlet[iDim+1];
        }

        PressureAdj = 1.0; TemperatureAdj = 1.0;
        if ((Velocity2_out > 0.0) && (Velocity2_in > 0.0)) {

          Mach_out = sqrt(Velocity2_out)/SoundSpeed_out;
          Mach_in  = sqrt(Velocity2_in)/SoundSpeed_in;

          PressureAdj    = pow( 1.0 + Mach_out * Mach_out * 0.5 * (Gamma - 1.0), Gamma / (Gamma - 1.0)) /
          pow( 1.0 + Mach_in * Mach_in * 0.5 * (Gamma - 1.0), Gamma / (Gamma - 1.0));
          TemperatureAdj = (1.0 + Mach_out * Mach_out * 0.5 * (Gamma - 1.0)) /
          (1.0 + Mach_in * Mach_in * 0.5 * (Gamma - 1.0));
        }

        if (ratio) {
          P_static = V_inlet[nDim+1] * (Target_Press_Jump/PressureAdj);
          T_static = V_inlet[0] * (Target_Temp_Jump/TemperatureAdj);
        }
        else       { P_static = V_inlet[nDim+1] + Target_Press_Jump; T_static = V_inlet[0] + Target_Temp_Jump; }
      }

      /*--- Subsonic inlet ---*/

      if (val_inlet_surface) {

        /*--- Build the fictitious intlet state based on characteristics.
         Retrieve the specified back pressure for this inlet ---*/

        Density = V_domain[nDim+2];
        Velocity2 = 0.0; Vn = 0.0;
        for (iDim = 0; iDim < nDim; iDim++) {
          Velocity[iDim] = V_domain[iDim+1];
          Velocity2 += Velocity[iDim]*Velocity[iDim];
          Vn += Velocity[iDim]*UnitNormal[iDim];
        }
        Pressure   = V_domain[nDim+1];
        SoundSpeed = sqrt(Gamma*Pressure/Density);

        Entropy = Pressure*pow(1.0/Density, Gamma);
        Riemann = Vn + 2.0*SoundSpeed/Gamma_Minus_One;

        /*--- Compute the new fictious state at the outlet ---*/

        Pressure   = P_static;
        Density    = pow(Pressure/Entropy,1.0/Gamma);
        SoundSpeed = sqrt(Gamma*Pressure/Density);
        Vn_Inlet    = Riemann - 2.0*SoundSpeed/Gamma_Minus_One;

        Velocity2  = 0.0;
        for (iDim = 0; iDim < nDim; iDim++) {
          Velocity[iDim] = Velocity[iDim] + (Vn_Inlet-Vn)*UnitNormal[iDim];
          Velocity2 += Velocity[iDim]*Velocity[iDim];
        }
        Energy = Pressure/(Density*Gamma_Minus_One) + 0.5*Velocity2;
        if (tkeNeeded) Energy += GetTke_Inf();

        /*--- Conservative variables, using the derived quantities ---*/

        V_inlet[0] = Pressure / ( Gas_Constant * Density);
        for (iDim = 0; iDim < nDim; iDim++)
          V_inlet[iDim+1] = Velocity[iDim];
        V_inlet[nDim+1] = Pressure;
        V_inlet[nDim+2] = Density;
        V_inlet[nDim+3] = Energy + Pressure/Density;
        V_inlet[nDim+4] = SoundSpeed;
        conv_numerics->SetPrimitive(V_domain, V_inlet);

      }

      /*--- Subsonic outlet ---*/

      else {

        GetFluidModel()->SetTDState_PT(P_static, T_static);
        SoS_outlet = GetFluidModel()->GetSoundSpeed();
        Rho_outlet = GetFluidModel()->GetDensity();

        /*--- We use the velocity and the density from the flow inlet
         to evaluate flow direction and mass flow ---*/

        Rho_inlet = V_inlet[nDim+2];
        for (iDim = 0; iDim < nDim; iDim++)
          Vel_inlet[iDim] = V_inlet[iDim+1];

        Vel_normal_inlet_ = 0.0; Vel_inlet_ = 0.0;
        for (iDim = 0; iDim < nDim; iDim++) {
          Vel_normal_inlet[iDim] = -Vel_inlet[iDim]*UnitNormal[iDim];
          Vel_normal_inlet_ += Vel_normal_inlet[iDim]*Vel_normal_inlet[iDim];
          Vel_inlet_+= Vel_inlet[iDim]*Vel_inlet[iDim];
        }
        Vel_inlet_ = sqrt(Vel_inlet_);
        Vel_normal_inlet_ = sqrt(Vel_normal_inlet_);

        Vel_tangent_inlet_ = 0.0;
        for (iDim = 0; iDim < nDim; iDim++) {
          Vel_tangent_inlet[iDim] = Vel_inlet[iDim] - Vel_normal_inlet[iDim];
          Vel_tangent_inlet_ += Vel_tangent_inlet[iDim]*Vel_tangent_inlet[iDim];
        }
        Vel_tangent_inlet_ = sqrt(Vel_tangent_inlet_);

        /*--- Mass flow conservation (normal direction) and
         no jump in the tangential velocity ---*/

        Vel_normal_outlet_ = (1.0-SecondaryFlow/100.0)*(Rho_inlet*Vel_normal_inlet_)/Rho_outlet;

        Vel_outlet_ = 0.0;
        for (iDim = 0; iDim < nDim; iDim++) {
          Vel_normal_outlet[iDim] = -Vel_normal_outlet_*UnitNormal[iDim];
          Vel_tangent_outlet[iDim] = Vel_tangent_inlet[iDim];
          Vel_outlet[iDim] = Vel_normal_outlet[iDim] + Vel_tangent_outlet[iDim];
          Vel_outlet_ += Vel_outlet[iDim]*Vel_outlet[iDim];
        }
        Vel_outlet_ = sqrt(Vel_outlet_);

        Mach_Outlet = min(Vel_outlet_/SoS_outlet, 1.0);

        /*--- Reevaluate the Total Pressure and Total Temperature using the
         Fan Face Mach number and the static values from the jum condition ---*/

        Factor = 1.0 + 0.5*Mach_Outlet*Mach_Outlet*Gamma_Minus_One;
        P_Total = P_static * pow(Factor, Gamma/Gamma_Minus_One);
        T_Total = T_static * Factor;

        /*--- Flow direction using the velocity direction at the outlet  ---*/

        if (Vel_outlet_ != 0.0) {
          for (iDim = 0; iDim < nDim; iDim++) Flow_Dir[iDim] = Vel_outlet[iDim]/Vel_outlet_;
        }
        else {
          for (iDim = 0; iDim < nDim; iDim++) Flow_Dir[iDim] = 0.0;
        }

        /*--- Store primitives and set some variables for clarity. ---*/

        Density = V_domain[nDim+2];
        Velocity2 = 0.0;
        for (iDim = 0; iDim < nDim; iDim++) {
          Velocity[iDim] = V_domain[iDim+1];
          Velocity2 += Velocity[iDim]*Velocity[iDim];
        }
        Energy      = V_domain[nDim+3] - V_domain[nDim+1]/V_domain[nDim+2];
        Pressure    = V_domain[nDim+1];
        H_Total     = (Gamma*Gas_Constant/Gamma_Minus_One)*T_Total;
        SoundSpeed2 = Gamma*Pressure/Density;

        /*--- Compute the acoustic Riemann invariant that is extrapolated
         from the domain interior. ---*/

        Riemann   = 2.0*sqrt(SoundSpeed2)/Gamma_Minus_One;
        for (iDim = 0; iDim < nDim; iDim++)
          Riemann += Velocity[iDim]*UnitNormal[iDim];

        /*--- Total speed of sound ---*/

        SoundSpeed_Total2 = Gamma_Minus_One*(H_Total - (Energy + Pressure/Density)+0.5*Velocity2) + SoundSpeed2;

        /*--- Dot product of normal and flow direction. This should
         be negative due to outward facing boundary normal convention. ---*/

        alpha = 0.0;
        for (iDim = 0; iDim < nDim; iDim++)
          alpha += UnitNormal[iDim]*Flow_Dir[iDim];

        /*--- Coefficients in the quadratic equation for the velocity ---*/

        aa =  1.0 + 0.5*Gamma_Minus_One*alpha*alpha;
        bb = -1.0*Gamma_Minus_One*alpha*Riemann;
        cc =  0.5*Gamma_Minus_One*Riemann*Riemann - 2.0*SoundSpeed_Total2/Gamma_Minus_One;

        /*--- Solve quadratic equation for velocity magnitude. Value must
         be positive, so the choice of root is clear. ---*/

        dd = bb*bb - 4.0*aa*cc;
        dd = sqrt(max(0.0, dd));
        Vel_Mag   = (-bb + dd)/(2.0*aa);
        Vel_Mag   = max(0.0, Vel_Mag);
        Velocity2 = Vel_Mag*Vel_Mag;

        /*--- Compute speed of sound from total speed of sound eqn. ---*/

        SoundSpeed2 = SoundSpeed_Total2 - 0.5*Gamma_Minus_One*Velocity2;

        /*--- Mach squared (cut between 0-1), use to adapt velocity ---*/

        Mach2 = min(1.0, Velocity2/SoundSpeed2);
        Velocity2   = Mach2*SoundSpeed2;
        Vel_Mag     = sqrt(Velocity2);
        SoundSpeed2 = SoundSpeed_Total2 - 0.5*Gamma_Minus_One*Velocity2;

        /*--- Compute new velocity vector at the exit ---*/

        for (iDim = 0; iDim < nDim; iDim++)
          Velocity[iDim] = Vel_Mag*Flow_Dir[iDim];

        /*--- Static temperature from the speed of sound relation ---*/

        Temperature = SoundSpeed2/(Gamma*Gas_Constant);

        /*--- Static pressure using isentropic relation at a point ---*/

        Pressure = P_Total*pow((Temperature/T_Total), Gamma/Gamma_Minus_One);

        /*--- Density at the inlet from the gas law ---*/

        Density = Pressure/(Gas_Constant*Temperature);

        /*--- Using pressure, density, & velocity, compute the energy ---*/

        Energy = Pressure/(Density*Gamma_Minus_One) + 0.5*Velocity2;
        if (tkeNeeded) Energy += GetTke_Inf();

        /*--- Primitive variables, using the derived quantities ---*/

        V_outlet[0] = Temperature;
        for (iDim = 0; iDim < nDim; iDim++)
          V_outlet[iDim+1] = Velocity[iDim];
        V_outlet[nDim+1] = Pressure;
        V_outlet[nDim+2] = Density;
        V_outlet[nDim+3] = Energy + Pressure/Density;
        V_outlet[nDim+4] = sqrt(SoundSpeed2);
        conv_numerics->SetPrimitive(V_domain, V_outlet);

      }

      /*--- Grid Movement ---*/

      if (dynamic_grid)
        conv_numerics->SetGridVel(geometry->nodes->GetGridVel(iPoint), geometry->nodes->GetGridVel(iPoint));

      /*--- Compute the residual using an upwind scheme ---*/

      auto residual = conv_numerics->ComputeResidual(config);

      /*--- Update residual value ---*/

      LinSysRes.AddBlock(iPoint, residual);

      /*--- Jacobian contribution for implicit integration ---*/

      if (implicit) Jacobian.AddBlock2Diag(iPoint, residual.jacobian_i);

//      /*--- Viscous contribution, commented out because serious convergence problems ---*/
//
//      if (viscous) {
//
//        /*--- Set laminar and eddy viscosity at the infinity ---*/
//
//        if (val_inlet_surface) {
//          V_inlet[nDim+5] = nodes->GetLaminarViscosity(iPoint);
//          V_inlet[nDim+6] = nodes->GetEddyViscosity(iPoint);
//        }
//        else {
//          V_outlet[nDim+5] = nodes->GetLaminarViscosity(iPoint);
//          V_outlet[nDim+6] = nodes->GetEddyViscosity(iPoint);
//        }
//
//        /*--- Set the normal vector and the coordinates ---*/
//
//        visc_numerics->SetNormal(Normal);
//        su2double Coord_Reflected[MAXNDIM];
//        GeometryToolbox::PointPointReflect(nDim, geometry->nodes->GetCoord(Point_Normal),
//                                                 geometry->nodes->GetCoord(iPoint), Coord_Reflected);
//        visc_numerics->SetCoord(geometry->nodes->GetCoord(iPoint), Coord_Reflected);
//
//        /*--- Primitive variables, and gradient ---*/
//
//        if (val_inlet_surface) visc_numerics->SetPrimitive(V_domain, V_inlet);
//        else visc_numerics->SetPrimitive(V_domain, V_outlet);
//
//        visc_numerics->SetPrimVarGradient(nodes->GetGradient_Primitive(iPoint), nodes->GetGradient_Primitive(iPoint));
//
//        /*--- Turbulent kinetic energy ---*/
//
//        if (config->GetKind_Turb_Model() == TURB_MODEL::SST)
//          visc_numerics->SetTurbKineticEnergy(solver_container[TURB_SOL]->GetNodes()->GetSolution(iPoint,0),
//                                              solver_container[TURB_SOL]->GetNodes()->GetSolution(iPoint,0));
//
//        /*--- Compute and update residual ---*/
//
//        auto residual = visc_numerics->ComputeResidual(config);
//        LinSysRes.SubtractBlock(iPoint, residual);
//
//        /*--- Jacobian contribution for implicit integration ---*/
//
//        if (implicit) Jacobian.SubtractBlock2Diag(iPoint, residual.jacobian_i);
//
//      }

    }

  }
  END_SU2_OMP_FOR

  /*--- Free locally allocated memory ---*/

  delete [] Normal;
  delete [] Flow_Dir;

}

void CEulerSolver::BC_ActDisk_VariableLoad(CGeometry *geometry, CSolver **solver_container, CNumerics *conv_numerics, CNumerics *visc_numerics,
                              CConfig *config, unsigned short val_marker, bool val_inlet_surface) {

  /*!
   * \function BC_ActDisk_VariableLoad
   * \brief Actuator disk model with variable load along disk radius.
   * \author: E. Saetta, L. Russo, R. Tognaccini (GitHub references EttoreSaetta, lorenzorusso07, rtogna).
   * Theoretical and Applied Aerodynamics Research Group (TAARG), University of Naples Federico II.
   * First release date : July 1st 2020
   * modified on:
   *
   * Force coefficients distribution given in an input file. Actuator disk data initialized in function SetActDisk_BCThrust.
   * Entropy, acoustic Riemann invariant R+ and  tangential velocity extrapolated  from upstream flow;
   * acoustic Riemann invariant R- is extrapolated from downstream.
   * Hovering condition simulation not available yet: freestream velocity must be different than zero.
   */

  unsigned short iDim;
  unsigned long iVertex, iPoint, GlobalIndex_donor, GlobalIndex;
  su2double Pressure, Velocity[MAXNDIM],
  Velocity2, Entropy, Density, Energy, Riemann, Vn, SoundSpeed, Vn_Inlet,
  Area, UnitNormal[MAXNDIM] = {0.0}, *V_outlet, *V_domain, *V_inlet;

  su2double Pressure_out, Density_out,
  Pressure_in, Density_in;

  su2double Prop_Axis[MAXNDIM];
  su2double Fa, Fx, Fy, Fz;
  su2double u_in, v_in, w_in, u_out, v_out, w_out, uJ, vJ, wJ;
  su2double Temperature_out, H_in, H_out;
  su2double FQ, Q_out, Density_Disk;
  su2double SoSextr, Vnextr[MAXNDIM], Vnextr_, RiemannExtr, QdMnorm[MAXNDIM], QdMnorm2, appo2, SoS_out;
  su2double Normal[MAXNDIM];

  const bool implicit = (config->GetKind_TimeIntScheme() == EULER_IMPLICIT);
  const auto Gas_Constant = config->GetGas_ConstantND();
  const bool tkeNeeded = (config->GetKind_Turb_Model() == TURB_MODEL::SST);

  unsigned short Kind_ActDisk = config->GetKind_ActDisk();

  /*--- Get the actuator disk center and axis coordinates for the current marker. ---*/
  for (iDim = 0; iDim < nDim; iDim++){
    Prop_Axis[iDim] = ActDisk_Axis(val_marker, iDim);
  }

  /*--- Loop over all the vertices on this boundary marker. ---*/
  SU2_OMP_FOR_DYN(OMP_MIN_SIZE)
  for (iVertex = 0; iVertex < geometry->nVertex[val_marker]; iVertex++) {

    iPoint = geometry->vertex[val_marker][iVertex]->GetNode();
    GlobalIndex = geometry->nodes->GetGlobalIndex(iPoint);
    GlobalIndex_donor = GetDonorGlobalIndex(val_marker, iVertex);

    /*--- Check if the node belongs to the domain (i.e., not a halo node) ---*/

    if ((geometry->nodes->GetDomain(iPoint)) &&
       (GlobalIndex != GlobalIndex_donor)) {

      /*--- Normal vector for this vertex (negative for outward convention) ---*/

      geometry->vertex[val_marker][iVertex]->GetNormal(Normal);
      for (iDim = 0; iDim < nDim; iDim++) Normal[iDim] = -Normal[iDim];
      conv_numerics->SetNormal(Normal);

      Area = GeometryToolbox::Norm(nDim, Normal);
      for (iDim = 0; iDim < nDim; iDim++)
            UnitNormal[iDim] = Normal[iDim]/Area;

      /*--- Current solution at this boundary node. ---*/

      V_domain = nodes->GetPrimitive(iPoint);

      /*--- Get the values of Fa (axial force per unit area), Fx, Fy and Fz (x, y and z components of the tangential and
            radial forces per unit area resultant). ---*/
      if (Kind_ActDisk == BLADE_ELEMENT) {
        Fa = ActDisk_Fa_BEM[val_marker][iVertex];
        Fx = ActDisk_Fx_BEM[val_marker][iVertex];
        Fy = ActDisk_Fy_BEM[val_marker][iVertex];
        Fz = ActDisk_Fz_BEM[val_marker][iVertex];
      } else { /*--- default (Kind_ActDisk == VARIABLE_LOAD) ---*/
        Fa = ActDisk_Fa[val_marker][iVertex];
        Fx = ActDisk_Fx[val_marker][iVertex];
        Fy = ActDisk_Fy[val_marker][iVertex];
        Fz = ActDisk_Fz[val_marker][iVertex];
      }

      /*--- Get the primitive variables and the extrapolated variables. ---*/
      if (val_inlet_surface){
        V_inlet = nodes->GetPrimitive(iPoint);
        V_outlet = DonorPrimVar[val_marker][iVertex];}
      else{
        V_outlet = nodes->GetPrimitive(iPoint);
        V_inlet = DonorPrimVar[val_marker][iVertex];}

      /*--- u, v and w are the three momentum components. ---*/
      Pressure_out    = V_outlet[nDim+1];
      Density_out     = V_outlet[nDim+2];
      u_out = V_outlet[1]*V_outlet[nDim+2];
      v_out = V_outlet[2]*V_outlet[nDim+2];
      w_out = V_outlet[3]*V_outlet[nDim+2];

      Pressure_in    = V_inlet[nDim+1];
      Density_in     = V_inlet[nDim+2];
      u_in = V_inlet[1]*Density_in;
      v_in = V_inlet[2]*Density_in;
      w_in = V_inlet[3]*Density_in;
      H_in = V_inlet[nDim+3]*Density_in;

      /*--- Density on the disk is computed as an everage value between the inlet and outlet values. ---*/
      Density_Disk = 0.5*(Density_in + Density_out);

      /*--- Computation of the normal momentum flowing through the disk. ---*/
      Q_out = 0.5*((u_in + u_out)*Prop_Axis[0] + (v_in + v_out)*Prop_Axis[1] + (w_in + w_out)*Prop_Axis[2]);

      FQ = Q_out/Density_Disk;

      /*--- Computation of the momentum jumps due to the tnagential and radial forces per unit area. ---*/
      if (FQ < EPS){
        uJ = 0.0;
        vJ = 0.0;
        wJ = 0.0;}
      else{
        uJ = Fx/FQ;
        vJ = Fy/FQ;
        wJ = Fz/FQ;}

      if (val_inlet_surface) {
        /*--- Build the fictitious intlet state based on characteristics.
              Retrieve the specified back pressure for this inlet ---*/

        Density = V_domain[nDim+2];
        Velocity2 = 0.0; Vn = 0.0;
        for (iDim = 0; iDim < nDim; iDim++) {
          Velocity[iDim] = V_domain[iDim+1];
          Velocity2 += Velocity[iDim]*Velocity[iDim];
          Vn += Velocity[iDim]*UnitNormal[iDim];
        }
        Pressure   = V_domain[nDim+1];
        SoundSpeed = sqrt(Gamma*Pressure/Density);

        Entropy = Pressure*pow(1.0/Density, Gamma);
        Riemann = Vn + 2.0*SoundSpeed/Gamma_Minus_One;

        /*--- Compute the new fictious state at the outlet ---*/

        Pressure   = Pressure_out - Fa;
        Density    = pow(Pressure/Entropy,1.0/Gamma);
        SoundSpeed = sqrt(Gamma*Pressure/Density);
        Vn_Inlet    = Riemann - 2.0*SoundSpeed/Gamma_Minus_One;

        Velocity2  = 0.0;
        for (iDim = 0; iDim < nDim; iDim++) {
          Velocity[iDim] = Velocity[iDim] + (Vn_Inlet-Vn)*UnitNormal[iDim];
          Velocity2 += Velocity[iDim]*Velocity[iDim];
        }
        Energy = Pressure/(Density*Gamma_Minus_One) + 0.5*Velocity2;
        if (tkeNeeded) Energy += GetTke_Inf();

        /*--- Conservative variables, using the derived quantities ---*/

        V_inlet[0] = Pressure / ( Gas_Constant * Density);
        for (iDim = 0; iDim < nDim; iDim++) V_inlet[iDim+1] = Velocity[iDim];
        V_inlet[nDim+1] = Pressure;
        V_inlet[nDim+2] = Density;
        V_inlet[nDim+3] = Energy + Pressure/Density;
        V_inlet[nDim+4] = SoundSpeed;
        conv_numerics->SetPrimitive(V_domain, V_inlet);
      }
      else {
        /*--- Acoustic Riemann invariant extrapolation form the interior domain. ---*/
        SoSextr = V_domain[nDim+4];

        Vnextr_ = 0.0;
        for (iDim = 0; iDim < nDim; iDim++){
          Vnextr[iDim] = V_domain[iDim+1]*Prop_Axis[iDim];
          Vnextr_ += Vnextr[iDim]*Vnextr[iDim];
        }
        Vnextr_ = sqrt(max(0.0,Vnextr_));
        RiemannExtr = Vnextr_ - ((2*SoSextr)/(Gamma_Minus_One));

        /*--- Assigning the momentum in tangential direction jump and the pressure jump. ---*/
        Velocity[0] = u_in + uJ;
        Velocity[1] = v_in + vJ;
        Velocity[2] = w_in + wJ;
        Pressure_out = Pressure_in + Fa;

        /*--- Computation of the momentum normal to the disk plane. ---*/
        QdMnorm[0] = u_in*Prop_Axis[0];
        QdMnorm[1] = v_in*Prop_Axis[1];
        QdMnorm[2] = w_in*Prop_Axis[2];

        QdMnorm2 = 0.0;
        for (iDim = 0; iDim < nDim; iDim++) QdMnorm2 += QdMnorm[iDim]*QdMnorm[iDim];

        /*--- Resolving the second grade equation for the density. ---*/
        appo2 = -((2*sqrt(QdMnorm2)*RiemannExtr)+((4*Gamma*Pressure_out)/(pow(Gamma_Minus_One,2))));
        Density_out = (-appo2+sqrt(max(0.0,pow(appo2,2)-4*QdMnorm2*pow(RiemannExtr,2))))/(2*pow(RiemannExtr,2));

        Velocity2 = 0;
        for (iDim = 0; iDim < nDim; iDim++) Velocity2 += (Velocity[iDim]*Velocity[iDim]);

        /*--- Computation of the enthalpy, total energy, temperature and speed of sound. ---*/
        H_out = H_in/Density_in + Fa/Density_out;
        Energy = H_out - Pressure_out/Density_out;
        if (tkeNeeded) Energy += GetTke_Inf();
        Temperature_out = (Energy-0.5*Velocity2/(pow(Density_out,2)))*(Gamma_Minus_One/Gas_Constant);

        SoS_out = sqrt(Gamma*Gas_Constant*Temperature_out);

        /*--- Set the primitive variables. ---*/
        V_outlet[0] = Temperature_out;
        for (iDim = 0; iDim < nDim; iDim++)
          V_outlet[iDim+1] = Velocity[iDim]/Density_out;
        V_outlet[nDim+1] = Pressure_out;
        V_outlet[nDim+2] = Density_out;
        V_outlet[nDim+3] = H_out;
        V_outlet[nDim+4] = SoS_out;
        conv_numerics->SetPrimitive(V_domain, V_outlet);
      }

      /*--- Grid Movement (NOT TESTED!)---*/

      if (dynamic_grid)
        conv_numerics->SetGridVel(geometry->nodes->GetGridVel(iPoint), geometry->nodes->GetGridVel(iPoint));

      /*--- Compute the residual using an upwind scheme ---*/

      auto residual = conv_numerics->ComputeResidual(config);

      /*--- Update residual value ---*/

      LinSysRes.AddBlock(iPoint, residual);

      /*--- Jacobian contribution for implicit integration ---*/

      if (implicit) Jacobian.AddBlock2Diag(iPoint, residual.jacobian_i);
    }
  }
  END_SU2_OMP_FOR
}

void CEulerSolver::PrintVerificationError(const CConfig *config) const {

  if ((rank != MASTER_NODE) || (MGLevel != MESH_0)) return;

  if (config && !config->GetDiscrete_Adjoint()) {

    cout.precision(5);
    cout.setf(ios::scientific, ios::floatfield);

    cout << endl   << "------------------------ Global Error Analysis --------------------------" << endl;

    cout << setw(20) << "RMS Error  [Rho]: " << setw(12) << VerificationSolution->GetError_RMS(0) << "     | ";
    cout << setw(20) << "Max Error  [Rho]: " << setw(12) << VerificationSolution->GetError_Max(0);
    cout << endl;

    cout << setw(20) << "RMS Error [RhoU]: " << setw(12) << VerificationSolution->GetError_RMS(1) << "     | ";
    cout << setw(20) << "Max Error [RhoU]: " << setw(12) << VerificationSolution->GetError_Max(1);
    cout << endl;

    cout << setw(20) << "RMS Error [RhoV]: " << setw(12) << VerificationSolution->GetError_RMS(2) << "     | ";
    cout << setw(20) << "Max Error [RhoV]: " << setw(12) << VerificationSolution->GetError_Max(2);
    cout << endl;

    if (nDim == 3) {
      cout << setw(20) << "RMS Error [RhoW]: " << setw(12) << VerificationSolution->GetError_RMS(3) << "     | ";
      cout << setw(20) << "Max Error [RhoW]: " << setw(12) << VerificationSolution->GetError_Max(3);
      cout << endl;
    }

    cout << setw(20) << "RMS Error [RhoE]: " << setw(12) << VerificationSolution->GetError_RMS(nDim+1) << "     | ";
    cout << setw(20) << "Max Error [RhoE]: " << setw(12) << VerificationSolution->GetError_Max(nDim+1);
    cout << endl;

    cout << "-------------------------------------------------------------------------" << endl << endl;
    cout.unsetf(ios_base::floatfield);
  }
}

void CEulerSolver::SetFreeStream_Solution(const CConfig *config) {
  SU2_OMP_FOR_STAT(omp_chunk_size)
  for (auto iPoint = 0u; iPoint < nPoint; iPoint++) {
    nodes->SetSolution(iPoint,0, Density_Inf);
    for (auto iDim = 0u; iDim < nDim; iDim++) {
      nodes->SetSolution(iPoint,iDim+1, Density_Inf*Velocity_Inf[iDim]);
    }
    nodes->SetSolution(iPoint,nVar-1, Density_Inf*Energy_Inf);
  }
  END_SU2_OMP_FOR
}

void CEulerSolver::SetFreeStream_TurboSolution(CConfig *config) {

  const su2double Alpha            = config->GetAoA()*PI_NUMBER/180.0;
  const auto Mach             = config->GetMach();

  su2double turboVelocity[MAXNDIM] = {0}, cartVelocity[MAXNDIM] = {0};

  auto turboNormal = config->GetFreeStreamTurboNormal();

  GetFluidModel()->SetTDState_Prho(Pressure_Inf, Density_Inf);
  const auto SoundSpeed = GetFluidModel()->GetSoundSpeed();

  /*--- Compute the Free Stream velocity, using the Mach number ---*/
  turboVelocity[0] = cos(Alpha)*Mach*SoundSpeed;
  turboVelocity[1] = sin(Alpha)*Mach*SoundSpeed;

  const auto iZone  =  config->GetiZone();
  ComputeBackVelocity(turboVelocity, turboNormal, cartVelocity, INFLOW, config->GetKind_TurboMachinery(iZone));

  for (auto iPoint = 0u; iPoint < nPoint; iPoint++) {
    nodes->SetSolution(iPoint,0, Density_Inf);
    for (auto iDim = 0u; iDim < nDim; iDim++) {
      nodes->SetSolution(iPoint,iDim+1, Density_Inf*cartVelocity[iDim]);
    }
    nodes->SetSolution(iPoint,nVar-1, Density_Inf*Energy_Inf);

    nodes->SetPrimVar(iPoint, GetFluidModel());
    nodes->SetSecondaryVar(iPoint, GetFluidModel());
  }
}

void CEulerSolver::PreprocessAverage(CSolver **solver, CGeometry *geometry, CConfig *config, unsigned short marker_flag) {

  const auto nSpanWiseSections = config->GetnSpanWiseSections();
  const auto iZone = config->GetiZone();

  for (auto iSpan= 0u; iSpan < nSpanWiseSections; iSpan++){
    su2double TotalAreaVelocity[MAXNDIM]={0.0},
              TotalAreaPressure{0},
              TotalAreaDensity{0};
    for (auto iMarker = 0u; iMarker < config->GetnMarker_All(); iMarker++){
      for (auto iMarkerTP=1; iMarkerTP < config->GetnMarker_Turbomachinery()+1; iMarkerTP++){
        if (config->GetMarker_All_Turbomachinery(iMarker) == iMarkerTP){
          if (config->GetMarker_All_TurbomachineryFlag(iMarker) == marker_flag){

            /*--- Retrieve Old Solution ---*/

            /*--- Loop over the vertices to sum all the quantities pithc-wise ---*/
            for (auto iVertex = 0u; iVertex < geometry->GetnVertexSpan(iMarker,iSpan); iVertex++) {
              auto iPoint = geometry->turbovertex[iMarker][iSpan][iVertex]->GetNode();
              if (geometry->nodes->GetDomain(iPoint)){
                /*--- Compute the integral fluxes for the boundaries ---*/

                auto Pressure = nodes->GetPressure(iPoint);
                auto Density = nodes->GetDensity(iPoint);

                su2double UnitNormal[MAXNDIM]={0},
                          TurboNormal[MAXNDIM]={0},
                          TurboVelocity[MAXNDIM],
                          Area;
                /*--- Normal vector for this vertex (negate for outward convention) ---*/
                geometry->turbovertex[iMarker][iSpan][iVertex]->GetNormal(UnitNormal);
                geometry->turbovertex[iMarker][iSpan][iVertex]->GetTurboNormal(TurboNormal);
                Area = geometry->turbovertex[iMarker][iSpan][iVertex]->GetArea();

                su2double Velocity[MAXNDIM]={0};
                for (auto iDim=0u; iDim<nDim;iDim++) Velocity[iDim] = nodes->GetVelocity(iPoint, iDim);

                ComputeTurboVelocity(Velocity, TurboNormal , TurboVelocity, marker_flag, config->GetKind_TurboMachinery(iZone));

                /*--- Compute different integral quantities for the boundary of interest ---*/

                TotalAreaPressure += Area*Pressure;
                TotalAreaDensity  += Area*Density;
                for (auto iDim = 0u; iDim < nDim; iDim++)
                  TotalAreaVelocity[iDim] += Area*Velocity[iDim];
              }
            }
          }
        }
      } // iMarkerTP
    } // iMarker

#ifdef HAVE_MPI

    /*--- Add information using all the nodes ---*/

    su2double MyTotalAreaDensity = TotalAreaDensity;
    su2double MyTotalAreaPressure  = TotalAreaPressure;

    SU2_MPI::Allreduce(&MyTotalAreaDensity, &TotalAreaDensity, 1, MPI_DOUBLE, MPI_SUM, SU2_MPI::GetComm());
    SU2_MPI::Allreduce(&MyTotalAreaPressure, &TotalAreaPressure, 1, MPI_DOUBLE, MPI_SUM, SU2_MPI::GetComm());

    auto* MyTotalAreaVelocity = new su2double[nDim];

    for (auto iDim = 0u; iDim < nDim; iDim++) {
      MyTotalAreaVelocity[iDim] = TotalAreaVelocity[iDim];
    }

    SU2_MPI::Allreduce(MyTotalAreaVelocity, TotalAreaVelocity, nDim, MPI_DOUBLE, MPI_SUM, SU2_MPI::GetComm());

    delete [] MyTotalAreaVelocity;

#endif

    /*--- initialize spanwise average quantities ---*/


    for (auto iMarker = 0u; iMarker < config->GetnMarker_All(); iMarker++){
      for (auto iMarkerTP=1; iMarkerTP < config->GetnMarker_Turbomachinery()+1; iMarkerTP++){
        if (config->GetMarker_All_Turbomachinery(iMarker) == iMarkerTP){
          if (config->GetMarker_All_TurbomachineryFlag(iMarker) == marker_flag){

            auto TotalArea           = geometry->GetSpanArea(iMarker,iSpan);
            auto AverageTurboNormal  = geometry->GetAverageTurboNormal(iMarker,iSpan);

            /*--- Compute the averaged value for the boundary of interest for the span of interest ---*/

            AverageDensity[iMarker][iSpan]           = TotalAreaDensity / TotalArea;
            AveragePressure[iMarker][iSpan]          = TotalAreaPressure / TotalArea;
            for (auto iDim = 0u; iDim < nDim; iDim++)
              AverageVelocity[iMarker][iSpan][iDim]  = TotalAreaVelocity[iDim] / TotalArea;

            /* --- compute static averaged quantities ---*/
            ComputeTurboVelocity(AverageVelocity[iMarker][iSpan], AverageTurboNormal , AverageTurboVelocity[iMarker][iSpan], marker_flag, config->GetKind_TurboMachinery(iZone));

            OldAverageDensity[iMarker][iSpan]               = AverageDensity[iMarker][iSpan];
            OldAveragePressure[iMarker][iSpan]              = AveragePressure[iMarker][iSpan];
            for(auto iDim = 0u; iDim < nDim;iDim++)
              OldAverageTurboVelocity[iMarker][iSpan][iDim] = AverageTurboVelocity[iMarker][iSpan][iDim];

          }
        }
      } // iMarkerTP
    } // iMarker
  } // iSpan

  /*--- initialize 1D average quantities ---*/

  for (auto iMarker = 0u; iMarker < config->GetnMarker_All(); iMarker++){
    for (auto iMarkerTP=1; iMarkerTP < config->GetnMarker_Turbomachinery()+1; iMarkerTP++){
      if (config->GetMarker_All_Turbomachinery(iMarker) == iMarkerTP){
        if (config->GetMarker_All_TurbomachineryFlag(iMarker) == marker_flag){

          auto AverageTurboNormal  = geometry->GetAverageTurboNormal(iMarker,nSpanWiseSections);

          /*--- Compute the averaged value for the boundary of interest for the span of interest ---*/

          AverageDensity[iMarker][nSpanWiseSections]          = AverageDensity[iMarker][nSpanWiseSections/2];
          AveragePressure[iMarker][nSpanWiseSections]         = AveragePressure[iMarker][nSpanWiseSections/2];
          for (auto iDim = 0u; iDim < nDim; iDim++)
            AverageVelocity[iMarker][nSpanWiseSections][iDim] = AverageVelocity[iMarker][nSpanWiseSections/2][iDim];

          /* --- compute static averaged quantities ---*/
          ComputeTurboVelocity(AverageVelocity[iMarker][nSpanWiseSections], AverageTurboNormal , AverageTurboVelocity[iMarker][nSpanWiseSections], marker_flag, config->GetKind_TurboMachinery(iZone));

          OldAverageDensity[iMarker][nSpanWiseSections]               = AverageDensity[iMarker][nSpanWiseSections];
          OldAveragePressure[iMarker][nSpanWiseSections]              = AveragePressure[iMarker][nSpanWiseSections];
          for(auto iDim = 0u; iDim < nDim;iDim++)
            OldAverageTurboVelocity[iMarker][nSpanWiseSections][iDim] = AverageTurboVelocity[iMarker][nSpanWiseSections][iDim];

        }
      }
    } // iMarkerTP
  } // iMarker
}


void CEulerSolver::TurboAverageProcess(CSolver **solver, CGeometry *geometry, CConfig *config, unsigned short marker_flag) {

  const auto average_process = config->GetKind_AverageProcess();
  const auto performance_average_process = config->GetKind_PerformanceAverageProcess();
  const auto iZone     = config->GetiZone();
  const bool turbulent = (config->GetKind_Turb_Model() != TURB_MODEL::NONE);
  const bool spalart_allmaras = (config->GetKind_Turb_Model() == TURB_MODEL::SA);
  const bool menter_sst       = (config->GetKind_Turb_Model() == TURB_MODEL::SST);
  const auto nSpanWiseSections = config->GetnSpanWiseSections();

  for (auto iSpan= 0; iSpan < nSpanWiseSections + 1; iSpan++){
    su2double TotalDensity{0}, TotalPressure{0}, TotalNu{0}, TotalOmega{0}, TotalKine{0}, TotalVelocity[MAXNDIM],
              TotalAreaDensity{0}, TotalAreaPressure{0}, TotalAreaNu{0}, TotalAreaOmega{0}, TotalAreaKine{0}, TotalAreaVelocity[MAXNDIM],
              TotalMassDensity{0}, TotalMassPressure{0}, TotalMassNu{0}, TotalMassOmega{0}, TotalMassKine{0}, TotalMassVelocity[MAXNDIM];

    su2double TotalFluxes[MAXNVAR];
    /*--- Forces initialization for contenitors ---*/
    for (auto iVar=0u;iVar<nVar;iVar++)
      TotalFluxes[iVar]= 0.0;
    for (auto iDim=0u; iDim<nDim; iDim++) {
      TotalVelocity[iDim]     = 0.0;
      TotalAreaVelocity[iDim] = 0.0;
      TotalMassVelocity[iDim] = 0.0;
    }

    auto UpdateTotalQuantities = [&](const size_t iMarker, const size_t iSpan, const size_t iVertex){
      /*--- Increment integral quantities for averaging ---*/

      const auto iPoint = geometry->turbovertex[iMarker][iSpan][iVertex]->GetNode();

      /*--- Retrieve local quantities ---*/
      const auto Pressure = nodes->GetPressure(iPoint);
      const auto Density  = nodes->GetDensity(iPoint);
      const auto Enthalpy = nodes->GetEnthalpy(iPoint);

      su2double Velocity[MAXNDIM] = {0}, UnitNormal[MAXNDIM] = {0}, TurboNormal[MAXNDIM] = {0}, TurboVelocity[MAXNDIM] = {0};
      geometry->turbovertex[iMarker][iSpan][iVertex]->GetNormal(UnitNormal);
      geometry->turbovertex[iMarker][iSpan][iVertex]->GetTurboNormal(TurboNormal);
      const auto Area = geometry->turbovertex[iMarker][iSpan][iVertex]->GetArea();

      for (auto iDim=0u; iDim < nDim; iDim++) Velocity[iDim] = nodes->GetVelocity(iPoint, iDim);

      ComputeTurboVelocity(Velocity, TurboNormal , TurboVelocity, marker_flag, config->GetKind_TurboMachinery(iZone));

      /*--- Compute different integral quantities for the boundary of interest ---*/
      TotalDensity          += Density;
      TotalPressure         += Pressure;

      TotalAreaPressure         += Area*Pressure;
      TotalAreaDensity          += Area*Density;

      TotalMassPressure         += Area*(Density*TurboVelocity[0] )*Pressure;
      TotalMassDensity          += Area*(Density*TurboVelocity[0] )*Density;

      for (auto iDim = 0u; iDim < nDim; iDim++) {
        TotalVelocity[iDim] += Velocity[iDim];
        TotalAreaVelocity[iDim] += Area*Velocity[iDim];
        TotalMassVelocity[iDim] += Area*(Density*TurboVelocity[0] )*Velocity[iDim];
      }

      TotalFluxes[0]      += Area*(Density*TurboVelocity[0]);
      TotalFluxes[1]      += Area*(Density*TurboVelocity[0]*TurboVelocity[0] + Pressure);
      for (auto iDim = 2; iDim < nDim+1; iDim++)
        TotalFluxes[iDim] += Area*(Density*TurboVelocity[0]*TurboVelocity[iDim -1]);
      TotalFluxes[nDim+1] += Area*(Density*TurboVelocity[0]*Enthalpy);

      /*--- Compute turbulent integral quantities for the boundary of interest ---*/

      if(turbulent){
        su2double Kine{0}, Omega{0}, Nu{0};
        if(menter_sst){
          Kine = solver[TURB_SOL]->GetNodes()->GetSolution(iPoint,0);
          Omega = solver[TURB_SOL]->GetNodes()->GetSolution(iPoint,1);
        }
        if(spalart_allmaras){
          Nu = solver[TURB_SOL]->GetNodes()->GetSolution(iPoint,0);
        }

        TotalKine   += Kine;
        TotalOmega  += Omega;
        TotalNu     += Nu;

        TotalAreaKine    += Area*Kine;
        TotalAreaOmega   += Area*Omega;
        TotalAreaNu      += Area*Nu;

        TotalMassKine    += Area*(Density*TurboVelocity[0] )*Kine;
        TotalMassOmega   += Area*(Density*TurboVelocity[0] )*Omega;
        TotalMassNu      += Area*(Density*TurboVelocity[0] )*Nu;
      }
    };

    for (auto iMarker = 0u; iMarker < config->GetnMarker_All(); iMarker++){
      for (auto iMarkerTP=1; iMarkerTP < config->GetnMarker_Turbomachinery()+1; iMarkerTP++){
        if (config->GetMarker_All_Turbomachinery(iMarker) == iMarkerTP){
          if (config->GetMarker_All_TurbomachineryFlag(iMarker) == marker_flag){

            /*--- Loop over the vertices to sum all the quantities pitch-wise ---*/
            if(iSpan < nSpanWiseSections){
              for (auto iVertex = 0ul; iVertex < geometry->GetnVertexSpan(iMarker,iSpan); iVertex++) {
                UpdateTotalQuantities(iMarker, iSpan, iVertex);
              }
            } else {
              for (auto jSpan= 0u; jSpan < nSpanWiseSections; jSpan++){
                for (auto iVertex = 0ul; iVertex < geometry->GetnVertexSpan(iMarker,jSpan); iVertex++) {
                  UpdateTotalQuantities(iMarker, jSpan, iVertex);
                }
              }
            }

          } // marker_flag match
        } // iMarkerTP match
      } // iMarkerTP
    } // iMarker

#ifdef HAVE_MPI

    /*--- Add information using all the nodes ---*/

    auto Allreduce = [](su2double x) {
      su2double tmp = x; x = 0.0;
      SU2_MPI::Allreduce(&tmp, &x, 1, MPI_DOUBLE, MPI_SUM, SU2_MPI::GetComm());
      return x;
    };

    TotalDensity = Allreduce(TotalDensity);
    TotalPressure = Allreduce(TotalPressure);
    TotalAreaDensity = Allreduce(TotalAreaDensity);
    TotalAreaPressure = Allreduce(TotalAreaPressure);
    TotalMassDensity = Allreduce(TotalMassDensity);
    TotalMassPressure = Allreduce(TotalMassPressure);

    TotalNu = Allreduce(TotalNu);
    TotalKine = Allreduce(TotalKine);
    TotalOmega = Allreduce(TotalOmega);
    TotalAreaNu = Allreduce(TotalAreaNu);
    TotalAreaKine = Allreduce(TotalAreaKine);
    TotalAreaOmega = Allreduce(TotalAreaOmega);

    TotalMassNu = Allreduce(TotalMassNu);
    TotalMassKine = Allreduce(TotalMassKine);
    TotalMassOmega = Allreduce(TotalMassOmega);

    auto* buffer = new su2double[max(nVar,nDim)];

    auto Allreduce_inplace = [buffer](int size, su2double* x) {
      SU2_MPI::Allreduce(x, buffer, size, MPI_DOUBLE, MPI_SUM, SU2_MPI::GetComm());
      for(int i=0; i<size; ++i) x[i] = buffer[i];
    };

    Allreduce_inplace(nVar, TotalFluxes);
    Allreduce_inplace(nDim, TotalVelocity);
    Allreduce_inplace(nDim, TotalAreaVelocity);
    Allreduce_inplace(nDim, TotalMassVelocity);

    delete [] buffer;

#endif

    /*--- Compute pitch-wise averaged quantities ---*/
    for (auto iMarker = 0u; iMarker < config->GetnMarker_All(); iMarker++){
      for (auto iMarkerTP=1; iMarkerTP < config->GetnMarker_Turbomachinery()+1; iMarkerTP++){
        if (config->GetMarker_All_Turbomachinery(iMarker) == iMarkerTP){
          if (config->GetMarker_All_TurbomachineryFlag(iMarker) == marker_flag){

            const auto TotalArea           = geometry->GetSpanArea(iMarker,iSpan);
            const auto AverageTurboNormal  = geometry->GetAverageTurboNormal(iMarker,iSpan);
            const auto nVert               = geometry->GetnTotVertexSpan(iMarker,iSpan);

            /*--- compute normal Mach number as a check for massflow average and mixedout average ---*/
            GetFluidModel()->SetTDState_Prho(TotalAreaPressure/TotalArea, TotalAreaDensity / TotalArea);
            const su2double soundSpeed = GetFluidModel()->GetSoundSpeed(),
                      MachTest   = TotalFluxes[0]/(TotalAreaDensity*soundSpeed);

            /*--- Compute the averaged value for the boundary of interest for the span of interest ---*/

            const bool belowMachLimit = (abs(MachTest)< config->GetAverageMachLimit());
            su2double avgDensity{0}, avgPressure{0}, avgKine{0}, avgOmega{0}, avgNu{0}, avgVelocity[MAXNDIM] = {0};
            for (auto iVar = 0u; iVar<nVar; iVar++){
              AverageFlux[iMarker][iSpan][iVar]   = TotalFluxes[iVar]/TotalArea;
              SpanTotalFlux[iMarker][iSpan][iVar] = TotalFluxes[iVar];
            }

            switch (average_process)
            {
            case ALGEBRAIC:
              /*--- compute algebraic average ---*/
              avgDensity        = TotalDensity / nVert;
              avgPressure       = TotalPressure / nVert;
              for (auto iDim = 0u; iDim < nDim; iDim++) avgVelocity[iDim] = TotalVelocity[iDim] / nVert;
              if (turbulent) {
                avgKine           = TotalKine/nVert;
                avgOmega          = TotalOmega/nVert;
                avgNu             = TotalNu/nVert;
              }
              break;
            case AREA:
            /*--- compute area average ---*/
              avgDensity     = TotalAreaDensity / TotalArea;
              avgPressure    = TotalAreaPressure / TotalArea;
              for (auto iDim = 0u; iDim < nDim; iDim++) avgVelocity[iDim] = TotalAreaVelocity[iDim] / TotalArea;
              if (turbulent) {
                avgKine = TotalAreaKine / TotalArea;
                avgOmega = TotalAreaOmega / TotalArea;
                avgNu = TotalAreaNu / TotalArea;
              }
              break;
            case MASSFLUX:
            /*--- compute mass-flux average ---*/
              if (belowMachLimit) {
                avgDensity = TotalAreaDensity / TotalArea;
                avgPressure = TotalAreaPressure / TotalArea;
                for (auto iDim = 0u; iDim < nDim; iDim++)  avgVelocity[iDim] = TotalAreaVelocity[iDim] / TotalArea;
                if (turbulent) {
                  avgKine = TotalAreaKine / TotalArea;
                  avgOmega = TotalAreaOmega / TotalArea;
                  avgNu = TotalAreaNu / TotalArea;
                }
              } else {
                avgDensity = TotalMassDensity / TotalFluxes[0];
                avgPressure = TotalMassPressure / TotalFluxes[0];
                for (auto iDim = 0u; iDim < nDim; iDim++)  avgVelocity[iDim] = TotalMassVelocity[iDim] / TotalFluxes[0];
                if (turbulent) {
                  avgKine = TotalMassKine / TotalFluxes[0];
                  avgOmega = TotalMassOmega / TotalFluxes[0];
                  avgNu = TotalMassNu / TotalFluxes[0];
                }
              }
              break;
            case MIXEDOUT:
              /*--- compute mixed-out average ---*/
              avgDensity = TotalAreaDensity / TotalArea;
              avgPressure = TotalAreaPressure / TotalArea;
              if (belowMachLimit) {
                for (auto iDim = 0u; iDim < nDim; iDim++)
                  avgVelocity[iDim] = TotalAreaVelocity[iDim] / TotalArea;
                if (turbulent) {
                  avgKine = TotalAreaKine / TotalArea;
                  avgOmega = TotalAreaOmega / TotalArea;
                  avgNu = TotalAreaNu / TotalArea;
                }
              }else {
                auto val_init_pressure = OldAveragePressure[iMarker][iSpan];
                MixedOut_Average (config, val_init_pressure, AverageFlux[iMarker][iSpan], AverageTurboNormal, avgPressure, avgDensity);
                avgVelocity[0]         = ( AverageFlux[iMarker][iSpan][1] - avgPressure) / AverageFlux[iMarker][iSpan][0];
                for (auto iDim = 2; iDim < nDim +1;iDim++)
                  avgVelocity[iDim-1]  = AverageFlux[iMarker][iSpan][iDim] / AverageFlux[iMarker][iSpan][0];

                if (isnan(avgDensity) || isnan(avgPressure) || avgPressure < 0.0 || avgDensity < 0.0 ){
                  val_init_pressure = TotalAreaPressure / TotalArea;
                  MixedOut_Average (config, val_init_pressure, AverageFlux[iMarker][iSpan], AverageTurboNormal, avgPressure, avgDensity);
                  avgVelocity[0]          = ( AverageFlux[iMarker][iSpan][1] - avgPressure) / AverageFlux[iMarker][iSpan][0];
                  for (auto iDim = 2; iDim < nDim +1;iDim++)
                    avgVelocity[iDim-1]   = AverageFlux[iMarker][iSpan][iDim] / AverageFlux[iMarker][iSpan][0];
                }
                if (turbulent) {
                  avgKine       = TotalMassKine / TotalFluxes[0];
                  avgOmega      = TotalMassOmega / TotalFluxes[0];
                  avgNu         = TotalMassNu / TotalFluxes[0];
                }
              }

              if (iSpan == nSpanWiseSections){
                AverageMassFlowRate[iMarker] = TotalFluxes[0];
              }

              break;
            default:
              SU2_MPI::Error(" Invalid AVERAGE PROCESS input!", CURRENT_FUNCTION);
              break;
            }
            AverageDensity[iMarker][iSpan] = avgDensity;
            AveragePressure[iMarker][iSpan] = avgPressure;
            if ((average_process == MIXEDOUT) && !belowMachLimit) {
              for (auto iDim = 0u; iDim < nDim; iDim++) AverageTurboVelocity[iMarker][iSpan][iDim] = avgVelocity[iDim];
            } else {
              ComputeTurboVelocity(avgVelocity, AverageTurboNormal , AverageTurboVelocity[iMarker][iSpan], marker_flag, config->GetKind_TurboMachinery(iZone));
            }
            if (turbulent) {
              AverageKine[iMarker][iSpan] = avgKine;
              AverageOmega[iMarker][iSpan] = avgOmega;
              AverageNu[iMarker][iSpan] = avgNu;
            }

            /* --- check if averaged quantities are correct otherwise reset the old quantities ---*/
            const bool nanSolution = (isnan(AverageDensity[iMarker][iSpan]) || isnan(AveragePressure[iMarker][iSpan]));
            const bool negSolution = (AverageDensity[iMarker][iSpan] < 0.0 || AveragePressure[iMarker][iSpan] < 0.0);
            if (nanSolution || negSolution){
              if (nanSolution)
                cout<<"nan in mixing process routine for iSpan: " << iSpan<< " in marker " << config->GetMarker_All_TagBound(iMarker)<< endl;
              else
                cout << " negative density or pressure in mixing process routine for iSpan: " << iSpan<< " in marker " << config->GetMarker_All_TagBound(iMarker)<< endl;
              AverageDensity[iMarker][iSpan]               = OldAverageDensity[iMarker][iSpan];
              AveragePressure[iMarker][iSpan]              = OldAveragePressure[iMarker][iSpan];
              for(auto iDim = 0u; iDim < nDim;iDim++)
                AverageTurboVelocity[iMarker][iSpan][iDim] = OldAverageTurboVelocity[iMarker][iSpan][iDim];
            } else {
              /* --- update old average solution ---*/
              OldAverageDensity[iMarker][iSpan]               = AverageDensity[iMarker][iSpan];
              OldAveragePressure[iMarker][iSpan]              = AveragePressure[iMarker][iSpan];
              for(auto iDim = 0u; iDim < nDim;iDim++)
                OldAverageTurboVelocity[iMarker][iSpan][iDim] = AverageTurboVelocity[iMarker][iSpan][iDim];
            }

            /*--- to avoid back flow ---*/
            if (AverageTurboVelocity[iMarker][iSpan][0] < 0.0){
              AverageTurboVelocity[iMarker][iSpan][0]       = soundSpeed*config->GetAverageMachLimit();
            }

            /*--- compute cartesian average Velocity ---*/
            ComputeBackVelocity(AverageTurboVelocity[iMarker][iSpan], AverageTurboNormal , AverageVelocity[iMarker][iSpan], marker_flag, config->GetKind_TurboMachinery(iZone));

            /*--- Store averaged performance value for the selected average method ---*/
            if (marker_flag == INFLOW) {
              DensityIn[iMarkerTP - 1][iSpan] = AverageDensity[iMarker][iSpan];
              PressureIn[iMarkerTP - 1][iSpan]  = AveragePressure[iMarker][iSpan];
              KineIn[iMarkerTP - 1][iSpan]      = AverageKine[iMarker][iSpan];
              OmegaIn[iMarkerTP - 1][iSpan]     = AverageOmega[iMarker][iSpan];
              NuIn[iMarkerTP - 1][iSpan]        = AverageNu[iMarker][iSpan];
            } else {
              DensityOut[iMarkerTP - 1][iSpan]  = AverageDensity[iMarker][iSpan];
              PressureOut[iMarkerTP - 1][iSpan] = AveragePressure[iMarker][iSpan];
              KineOut[iMarkerTP - 1][iSpan]     = AverageKine[iMarker][iSpan];
              OmegaOut[iMarkerTP - 1][iSpan]    = AverageOmega[iMarker][iSpan];
              NuOut[iMarkerTP - 1][iSpan]       = AverageNu[iMarker][iSpan];
            }

            auto TurboVel = (marker_flag == INFLOW) ? TurboVelocityIn[iMarkerTP - 1][iSpan] : TurboVelocityOut[iMarkerTP - 1][iSpan];

            if (performance_average_process == MIXEDOUT) {
              for (auto iDim = 0u; iDim < nDim; iDim++) TurboVel[iDim] = avgVelocity[iDim];
            } else {
              ComputeTurboVelocity(avgVelocity, AverageTurboNormal , TurboVel, marker_flag, config->GetKind_TurboMachinery(iZone));
            }
          }
        }
      } // iMarkerTP
    } // iMarker
  } // iSpan

  /*--- Compute Outlet Static Pressure if Radial equilibrium is imposed ---*/

  for (auto iMarker = 0u; iMarker < config->GetnMarker_All(); iMarker++){
    for (auto iMarkerTP=1; iMarkerTP < config->GetnMarker_Turbomachinery()+1; iMarkerTP++){
      if (config->GetMarker_All_Turbomachinery(iMarker) == iMarkerTP){
        if (config->GetMarker_All_TurbomachineryFlag(iMarker) == marker_flag){
          auto Marker_Tag         = config->GetMarker_All_TagBound(iMarker);
          if(config->GetMarker_All_Giles(iMarker) || config->GetBoolRiemann()){ // May have to implement something similar for Riemann?
            if(config->GetBoolRiemann()){
              if(config->GetKind_Data_Riemann(Marker_Tag) == RADIAL_EQUILIBRIUM){
                RadialEquilibriumPressure[iMarker][nSpanWiseSections/2] = config->GetRiemann_Var1(Marker_Tag)/config->GetPressure_Ref();
              }
            } else {
              if(config->GetKind_Data_Giles(Marker_Tag) == RADIAL_EQUILIBRIUM){
                RadialEquilibriumPressure[iMarker][nSpanWiseSections/2] = config->GetGiles_Var1(Marker_Tag)/config->GetPressure_Ref();
              }
            }
            for (auto iSpan= nSpanWiseSections/2; iSpan < nSpanWiseSections-1; iSpan++){
              const auto Radius2    = geometry->GetTurboRadius(iMarker,iSpan+1);
              const auto Radius1    = geometry->GetTurboRadius(iMarker,iSpan);
              const su2double Vt2        = AverageTurboVelocity[iMarker][iSpan +1][1]*AverageTurboVelocity[iMarker][iSpan +1][1];
              RadialEquilibriumPressure[iMarker][iSpan +1] =  RadialEquilibriumPressure[iMarker][iSpan] + AverageDensity[iMarker][iSpan +1]*Vt2/Radius2*(Radius2 - Radius1);
            }
            for (auto iSpan= nSpanWiseSections/2; iSpan > 0; iSpan--){
              const su2double Radius2    = geometry->GetTurboRadius(iMarker,iSpan);
              su2double Radius1    = geometry->GetTurboRadius(iMarker,iSpan-1);
              const su2double Vt2        = AverageTurboVelocity[iMarker][iSpan -1][1]*AverageTurboVelocity[iMarker][iSpan - 1][1];
              Radius1    = (Radius1 > EPS)? Radius1 : Radius2;
              RadialEquilibriumPressure[iMarker][iSpan -1] =  RadialEquilibriumPressure[iMarker][iSpan] - AverageDensity[iMarker][iSpan -1]*Vt2/Radius1*(Radius2 - Radius1);
            }
          } // Giles or Riemann
        } // marker_flag
      } // iMarkerTP
    } // iMarker is iMarkerTP
  } // iMarker
}

void CEulerSolver::MixedOut_Average(CConfig *config, su2double val_init_pressure, const su2double *val_Averaged_Flux,
                                     const su2double *val_normal, su2double& pressure_mix, su2double& density_mix) {

  const auto relax_factor = config->GetMixedout_Coeff(0);
  const auto toll = config->GetMixedout_Coeff(1);
  unsigned short maxiter = SU2_TYPE::Int(config->GetMixedout_Coeff(2));

  pressure_mix = val_init_pressure;

  /*--- Newton-Raphson's method with central difference formula ---*/
  unsigned short iter{0};
  while ( iter <= maxiter ) {

    const su2double density_mix = val_Averaged_Flux[0]*val_Averaged_Flux[0]/(val_Averaged_Flux[1] - pressure_mix);
    GetFluidModel()->SetTDState_Prho(pressure_mix, density_mix);
    const su2double enthalpy_mix = GetFluidModel()->GetStaticEnergy() + (pressure_mix)/(density_mix);

    GetFluidModel()->ComputeDerivativeNRBC_Prho(pressure_mix, density_mix);
    const su2double dhdP   = GetFluidModel()->GetdhdP_rho();
    const su2double dhdrho = GetFluidModel()->Getdhdrho_P();

    su2double vel[MAXNDIM] = {0};
    vel[0]  = (val_Averaged_Flux[1] - pressure_mix) / val_Averaged_Flux[0];
    for (auto iDim = 1u; iDim < nDim; iDim++)
      vel[iDim]  = val_Averaged_Flux[iDim+1] / val_Averaged_Flux[0];


    const su2double velsq = GeometryToolbox::DotProduct(nDim, vel, vel);

    const su2double f = val_Averaged_Flux[nDim+1] - val_Averaged_Flux[0]*(enthalpy_mix + velsq/2);
    const su2double df = -val_Averaged_Flux[0]*(dhdP - 1/density_mix) - dhdrho*density_mix*density_mix/val_Averaged_Flux[0];
    const su2double dx = -f/df;
    const su2double resdl = dx/val_init_pressure;
    pressure_mix += relax_factor*dx;

    iter += 1;
    if ( abs(resdl) <= toll ) {
      break;
    }

  }
  density_mix = val_Averaged_Flux[0]*val_Averaged_Flux[0]/(val_Averaged_Flux[1] - pressure_mix);

}

void CEulerSolver::GatherInOutAverageValues(CConfig *config, CGeometry *geometry){

  unsigned short iMarker, iMarkerTP;
  unsigned short iSpan;
  int markerTP;
  su2double     densityIn, pressureIn, normalVelocityIn, tangVelocityIn, radialVelocityIn;
  su2double     densityOut, pressureOut, normalVelocityOut, tangVelocityOut, radialVelocityOut;
  su2double     kineIn, omegaIn, nuIn, kineOut, omegaOut, nuOut;
  //TODO (turbo) implement interpolation so that Inflow and Outflow spanwise section can be different

  const auto nSpanWiseSections = config->GetnSpanWiseSections();

  for (iSpan= 0; iSpan < nSpanWiseSections + 1 ; iSpan++) {

#ifdef HAVE_MPI
    unsigned short i, n1, n2, n1t,n2t;
    su2double *TurbPerfIn= nullptr,*TurbPerfOut= nullptr;
    su2double *TotTurbPerfIn = nullptr,*TotTurbPerfOut = nullptr;
    int *TotMarkerTP = nullptr;

    n1          = 8;
    n2          = 8;
    n1t         = n1*size;
    n2t         = n2*size;
    TurbPerfIn  = new su2double[n1];
    TurbPerfOut = new su2double[n2];

    for (i=0;i<n1;i++)
      TurbPerfIn[i]    = -1.0;
    for (i=0;i<n2;i++)
      TurbPerfOut[i]   = -1.0;
#endif

    densityIn            = -1.0;
    pressureIn           = -1.0;
    normalVelocityIn     = -1.0;
    tangVelocityIn       = -1.0;
    radialVelocityIn     = -1.0;
    densityOut           = -1.0;
    pressureOut          = -1.0;
    normalVelocityOut    = -1.0;
    tangVelocityOut      = -1.0;
    radialVelocityOut    = -1.0;
    kineIn               = -1.0;
    omegaIn              = -1.0;
    nuIn                 = -1.0;
    kineOut              = -1.0;
    omegaOut             = -1.0;
    nuOut                = -1.0;

    markerTP             = -1;

    for (iMarker = 0; iMarker < config->GetnMarker_All(); iMarker++){
      for (iMarkerTP = 1; iMarkerTP < config->GetnMarker_Turbomachinery()+1; iMarkerTP++){
        if (config->GetMarker_All_Turbomachinery(iMarker) == iMarkerTP){
          if (config->GetMarker_All_TurbomachineryFlag(iMarker) == INFLOW){
            markerTP            = iMarkerTP;
            densityIn           = DensityIn[iMarkerTP -1][iSpan];
            pressureIn          = PressureIn[iMarkerTP -1][iSpan];
            normalVelocityIn    = TurboVelocityIn[iMarkerTP -1][iSpan][0];
            tangVelocityIn      = TurboVelocityIn[iMarkerTP -1][iSpan][1];
            if (nDim ==3){
              radialVelocityIn  = TurboVelocityIn[iMarkerTP -1][iSpan][2];
            }
            kineIn              = KineIn[iMarkerTP -1][iSpan];
            omegaIn             = OmegaIn[iMarkerTP -1][iSpan];
            nuIn                = NuIn[iMarkerTP -1][iSpan];

#ifdef HAVE_MPI
            TurbPerfIn[0]  = densityIn;
            TurbPerfIn[1]  = pressureIn;
            TurbPerfIn[2]  = normalVelocityIn;
            TurbPerfIn[3]  = tangVelocityIn;
            TurbPerfIn[4]  = radialVelocityIn;
            TurbPerfIn[5]  = kineIn;
            TurbPerfIn[6]  = omegaIn;
            TurbPerfIn[7]  = nuIn;
#endif
          }

          /*--- retrieve outlet information ---*/
          if (config->GetMarker_All_TurbomachineryFlag(iMarker) == OUTFLOW){
            densityOut           = DensityOut[iMarkerTP -1][iSpan];
            pressureOut          = PressureOut[iMarkerTP -1][iSpan];
            normalVelocityOut    = TurboVelocityOut[iMarkerTP -1][iSpan][0];
            tangVelocityOut      = TurboVelocityOut[iMarkerTP -1][iSpan][1];
            if (nDim ==3){
              radialVelocityOut  = TurboVelocityOut[iMarkerTP -1][iSpan][2];
            }
            kineOut              = KineOut[iMarkerTP -1][iSpan];
            omegaOut             = OmegaOut[iMarkerTP -1][iSpan];
            nuOut                = NuOut[iMarkerTP -1][iSpan];

#ifdef HAVE_MPI
            TurbPerfOut[0]  = densityOut;
            TurbPerfOut[1]  = pressureOut;
            TurbPerfOut[2]  = normalVelocityOut;
            TurbPerfOut[3]  = tangVelocityOut;
            TurbPerfOut[4]  = radialVelocityOut;
            TurbPerfOut[5]  = kineOut;
            TurbPerfOut[6]  = omegaOut;
            TurbPerfOut[7]  = nuOut;
#endif
          }
        }
      }
    }

#ifdef HAVE_MPI
    if (rank == MASTER_NODE){
      TotTurbPerfIn       = new su2double[n1t];
      TotTurbPerfOut      = new su2double[n2t];
      for (i=0;i<n1t;i++)
        TotTurbPerfIn[i]  = -1.0;
      for (i=0;i<n2t;i++)
        TotTurbPerfOut[i] = -1.0;
      TotMarkerTP = new int[size];
      for(int i=0; i<size; i++){
        TotMarkerTP[i]    = -1;
      }
    }
    SU2_MPI::Gather(TurbPerfIn, n1, MPI_DOUBLE, TotTurbPerfIn, n1, MPI_DOUBLE, MASTER_NODE, SU2_MPI::GetComm());
    SU2_MPI::Gather(TurbPerfOut, n2, MPI_DOUBLE,TotTurbPerfOut, n2, MPI_DOUBLE, MASTER_NODE, SU2_MPI::GetComm());
    SU2_MPI::Gather(&markerTP, 1, MPI_INT,TotMarkerTP, 1, MPI_INT, MASTER_NODE, SU2_MPI::GetComm());
    if (rank == MASTER_NODE){
      delete [] TurbPerfIn, delete [] TurbPerfOut;
    }

    if (rank == MASTER_NODE){
      for (int i=0;i<size;i++){
        if(TotTurbPerfIn[n1*i] > 0.0){
          densityIn        = TotTurbPerfIn[n1*i];
          pressureIn       = TotTurbPerfIn[n1*i+1];
          normalVelocityIn = TotTurbPerfIn[n1*i+2];
          tangVelocityIn   = TotTurbPerfIn[n1*i+3];
          radialVelocityIn = TotTurbPerfIn[n1*i+4];
          kineIn           = TotTurbPerfIn[n1*i+5];
          omegaIn          = TotTurbPerfIn[n1*i+6];
          nuIn             = TotTurbPerfIn[n1*i+7];
          markerTP         = TotMarkerTP[i];
        }

        if(TotTurbPerfOut[n2*i] > 0.0){
          densityOut        = TotTurbPerfOut[n1*i];
          pressureOut       = TotTurbPerfOut[n1*i+1];
          normalVelocityOut = TotTurbPerfOut[n1*i+2];
          tangVelocityOut   = TotTurbPerfOut[n1*i+3];
          radialVelocityOut = TotTurbPerfOut[n1*i+4];
          kineOut           = TotTurbPerfOut[n1*i+5];
          omegaOut          = TotTurbPerfOut[n1*i+6];
          nuOut             = TotTurbPerfOut[n1*i+7];
        }
      }

      delete [] TotTurbPerfIn, delete [] TotTurbPerfOut; delete [] TotMarkerTP;
    }

#endif

    if (rank == MASTER_NODE && markerTP > -1){
      /*----Quantities needed for computing the turbomachinery performance -----*/
      DensityIn[markerTP -1][iSpan]              = densityIn;
      PressureIn[markerTP -1][iSpan]             = pressureIn;
      TurboVelocityIn[markerTP -1][iSpan][0]     = normalVelocityIn;
      TurboVelocityIn[markerTP -1][iSpan][1]     = tangVelocityIn;
      if (nDim == 3)
        TurboVelocityIn[markerTP -1][iSpan][2]   = radialVelocityIn;
      KineIn[markerTP -1][iSpan]                 = kineIn;
      OmegaIn[markerTP -1][iSpan]                = omegaIn;
      NuIn[markerTP -1][iSpan]                   = nuIn;

      DensityOut[markerTP -1][iSpan]             = densityOut;
      PressureOut[markerTP -1][iSpan]            = pressureOut;
      TurboVelocityOut[markerTP -1][iSpan][0]    = normalVelocityOut;
      TurboVelocityOut[markerTP -1][iSpan][1]    = tangVelocityOut;
      if (nDim == 3)
        TurboVelocityOut[markerTP -1][iSpan][2]  = radialVelocityOut;
      KineOut[markerTP -1][iSpan]                = kineOut;
      OmegaOut[markerTP -1][iSpan]               = omegaOut;
      NuOut[markerTP -1][iSpan]                  = nuOut;
    }
  }
}

void CEulerSolver::ConvectiveError(CSolver **solver, const CGeometry*geometry, const CConfig *config,
                                   unsigned long iPoint, vector<vector<double> > &weights) {

  auto varFlo    = solver[FLOW_SOL]->GetNodes();
  auto varAdjFlo = solver[ADJFLOW_SOL]->GetNodes();

  const bool turb = (config->GetKind_Turb_Model() != TURB_MODEL::NONE);
  const bool sst  = config->GetBoolTurbModelSST();

  CVariable *varTur = nullptr, *varAdjTur = nullptr;
  if (turb) {
    varTur    = solver[TURB_SOL]->GetNodes();
    varAdjTur = solver[ADJTURB_SOL]->GetNodes();
  }

  const unsigned short nVarFlo = solver[FLOW_SOL]->GetnVar();

  double A[5][5] = {0.0}, B[5][5] = {0.0}, C[5][5] = {0.0};

  //--- Inviscid terms
  const double u  = SU2_TYPE::GetValue(varFlo->GetVelocity(iPoint, 0));
  const double v  = SU2_TYPE::GetValue(varFlo->GetVelocity(iPoint, 1));
  const double w  = (nDim == 3)? SU2_TYPE::GetValue(varFlo->GetVelocity(iPoint, 2)): 0.;
  const double v2 = SU2_TYPE::GetValue(varFlo->GetVelocity2(iPoint));
  const double e  = SU2_TYPE::GetValue(varFlo->GetEnergy(iPoint));
  const double g  = SU2_TYPE::GetValue(config->GetGamma());

  //--- Store transposed Jacobians
  if(nDim == 2) {
    A[0][1] = -u*u + (g-1.)/2.*v2; A[0][2] = -u*v; A[0][3] = -u*(g*e-(g-1)*v2);
    A[1][0] = 1.; A[1][1] = (3.-g)*u; A[1][2] = v; A[1][3] = g*e-(g-1.)/2.*(v2+2*u*u);
    A[2][1] = -(g-1.)*v; A[2][2] = u; A[2][3] = -(g-1.)*u*v;
    A[3][1] = g-1.; A[3][3] = g*u;

    B[0][1] = -u*v; B[0][2] = -v*v + (g-1.)/2.*v2; B[0][3] = -v*(g*e-(g-1)*v2);
    B[1][1] = v; B[1][2] = -(g-1.)*u; B[1][3] = -(g-1.)*u*v;
    B[2][0] = 1.; B[2][1] = u; B[2][2] = (3.-g)*v; B[2][3] = g*e-(g-1.)/2.*(v2+2*v*v);
    B[3][2] = g-1.; B[3][3] = g*v;

  }
  else{
    A[0][1] = -u*u + (g-1.)/2.*v2; A[0][2] = -u*v; A[0][3] = -u*w; A[0][4] = -u*(g*e-(g-1)*v2);
    A[1][0] = 1.; A[1][1] = (3.-g)*u; A[1][2] = v; A[1][3] = w;    A[1][4] = g*e-(g-1.)/2.*(v2+2*u*u);
    A[2][1] = -(g-1.)*v; A[2][2] = u; A[2][4] = -(g-1.)*u*v;
    A[3][1] = -(g-1.)*w; A[3][3] = u; A[3][4] = -(g-1.)*u*w;
    A[4][1] = g-1.; A[4][4] = g*u;

    B[0][1] = -u*v; B[0][2] = -v*v + (g-1.)/2.*v2; B[0][3] = -v*w; B[0][4] = -v*(g*e-(g-1)*v2);
    B[1][1] = v; B[1][2] = -(g-1.)*u; B[1][4] = -(g-1.)*u*v;
    B[2][0] = 1.; B[2][1] = u; B[2][2] = (3.-g)*v; B[2][3] = w; B[2][4] = g*e-(g-1.)/2.*(v2+2*v*v);
    B[3][2] = -(g-1.)*w; B[3][3] = v; B[3][4] = -(g-1.)*v*w;
    B[4][2] = g-1.; B[4][4] = g*v;

    C[0][1] = -u*w; C[0][2] = -v*w; C[0][3] = -w*w + (g-1.)/2.*v2; C[0][4] = -w*(g*e-(g-1)*v2);
    C[1][1] = w; C[1][3] = -(g-1.)*u; C[1][4] = -(g-1.)*u*w;
    C[2][2] = w; C[2][3] = -(g-1.)*v; C[2][4] = -(g-1.)*v*w;
    C[3][0] = 1.; C[3][1] = u; C[3][2] = v; C[3][3] = (3.-g)*w; C[3][4] = g*e-(g-1.)/2.*(v2+2*w*w);
    C[4][3] = (g-1.); C[4][4] = g*w;
  }

  //--- Contribution of k to dp/dr and dp/d(re)
  if (sst) {
    const double k = SU2_TYPE::GetValue(varTur->GetPrimitive(iPoint,0));
    if (nDim == 2) {
      A[0][3] += (g-1.)*k*u;
      A[1][3] += -(g-1.)*k;

      B[0][3] += (g-1.)*k*v;
      B[2][3] += -(g-1.)*k;
    }
    else {
      A[0][4] += (g-1.)*k*u;
      A[1][4] += -(g-1.)*k;

      B[0][4] += (g-1.)*k*v;
      B[2][4] += -(g-1.)*k;

      C[0][4] += (g-1.)*k*w;
      C[3][4] += -(g-1.)*k;
    }
  }

  for (auto jVar = 0; jVar < nVarFlo; ++jVar) {
    const double adjx = SU2_TYPE::GetValue(varAdjFlo->GetGradient_Adapt(iPoint, jVar, 0));
    const double adjy = SU2_TYPE::GetValue(varAdjFlo->GetGradient_Adapt(iPoint, jVar, 1));
    const double adjz = (nDim == 3)? SU2_TYPE::GetValue(varAdjFlo->GetGradient_Adapt(iPoint, jVar, 2)): 0.0;
    for (auto iVar = 0; iVar < nVarFlo; ++iVar) {
      weights[1][iVar] += -A[iVar][jVar]*adjx - B[iVar][jVar]*adjy;
      if(nDim == 3) weights[1][iVar] += -C[iVar][jVar]*adjz;
    }
  }

  //--- Turbulent terms
  if(turb) {
    const unsigned short nVarTur = solver[TURB_SOL]->GetnVar();
    if (sst) {
      for (auto iVar = 0; iVar < nVarTur; ++iVar){
        const double adjx = SU2_TYPE::GetValue(varAdjTur->GetGradient_Adapt(iPoint, iVar, 0));
        const double adjy = SU2_TYPE::GetValue(varAdjTur->GetGradient_Adapt(iPoint, iVar, 1));
        const double val  = SU2_TYPE::GetValue(varTur->GetPrimitive(iPoint, iVar));
        weights[1][nVarFlo+iVar] += - u*adjx - v*adjy;
        weights[1][0]            += val*u*adjx + val*v*adjy;
        weights[1][1]            += - val*adjx;
        weights[1][2]            += - val*adjy;
        if (nDim == 3) {
          const double adjz = SU2_TYPE::GetValue(varAdjTur->GetGradient_Adapt(iPoint, iVar, 2));
          weights[1][nVarFlo+iVar] += - w*adjz;
          weights[1][0]            += val*w*adjz;
          weights[1][3]            += - val*adjz;
        }
      }

      //--- Contribution of k to dp/d(rk)
      //--- Momentum equation
      for (auto iDim = 0; iDim < nDim; iDim++) {
        const double adj = SU2_TYPE::GetValue(varAdjFlo->GetGradient_Adapt(iPoint, iDim+1, iDim));
        weights[1][nVarFlo+0] += (g-1.)*adj;
      }
      //--- Energy equation
      const double adjx = SU2_TYPE::GetValue(varAdjFlo->GetGradient_Adapt(iPoint, nVarFlo-1, 0));
      const double adjy = SU2_TYPE::GetValue(varAdjFlo->GetGradient_Adapt(iPoint, nVarFlo-1, 1));
      weights[1][nVarFlo+0] += (g-1.)*(u*adjx+v*adjy);
      if (nDim == 3) {
        const double adjz = SU2_TYPE::GetValue(varAdjFlo->GetGradient_Adapt(iPoint, nVarFlo-1, 2));
        weights[1][nVarFlo+0] += (g-1.)*w*adjz;
      }
    }
  }

}

void CEulerSolver::ViscousError(CSolver **solver, const CGeometry*geometry, const CConfig *config,
                                 unsigned long iPoint, vector<vector<double> > &weights) {

  CVariable *varFlo    = solver[FLOW_SOL]->GetNodes(),
            *varAdjFlo = solver[ADJFLOW_SOL]->GetNodes();

  const bool turb = (config->GetKind_Turb_Model() != TURB_MODEL::NONE);
  const bool sst  = (config->GetBoolTurbModelSST());

  CVariable *varTur = nullptr;
  if (turb) varTur = solver[TURB_SOL]->GetNodes();

  const unsigned short nVarFlo = solver[FLOW_SOL]->GetnVar();

  //--- Store primitive variables and coefficients
  const double r = SU2_TYPE::GetValue(varFlo->GetDensity(iPoint));
  double u[3] = {0.0};
  u[0] = SU2_TYPE::GetValue(varFlo->GetVelocity(iPoint, 0));
  u[1] = SU2_TYPE::GetValue(varFlo->GetVelocity(iPoint, 1));
  if (nDim == 3) u[2] = SU2_TYPE::GetValue(varFlo->GetVelocity(iPoint, 2));
  const double u2 = u[0]*u[0]+u[1]*u[1]+u[2]*u[2];

  double k = 0.;
  if(sst) {
    k = SU2_TYPE::GetValue(varTur->GetPrimitive(iPoint, 0));
  }

  const double T   = SU2_TYPE::GetValue(varFlo->GetTemperature(iPoint));
  const double nu  = SU2_TYPE::GetValue(varFlo->GetLaminarViscosity(iPoint))/r;
  const double nut = SU2_TYPE::GetValue(varFlo->GetEddyViscosity(iPoint))/r;

  const double Pr  = SU2_TYPE::GetValue(config->GetPrandtl_Lam());
  const double Prt = SU2_TYPE::GetValue(config->GetPrandtl_Turb());
  const double g   = SU2_TYPE::GetValue(config->GetGamma());
  const double R   = SU2_TYPE::GetValue(config->GetGas_ConstantND());
  const double cp  = (g/(g-1.))*R;
  const double cv  = cp/g;

  const double ONE3 = 1.0/3.0;
  const double TWO3 = 1.0/3.0;

  //--- Store gradients and stress tensor
  double gradu[3][3] = {0.0}, gradT[3] = {0.0}, gradnu[3] = {0.0}, gradnut[3] = {0.0};
  for (auto iDim = 0; iDim < nDim; iDim++) {
    for (auto jDim = 0 ; jDim < nDim; jDim++) {
      gradu[iDim][jDim] = SU2_TYPE::GetValue(varFlo->GetGradient_AuxVar_Adapt(iPoint, iDim+1, jDim));
    }
    gradT[iDim] = SU2_TYPE::GetValue(varFlo->GetGradient_AuxVar_Adapt(iPoint, 0, iDim));
    gradnu[iDim] = SU2_TYPE::GetValue(varFlo->GetGradient_AuxVar_Adapt(iPoint, nDim+1, iDim));
    gradnut[iDim] = SU2_TYPE::GetValue(varFlo->GetGradient_AuxVar_Adapt(iPoint, nDim+2, iDim));
  }

  //--- Account for wall functions
  // double wf = varFlo->GetTauWallFactor(iPoint);
  double wf = 1.0;
  double divu = 0.0; for (auto iDim = 0 ; iDim < nDim; ++iDim) divu += gradu[iDim][iDim];
  double tau[3][3] = {0.0};
  for (auto iDim = 0; iDim < nDim; ++iDim) {
    for (auto jDim = 0; jDim < nDim; ++jDim) {
      tau[iDim][jDim]  = wf*r*((nu+nut)*( gradu[jDim][iDim] + gradu[iDim][jDim] )
                       - TWO3*((nu+nut)*divu+k)*(iDim == jDim));

    }
  }

  //-------------------------//
  //--- Momentum equation ---//
  //-------------------------//

  //--- Errors wrt momentum
  for (auto iDim = 0; iDim < nDim; ++iDim) {
    const size_t ind_ii = iDim*nDim - ((iDim - 1)*iDim)/2;
    const size_t iVar = iDim+1;

    for (auto jDim = 0; jDim < nDim; ++jDim) {
      const size_t ind_ij = (iDim <= jDim) ? iDim*nDim - ((iDim - 1)*iDim)/2 + jDim - iDim
                                           : jDim*nDim - ((jDim - 1)*jDim)/2 + iDim - jDim;
      const size_t ind_jj = jDim*nDim - ((jDim - 1)*iDim)/2;
      const size_t jVar = jDim+1;

      const double hessadjui_jj = SU2_TYPE::GetValue(varAdjFlo->GetHessian(iPoint, iVar, ind_jj));
      const double hessadjuj_ij = SU2_TYPE::GetValue(varAdjFlo->GetHessian(iPoint, jVar, ind_ij));

      const double gradadjui_j = SU2_TYPE::GetValue(varAdjFlo->GetGradient_Adapt(iPoint, iVar, jDim));
      const double gradadjuj_i = SU2_TYPE::GetValue(varAdjFlo->GetGradient_Adapt(iPoint, jVar, iDim));
      const double gradadjuj_j = SU2_TYPE::GetValue(varAdjFlo->GetGradient_Adapt(iPoint, jVar, jDim));

      weights[2][iVar] -= (nu + nut) * ( hessadjui_jj + ONE3 * hessadjuj_ij * (iDim != jDim) );
      weights[1][iVar] -= (gradnu[jDim]+gradnut[jDim]) * gradadjui_j
                        + ( (gradnu[jDim]+gradnut[jDim]) * gradadjuj_i
                        -   TWO3 * (gradnu[iDim]+gradnut[iDim]) * gradadjuj_j ) * (iDim != jDim);
    }

    const double hessadjui_ii = SU2_TYPE::GetValue(varAdjFlo->GetHessian(iPoint, iVar, ind_ii));
    const double gradadjui_i = SU2_TYPE::GetValue(varAdjFlo->GetGradient_Adapt(iPoint, iVar, iDim));

    weights[2][iVar] -= ONE3 * (nu + nut) * hessadjui_ii;
    weights[1][iVar] -= ONE3 * (gradnu[iDim]+gradnut[iDim]) * gradadjui_i;
  }

  //--- Errors wrt density
  for (auto iDim = 0; iDim < nDim; ++iDim) {
    const size_t ind_ii = iDim*nDim - ((iDim - 1)*iDim)/2;
    const size_t iVar = iDim+1;

    const double gradnu_ui_i = (gradnu[iDim]+gradnut[iDim]) * u[iDim] + (nu+nut) * gradu[iDim][iDim];

    for (auto jDim = 0; jDim < nDim; ++jDim) {
      const size_t ind_ij = (iDim <= jDim) ? iDim*nDim - ((iDim - 1)*iDim)/2 + jDim - iDim
                                           : jDim*nDim - ((jDim - 1)*jDim)/2 + iDim - jDim;
      const size_t ind_jj = jDim*nDim - ((jDim - 1)*iDim)/2;
      const size_t jVar = jDim+1;

      const double hessadjui_jj = SU2_TYPE::GetValue(varAdjFlo->GetHessian(iPoint, iVar, ind_jj));
      const double hessadjuj_ij = SU2_TYPE::GetValue(varAdjFlo->GetHessian(iPoint, jVar, ind_ij));

      const double gradadjui_j = SU2_TYPE::GetValue(varAdjFlo->GetGradient_Adapt(iPoint, iVar, jDim));
      const double gradadjuj_i = SU2_TYPE::GetValue(varAdjFlo->GetGradient_Adapt(iPoint, jVar, iDim));
      const double gradadjuj_j = SU2_TYPE::GetValue(varAdjFlo->GetGradient_Adapt(iPoint, jVar, jDim));

      const double gradnu_ui_j = (gradnu[jDim]+gradnut[jDim]) * u[iDim] + (nu+nut) * gradu[iDim][jDim];

      weights[2][0] += (nu + nut) * u[iDim] * ( hessadjui_jj + ONE3 * hessadjuj_ij * (iDim != jDim) );
      weights[1][0] += gradnu_ui_j * gradadjui_j
                     + ( gradnu_ui_j * gradadjuj_i
                     -   TWO3 * gradnu_ui_i * gradadjuj_j ) * (iDim != jDim);
    }

    const double hessadjui_ii = SU2_TYPE::GetValue(varAdjFlo->GetHessian(iPoint, iVar, ind_ii));
    const double gradadjui_i = SU2_TYPE::GetValue(varAdjFlo->GetGradient_Adapt(iPoint, iVar, iDim));

    weights[2][0] += ONE3 * (nu + nut) * u[iDim] * hessadjui_ii;
    weights[1][0] += ONE3 * gradnu_ui_i * gradadjui_i;
  }

  //-----------------------//
  //--- Energy equation ---//
  //-----------------------//

  //--- Errors in shear stress work wrt momentum
  for (auto iDim = 0; iDim < nDim; ++iDim) {
    const size_t ind_ii = iDim*nDim - ((iDim - 1)*iDim)/2;
    const size_t iVar = iDim+1;

    const double gradnu_ui_i = (gradnu[iDim]+gradnut[iDim]) * u[iDim] + (nu+nut) * gradu[iDim][iDim];

    for (auto jDim = 0; jDim < nDim; ++jDim) {
      const size_t ind_ij = (iDim <= jDim) ? iDim*nDim - ((iDim - 1)*iDim)/2 + jDim - iDim
                                           : jDim*nDim - ((jDim - 1)*jDim)/2 + iDim - jDim;
      const size_t ind_jj = jDim*nDim - ((jDim - 1)*iDim)/2;

      const double hessadje_ij = SU2_TYPE::GetValue(varAdjFlo->GetHessian(iPoint, nVarFlo-1, ind_ij));
      const double hessadje_jj = SU2_TYPE::GetValue(varAdjFlo->GetHessian(iPoint, nVarFlo-1, ind_jj));

      const double gradadje_i = SU2_TYPE::GetValue(varAdjFlo->GetGradient_Adapt(iPoint, nVarFlo-1, iDim));
      const double gradadje_j = SU2_TYPE::GetValue(varAdjFlo->GetGradient_Adapt(iPoint, nVarFlo-1, jDim));

      const double gradnu_ui_j = (gradnu[jDim]+gradnut[jDim]) * u[iDim] + (nu+nut) * gradu[iDim][jDim];
      const double gradnu_uj_i = (gradnu[iDim]+gradnut[iDim]) * u[jDim] + (nu+nut) * gradu[jDim][iDim];
      const double gradnu_uj_j = (gradnu[jDim]+gradnut[jDim]) * u[jDim] + (nu+nut) * gradu[jDim][jDim];

      weights[2][iVar] -= (nu + nut) * ( u[jDim] * hessadje_ij
                                     + ( u[iDim] * hessadje_jj
                                     -   TWO3* u[jDim] * hessadje_ij ) * (iDim != jDim) );
      weights[1][iVar] -= gradnu_uj_j * gradadje_i
                        + ( gradnu_ui_j * gradadje_j
                        -   TWO3 * gradnu_uj_i * gradadje_j ) * (iDim != jDim);
      weights[1][iVar] += tau[iDim][jDim]/r * gradadje_j;
    }

    const double hessadje_ii = SU2_TYPE::GetValue(varAdjFlo->GetHessian(iPoint, nVarFlo-1, ind_ii));
    const double gradadje_i = SU2_TYPE::GetValue(varAdjFlo->GetGradient_Adapt(iPoint, nVarFlo-1, iDim));

    weights[2][iVar] -= ONE3 * (nu + nut) * hessadje_ii;
    weights[1][iVar] -= ONE3 * gradnu_ui_i * gradadje_i;
  }

  //--- Errors in shear stress work wrt density
  for (auto iDim = 0; iDim < nDim; ++iDim) {
    const size_t ind_ii = iDim*nDim - ((iDim - 1)*iDim)/2;

    const double gradi_nu_uiui = (gradnu[iDim]+gradnut[iDim]) * u[iDim]*u[iDim] + 2.0 * (nu+nut) * gradu[iDim][iDim] * u[iDim];

    for (auto jDim = 0; jDim < nDim; ++jDim) {
      const size_t ind_ij = (iDim <= jDim) ? iDim*nDim - ((iDim - 1)*iDim)/2 + jDim - iDim
                                           : jDim*nDim - ((jDim - 1)*jDim)/2 + iDim - jDim;
      const size_t ind_jj = jDim*nDim - ((jDim - 1)*iDim)/2;

      const double hessadje_ij = SU2_TYPE::GetValue(varAdjFlo->GetHessian(iPoint, nVarFlo-1, ind_ij));
      const double hessadje_jj = SU2_TYPE::GetValue(varAdjFlo->GetHessian(iPoint, nVarFlo-1, ind_jj));

      const double gradadje_i = SU2_TYPE::GetValue(varAdjFlo->GetGradient_Adapt(iPoint, nVarFlo-1, iDim));
      const double gradadje_j = SU2_TYPE::GetValue(varAdjFlo->GetGradient_Adapt(iPoint, nVarFlo-1, jDim));

      const double gradj_nu_uiuj = (gradnu[jDim]+gradnut[jDim]) * u[iDim]*u[jDim] + (nu+nut) * (gradu[iDim][jDim]*u[jDim]+gradu[jDim][jDim]*u[iDim]);
      const double gradj_nu_uiui = (gradnu[jDim]+gradnut[jDim]) * u[iDim]*u[iDim] + (nu+nut) * 2.0*(gradu[iDim][jDim]*u[iDim]);
      const double gradi_nu_uiuj = (gradnu[iDim]+gradnut[iDim]) * u[iDim]*u[jDim] + (nu+nut) * (gradu[iDim][iDim]*u[jDim]+gradu[jDim][iDim]*u[iDim]);

      weights[2][0] += (nu + nut) * u[iDim] * ( u[jDim] * hessadje_ij
                                            + ( u[iDim] * hessadje_jj
                                            -   TWO3 * u[jDim] * hessadje_ij ) * (iDim != jDim) );
      weights[1][0] += gradj_nu_uiuj * gradadje_i
                     + ( gradj_nu_uiui * gradadje_j
                     -   TWO3 * gradi_nu_uiuj * gradadje_j ) * (iDim != jDim);
      weights[1][0] -= tau[iDim][jDim]*u[iDim]/r * gradadje_j;
    }

    const double hessadje_ii = SU2_TYPE::GetValue(varAdjFlo->GetHessian(iPoint, nVarFlo-1, ind_ii));
    const double gradadje_i = SU2_TYPE::GetValue(varAdjFlo->GetGradient_Adapt(iPoint, nVarFlo-1, iDim));

    weights[2][0] += ONE3 * (nu + nut) * u[iDim] * hessadje_ii;
    weights[1][0] += ONE3 * gradi_nu_uiui * gradadje_i;
  }

  //--- Errors in heat flux wrt energy
  for (auto iDim = 0; iDim < nDim; ++iDim) {
    const size_t ind_ii = iDim*nDim - ((iDim - 1)*iDim)/2;

    const double hessadje_ii = SU2_TYPE::GetValue(varAdjFlo->GetHessian(iPoint, nVarFlo-1, ind_ii));
    const double gradadje_i = SU2_TYPE::GetValue(varAdjFlo->GetGradient_Adapt(iPoint, nVarFlo-1, iDim));

    weights[2][nVarFlo-1] -= g * (nu/Pr + nut/Prt) * hessadje_ii;
    weights[1][nVarFlo-1] -= g * (gradnu[iDim]/Pr + gradnut[iDim]/Prt) * gradadje_i;
  }

  //--- Errors in heat flux wrt momentum
  for (auto iDim = 0; iDim < nDim; ++iDim) {
    const size_t iVar = iDim+1;
    for (auto jDim = 0; jDim < nDim; ++jDim) {
      const size_t ind_jj = jDim*nDim - ((jDim - 1)*jDim)/2;

      const double hessadje_jj = SU2_TYPE::GetValue(varAdjFlo->GetHessian(iPoint, nVarFlo-1, ind_jj));
      const double gradadje_j = SU2_TYPE::GetValue(varAdjFlo->GetGradient_Adapt(iPoint, nVarFlo-1, jDim));

      weights[2][iVar] += g * (nu/Pr + nut/Prt) * u[iDim] * hessadje_jj;
      weights[1][iVar] += g * ( (gradnu[jDim]/Pr + gradnut[jDim]/Prt) * u[iDim]
                            +   (nu + nut) * gradu[iDim][jDim] ) * gradadje_j;
    }
  }

  //--- Errors in heat flux wrt density
  for (auto iDim = 0; iDim < nDim; ++iDim) {
    double ujduj = 0;
    for (auto jDim = 0; jDim < nDim; ++jDim) {
      ujduj += u[jDim]*gradu[jDim][iDim];

    }
    const size_t ind_ii = iDim*nDim - ((iDim - 1)*iDim)/2;

    const double hessadje_ii = SU2_TYPE::GetValue(varAdjFlo->GetHessian(iPoint, nVarFlo-1, ind_ii));
    const double gradadje_i = SU2_TYPE::GetValue(varAdjFlo->GetGradient_Adapt(iPoint, nVarFlo-1, iDim));

    weights[2][0] -= g * (nu/Pr + nut/Prt) * (0.5*u2 - cv*T) * hessadje_ii;
    weights[1][0] -= g * ( (gradnu[iDim]/Pr + gradnut[iDim]/Prt) * (0.5*u2 - cv*T)
                       +   (nu/Pr + nut/Prt) * (ujduj - cv*gradT[iDim]) ) * gradadje_i;
  }

  //-----------------------//
  //--- Viscosity terms ---//
  //-----------------------//

  LaminarViscosityError(solver, geometry, config, iPoint, weights);

}

void CEulerSolver::LaminarViscosityError(CSolver **solver, const CGeometry *geometry, const CConfig *config,
                                         unsigned long iPoint, vector<vector<double> > &weights) {

  CVariable *varFlo    = solver[FLOW_SOL]->GetNodes(),
            *varAdjFlo = solver[ADJFLOW_SOL]->GetNodes();

  const unsigned short nVarFlo = solver[FLOW_SOL]->GetnVar();

  //--- Store primitive variables and coefficients
  const double r = SU2_TYPE::GetValue(varFlo->GetDensity(iPoint));
  double u[3] = {0.0};
  u[0] = SU2_TYPE::GetValue(varFlo->GetVelocity(iPoint, 0));
  u[1] = SU2_TYPE::GetValue(varFlo->GetVelocity(iPoint, 1));
  if (nDim == 3) u[2] = SU2_TYPE::GetValue(varFlo->GetVelocity(iPoint, 2));
  const double u2 = u[0]*u[0]+u[1]*u[1]+u[2]*u[2];

  const double T   = SU2_TYPE::GetValue(varFlo->GetTemperature(iPoint));
  const double nu  = SU2_TYPE::GetValue(varFlo->GetLaminarViscosity(iPoint))/r;

  const double S     = SU2_TYPE::GetValue(config->GetMu_SND());
  const double dmudT = 0.5*r*nu*(T + 3*S)/(T*(T+S));

  const double Pr  = SU2_TYPE::GetValue(config->GetPrandtl_Lam());
  const double g   = SU2_TYPE::GetValue(config->GetGamma());
  const double R   = SU2_TYPE::GetValue(config->GetGas_ConstantND());
  const double cp  = (g/(g-1.))*R;
  const double cv  = cp/g;

  const double TWO3 = 2.0/3.0;

  //--- Store gradients and stress tensor
  double gradu[3][3] = {0.0}, gradT[3] = {0.0};
  for (auto iDim = 0; iDim < nDim; iDim++) {
    for (auto jDim = 0 ; jDim < nDim; jDim++) {
      gradu[iDim][jDim] = SU2_TYPE::GetValue(varFlo->GetGradient_AuxVar_Adapt(iPoint, iDim+1, jDim));
    }
    gradT[iDim] = SU2_TYPE::GetValue(varFlo->GetGradient_AuxVar_Adapt(iPoint, 0, iDim));
  }

  //--- Account for wall functions
  // double wf = varFlo->GetTauWallFactor(iPoint);
  double wf = 1.0;
  double divu = 0.0; for (auto iDim = 0 ; iDim < nDim; ++iDim) divu += gradu[iDim][iDim];
  double tauomu[3][3] = {0.0};
  for (auto iDim = 0; iDim < nDim; ++iDim) {
    for (auto jDim = 0; jDim < nDim; ++jDim) {
      tauomu[iDim][jDim] = wf * ( ( gradu[jDim][iDim] + gradu[iDim][jDim] )
                              -     TWO3*divu*(iDim == jDim) );

    }
  }

  //-------------------------//
  //--- Momentum equation ---//
  //-------------------------//

  for (auto iDim = 0; iDim < nDim; ++iDim) {
    double taudUbar = 0.0;
    for (auto jDim = 0; jDim < nDim; ++jDim) {
      const double dUbar = SU2_TYPE::GetValue(varAdjFlo->GetGradient_Adapt(iPoint, iDim+1, jDim));
      taudUbar += tauomu[iDim][jDim]*dUbar;
    }
    weights[1][nVarFlo-1] += dmudT/(r*cv)*taudUbar;
    for (auto jDim = 0; jDim < nDim; ++jDim)
      weights[1][jDim+1] -= dmudT/(r*cv)*u[jDim]*taudUbar;
    weights[1][0] += dmudT/(r*cv)*(0.5*u2-cv*T)*taudUbar;
  }

  //-----------------------//
  //--- Energy equation ---//
  //-----------------------//

  //--- Errors in shear stress work
  for (auto iDim = 0; iDim < nDim; ++iDim) {
    double work = 0;
    for (auto jDim = 0; jDim < nDim; ++jDim) {
      work += tauomu[iDim][jDim]*u[jDim];
    }
    const double dUbar = SU2_TYPE::GetValue(varAdjFlo->GetGradient_Adapt(iPoint, nVarFlo-1, iDim));

    weights[1][nVarFlo-1] += dmudT/(r*cv) * work * dUbar;
    for (auto jDim = 0; jDim < nDim; ++jDim)
        weights[1][jDim+1] -= dmudT/(r*cv) * u[jDim] * work * dUbar;
    weights[1][0] += dmudT/(r*cv) * (0.5*u2-cv*T) * work * dUbar;
  }

  //--- Errors in heat flux
  for (auto iDim = 0; iDim < nDim; ++iDim) {
    const double dUbar = SU2_TYPE::GetValue(varAdjFlo->GetGradient_Adapt(iPoint, nVarFlo-1, iDim));

    weights[1][nVarFlo-1] += dmudT*g/(r*Pr) * gradT[iDim] * dUbar;
    for (auto jDim = 0; jDim < nDim; ++jDim)
        weights[1][jDim+1] -= dmudT*g/(r*Pr) * u[jDim] * gradT[iDim] * dUbar;
    weights[1][0] += dmudT*g/(r*Pr) * (0.5*u2-cv*T) * gradT[iDim] * dUbar;
  }

}<|MERGE_RESOLUTION|>--- conflicted
+++ resolved
@@ -117,19 +117,13 @@
 
   nDim = geometry->GetnDim();
 
-<<<<<<< HEAD
-  nVar = nDim+2;
-  nPrimVar = nDim+9; nPrimVarGrad = nDim+4;
-  nSecondaryVar = nSecVar; nSecondaryVarGrad = 2;
-  nAuxGradAdap = (config->GetGoal_Oriented_Metric())? nDim+3 : config->GetnAdap_Sensor();
-=======
   nVar = nDim + 2;
   nPrimVar = nDim + 9;
   /*--- Centered schemes only need gradients for viscous fluxes (T and v). ---*/
   nPrimVarGrad = nDim + (centered && !config->GetContinuous_Adjoint() ? 1 : 4);
   nSecondaryVar = nSecVar;
   nSecondaryVarGrad = 2;
->>>>>>> a0ab3da9
+  nAuxGradAdap = (config->GetGoal_Oriented_Metric())? nDim+3 : config->GetnAdap_Sensor();
 
   /*--- Initialize nVarGrad for deallocation ---*/
 
