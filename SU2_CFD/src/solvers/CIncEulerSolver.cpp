--- conflicted
+++ resolved
@@ -2038,7 +2038,6 @@
   unsigned short iVar;
   unsigned long iPoint;
 
-<<<<<<< HEAD
   unsigned short iDim, iMarker;
   unsigned long iVertex;
   
@@ -2056,14 +2055,6 @@
   /*--- Initialize the source residual to zero ---*/
 
   for (iVar = 0; iVar < nVar; iVar++) Residual[iVar] = 0.0;
-=======
-  const bool implicit       = (config->GetKind_TimeIntScheme_Flow() == EULER_IMPLICIT);
-  const bool rotating_frame = config->GetRotating_Frame();
-  const bool axisymmetric   = config->GetAxisymmetric();
-  const bool body_force     = config->GetBody_Force();
-  const bool boussinesq     = (config->GetKind_DensityModel() == BOUSSINESQ);
-  const bool viscous        = config->GetViscous();
->>>>>>> dc771ff3
 
   if (streamwise_periodic) {
 
