--- conflicted
+++ resolved
@@ -581,40 +581,15 @@
   /*--- Interpolate the solution down to the coarse multigrid levels ---*/
 
   for (auto iMesh = 1u; iMesh <= config->GetnMGLevels(); iMesh++) {
-<<<<<<< HEAD
-
-    SU2_OMP_FOR_STAT(omp_chunk_size)
-    for (auto iPoint = 0ul; iPoint < geometry[iMesh]->GetnPoint(); iPoint++) {
-      const su2double Area_Parent = geometry[iMesh]->nodes->GetVolume(iPoint);
-      su2double Solution_Coarse[MAXNVAR] = {0.0};
-
-      for (auto iChildren = 0ul; iChildren < geometry[iMesh]->nodes->GetnChildren_CV(iPoint); iChildren++) {
-        const auto Point_Fine = geometry[iMesh]->nodes->GetChildren_CV(iPoint, iChildren);
-        const su2double Area_Children = geometry[iMesh - 1]->nodes->GetVolume(Point_Fine);
-        const su2double* Solution_Fine = solver[iMesh - 1][TRANS_SOL]->GetNodes()->GetSolution(Point_Fine);
-
-        for (auto iVar = 0u; iVar < nVar; iVar++) {
-          Solution_Coarse[iVar] += Solution_Fine[iVar] * Area_Children / Area_Parent;
-        }
-      }
-      solver[iMesh][TRANS_SOL]->GetNodes()->SetSolution(iPoint, Solution_Coarse);
-    }
-    END_SU2_OMP_FOR
-
-=======
+
     MultigridRestriction(*geometry[iMesh - 1], solver[iMesh - 1][TRANS_SOL]->GetNodes()->GetSolution(),
                          *geometry[iMesh], solver[iMesh][TRANS_SOL]->GetNodes()->GetSolution());
->>>>>>> 64c188d6
     solver[iMesh][TRANS_SOL]->InitiateComms(geometry[iMesh], config, SOLUTION);
     solver[iMesh][TRANS_SOL]->CompleteComms(geometry[iMesh], config, SOLUTION);
 
     if (config->GetKind_Species_Model() == SPECIES_MODEL::NONE) {
       solver[iMesh][FLOW_SOL]->Preprocessing(geometry[iMesh], solver[iMesh], config, iMesh, NO_RK_ITER, RUNTIME_FLOW_SYS,
                                             false);
-<<<<<<< HEAD
-      solver[iMesh][TURB_SOL]->Postprocessing(geometry[iMesh], solver[iMesh], config, iMesh);
-=======
->>>>>>> 64c188d6
       solver[iMesh][TRANS_SOL]->Postprocessing(geometry[iMesh], solver[iMesh], config, iMesh);
     }
   }
