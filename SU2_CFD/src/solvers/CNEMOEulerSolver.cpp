--- conflicted
+++ resolved
@@ -1543,7 +1543,6 @@
                                   node_infty->GetPrimitive(0));
 
       /*--- Pass supplementary information to CNumerics ---*/
-<<<<<<< HEAD
       conv_numerics->SetdPdU  (nodes->GetdPdU(iPoint),   node_infty->GetdPdU(0));
       conv_numerics->SetdTdU  (nodes->GetdTdU(iPoint),   node_infty->GetdTdU(0));
       conv_numerics->SetdTvedU(nodes->GetdTvedU(iPoint), node_infty->GetdTvedU(0));
@@ -1552,15 +1551,6 @@
       conv_numerics->SetGamma (nodes->GetGamma(iPoint),  node_infty->GetGamma(0));
       if(config->GetKind_Upwind_Flow() == UPWIND::AUSMPLUSM)
         conv_numerics->SetSensor (nodes->GetSensor(iPoint), nodes->GetSensor(iPoint));
-=======
-      conv_numerics->SetdPdU(nodes->GetdPdU(iPoint), node_infty->GetdPdU(0));
-      conv_numerics->SetdTdU(nodes->GetdTdU(iPoint), node_infty->GetdTdU(0));
-      conv_numerics->SetdTvedU(nodes->GetdTvedU(iPoint),
-                               node_infty->GetdTvedU(0));
-      conv_numerics->SetEve(nodes->GetEve(iPoint), node_infty->GetEve(0));
-      conv_numerics->SetCvve(nodes->GetCvve(iPoint), node_infty->GetCvve(0));
-      conv_numerics->SetGamma(nodes->GetGamma(iPoint), node_infty->GetGamma(0));
->>>>>>> 27bc1570
 
       /*--- Compute the convective residual (and Jacobian) ---*/
       // Note: This uses the specified boundary num. method specified in
@@ -2321,31 +2311,6 @@
   for (unsigned long iVertex = 0; iVertex < geometry->nVertex[val_marker];
        iVertex++) {
 
-<<<<<<< HEAD
-}
-
-void CNEMOEulerSolver::SetPressureDiffusionSensor(CGeometry *geometry, CConfig *config) {
-
-  const auto P_INDEX = nodes->GetPIndex();
-
-  for (unsigned long iPoint = 0; iPoint < nPointDomain; iPoint++) {
-
-    su2double Sensor = 1.0;
-
-    for (auto jPoint : geometry->nodes->GetPoints(iPoint)) {
-      const su2double P_k = nodes->GetPrimitive(jPoint, P_INDEX) / nodes->GetPrimitive(iPoint, P_INDEX);
-      Sensor = min(Sensor, min(P_k, 1.0/P_k));
-    }
-
-    nodes->SetSensor(iPoint,Sensor);
-  }
-
-  /*--- MPI parallelization ---*/
-
-  InitiateComms(geometry, config, SENSOR);
-  CompleteComms(geometry, config, SENSOR);
-
-=======
     const auto iPoint = geometry->vertex[val_marker][iVertex]->GetNode();
 
     /*--- Check if the node belongs to the domain (i.e, not a halo node) ---*/
@@ -2388,5 +2353,27 @@
     if (implicit)
       Jacobian.AddBlock2Diag(iPoint, residual.jacobian_i);
   }
->>>>>>> 27bc1570
+}
+
+void CNEMOEulerSolver::SetPressureDiffusionSensor(CGeometry *geometry, CConfig *config) {
+
+  const auto P_INDEX = nodes->GetPIndex();
+
+  for (unsigned long iPoint = 0; iPoint < nPointDomain; iPoint++) {
+
+    su2double Sensor = 1.0;
+
+    for (auto jPoint : geometry->nodes->GetPoints(iPoint)) {
+      const su2double P_k = nodes->GetPrimitive(jPoint, P_INDEX) / nodes->GetPrimitive(iPoint, P_INDEX);
+      Sensor = min(Sensor, min(P_k, 1.0/P_k));
+    }
+
+    nodes->SetSensor(iPoint,Sensor);
+  }
+
+  /*--- MPI parallelization ---*/
+
+  InitiateComms(geometry, config, SENSOR);
+  CompleteComms(geometry, config, SENSOR);
+
 }