﻿/*!
 * \file CNEMOEulerSolver.cpp
 * \brief Headers of the CNEMOEulerSolver class
 * \author S. R. Copeland, F. Palacios, W. Maier, C. Garbacz
 * \version 7.0.7 "Blackbird"
 *
 * SU2 Project Website: https://su2code.github.io
 *
 * The SU2 Project is maintained by the SU2 Foundation
 * (http://su2foundation.org)
 *
 * Copyright 2012-2020, SU2 Contributors (cf. AUTHORS.md)
 *
 * SU2 is free software; you can redistribute it and/or
 * modify it under the terms of the GNU Lesser General Public
 * License as published by the Free Software Foundation; either
 * version 2.1 of the License, or (at your option) any later version.
 *
 * SU2 is distributed in the hope that it will be useful,
 * but WITHOUT ANY WARRANTY; without even the implied warranty of
 * MERCHANTABILITY or FITNESS FOR A PARTICULAR PURPOSE. See the GNU
 * Lesser General Public License for more details.
 *
 * You should have received a copy of the GNU Lesser General Public
 * License along with SU2. If not, see <http://www.gnu.org/licenses/>.
 */

#include "../../include/solvers/CNEMOEulerSolver.hpp"
#include "../../include/variables/CNEMONSVariable.hpp"
#include "../../../Common/include/toolboxes/geometry_toolbox.hpp"
#include "../../../Common/include/toolboxes/printing_toolbox.hpp"
#include "../../include/fluid/CMutationTCLib.hpp"
#include "../../include/fluid/CUserDefinedTCLib.hpp"

CNEMOEulerSolver::CNEMOEulerSolver(CGeometry *geometry, CConfig *config,
                           unsigned short iMesh, const bool navier_stokes) :
  CFVMFlowSolverBase<CNEMOEulerVariable, COMPRESSIBLE>() {

  /*--- Based on the navier_stokes boolean, determine if this constructor is
   *    being called by itself, or by its derived class CNEMONSSolver. ---*/
  string description;
  if (navier_stokes) {
    description = "Navier-Stokes";
  }
  else {
    description = "Euler";
  }

  unsigned long iPoint, counter_local, counter_global = 0;
  unsigned short iDim, iMarker, iSpecies, nLineLets;
  unsigned short nZone = geometry->GetnZone();
  su2double *Mvec_Inf, Alpha, Beta, Soundspeed_Inf, sqvel;
  bool restart   = (config->GetRestart() || config->GetRestart_Flow());
  unsigned short direct_diff = config->GetDirectDiff();
  int Unst_RestartIter = 0;
  bool dual_time = ((config->GetTime_Marching() == DT_STEPPING_1ST) ||
                    (config->GetTime_Marching() == DT_STEPPING_2ND));
  bool time_stepping = config->GetTime_Marching() == TIME_STEPPING;
  bool adjoint = config->GetDiscrete_Adjoint();
  string filename_ = "flow";
<<<<<<< HEAD

  bool check_infty, nonPhys;
=======
  su2double *Mvec_Inf;
  su2double Alpha, Beta;
  bool nonPhys;
  su2double Soundspeed_Inf, sqvel;
>>>>>>> 9cf9d5d1
  vector<su2double> Energies_Inf;

  /*--- A grid is defined as dynamic if there's rigid grid movement or grid deformation AND the problem is time domain ---*/
  dynamic_grid = config->GetDynamic_Grid();

  /*--- Store the multigrid level. ---*/
  MGLevel = iMesh;

  /*--- Check for a restart file to evaluate if there is a change in the AoA
  before non-dimensionalizing ---*/
  if (!(!restart || (iMesh != MESH_0) || nZone >1 )) {

    /*--- Modify file name for a dual-time unsteady restart ---*/
    if (dual_time) {
      if (adjoint) Unst_RestartIter = SU2_TYPE::Int(config->GetUnst_AdjointIter())-1;
      else if (config->GetTime_Marching() == DT_STEPPING_1ST)
        Unst_RestartIter = SU2_TYPE::Int(config->GetRestart_Iter())-1;
      else Unst_RestartIter = SU2_TYPE::Int(config->GetRestart_Iter())-2;
    }

    /*--- Modify file name for a time stepping unsteady restart ---*/
    if (time_stepping) {
      if (adjoint) Unst_RestartIter = SU2_TYPE::Int(config->GetUnst_AdjointIter())-1;
      else Unst_RestartIter = SU2_TYPE::Int(config->GetRestart_Iter())-1;
    }

    filename_ = config->GetFilename(filename_, ".meta", Unst_RestartIter);

    /*--- Read and store the restart metadata ---*/
    Read_SU2_Restart_Metadata(geometry, config, false, filename_);

  }

  /*--- Set the gamma value ---*/
  Gamma = config->GetGamma();
  Gamma_Minus_One = Gamma - 1.0;

  /*--- Define geometric constants in the solver structure ---*/
  nSpecies     = config->GetnSpecies();
  nMarker      = config->GetnMarker_All();
  nDim         = geometry->GetnDim();
  nPoint       = geometry->GetnPoint();
  nPointDomain = geometry->GetnPointDomain();

  /*--- Set size of the conserved and primitive vectors ---*/
  //     U: [rho1, ..., rhoNs, rhou, rhov, rhow, rhoe, rhoeve]^T
  //     V: [rho1, ..., rhoNs, T, Tve, u, v, w, P, rho, h, a, rhoCvtr, rhoCvve]^T
  // GradV: [rho1, ..., rhoNs, T, Tve, u, v, w, P, rho, h, a, rhoCvtr, rhoCvve]^T
  // Viscous: append [mu, mu_t]^T
  nVar         = nSpecies + nDim + 2;
  if (navier_stokes) { nPrimVar   = nSpecies + nDim + 10; }
  else {               nPrimVar   = nSpecies +nDim +8;    }
  nPrimVarGrad = nSpecies + nDim + 8;

  /*--- Initialize nVarGrad for deallocation ---*/
  nVarGrad     = nPrimVarGrad;

  /*--- Store the number of vertices on each marker for deallocation ---*/
  nVertex = new unsigned long[nMarker];
  for (iMarker = 0; iMarker < nMarker; iMarker++)
    nVertex[iMarker] = geometry->nVertex[iMarker];

  MassFrac_Inf = config->GetGas_Composition();

  /*--- Perform the non-dimensionalization for the flow equations using the
    specified reference values. ---*/
  SetNondimensionalization(config, iMesh);

  /// TODO: This type of variables will be replaced.

  AllocateTerribleLegacyTemporaryVariables();

  /*--- Allocate base class members. ---*/

  Allocate(*config);

  /*--- Allocate Jacobians for implicit time-stepping ---*/
  if (config->GetKind_TimeIntScheme_Flow() == EULER_IMPLICIT) {

    /*--- Jacobians and vector  structures for implicit computations ---*/
    if (rank == MASTER_NODE) cout << "Initialize Jacobian structure (" << description << "). MG level: " << iMesh <<"." << endl;
    Jacobian.Initialize(nPoint, nPointDomain, nVar, nVar, true, geometry, config);

    if (config->GetKind_Linear_Solver_Prec() == LINELET) {
      nLineLets = Jacobian.BuildLineletPreconditioner(geometry, config);
      if (rank == MASTER_NODE) cout << "Compute linelet structure. " << nLineLets << " elements in each line (average)." << endl;
    }
  }
  else {
    if (rank == MASTER_NODE)  cout<< "Explicit Scheme. No Jacobian structure (" << description << "). MG level: " << iMesh <<"."<<endl;
  }

  /*--- Read farfield conditions from the config file ---*/
  Mach_Inf            = config->GetMach();
  Density_Inf         = config->GetDensity_FreeStreamND();
  Pressure_Inf        = config->GetPressure_FreeStreamND();
  Velocity_Inf        = config->GetVelocity_FreeStreamND();
  Temperature_Inf     = config->GetTemperature_FreeStreamND();
  Temperature_ve_Inf  = config->GetTemperature_ve_FreeStreamND();

  /*--- Initialize the secondary values for direct derivative approxiations ---*/
  switch(direct_diff) {
  case NO_DERIVATIVE:
    /*--- Default ---*/
    break;
  case D_DENSITY:
    SU2_TYPE::SetDerivative(Density_Inf, 1.0);
    break;
  case D_PRESSURE:
    SU2_TYPE::SetDerivative(Pressure_Inf, 1.0);
    break;
  case D_TEMPERATURE:
    SU2_TYPE::SetDerivative(Temperature_Inf, 1.0);
    break;
  case D_MACH: case D_AOA:
  case D_SIDESLIP: case D_REYNOLDS:
  case D_TURB2LAM: case D_DESIGN:
    /*--- Already done in postprocessing of config ---*/
    break;
  default:
    break;
  }

  /*--- Vectorize free stream Mach number based on AoA & AoS ---*/
  Mvec_Inf = new su2double[nDim];
  Alpha    = config->GetAoA()*PI_NUMBER/180.0;
  Beta     = config->GetAoS()*PI_NUMBER/180.0;
  if (nDim == 2) {
    Mvec_Inf[0] = cos(Alpha)*Mach_Inf;
    Mvec_Inf[1] = sin(Alpha)*Mach_Inf;
  }
  if (nDim == 3) {
    Mvec_Inf[0] = cos(Alpha)*cos(Beta)*Mach_Inf;
    Mvec_Inf[1] = sin(Beta)*Mach_Inf;
    Mvec_Inf[2] = sin(Alpha)*cos(Beta)*Mach_Inf;
  }

  /*--- Initialize the solution to the far-field state everywhere. ---*/

  if (navier_stokes) {
    nodes      = new CNEMONSVariable    (Pressure_Inf, MassFrac_Inf, Mvec_Inf,
                                         Temperature_Inf, Temperature_ve_Inf,
                                         nPoint, nDim, nVar, nPrimVar, nPrimVarGrad,
                                         config, FluidModel);
    node_infty = new CNEMONSVariable    (Pressure_Inf, MassFrac_Inf, Mvec_Inf,
                                        Temperature_Inf, Temperature_ve_Inf,
                                        1, nDim, nVar, nPrimVar, nPrimVarGrad,
                                        config, FluidModel);
  } else {
    nodes      = new CNEMOEulerVariable(Pressure_Inf, MassFrac_Inf, Mvec_Inf,
                                        Temperature_Inf, Temperature_ve_Inf,
                                        nPoint, nDim, nVar, nPrimVar, nPrimVarGrad,
                                        config, FluidModel);
    node_infty = new CNEMOEulerVariable(Pressure_Inf, MassFrac_Inf, Mvec_Inf,
                                        Temperature_Inf, Temperature_ve_Inf,
                                        1, nDim, nVar, nPrimVar, nPrimVarGrad,
                                        config, FluidModel);
  }
  SetBaseClassPointerToNodes();

  node_infty->SetPrimVar(0, FluidModel);

  /*--- Check that the initial solution is physical, report any non-physical nodes ---*/

  counter_local = 0;
<<<<<<< HEAD
  
  bool interp = config->GetSolutionInterpolation();
=======
  for (iPoint = 0; iPoint < nPoint; iPoint++) {

    nonPhys = nodes->SetPrimVar(iPoint, FluidModel);

    /*--- Set mixture state ---*/
    FluidModel->SetTDStatePTTv(Pressure_Inf, MassFrac_Inf, Temperature_Inf, Temperature_ve_Inf);

    /*--- Compute other freestream quantities ---*/
    Density_Inf    = FluidModel->GetDensity();
    Soundspeed_Inf = FluidModel->GetSoundSpeed();

    sqvel = 0.0;
    for (iDim = 0; iDim < nDim; iDim++){
      sqvel += Mvec_Inf[iDim]*Soundspeed_Inf * Mvec_Inf[iDim]*Soundspeed_Inf;
    }
    Energies_Inf = FluidModel->GetMixtureEnergies();
>>>>>>> 9cf9d5d1

   /*--- Do not initialize variables for solution interpolation, since it makes the interpolation super slow and is not necessary  ---*/
  if (!interp) {
    for (iPoint = 0; iPoint < nPoint; iPoint++) {
  
      nonPhys = nodes->SetPrimVar(iPoint, FluidModel);
  
      /*--- Set mixture state ---*/
      FluidModel->SetTDStatePTTv(Pressure_Inf, MassFrac_Inf, Temperature_Inf, Temperature_ve_Inf);
  
      /*--- Compute other freestream quantities ---*/
      Density_Inf    = FluidModel->GetDensity();
      Soundspeed_Inf = FluidModel->GetSoundSpeed();
  
      sqvel = 0.0;
      for (iDim = 0; iDim < nDim; iDim++){
        sqvel += Mvec_Inf[iDim]*Soundspeed_Inf * Mvec_Inf[iDim]*Soundspeed_Inf;
      }      
      Energies_Inf = FluidModel->GetMixtureEnergies();
  
      /*--- Initialize Solution & Solution_Old vectors ---*/
      for (iSpecies = 0; iSpecies < nSpecies; iSpecies++) {
        Solution[iSpecies]      = Density_Inf*MassFrac_Inf[iSpecies];
      }
      for (iDim = 0; iDim < nDim; iDim++) {
        Solution[nSpecies+iDim] = Density_Inf*Mvec_Inf[iDim]*Soundspeed_Inf;
      }
      Solution[nSpecies+nDim]     = Density_Inf*(Energies_Inf[0] + 0.5*sqvel);
      Solution[nSpecies+nDim+1]   = Density_Inf*Energies_Inf[1];
      nodes->SetSolution(iPoint,Solution);
      nodes->SetSolution_Old(iPoint,Solution);
  
      if(nonPhys)
        counter_local++;  
    }
<<<<<<< HEAD
=======
    Solution[nSpecies+nDim]     = Density_Inf*(Energies_Inf[0] + 0.5*sqvel);
    Solution[nSpecies+nDim+1]   = Density_Inf*Energies_Inf[1];
    nodes->SetSolution(iPoint,Solution);
    nodes->SetSolution_Old(iPoint,Solution);

    if(nonPhys)
      counter_local++;
>>>>>>> 9cf9d5d1
  }

  /*--- Warning message about non-physical points ---*/
  if (config->GetComm_Level() == COMM_FULL) {

    SU2_MPI::Reduce(&counter_local, &counter_global, 1, MPI_UNSIGNED_LONG, MPI_SUM, MASTER_NODE, MPI_COMM_WORLD);

    if ((rank == MASTER_NODE) && (counter_global != 0))
      cout << "Warning. The original solution contains "<< counter_global << " points that are not physical." << endl;
  }

  /*--- Initial comms. ---*/

  CommunicateInitialState(geometry, config);

  /*--- Add the solver name (max 8 characters) ---*/
  SolverName = "NEMO.FLOW";

  /*--- Finally, check that the static arrays will be large enough (keep this
   *    check at the bottom to make sure we consider the "final" values). ---*/
  if((nDim > MAXNDIM) || (nPrimVar > MAXNVAR))
    SU2_MPI::Error("Oops! The CNEMOEulerSolver static array sizes are not large enough.",CURRENT_FUNCTION);

   /*--- Deallocate arrays ---*/
  delete [] Mvec_Inf;

}

CNEMOEulerSolver::~CNEMOEulerSolver(void) {
  unsigned short iVar;

  delete node_infty;
  delete FluidModel;
}

void CNEMOEulerSolver::SetInitialCondition(CGeometry **geometry, CSolver ***solver_container, CConfig *config, unsigned long TimeIter) {

  unsigned long iPoint;
  unsigned short iMesh;
  bool restart = (config->GetRestart() || config->GetRestart_Flow());
  bool rans = false;
  bool dual_time = ((config->GetTime_Marching() == DT_STEPPING_1ST) ||
                    (config->GetTime_Marching() == DT_STEPPING_2ND));


  /*--- Make sure that the solution is well initialized for unsteady
   calculations with dual time-stepping (load additional restarts for 2nd-order). ---*/

  if (dual_time && (TimeIter == 0 || (restart && TimeIter == config->GetRestart_Iter()))    ) {

    /*--- Push back the initial condition to previous solution containers
     for a 1st-order restart or when simply intitializing to freestream. ---*/

    for (iMesh = 0; iMesh <= config->GetnMGLevels(); iMesh++) {
      for (iPoint = 0; iPoint < geometry[iMesh]->GetnPoint(); iPoint++) {
        solver_container[iMesh][FLOW_SOL]->GetNodes()->Set_Solution_time_n();
        solver_container[iMesh][FLOW_SOL]->GetNodes()->Set_Solution_time_n1();
        if (rans) {
          solver_container[iMesh][TURB_SOL]->GetNodes()->Set_Solution_time_n();
          solver_container[iMesh][TURB_SOL]->GetNodes()->Set_Solution_time_n1();
        }
      }
    }

    if ((restart && TimeIter == config->GetRestart_Iter()) &&
        (config->GetTime_Marching() == DT_STEPPING_2ND)) {

      /*--- Load an additional restart file for a 2nd-order restart ---*/
      solver_container[MESH_0][FLOW_SOL]->LoadRestart(geometry, solver_container, config, SU2_TYPE::Int(config->GetRestart_Iter()-1), true);

      /*--- Load an additional restart file for the turbulence model ---*/
      if (rans)
        solver_container[MESH_0][TURB_SOL]->LoadRestart(geometry, solver_container, config, SU2_TYPE::Int(config->GetRestart_Iter()-1), false);

      /*--- Push back this new solution to time level N. ---*/

      for (iMesh = 0; iMesh <= config->GetnMGLevels(); iMesh++) {
        for (iPoint = 0; iPoint < geometry[iMesh]->GetnPoint(); iPoint++) {
          solver_container[iMesh][FLOW_SOL]->GetNodes()->Set_Solution_time_n();
          if (rans)
            solver_container[iMesh][TURB_SOL]->GetNodes()->Set_Solution_time_n();
        }
      }
    }
  }
}

void CNEMOEulerSolver::CommonPreprocessing(CGeometry *geometry, CSolver **solver_container, CConfig *config, unsigned short iMesh,
                                           unsigned short iRKStep, unsigned short RunTime_EqSystem, bool Output) {

  bool disc_adjoint     = config->GetDiscrete_Adjoint();
  bool implicit         = (config->GetKind_TimeIntScheme() == EULER_IMPLICIT);
  bool center           = (config->GetKind_ConvNumScheme_Flow() == SPACE_CENTERED);
  bool center_jst       = (config->GetKind_Centered_Flow() == JST) && (iMesh == MESH_0);
  bool center_jst_ke    = (config->GetKind_Centered_Flow() == JST_KE) && (iMesh == MESH_0);

  /*--- Set the primitive variables ---*/
  ErrorCounter = 0;
  ErrorCounter = SetPrimitive_Variables(solver_container, config, Output);

  if ((iMesh == MESH_0) && (config->GetComm_Level() == COMM_FULL)) {

      unsigned long tmp = ErrorCounter;
      SU2_MPI::Allreduce(&tmp, &ErrorCounter, 1, MPI_UNSIGNED_LONG, MPI_SUM, MPI_COMM_WORLD);
      config->SetNonphysical_Points(ErrorCounter);

  }

  /*--- Artificial dissipation ---*/

  if (center && !Output) {
    SetMax_Eigenvalue(geometry, config);
    if (center_jst) SetUndivided_Laplacian(geometry, config);
    if (center_jst || center_jst_ke) SetCentered_Dissipation_Sensor(geometry, config);
  }

  /*--- Initialize the Jacobian matrix and residual, not needed for the reducer strategy
   *    as we set blocks (including diagonal ones) and completely overwrite. ---*/

  if(!ReducerStrategy && !Output) {
    LinSysRes.SetValZero();
    if (implicit) Jacobian.SetValZero();
  }
}

void CNEMOEulerSolver::Preprocessing(CGeometry *geometry, CSolver **solver_container,
                                     CConfig *config, unsigned short iMesh,
                                     unsigned short iRKStep,
                                     unsigned short RunTime_EqSystem, bool Output) {

  unsigned long ErrorCounter = 0;

  unsigned long InnerIter = config->GetInnerIter();
  bool implicit           = (config->GetKind_TimeIntScheme_Flow() == EULER_IMPLICIT);
  bool muscl              = config->GetMUSCL_Flow();
  bool limiter            = ((config->GetKind_SlopeLimit_Flow() != NO_LIMITER) && (InnerIter <= config->GetLimiterIter()) && !(config->GetFrozen_Limiter_Disc()));
  bool center             = config->GetKind_ConvNumScheme_Flow() == SPACE_CENTERED;
  bool van_albada         = config->GetKind_SlopeLimit_Flow() == VAN_ALBADA_EDGE;

  /*--- Common preprocessing steps ---*/
  CommonPreprocessing(geometry, solver_container, config, iMesh, iRKStep, RunTime_EqSystem, Output);

  /*--- Upwind second order reconstruction ---*/
  if ((muscl && !center) && (iMesh == MESH_0) && !Output) {

    /*--- Calculate the gradients ---*/
    if (config->GetKind_Gradient_Method() == GREEN_GAUSS) {
      SetSolution_Gradient_GG(geometry, config, true);
    }
    if (config->GetKind_Gradient_Method() == WEIGHTED_LEAST_SQUARES) {
      SetSolution_Gradient_LS(geometry, config, true);
    }

    /*--- Limiter computation ---*/
    if ((limiter) && (iMesh == MESH_0) && !Output && !van_albada) {
      SetSolution_Limiter(geometry, config);
    }
  }
}

unsigned long CNEMOEulerSolver::SetPrimitive_Variables(CSolver **solver_container, CConfig *config, bool Output) {

  unsigned long iPoint, nonPhysicalPoints = 0;
  bool nonphysical = true;

  for (iPoint = 0; iPoint < nPoint; iPoint ++) {

    /*--- Incompressible flow, primitive variables ---*/

    nonphysical = nodes->SetPrimVar(iPoint,FluidModel);

    /* Check for non-realizable states for reporting. */

    if (nonphysical) nonPhysicalPoints++;

    /*--- Initialize the convective, source and viscous residual vector ---*/

    if (!Output) LinSysRes.SetBlock_Zero(iPoint);

  }

  return nonPhysicalPoints;
}

void CNEMOEulerSolver::SetTime_Step(CGeometry *geometry, CSolver **solution_container, CConfig *config,
                                    unsigned short iMesh, unsigned long Iteration) {

  su2double Area, Vol, Mean_SoundSpeed = 0.0, Mean_ProjVel = 0.0, Lambda, Local_Delta_Time,
  Global_Delta_Time = 1E6, Global_Delta_UnstTimeND, ProjVel, ProjVel_i, ProjVel_j;
  unsigned long iEdge, iVertex, iPoint, jPoint;
  unsigned short iDim, iMarker;
  su2double Mean_LaminarVisc, Mean_ThermalCond, Mean_ThermalCond_ve, Mean_Density, cv, Lambda_1, Lambda_2, K_v, Local_Delta_Time_Visc;

  const bool viscous       = config->GetViscous();

  bool implicit = (config->GetKind_TimeIntScheme_Flow() == EULER_IMPLICIT);
  bool dynamic_grid = config->GetGrid_Movement();
  bool time_steping = config->GetTime_Marching() == TIME_STEPPING;
  bool dual_time = ((config->GetTime_Marching() == DT_STEPPING_1ST) ||
                    (config->GetTime_Marching() == DT_STEPPING_2ND));

  Min_Delta_Time = 1.E6;
  Max_Delta_Time = 0.0;
  K_v    = 0.5;

  /*--- Set maximum inviscid eigenvalue to zero, and compute sound speed ---*/
  for (iPoint = 0; iPoint < nPointDomain; iPoint++){
    nodes->SetMax_Lambda_Inv(iPoint, 0.0);

    if (viscous)
      nodes->SetMax_Lambda_Visc(iPoint,0.0);
  }

  /*--- Loop interior edges ---*/
  for (iEdge = 0; iEdge < geometry->GetnEdge(); iEdge++) {

    /*--- Point identification, Normal vector and area ---*/
    iPoint = geometry->edges->GetNode(iEdge,0);
    jPoint = geometry->edges->GetNode(iEdge,1);

    const auto *Normal = geometry->edges->GetNormal(iEdge);
    Area = 0.0; for (iDim = 0; iDim < nDim; iDim++) Area += Normal[iDim]*Normal[iDim]; Area = sqrt(Area);

    /*--- Mean Values ---*/
    Mean_ProjVel = 0.5 * (nodes->GetProjVel(iPoint, Normal) + nodes->GetProjVel(jPoint,Normal));
    Mean_SoundSpeed = 0.5 * (nodes->GetSoundSpeed(iPoint) + nodes->GetSoundSpeed(jPoint)) * Area;

    /*--- Adjustment for grid movement ---*/
    if (dynamic_grid) {
      su2double *GridVel_i = geometry->nodes->GetGridVel(iPoint);
      su2double *GridVel_j = geometry->nodes->GetGridVel(jPoint);
      ProjVel_i = 0.0; ProjVel_j = 0.0;
      for (iDim = 0; iDim < nDim; iDim++) {
        ProjVel_i += GridVel_i[iDim]*Normal[iDim];
        ProjVel_j += GridVel_j[iDim]*Normal[iDim];
      }
      Mean_ProjVel -= 0.5 * (ProjVel_i + ProjVel_j);
    }

    /*--- Inviscid contribution ---*/
    Lambda = fabs(Mean_ProjVel) + Mean_SoundSpeed;

    if (geometry->nodes->GetDomain(iPoint)) nodes->AddMax_Lambda_Inv(iPoint,Lambda);
    if (geometry->nodes->GetDomain(jPoint)) nodes->AddMax_Lambda_Inv(jPoint,Lambda);

    /*--- Viscous contribution ---*/

    if (!viscous) continue;

    /*--- Calculate mean viscous quantities ---*/
    Mean_LaminarVisc    = 0.5*(nodes->GetLaminarViscosity(iPoint) +
                               nodes->GetLaminarViscosity(jPoint)  );
    Mean_ThermalCond    = 0.5*(nodes->GetThermalConductivity(iPoint) +
                               nodes->GetThermalConductivity(jPoint)  );
    Mean_ThermalCond_ve = 0.5*(nodes->GetThermalConductivity_ve(iPoint) +
                               nodes->GetThermalConductivity_ve(jPoint)  );
    Mean_Density        = 0.5*(nodes->GetDensity(iPoint) +
                               nodes->GetDensity(jPoint)  );
    cv = 0.5*(nodes->GetRhoCv_tr(iPoint) + nodes->GetRhoCv_ve(iPoint) +
              nodes->GetRhoCv_tr(jPoint) + nodes->GetRhoCv_ve(jPoint)  )/ Mean_Density;

    /*--- Determine the viscous spectral radius and apply it to the control volume ---*/
    Lambda_1 = (4.0/3.0)*(Mean_LaminarVisc);
    Lambda_2 = (Mean_ThermalCond+Mean_ThermalCond_ve)/cv;
    Lambda   = (Lambda_1 + Lambda_2)*Area*Area/Mean_Density;

    if (geometry->nodes->GetDomain(iPoint)) nodes->AddMax_Lambda_Visc(iPoint, Lambda);
    if (geometry->nodes->GetDomain(jPoint)) nodes->AddMax_Lambda_Visc(jPoint, Lambda);

  }

  /*--- Loop boundary edges ---*/
  for (iMarker = 0; iMarker < geometry->GetnMarker(); iMarker++) {
    if (config->GetMarker_All_KindBC(iMarker) != INTERNAL_BOUNDARY){
      for (iVertex = 0; iVertex < geometry->GetnVertex(iMarker); iVertex++) {

        /*--- Point identification, Normal vector and area ---*/
        iPoint = geometry->vertex[iMarker][iVertex]->GetNode();
        const auto* Normal = geometry->vertex[iMarker][iVertex]->GetNormal();
        Area = 0.0; for (iDim = 0; iDim < nDim; iDim++) Area += Normal[iDim]*Normal[iDim]; Area = sqrt(Area);

        /*--- Mean Values ---*/
        Mean_ProjVel = nodes->GetProjVel(iPoint,Normal);
        Mean_SoundSpeed = nodes->GetSoundSpeed(iPoint) * Area;

        /*--- Adjustment for grid movement ---*/
        if (dynamic_grid) {
          su2double *GridVel = geometry->nodes->GetGridVel(iPoint);
          ProjVel = 0.0;
          for (iDim = 0; iDim < nDim; iDim++)
            ProjVel += GridVel[iDim]*Normal[iDim];
          Mean_ProjVel -= ProjVel;
        }

        /*--- Inviscid contribution ---*/
        Lambda = fabs(Mean_ProjVel) + Mean_SoundSpeed;

        if (geometry->nodes->GetDomain(iPoint)) {
          nodes->AddMax_Lambda_Inv(iPoint,Lambda);
        }

        /*--- Viscous contribution ---*/

        if (!viscous) continue;

        /*--- Calculate viscous mean quantities ---*/
        Mean_LaminarVisc    = nodes->GetLaminarViscosity(iPoint);
        Mean_ThermalCond    = nodes->GetThermalConductivity(iPoint);
        Mean_ThermalCond_ve = nodes->GetThermalConductivity_ve(iPoint);
        Mean_Density        = nodes->GetDensity(iPoint);
        cv = (nodes->GetRhoCv_tr(iPoint) +
              nodes->GetRhoCv_ve(iPoint)  ) / Mean_Density;

        Lambda_1 = (4.0/3.0)*(Mean_LaminarVisc);
        Lambda_2 = (Mean_ThermalCond+Mean_ThermalCond_ve)/cv;
        Lambda   = (Lambda_1 + Lambda_2)*Area*Area/Mean_Density;

        if (geometry->nodes->GetDomain(iPoint))
          nodes->AddMax_Lambda_Visc(iPoint,Lambda);
        }
    }
  }

  /*--- Each element uses their own speed, steady state simulation ---*/
  for (iPoint = 0; iPoint < nPointDomain; iPoint++) {
    Vol = geometry->nodes->GetVolume(iPoint);

    if (Vol != 0.0) {
      Local_Delta_Time = config->GetCFL(iMesh)*Vol / nodes->GetMax_Lambda_Inv(iPoint);

      if(viscous) {
        Local_Delta_Time_Visc = config->GetCFL(iMesh)*K_v*Vol*Vol/ nodes->GetMax_Lambda_Visc(iPoint);
        Local_Delta_Time      = min(Local_Delta_Time, Local_Delta_Time_Visc);
      }

      Global_Delta_Time = min(Global_Delta_Time, Local_Delta_Time);
      Min_Delta_Time = min(Min_Delta_Time, Local_Delta_Time);
      Max_Delta_Time = max(Max_Delta_Time, Local_Delta_Time);

      if (Local_Delta_Time > config->GetMax_DeltaTime())
        Local_Delta_Time = config->GetMax_DeltaTime();
      nodes->SetDelta_Time(iPoint,Local_Delta_Time);
    }
    else {
      nodes->SetDelta_Time(iPoint,0.0);
    }

  }

  /*--- Compute the max and the min dt (in parallel) ---*/
  if (config->GetComm_Level() == COMM_FULL) {
#ifdef HAVE_MPI
    su2double rbuf_time, sbuf_time;
    sbuf_time = Min_Delta_Time;
    SU2_MPI::Reduce(&sbuf_time, &rbuf_time, 1, MPI_DOUBLE, MPI_MIN, MASTER_NODE, MPI_COMM_WORLD);
    SU2_MPI::Bcast(&rbuf_time, 1, MPI_DOUBLE, MASTER_NODE, MPI_COMM_WORLD);
    Min_Delta_Time = rbuf_time;

    sbuf_time = Max_Delta_Time;
    SU2_MPI::Reduce(&sbuf_time, &rbuf_time, 1, MPI_DOUBLE, MPI_MAX, MASTER_NODE, MPI_COMM_WORLD);
    SU2_MPI::Bcast(&rbuf_time, 1, MPI_DOUBLE, MASTER_NODE, MPI_COMM_WORLD);
    Max_Delta_Time = rbuf_time;
#endif
  }

  /*--- For exact time solution use the minimum delta time of the whole mesh ---*/
  if (time_steping) {
#ifdef HAVE_MPI
    su2double rbuf_time, sbuf_time;
    sbuf_time = Global_Delta_Time;
    SU2_MPI::Reduce(&sbuf_time, &rbuf_time, 1, MPI_DOUBLE, MPI_MIN, MASTER_NODE, MPI_COMM_WORLD);
    SU2_MPI::Bcast(&rbuf_time, 1, MPI_DOUBLE, MASTER_NODE, MPI_COMM_WORLD);
    Global_Delta_Time = rbuf_time;
#endif
    for (iPoint = 0; iPoint < nPointDomain; iPoint++) {

      /*--- Sets the regular CFL equal to the unsteady CFL ---*/
      config->SetCFL(iMesh,config->GetUnst_CFL());

      /*--- If the unsteady CFL is set to zero, it uses the defined unsteady time step, otherwise
             it computes the time step based on the unsteady CFL ---*/
      if (config->GetCFL(iMesh) == 0.0) {
        nodes->SetDelta_Time(iPoint,config->GetDelta_UnstTime());
      } else {
        nodes->SetDelta_Time(iPoint,Global_Delta_Time);
      }
    }
  }

  /*--- Recompute the unsteady time step for the dual time strategy
   if the unsteady CFL is diferent from 0 ---*/
  if ((dual_time) && (Iteration == 0) && (config->GetUnst_CFL() != 0.0) && (iMesh == MESH_0)) {
    Global_Delta_UnstTimeND = config->GetUnst_CFL()*Global_Delta_Time/config->GetCFL(iMesh);

#ifdef HAVE_MPI
    su2double rbuf_time, sbuf_time;
    sbuf_time = Global_Delta_UnstTimeND;
    SU2_MPI::Reduce(&sbuf_time, &rbuf_time, 1, MPI_DOUBLE, MPI_MIN, MASTER_NODE, MPI_COMM_WORLD);
    SU2_MPI::Bcast(&rbuf_time, 1, MPI_DOUBLE, MASTER_NODE, MPI_COMM_WORLD);
    Global_Delta_UnstTimeND = rbuf_time;
#endif
    config->SetDelta_UnstTimeND(Global_Delta_UnstTimeND);
  }

  /*--- The pseudo local time (explicit integration) cannot be greater than the physical time ---*/
  if (dual_time)
    for (iPoint = 0; iPoint < nPointDomain; iPoint++) {
      if (!implicit) {
        Local_Delta_Time = min((2.0/3.0)*config->GetDelta_UnstTimeND(), nodes->GetDelta_Time(iPoint));
        nodes->SetDelta_Time(iPoint, Local_Delta_Time);
      }
    }
}

void CNEMOEulerSolver::SetMax_Eigenvalue(CGeometry *geometry, CConfig *config) {

  su2double Area, Mean_SoundSpeed, Mean_ProjVel, Lambda;
  unsigned long iEdge, iVertex, iPoint, jPoint;
  unsigned short iDim, iMarker;

  /*--- Set maximum inviscid eigenvalue to zero, and compute sound speed ---*/
  for (iPoint = 0; iPoint < nPointDomain; iPoint++)
    nodes->SetLambda(iPoint, 0.0);

  /*--- Loop interior edges ---*/
  for (iEdge = 0; iEdge < geometry->GetnEdge(); iEdge++) {

    /*--- Point identification, Normal vector and area ---*/
    iPoint = geometry->edges->GetNode(iEdge, 0);
    jPoint = geometry->edges->GetNode(iEdge, 1);

    const auto* Normal = geometry->edges->GetNormal(iEdge);
    Area = 0.0; for (iDim = 0; iDim < nDim; iDim++) Area += Normal[iDim]*Normal[iDim]; Area = sqrt(Area);

    /*--- Mean Values ---*/
    Mean_ProjVel = 0.5 * (nodes->GetProjVel(iPoint,Normal) + nodes->GetProjVel(jPoint,Normal));
    Mean_SoundSpeed = 0.5 * (nodes->GetSoundSpeed(iPoint) + nodes->GetSoundSpeed(jPoint)) * Area;

    /*--- Inviscid contribution ---*/
    Lambda = fabs(Mean_ProjVel) + Mean_SoundSpeed;
    if (geometry->nodes->GetDomain(iPoint)) nodes->AddLambda(iPoint,Lambda);
    if (geometry->nodes->GetDomain(jPoint)) nodes->AddLambda(jPoint,Lambda);

  }

  /*--- Loop boundary edges ---*/
  for (iMarker = 0; iMarker < geometry->GetnMarker(); iMarker++) {
    if (config->GetMarker_All_KindBC(iMarker) != INTERNAL_BOUNDARY)
      for (iVertex = 0; iVertex < geometry->GetnVertex(iMarker); iVertex++) {

        /*--- Point identification, Normal vector and area ---*/
        iPoint = geometry->vertex[iMarker][iVertex]->GetNode();
        const auto* Normal = geometry->vertex[iMarker][iVertex]->GetNormal();
        Area = 0.0; for (iDim = 0; iDim < nDim; iDim++) Area += Normal[iDim]*Normal[iDim]; Area = sqrt(Area);

        /*--- Mean Values ---*/
        Mean_ProjVel = nodes->GetProjVel(iPoint,Normal);
        Mean_SoundSpeed = nodes->GetSoundSpeed(iPoint) * Area;

        /*--- Inviscid contribution ---*/
        Lambda = fabs(Mean_ProjVel) + Mean_SoundSpeed;
        if (geometry->nodes->GetDomain(iPoint)) {
          nodes->AddLambda(iPoint,Lambda);
        }
      }
  }

  /*--- Call the MPI routine ---*/
  InitiateComms(geometry, config, MAX_EIGENVALUE);
  CompleteComms(geometry, config, MAX_EIGENVALUE);

}

void CNEMOEulerSolver::Centered_Residual(CGeometry *geometry, CSolver **solver_container, CNumerics **numerics_container,
                                         CConfig *config, unsigned short iMesh, unsigned short iRKStep) {
  unsigned long iEdge, iPoint, jPoint;
  unsigned short iVar, jVar;
  bool err;

  auto numerics = numerics_container[CONV_TERM];

  /*--- Set booleans based on config settings ---*/
  bool implicit = (config->GetKind_TimeIntScheme_Flow() == EULER_IMPLICIT);

  //Unused at the moment
  //bool centered = ((config->GetKind_Centered_NEMO() == JST) && (iMesh == MESH_0));

  for (iEdge = 0; iEdge < geometry->GetnEdge(); iEdge++) {

    /*--- Points in edge, set normal vectors, and number of neighbors ---*/
    iPoint = geometry->edges->GetNode(iEdge, 0);
    jPoint = geometry->edges->GetNode(iEdge, 1);
    numerics->SetNormal(geometry->edges->GetNormal(iEdge));
    numerics->SetNeighbor(geometry->nodes->GetnNeighbor(iPoint),
                          geometry->nodes->GetnNeighbor(jPoint));

    /*--- Pass conservative & primitive variables w/o reconstruction to CNumerics ---*/
    numerics->SetConservative(nodes->GetSolution(iPoint), nodes->GetSolution(jPoint));
    numerics->SetPrimitive(nodes->GetPrimitive(iPoint), nodes->GetPrimitive(jPoint));

    /*--- Pass supplementary information to CNumerics ---*/
    numerics->SetdPdU(   nodes->GetdPdU(iPoint),   nodes->GetdPdU(jPoint));
    numerics->SetdTdU(   nodes->GetdTdU(iPoint),   nodes->GetdTdU(jPoint));
    numerics->SetdTvedU( nodes->GetdTvedU(iPoint), nodes->GetdTvedU(jPoint));
    numerics->SetEve( nodes->GetEve(iPoint), nodes->GetEve(jPoint));
    numerics->SetCvve( nodes->GetCvve(iPoint), nodes->GetCvve(jPoint));

    /*--- Set the largest convective eigenvalue ---*/
    numerics->SetLambda(nodes->GetLambda(iPoint), nodes->GetLambda(jPoint));

    /*--- Compute residuals, and Jacobians ---*/
    numerics->ComputeResidual(Res_Conv, Res_Visc, Jacobian_i, Jacobian_j, config);

    /*--- Check for NaNs before applying the residual to the linear system ---*/
    err = false;
    for (iVar = 0; iVar < nVar; iVar++)
      if ((Res_Conv[iVar] != Res_Conv[iVar]) ||
          (Res_Visc[iVar] != Res_Visc[iVar])   )
        err = true;
    if (implicit)
      for (iVar = 0; iVar < nVar; iVar++)
        for (jVar = 0; jVar < nVar; jVar++)
          if ((Jacobian_i[iVar][jVar] != Jacobian_i[iVar][jVar]) ||
              (Jacobian_j[iVar][jVar] != Jacobian_j[iVar][jVar])   )
            err = true;

    /*--- Update the residual and Jacobian ---*/
    if (!err) {
      LinSysRes.AddBlock(iPoint, Res_Conv);
      LinSysRes.SubtractBlock(jPoint, Res_Conv);
      LinSysRes.AddBlock(iPoint, Res_Visc);
      LinSysRes.SubtractBlock(jPoint, Res_Visc);
      if (implicit) {
        Jacobian.AddBlock(iPoint,iPoint,Jacobian_i);
        Jacobian.AddBlock(iPoint,jPoint,Jacobian_j);
        Jacobian.SubtractBlock(jPoint,iPoint,Jacobian_i);
        Jacobian.SubtractBlock(jPoint,jPoint,Jacobian_j);
      }
    }
  }
}

void CNEMOEulerSolver::Upwind_Residual(CGeometry *geometry, CSolver **solution_container, CNumerics **numerics_container,
                                       CConfig *config, unsigned short iMesh) {
  unsigned long iEdge, iPoint, jPoint;
  unsigned short iDim, iVar;
  su2double *U_i, *U_j, *V_i, *V_j;
  su2double **GradU_i, **GradU_j, ProjGradU_i, ProjGradU_j;
  su2double *Limiter_i, *Limiter_j;
  su2double *Conserved_i, *Conserved_j, *Primitive_i, *Primitive_j;
  su2double *dPdU_i, *dPdU_j, *dTdU_i, *dTdU_j, *dTvedU_i, *dTvedU_j;
  su2double *Eve_i, *Eve_j, *Cvve_i, *Cvve_j;

<<<<<<< HEAD
  su2double lim_i, lim_j, lim_ij;
=======

  su2double lim_i, lim_j, lim_ij = 0.0;
>>>>>>> 9cf9d5d1

  unsigned long InnerIter = config->GetInnerIter();

  CNumerics* numerics = numerics_container[CONV_TERM];

  /*--- Set booleans based on config settings ---*/
   /*--- Set booleans based on config settings ---*/
  bool muscl      = (config->GetMUSCL_Flow() && (iMesh == MESH_0));
  bool disc_adjoint = config->GetDiscrete_Adjoint();
  bool limiter      = ((config->GetKind_SlopeLimit_Flow() != NO_LIMITER) && (InnerIter <= config->GetLimiterIter()) &&
                       !(disc_adjoint && config->GetFrozen_Limiter_Disc()));
  bool chk_err_i, chk_err_j, err;

  /*--- Allocate arrays ---*/
  Primitive_i = new su2double[nPrimVar];
  Primitive_j = new su2double[nPrimVar];
  Conserved_i = new su2double[nVar];
  Conserved_j = new su2double[nVar];
  dPdU_i      = new su2double[nVar];
  dPdU_j      = new su2double[nVar];
  dTdU_i      = new su2double[nVar];
  dTdU_j      = new su2double[nVar];
  dTvedU_i    = new su2double[nVar];
  dTvedU_j    = new su2double[nVar];
  Eve_i       = new su2double[nSpecies];
  Eve_j       = new su2double[nSpecies];
  Cvve_i      = new su2double[nSpecies];
  Cvve_j      = new su2double[nSpecies];


  /*--- Loop over edges and calculate convective fluxes ---*/
  for(iEdge = 0; iEdge < geometry->GetnEdge(); iEdge++) {


    /*--- Retrieve node numbers and pass edge normal to CNumerics ---*/
    iPoint = geometry->edges->GetNode(iEdge, 0);
    jPoint = geometry->edges->GetNode(iEdge, 1);
    numerics->SetNormal(geometry->edges->GetNormal(iEdge));

    /*--- Get conserved & primitive variables from CVariable ---*/
    U_i = nodes->GetSolution(iPoint);   U_j = nodes->GetSolution(jPoint);
    V_i = nodes->GetPrimitive(iPoint);  V_j = nodes->GetPrimitive(jPoint);

    /*--- High order reconstruction using MUSCL strategy ---*/
    if (muscl) {


      /*--- Assign i-j and j-i to projection vectors ---*/
      for (iDim = 0; iDim < nDim; iDim++) {
        Vector_i[iDim] = 0.5*(geometry->nodes->GetCoord(jPoint, iDim) -
                              geometry->nodes->GetCoord(iPoint, iDim)   );
        Vector_j[iDim] = 0.5*(geometry->nodes->GetCoord(iPoint, iDim) -
                              geometry->nodes->GetCoord(jPoint, iDim)   );
      }


      /*---+++ Conserved variable reconstruction & limiting +++---*/

      /*--- Retrieve gradient information & limiter ---*/
      GradU_i = nodes->GetGradient_Reconstruction(iPoint);
      GradU_j = nodes->GetGradient_Reconstruction(jPoint);

      if (limiter) {
        Limiter_i = nodes->GetLimiter(iPoint);
        Limiter_j = nodes->GetLimiter(jPoint);
        lim_i = 1.0;
        lim_j = 1.0;
        for (iVar = 0; iVar < nVar; iVar++) {
          if (lim_i > Limiter_i[iVar]) lim_i = Limiter_i[iVar];
          if (lim_j > Limiter_j[iVar]) lim_j = Limiter_j[iVar];
        }
        lim_ij = min(lim_i, lim_j);
      }

      /*--- Reconstruct conserved variables at the edge interface ---*/
      for (iVar = 0; iVar < nVar; iVar++) {
        ProjGradU_i = 0.0; ProjGradU_j = 0.0;
        for (iDim = 0; iDim < nDim; iDim++) {
          ProjGradU_i += Vector_i[iDim]*GradU_i[iVar][iDim];
          ProjGradU_j += Vector_j[iDim]*GradU_j[iVar][iDim];
        }
        if (limiter) {
          Conserved_i[iVar] = U_i[iVar] + lim_ij*ProjGradU_i;
          Conserved_j[iVar] = U_j[iVar] + lim_ij*ProjGradU_j;
        }
        else {
          Conserved_i[iVar] = U_i[iVar] + ProjGradU_i;
          Conserved_j[iVar] = U_j[iVar] + ProjGradU_j;
        }
      }

      chk_err_i = nodes->Cons2PrimVar(Conserved_i, Primitive_i,
                                             dPdU_i, dTdU_i, dTvedU_i, Eve_i, Cvve_i);
      chk_err_j = nodes->Cons2PrimVar(Conserved_j, Primitive_j,
                                             dPdU_j, dTdU_j, dTvedU_j, Eve_j, Cvve_j);

       /*--- Check for physical solutions in the reconstructed values ---*/
      // Note: If non-physical, revert to first order
      if ( chk_err_i || chk_err_j) {
        numerics->SetPrimitive   (V_i, V_j);
        numerics->SetConservative(U_i, U_j);
        numerics->SetdPdU  (nodes->GetdPdU(iPoint),   nodes->GetdPdU(jPoint));
        numerics->SetdTdU  (nodes->GetdTdU(iPoint),   nodes->GetdTdU(jPoint));
        numerics->SetdTvedU(nodes->GetdTvedU(iPoint), nodes->GetdTvedU(jPoint));
        numerics->SetEve   (nodes->GetEve(iPoint),    nodes->GetEve(jPoint));
        numerics->SetCvve  (nodes->GetCvve(iPoint),   nodes->GetCvve(jPoint));
      } else {
        numerics->SetConservative(Conserved_i, Conserved_j);
        numerics->SetPrimitive   (Primitive_i, Primitive_j);
        numerics->SetdPdU  (dPdU_i,   dPdU_j  );
        numerics->SetdTdU  (dTdU_i,   dTdU_j  );
        numerics->SetdTvedU(dTvedU_i, dTvedU_j);
        numerics->SetEve   (Eve_i,    Eve_j   );
        numerics->SetCvve  (Cvve_i,   Cvve_j  );
      }
    } else {
      /*--- Set variables without reconstruction ---*/
      numerics->SetPrimitive   (V_i, V_j);
      numerics->SetConservative(U_i, U_j);
      numerics->SetdPdU  (nodes->GetdPdU(iPoint),   nodes->GetdPdU(jPoint));
      numerics->SetdTdU  (nodes->GetdTdU(iPoint),   nodes->GetdTdU(jPoint));
      numerics->SetdTvedU(nodes->GetdTvedU(iPoint), nodes->GetdTvedU(jPoint));
      numerics->SetEve   (nodes->GetEve(iPoint),    nodes->GetEve(jPoint));
      numerics->SetCvve  (nodes->GetCvve(iPoint),   nodes->GetCvve(jPoint));
    }

    /*--- Compute the residual ---*/

    auto residual = numerics->ComputeResidual(config); 

    /*--- Check for NaNs before applying the residual to the linear system ---*/
    err = false;
    for (iVar = 0; iVar < nVar; iVar++)
      if (residual[iVar] != residual[iVar]) err = true;
    //if (implicit)
    //  for (iVar = 0; iVar < nVar; iVar++)
    //    for (jVar = 0; jVar < nVar; jVar++)
    //      if ((Jacobian_i[iVar][jVar] != Jacobian_i[iVar][jVar]) ||
    //          (Jacobian_j[iVar][jVar] != Jacobian_j[iVar][jVar])   )
    //        err = true;

    /*--- Update the residual and Jacobian ---*/
    if (!err) {
      LinSysRes.AddBlock(iPoint, residual);
      LinSysRes.SubtractBlock(jPoint, residual);
      //if (implicit) {
      //  Jacobian.AddBlock(iPoint, iPoint, Jacobian_i);
      //  Jacobian.AddBlock(iPoint, jPoint, Jacobian_j);
      //  Jacobian.SubtractBlock(jPoint, iPoint, Jacobian_i);
      //  Jacobian.SubtractBlock(jPoint, jPoint, Jacobian_j);
      //}
    }
  }

  delete [] Conserved_i;
  delete [] Conserved_j;
  delete [] Primitive_i;
  delete [] Primitive_j;
  delete [] dPdU_i;
  delete [] dPdU_j;
  delete [] dTdU_i;
  delete [] dTdU_j;
  delete [] dTvedU_i;
  delete [] dTvedU_j;
  delete [] Eve_i;
  delete [] Eve_j;
  delete [] Cvve_i;
  delete [] Cvve_j;

}

void CNEMOEulerSolver::Source_Residual(CGeometry *geometry, CSolver **solution_container, CNumerics **numerics_container, CConfig *config, unsigned short iMesh) {

  unsigned short iVar, jVar;
  unsigned long iPoint;
  unsigned long eAxi_local, eChm_local, eVib_local;
  unsigned long eAxi_global, eChm_global, eVib_global;

  /*--- Assign booleans ---*/
  bool implicit = (config->GetKind_TimeIntScheme_Flow() == EULER_IMPLICIT);

  bool frozen = config->GetFrozen();
  bool err = false;
  bool monoatomic = config->GetMonoatomic();

  CNumerics* numerics = numerics_container[SOURCE_FIRST_TERM];

  /*--- Initialize the error counter ---*/
  eAxi_local = 0;
  eChm_local = 0;
  eVib_local = 0;

  /*--- Initialize the source residual to zero ---*/
  for (iVar = 0; iVar < nVar; iVar++) Residual[iVar] = 0.0;

  /*--- loop over interior points ---*/
  for (iPoint = 0; iPoint < nPointDomain; iPoint++) {

    /*--- Set conserved & primitive variables  ---*/
    numerics->SetConservative(nodes->GetSolution(iPoint),   nodes->GetSolution(iPoint));
    numerics->SetPrimitive   (nodes->GetPrimitive(iPoint),  nodes->GetPrimitive(iPoint) );

    /*--- Pass supplementary information to CNumerics ---*/
    numerics->SetdPdU(nodes->GetdPdU(iPoint), nodes->GetdPdU(iPoint));
    numerics->SetdTdU(nodes->GetdTdU(iPoint), nodes->GetdTdU(iPoint));
    numerics->SetdTvedU(nodes->GetdTvedU(iPoint), nodes->GetdTvedU(iPoint));
    numerics->SetEve(nodes->GetEve(iPoint), nodes->GetEve(iPoint));
    numerics->SetCvve(nodes->GetCvve(iPoint), nodes->GetCvve(iPoint));

    /*--- Set volume of the dual grid cell ---*/
    numerics->SetVolume(geometry->nodes->GetVolume(iPoint));
    numerics->SetCoord(geometry->nodes->GetCoord(iPoint),
                       geometry->nodes->GetCoord(iPoint) );

    /*--- Compute axisymmetric source terms (if needed) ---*/
    if (config->GetAxisymmetric()) {
      auto residual = numerics->ComputeAxisymmetric(config);

      /*--- Check for errors before applying source to the linear system ---*/
      err = false;
      for (iVar = 0; iVar < nVar; iVar++)
        if (residual[iVar] != residual[iVar]) err = true;
      if (implicit)
        for (iVar = 0; iVar < nVar; iVar++)
          for (jVar = 0; jVar < nVar; jVar++)
            if (Jacobian_i[iVar][jVar] != Jacobian_i[iVar][jVar]) err = true;

      /*--- Apply the update to the linear system ---*/
      if (!err) {
        LinSysRes.AddBlock(iPoint, residual);
        if (implicit)
          Jacobian.AddBlock(iPoint, iPoint, Jacobian_i);
      }
      else
        eAxi_local++;
    }
<<<<<<< HEAD
    
    if(nSpecies!=1){
      if(!frozen){
          /*--- Compute the non-equilibrium chemistry ---*/
          auto residual = numerics->ComputeChemistry(config);
=======

    if(!frozen){
        /*--- Compute the non-equilibrium chemistry ---*/
        auto residual = numerics->ComputeChemistry(config);
>>>>>>> 9cf9d5d1

          /*--- Check for errors before applying source to the linear system ---*/
          err = false;
          for (iVar = 0; iVar < nVar; iVar++)
            if (residual[iVar] != residual[iVar]) err = true;
          if (implicit)
<<<<<<< HEAD
            for (iVar = 0; iVar < nVar; iVar++)
              for (jVar = 0; jVar < nVar; jVar++)
                if (Jacobian_i[iVar][jVar] != Jacobian_i[iVar][jVar]) err = true;
          /*--- Apply the chemical sources to the linear system ---*/
          if (!err) {
            LinSysRes.SubtractBlock(iPoint, residual);
            if (implicit)
              Jacobian.SubtractBlock(iPoint, iPoint, Jacobian_i);
          } else
            eChm_local++;
      }      
=======
            Jacobian.SubtractBlock(iPoint, iPoint, Jacobian_i);
        } else
          eChm_local++;
>>>>>>> 9cf9d5d1
    }

    /*--- Compute vibrational energy relaxation ---*/
    /// NOTE: Jacobians don't account for relaxation time derivatives

    if (!monoatomic){
      auto residual = numerics->ComputeVibRelaxation(config);

      /*--- Check for errors before applying source to the linear system ---*/
      err = false;
      for (iVar = 0; iVar < nVar; iVar++)
        if (residual[iVar] != residual[iVar]) err = true;
      if (implicit)
        for (iVar = 0; iVar < nVar; iVar++)
          for (jVar = 0; jVar < nVar; jVar++)
            if (Jacobian_i[iVar][jVar] != Jacobian_i[iVar][jVar]) err = true;

      /*--- Apply the vibrational relaxation terms to the linear system ---*/
      if (!err) {
        LinSysRes.SubtractBlock(iPoint, residual);
        if (implicit)
          Jacobian.SubtractBlock(iPoint, iPoint, Jacobian_i);
      } else
        eVib_local++;
    }
  }
  
  /*--- Checking for NaN ---*/
  eAxi_global = eAxi_local;
  eChm_global = eChm_local;
  eVib_global = eVib_local;

  //THIS IS NO FUN
  if ((eAxi_global != 0) ||
      (eChm_global != 0) ||
      (eVib_global != 0)) {
    cout << "Warning!! Instances of NaN in the following source terms: " << endl;
    cout << "Axisymmetry: " << eAxi_global << endl;
    cout << "Chemical:    " << eChm_global << endl;
    cout << "Vib. Relax:  " << eVib_global << endl;
  }
}

void CNEMOEulerSolver::ExplicitEuler_Iteration(CGeometry *geometry, CSolver **solver_container, CConfig *config) {
  su2double *local_Residual, *local_Res_TruncError, Vol, Delta, Res;
  unsigned short iVar;
  unsigned long iPoint;

  bool adjoint = config->GetContinuous_Adjoint();

  for (iVar = 0; iVar < nVar; iVar++) {
    SetRes_RMS(iVar, 0.0);
    SetRes_Max(iVar, 0.0, 0);
  }

  /*--- Update the solution ---*/
  for (iPoint = 0; iPoint < nPointDomain; iPoint++) {

<<<<<<< HEAD
=======

>>>>>>> 9cf9d5d1
    Vol = (geometry->nodes->GetVolume(iPoint) +
           geometry->nodes->GetPeriodicVolume(iPoint));

    Delta = nodes->GetDelta_Time(iPoint) / Vol;

    local_Res_TruncError = nodes->GetResTruncError(iPoint);
    local_Residual = LinSysRes.GetBlock(iPoint);

    if (!adjoint) {
      for (iVar = 0; iVar < nVar; iVar++) {

        Res = local_Residual[iVar] + local_Res_TruncError[iVar];
        nodes->AddSolution(iPoint, iVar, -Res*Delta);
        AddRes_RMS(iVar, Res*Res);
        AddRes_Max(iVar, fabs(Res), geometry->nodes->GetGlobalIndex(iPoint), geometry->nodes->GetCoord(iPoint));

      }
    }
  }

  /*--- MPI solution ---*/
  InitiateComms(geometry, config, SOLUTION);
  CompleteComms(geometry, config, SOLUTION);

  /*--- Compute the root mean square residual ---*/
  SetResidual_RMS(geometry, config);
}

void CNEMOEulerSolver::ExplicitRK_Iteration(CGeometry *geometry,CSolver **solver_container, CConfig *config, unsigned short iRKStep) {

  su2double *Residual, *Res_TruncError, Vol, Delta, Res;
  unsigned short iVar;
  unsigned long iPoint;

  su2double RK_AlphaCoeff = config->Get_Alpha_RKStep(iRKStep);
  bool adjoint = config->GetContinuous_Adjoint();

  for (iVar = 0; iVar < nVar; iVar++) {
    SetRes_RMS(iVar, 0.0);
    SetRes_Max(iVar, 0.0, 0);
  }

  /*--- Update the solution ---*/
  for (iPoint = 0; iPoint < nPointDomain; iPoint++) {
    Vol = geometry-> nodes->GetVolume(iPoint);
    Delta = nodes->GetDelta_Time(iPoint) / Vol;

    Res_TruncError = nodes->GetResTruncError(iPoint);
    Residual = LinSysRes.GetBlock(iPoint);

    if (!adjoint) {
      for (iVar = 0; iVar < nVar; iVar++) {
        Res = Residual[iVar] + Res_TruncError[iVar];
        nodes->AddSolution(iPoint,iVar, -Res*Delta*RK_AlphaCoeff);
        AddRes_RMS(iVar, Res*Res);
        AddRes_Max(iVar, fabs(Res), geometry-> nodes->GetGlobalIndex(iPoint),geometry->nodes->GetCoord(iPoint));
      }
    }
  }

  /*--- MPI solution ---*/
  InitiateComms(geometry, config, SOLUTION);
  CompleteComms(geometry, config, SOLUTION);

  /*--- Compute the root mean square residual ---*/
  SetResidual_RMS(geometry, config);

}

void CNEMOEulerSolver::ImplicitEuler_Iteration(CGeometry *geometry, CSolver **solution_container, CConfig *config) {
  unsigned short iVar;
  unsigned long iPoint, total_index, IterLinSol = 0;
  su2double Delta, *local_Res_TruncError, Vol;

  bool adjoint = config->GetContinuous_Adjoint();

  /*--- Set maximum residual to zero ---*/
  for (iVar = 0; iVar < nVar; iVar++) {
    SetRes_RMS(iVar, 0.0);
    SetRes_Max(iVar, 0.0, 0);
  }

  /*--- Build implicit system ---*/
  for (iPoint = 0; iPoint < nPointDomain; iPoint++) {

    /*--- Read the residual ---*/
    local_Res_TruncError = nodes->GetResTruncError(iPoint);

    /*--- Read the volume ---*/
    Vol = geometry-> nodes->GetVolume(iPoint);

    /*--- Modify matrix diagonal to assure diagonal dominance ---*/
    if (nodes->GetDelta_Time(iPoint) != 0.0) {
      Delta = Vol / nodes->GetDelta_Time(iPoint);
      Jacobian.AddVal2Diag(iPoint, Delta);
    }
    else {
      Jacobian.SetVal2Diag(iPoint, 1.0);
      for (iVar = 0; iVar < nVar; iVar++) {
        total_index = iPoint*nVar + iVar;
        LinSysRes[total_index] = 0.0;
        local_Res_TruncError[iVar] = 0.0;
      }
    }

    /*--- Right hand side of the system (-Residual) and initial guess (x = 0) ---*/
    for (iVar = 0; iVar < nVar; iVar++) {
      total_index = iPoint*nVar + iVar;
      LinSysRes[total_index] = - (LinSysRes[total_index] + local_Res_TruncError[iVar]);
      LinSysSol[total_index] = 0.0;
      AddRes_RMS(iVar, LinSysRes[total_index]*LinSysRes[total_index]);
      AddRes_Max(iVar, fabs(LinSysRes[total_index]), geometry-> nodes->GetGlobalIndex(iPoint), geometry->nodes->GetCoord(iPoint));
    }
  }

  /*--- Initialize residual and solution at the ghost points ---*/
  for (iPoint = nPointDomain; iPoint < nPoint; iPoint++) {
    for (iVar = 0; iVar < nVar; iVar++) {
      total_index = iPoint*nVar + iVar;
      LinSysRes[total_index] = 0.0;
      LinSysSol[total_index] = 0.0;
    }
  }

  /*--- Solve or smooth the linear system ---*/
  IterLinSol = System.Solve(Jacobian, LinSysRes, LinSysSol, geometry, config);

  /*--- The the number of iterations of the linear solver ---*/
  SetIterLinSolver(IterLinSol);

  /*--- Update solution (system written in terms of increments) ---*/
  if (!adjoint) {
    for (iPoint = 0; iPoint < nPointDomain; iPoint++) {
      for (iVar = 0; iVar < nVar; iVar++) {
        nodes->AddSolution(iPoint,iVar, nodes->GetUnderRelaxation(iPoint)*LinSysSol[iPoint*nVar+iVar]);
      }
    }
  }

  /*--- MPI solution ---*/
  InitiateComms(geometry, config, SOLUTION);
  CompleteComms(geometry, config, SOLUTION);

  /*--- Compute the root mean square residual ---*/
  SetResidual_RMS(geometry, config);
}

void CNEMOEulerSolver::SetNondimensionalization(CConfig *config, unsigned short iMesh) {

  su2double
  Temperature_FreeStream = 0.0, Temperature_ve_FreeStream = 0.0, Mach2Vel_FreeStream         = 0.0,
  ModVel_FreeStream      = 0.0, Energy_FreeStream         = 0.0, ModVel_FreeStreamND         = 0.0,
  Velocity_Reynolds      = 0.0, Omega_FreeStream          = 0.0, Omega_FreeStreamND          = 0.0,
  Viscosity_FreeStream   = 0.0, Density_FreeStream        = 0.0, Pressure_FreeStream         = 0.0,
  Tke_FreeStream         = 0.0, Length_Ref                = 0.0, Density_Ref                 = 0.0,
  Pressure_Ref           = 0.0, Velocity_Ref              = 0.0, Temperature_Ref             = 0.0,
  Temperature_ve_Ref     = 0.0, Time_Ref                  = 0.0, Omega_Ref                   = 0.0,
  Force_Ref              = 0.0, Gas_Constant_Ref          = 0.0, Viscosity_Ref               = 0.0,
  Conductivity_Ref       = 0.0, Energy_Ref                = 0.0, Pressure_FreeStreamND       = 0.0,
  Energy_FreeStreamND    = 0.0, Temperature_FreeStreamND  = 0.0, Temperature_ve_FreeStreamND = 0.0,
  Gas_ConstantND         = 0.0, Viscosity_FreeStreamND    = 0.0, sqvel                       = 0.0,
  Tke_FreeStreamND       = 0.0, Total_UnstTimeND          = 0.0, Delta_UnstTimeND            = 0.0,
  soundspeed             = 0.0, GasConstant_Inf           = 0.0, Froude                      = 0.0,
  Density_FreeStreamND   = 0.0;

  su2double Velocity_FreeStreamND[3] = {0.0, 0.0, 0.0};
  vector<su2double> energies;

  unsigned short iDim;

  /*--- Local variables ---*/
  su2double Alpha         = config->GetAoA()*PI_NUMBER/180.0;
  su2double Beta          = config->GetAoS()*PI_NUMBER/180.0;
  su2double Mach          = config->GetMach();
  su2double Reynolds      = config->GetReynolds();

  bool unsteady           = (config->GetTime_Marching() != NO);
  bool viscous            = config->GetViscous();
  bool dynamic_grid       = config->GetGrid_Movement();
  bool gravity            = config->GetGravityForce();
  bool turbulent          = false;
  bool tkeNeeded          = ((turbulent) && (config->GetKind_Turb_Model() == SST));
  bool reynolds_init      = (config->GetKind_InitOption() == REYNOLDS);

  /*--- Instatiate the fluid model ---*/
  switch (config->GetKind_FluidModel()) {
  case MUTATIONPP:
   FluidModel = new CMutationTCLib(config, nDim);
   break;
  case USER_DEFINED_NONEQ:
   FluidModel = new CUserDefinedTCLib(config, nDim, viscous);
   break;
  }

  /*--- Compute the Free Stream Pressure, Temperatrue, and Density ---*/
  Pressure_FreeStream        = config->GetPressure_FreeStream();
  Temperature_FreeStream     = config->GetTemperature_FreeStream();
  Temperature_ve_FreeStream  = config->GetTemperature_ve_FreeStream();

  /*---                                     ---*/
  /*--- Compressible non dimensionalization ---*/
  /*---                                     ---*/

  /*--- Set mixture state based on pressure, mass fractions and temperatures ---*/
  FluidModel->SetTDStatePTTv(Pressure_FreeStream, MassFrac_Inf,
                             Temperature_FreeStream, Temperature_ve_FreeStream);

  /*--- Compute Gas Constant ---*/
  GasConstant_Inf = FluidModel->GetGasConstant();
  config->SetGas_Constant(GasConstant_Inf);

  /*--- Compute the freestream density, soundspeed ---*/
  Density_FreeStream = FluidModel->GetDensity();
  soundspeed = FluidModel->GetSoundSpeed();

  /*--- Compute the Free Stream velocity, using the Mach number ---*/
  if (nDim == 2) {
    config->GetVelocity_FreeStream()[0] = cos(Alpha)*Mach*soundspeed;
    config->GetVelocity_FreeStream()[1] = sin(Alpha)*Mach*soundspeed;
  }
  if (nDim == 3) {
    config->GetVelocity_FreeStream()[0] = cos(Alpha)*cos(Beta)*Mach*soundspeed;
    config->GetVelocity_FreeStream()[1] = sin(Beta)*Mach*soundspeed;
    config->GetVelocity_FreeStream()[2] = sin(Alpha)*cos(Beta)*Mach*soundspeed;
  }

  /*--- Compute the modulus of the free stream velocity ---*/
  ModVel_FreeStream = 0.0;
  for (iDim = 0; iDim < nDim; iDim++){
    ModVel_FreeStream += config->GetVelocity_FreeStream()[iDim]*config->GetVelocity_FreeStream()[iDim];
  }
  sqvel = ModVel_FreeStream;
  ModVel_FreeStream = sqrt(ModVel_FreeStream); config->SetModVel_FreeStream(ModVel_FreeStream);

  /*--- Calculate energies ---*/
  energies = FluidModel->GetMixtureEnergies();

  /*--- Viscous initialization ---*/
  if (viscous) {

    /*--- The dimensional viscosity is needed to determine the free-stream conditions.
          To accomplish this, simply set the non-dimensional coefficients to the
          dimensional ones. This will be overruled later.---*/
    config->SetMu_RefND(config->GetMu_Ref());
    config->SetMu_Temperature_RefND(config->GetMu_Temperature_Ref());
    config->SetMu_SND(config->GetMu_S());
    config->SetMu_ConstantND(config->GetMu_Constant());

    /*--- First, check if there is mesh motion. If yes, use the Mach
         number relative to the body to initialize the flow. ---*/

    if (dynamic_grid) Velocity_Reynolds = config->GetMach_Motion()*Mach2Vel_FreeStream;
    else Velocity_Reynolds = ModVel_FreeStream;

    if (!reynolds_init) {

      /*--- Thermodynamics quantities based initialization ---*/
      Viscosity_FreeStream = FluidModel->GetViscosity();
      Energy_FreeStream    = energies[0] + 0.5*sqvel;
   
    } else {

      /*--- Reynolds based initialization not present in NEMO ---*/
      SU2_MPI::Error("Only thermodynamics quantities based initialization: set pressure, temperatures and flag INIT_OPTION= TD_CONDITIONS." , CURRENT_FUNCTION);
    }

    config->SetViscosity_FreeStream(Viscosity_FreeStream);

    /*--- Compute Reynolds number ---*/
    Reynolds = (Density_FreeStream*Velocity_Reynolds*config->GetLength_Reynolds())/Viscosity_FreeStream;
    config->SetReynolds(Reynolds);

    /*--- Turbulence kinetic energy ---*/
    Tke_FreeStream  = 3.0/2.0*(ModVel_FreeStream*ModVel_FreeStream*config->GetTurbulenceIntensity_FreeStream()*config->GetTurbulenceIntensity_FreeStream());

  }
  else {

    /*--- For inviscid flow, energy is calculated from the specified
       FreeStream quantities using the proper gas law. ---*/
    Energy_FreeStream    = energies[0] + 0.5*sqvel;
  }

  config->SetDensity_FreeStream(Density_FreeStream);

  /*-- Compute the freestream energy. ---*/
  if (tkeNeeded) { Energy_FreeStream += Tke_FreeStream; }; config->SetEnergy_FreeStream(Energy_FreeStream);

  /*--- Compute non dimensional quantities. By definition,
     Lref is one because we have converted the grid to meters. ---*/

  if (config->GetRef_NonDim() == DIMENSIONAL) {
    Pressure_Ref       = 1.0;
    Density_Ref        = 1.0;
    Temperature_Ref    = 1.0;
    Temperature_ve_Ref = 1.0;
  }
  else if (config->GetRef_NonDim() == FREESTREAM_PRESS_EQ_ONE) {
    Pressure_Ref       = Pressure_FreeStream;       // Pressure_FreeStream = 1.0
    Density_Ref        = Density_FreeStream;        // Density_FreeStream = 1.0
    Temperature_Ref    = Temperature_FreeStream;    // Temperature_FreeStream = 1.0
    Temperature_ve_Ref = Temperature_ve_FreeStream; // Temperature_ve_FreeStream = 1.0
  }
  else if (config->GetRef_NonDim() == FREESTREAM_VEL_EQ_MACH) {
    Pressure_Ref       = Gamma*Pressure_FreeStream; // Pressure_FreeStream = 1.0/Gamma
    Density_Ref        = Density_FreeStream;        // Density_FreeStream = 1.0
    Temperature_Ref    = Temperature_FreeStream;    // Temp_FreeStream = 1.0
    Temperature_ve_Ref = Temperature_ve_FreeStream; // Temp_ve_FreeStream = 1.0
  }
  else if (config->GetRef_NonDim() == FREESTREAM_VEL_EQ_ONE) {
    Pressure_Ref       = Mach*Mach*Gamma*Pressure_FreeStream; // Pressure_FreeStream = 1.0/(Gamma*(M_inf)^2)
    Density_Ref        = Density_FreeStream;                  // Density_FreeStream = 1.0
    Temperature_Ref    = Temperature_FreeStream;              // Temp_FreeStream = 1.0
    Temperature_ve_Ref = Temperature_ve_FreeStream;           // Temp_ve_FreeStream = 1.0
  }
  config->SetPressure_Ref(Pressure_Ref);
  config->SetDensity_Ref(Density_Ref);
  config->SetTemperature_Ref(Temperature_Ref);
  config->SetTemperature_ve_Ref(Temperature_ve_Ref);

  Length_Ref        = 1.0;                                                         config->SetLength_Ref(Length_Ref);
  Velocity_Ref      = sqrt(config->GetPressure_Ref()/config->GetDensity_Ref());    config->SetVelocity_Ref(Velocity_Ref);
  Time_Ref          = Length_Ref/Velocity_Ref;                                     config->SetTime_Ref(Time_Ref);
  Omega_Ref         = Velocity_Ref/Length_Ref;                                     config->SetOmega_Ref(Omega_Ref);
  Force_Ref         = config->GetDensity_Ref()*Velocity_Ref*Velocity_Ref*Length_Ref*Length_Ref; config->SetForce_Ref(Force_Ref);
  Gas_Constant_Ref  = Velocity_Ref*Velocity_Ref/config->GetTemperature_Ref();      config->SetGas_Constant_Ref(Gas_Constant_Ref);
  Viscosity_Ref     = config->GetDensity_Ref()*Velocity_Ref*Length_Ref;            config->SetViscosity_Ref(Viscosity_Ref);
  Conductivity_Ref  = Viscosity_Ref*Gas_Constant_Ref;                              config->SetConductivity_Ref(Conductivity_Ref);
  Froude            = ModVel_FreeStream/sqrt(STANDARD_GRAVITY*Length_Ref);         config->SetFroude(Froude);

  /*--- Divide by reference values, to compute the non-dimensional free-stream values ---*/

  Pressure_FreeStreamND = Pressure_FreeStream/config->GetPressure_Ref();  config->SetPressure_FreeStreamND(Pressure_FreeStreamND);
  Density_FreeStreamND  = Density_FreeStream/config->GetDensity_Ref();    config->SetDensity_FreeStreamND(Density_FreeStreamND);

  for (iDim = 0; iDim < nDim; iDim++) {
    Velocity_FreeStreamND[iDim] = config->GetVelocity_FreeStream()[iDim]/Velocity_Ref; config->SetVelocity_FreeStreamND(Velocity_FreeStreamND[iDim], iDim);
  }

  Temperature_FreeStreamND    = Temperature_FreeStream/config->GetTemperature_Ref();       config->SetTemperature_FreeStreamND(Temperature_FreeStreamND);
  Temperature_ve_FreeStreamND = Temperature_ve_FreeStream/config->GetTemperature_ve_Ref(); config->SetTemperature_ve_FreeStreamND(Temperature_ve_FreeStreamND);
  Gas_ConstantND              = config->GetGas_Constant()/Gas_Constant_Ref;                config->SetGas_ConstantND(Gas_ConstantND);

  ModVel_FreeStreamND = 0.0;
  for (iDim = 0; iDim < nDim; iDim++) ModVel_FreeStreamND += Velocity_FreeStreamND[iDim]*Velocity_FreeStreamND[iDim];
  ModVel_FreeStreamND    = sqrt(ModVel_FreeStreamND); config->SetModVel_FreeStreamND(ModVel_FreeStreamND);

  Viscosity_FreeStreamND = Viscosity_FreeStream / Viscosity_Ref;   config->SetViscosity_FreeStreamND(Viscosity_FreeStreamND);

  Tke_FreeStream  = 3.0/2.0*(ModVel_FreeStream*ModVel_FreeStream*config->GetTurbulenceIntensity_FreeStream()*config->GetTurbulenceIntensity_FreeStream());
  config->SetTke_FreeStream(Tke_FreeStream);

  Tke_FreeStreamND  = 3.0/2.0*(ModVel_FreeStreamND*ModVel_FreeStreamND*config->GetTurbulenceIntensity_FreeStream()*config->GetTurbulenceIntensity_FreeStream());
  config->SetTke_FreeStreamND(Tke_FreeStreamND);

  Omega_FreeStream = Density_FreeStream*Tke_FreeStream/(Viscosity_FreeStream*config->GetTurb2LamViscRatio_FreeStream());
  config->SetOmega_FreeStream(Omega_FreeStream);

  Omega_FreeStreamND = Density_FreeStreamND*Tke_FreeStreamND/(Viscosity_FreeStreamND*config->GetTurb2LamViscRatio_FreeStream());
  config->SetOmega_FreeStreamND(Omega_FreeStreamND);

  /*--- Initialize the dimensionless Fluid Model that will be used to solve the dimensionless problem ---*/

  Energy_FreeStreamND = energies[0] + 0.5*ModVel_FreeStreamND *ModVel_FreeStreamND;

  if (viscous) {

    /*--- Constant viscosity model ---*/
    config->SetMu_ConstantND(config->GetMu_Constant()/Viscosity_Ref);

    /*--- Sutherland's model ---*/
    config->SetMu_RefND(config->GetMu_Ref()/Viscosity_Ref);
    config->SetMu_SND(config->GetMu_S()/config->GetTemperature_Ref());
    config->SetMu_Temperature_RefND(config->GetMu_Temperature_Ref()/config->GetTemperature_Ref());

    /* constant thermal conductivity model */
    config->SetKt_ConstantND(config->GetKt_Constant()/Conductivity_Ref);

  }

  if (tkeNeeded) { Energy_FreeStreamND += Tke_FreeStreamND; };  config->SetEnergy_FreeStreamND(Energy_FreeStreamND);

  Energy_Ref = Energy_FreeStream/Energy_FreeStreamND; config->SetEnergy_Ref(Energy_Ref);

  Total_UnstTimeND = config->GetTotal_UnstTime() / Time_Ref;    config->SetTotal_UnstTimeND(Total_UnstTimeND);
  Delta_UnstTimeND = config->GetDelta_UnstTime() / Time_Ref;    config->SetDelta_UnstTimeND(Delta_UnstTimeND);

  /*--- Write output to the console if this is the master node and first domain ---*/

  if ((rank == MASTER_NODE) && (iMesh == MESH_0)) {

    cout.precision(6);

    if (viscous) {
      if (reynolds_init){
        cout << "Viscous flow: Computing pressure using the equation of state for multi-species and multi-temperatures" << endl;
        cout << "based on the free-stream temperatures and a density computed" << endl;
        cout << "from the Reynolds number." << endl;
      }
      else{
        cout << "Viscous flow: Computing density using the equation of state for multi-species and multi-temperatures" << endl;
        cout << "based on the free-stream temperatures and pressure." << endl;
      }
    } else {
      cout << "Inviscid flow: Computing density based on free-stream" << endl;
      cout << "and pressure using the the equation of state for multi-species and multi-temperatures." << endl;
    }

    if (dynamic_grid) cout << "Force coefficients computed using MACH_MOTION." << endl;
    else cout << "Force coefficients computed using free-stream values." << endl;

    stringstream NonDimTableOut, ModelTableOut;
    stringstream Unit;

<<<<<<< HEAD
    cout << endl;
    PrintingToolbox::CTablePrinter ModelTable(&ModelTableOut);
    ModelTableOut <<"-- Models:"<< endl;

    ModelTable.AddColumn("Mixture", 25);
    ModelTable.AddColumn("Fluid Model", 25);
    ModelTable.AddColumn("Transport Model", 25);
    ModelTable.SetAlign(PrintingToolbox::CTablePrinter::RIGHT);
    ModelTable.PrintHeader();

    PrintingToolbox::CTablePrinter NonDimTable(&NonDimTableOut);
    NonDimTable.AddColumn("Name", 22);
    NonDimTable.AddColumn("Dim. value", 14);
    NonDimTable.AddColumn("Ref. value", 14);
    NonDimTable.AddColumn("Unit", 10);
    NonDimTable.AddColumn("Non-dim. value", 14);
    NonDimTable.SetAlign(PrintingToolbox::CTablePrinter::RIGHT);

    NonDimTableOut <<"-- Fluid properties:"<< endl;

    NonDimTable.PrintHeader();

    if      (config->GetSystemMeasurements() == SI) Unit << "N.m/kg.K";
    else if (config->GetSystemMeasurements() == US) Unit << "lbf.ft/slug.R";
    NonDimTable << "Gas Constant" << config->GetGas_Constant() << config->GetGas_Constant_Ref() << Unit.str() << config->GetGas_ConstantND();
    Unit.str("");
    if      (config->GetSystemMeasurements() == SI) Unit << "N.m/kg.K";
    else if (config->GetSystemMeasurements() == US) Unit << "lbf.ft/slug.R";
    NonDimTable << "Spec. Heat Ratio" << "-" << "-" << "-" << "-";
    Unit.str("");

    ModelTable << config->GetGasModel();

=======
    switch (config->GetKind_FluidModel()) {

    case USER_DEFINED_NONEQ:
      cout << "Fluid Model: USER_DEFINED_NONEQ "<< endl;
      break;
    case MUTATIONPP:
      cout << "Fluid Model: MUTATIONPP "<< endl;
      break;
    }

    cout << "Mixture: " << config->GetGasModel() << endl;
    cout << "Specific gas constant: " << config->GetGas_Constant();
    if (config->GetSystemMeasurements() == SI) cout << " N.m/kg.K." << endl;
    else if (config->GetSystemMeasurements() == US) cout << " lbf.ft/slug.R." << endl;
    cout << "Specific gas constant (non-dim): " << config->GetGas_ConstantND()<< endl;

>>>>>>> 9cf9d5d1
    if (viscous) {

      switch(config->GetKind_TransCoeffModel()){
      case WILKE:
      ModelTable << "Wilke-Blottner-Eucken";
        NonDimTable.PrintFooter();
        break;

      case GUPTAYOS:
<<<<<<< HEAD
        ModelTable << "Gupta-Yos";
        NonDimTable.PrintFooter();
        break;

      default:
=======
        cout << "Transport model: GUPTAYOS "<< endl;
        cout << "Laminar Viscosity freestream: " << config->GetMu_Constant();
        if (config->GetSystemMeasurements() == SI) cout << " N.s/m^2." << endl;
        else if (config->GetSystemMeasurements() == US) cout << " lbf.s/ft^2." << endl;
        cout << "Laminar Viscosity freestream (non-dim): " << config->GetMu_ConstantND()<< endl;
>>>>>>> 9cf9d5d1
        break;
      }
    } else {
      ModelTable << "-" ;
    }

    switch(config->GetKind_FluidModel()){
    case USER_DEFINED_NONEQ:
      ModelTable << "Park Two-Temperature";
      break;
    case MUTATIONPP:
      ModelTable << "Mutation++ Library";
      break;
    }

    NonDimTable.PrintFooter();
    NonDimTableOut <<"-- Initial and free-stream conditions:"<< endl;
    NonDimTable.PrintHeader();

    if      (config->GetSystemMeasurements() == SI) Unit << "Pa";
    else if (config->GetSystemMeasurements() == US) Unit << "psf";
    NonDimTable << "Static Pressure" << config->GetPressure_FreeStream() << config->GetPressure_Ref() << Unit.str() << config->GetPressure_FreeStreamND();
    Unit.str("");
    if      (config->GetSystemMeasurements() == SI) Unit << "kg/m^3";
    else if (config->GetSystemMeasurements() == US) Unit << "slug/ft^3";
    NonDimTable << "Density" << config->GetDensity_FreeStream() << config->GetDensity_Ref() << Unit.str() << config->GetDensity_FreeStreamND();
    Unit.str("");
    if      (config->GetSystemMeasurements() == SI) Unit << "K";
    else if (config->GetSystemMeasurements() == US) Unit << "R";
    NonDimTable << " T-R Temperature" << config->GetTemperature_FreeStream() << config->GetTemperature_Ref() << Unit.str() << config->GetTemperature_FreeStreamND();
    Unit.str("");
    if      (config->GetSystemMeasurements() == SI) Unit << "K";
    else if (config->GetSystemMeasurements() == US) Unit << "R";
    NonDimTable << " V-E Temperature" << config->GetTemperature_ve_FreeStream() << config->GetTemperature_ve_Ref() << Unit.str() << config->GetTemperature_ve_FreeStreamND();
    Unit.str("");
    if      (config->GetSystemMeasurements() == SI) Unit << "m^2/s^2";
    else if (config->GetSystemMeasurements() == US) Unit << "ft^2/s^2";
    NonDimTable << "Total Energy" << config->GetEnergy_FreeStream() << config->GetEnergy_Ref() << Unit.str() << config->GetEnergy_FreeStreamND();
    Unit.str("");
    if      (config->GetSystemMeasurements() == SI) Unit << "m/s";
    else if (config->GetSystemMeasurements() == US) Unit << "ft/s";
    NonDimTable << "Velocity-X" << config->GetVelocity_FreeStream()[0] << config->GetVelocity_Ref() << Unit.str() << config->GetVelocity_FreeStreamND()[0];
    NonDimTable << "Velocity-Y" << config->GetVelocity_FreeStream()[1] << config->GetVelocity_Ref() << Unit.str() << config->GetVelocity_FreeStreamND()[1];
    if (nDim == 3){
      NonDimTable << "Velocity-Z" << config->GetVelocity_FreeStream()[2] << config->GetVelocity_Ref() << Unit.str() << config->GetVelocity_FreeStreamND()[2];
    }
    NonDimTable << "Velocity Magnitude" << config->GetModVel_FreeStream() << config->GetVelocity_Ref() << Unit.str() << config->GetModVel_FreeStreamND();
    Unit.str("");

    if (viscous){
      NonDimTable.PrintFooter();
      if      (config->GetSystemMeasurements() == SI) Unit << "N.s/m^2";
      else if (config->GetSystemMeasurements() == US) Unit << "lbf.s/ft^2";
      NonDimTable << "Viscosity" << config->GetViscosity_FreeStream() << config->GetViscosity_Ref() << Unit.str() << config->GetViscosity_FreeStreamND();
      Unit.str("");
      if (turbulent){
        if      (config->GetSystemMeasurements() == SI) Unit << "m^2/s^2";
        else if (config->GetSystemMeasurements() == US) Unit << "ft^2/s^2";
        NonDimTable << "Turb. Kin. Energy" << config->GetTke_FreeStream() << config->GetTke_FreeStream()/config->GetTke_FreeStreamND() << Unit.str() << config->GetTke_FreeStreamND();
        Unit.str("");
        if      (config->GetSystemMeasurements() == SI) Unit << "1/s";
        else if (config->GetSystemMeasurements() == US) Unit << "1/s";
        NonDimTable << "Spec. Dissipation" << config->GetOmega_FreeStream() << config->GetOmega_FreeStream()/config->GetOmega_FreeStreamND() << Unit.str() << config->GetOmega_FreeStreamND();
        Unit.str("");
      }
    }

    NonDimTable.PrintFooter();
    NonDimTable << "Mach Number" << "-" << "-" << "-" << config->GetMach();
    if (viscous){
      NonDimTable << "Reynolds Number" << "-" << "-" << "-" << config->GetReynolds();
    }
    if (gravity) {
      NonDimTable << "Froude Number" << "-" << "-" << "-" << Froude;
      NonDimTable << "Wave Length"   << "-" << "-" << "-" << 2.0*PI_NUMBER*Froude*Froude;
    }
    NonDimTable.PrintFooter();
    ModelTable.PrintFooter();

    if (unsteady){
      NonDimTableOut << "-- Unsteady conditions" << endl;
      NonDimTable.PrintHeader();
      NonDimTable << "Total Time" << config->GetMax_Time() << config->GetTime_Ref() << "s" << config->GetMax_Time()/config->GetTime_Ref();
      Unit.str("");
      NonDimTable << "Time Step" << config->GetTime_Step() << config->GetTime_Ref() << "s" << config->GetDelta_UnstTimeND();
      Unit.str("");
      NonDimTable.PrintFooter();
    }

    cout << ModelTableOut.str();
    cout << NonDimTableOut.str();

 }
}

void CNEMOEulerSolver::BC_Sym_Plane(CGeometry *geometry, CSolver **solver_container, CNumerics *conv_numerics,
                                     CNumerics *visc_numerics, CConfig *config, unsigned short val_marker) {

  unsigned short iDim, jDim, iSpecies, iVar, jVar;
  unsigned long iPoint, iVertex;

  su2double *Normal = nullptr, Area, UnitNormal[3], *NormalArea,
  **Jacobian_b, **DubDu,
  rho, cs, P, rhoE, rhoEve, conc, *u, *dPdU;

  bool implicit = (config->GetKind_TimeIntScheme_Flow() == EULER_IMPLICIT);

  /*--- Allocate arrays ---*/
  Normal     = new su2double[nDim];
  NormalArea = new su2double[nDim];
  Jacobian_b = new su2double*[nVar];
  DubDu      = new su2double*[nVar];
  u          = new su2double[nDim];

  for (iVar = 0; iVar < nVar; iVar++) {
    Jacobian_b[iVar] = new su2double[nVar];
    DubDu[iVar] = new su2double[nVar];
  }

  /*--- Get species molar mass ---*/
  vector <su2double> Ms = FluidModel->GetSpeciesMolarMass();

  /*--- Loop over all the vertices on this boundary (val_marker) ---*/
  for (iVertex = 0; iVertex < geometry->nVertex[val_marker]; iVertex++) {
    iPoint = geometry->vertex[val_marker][iVertex]->GetNode();

    /*--- Check if the node belongs to the domain (i.e, not a halo node) ---*/
    if (geometry->nodes->GetDomain(iPoint)) {

      /*--- Normal vector for this vertex (negative for outward convention) ---*/
      geometry->vertex[val_marker][iVertex]->GetNormal(Normal);

      /*--- Calculate parameters from the geometry ---*/
      Area   = 0.0;
      for (iDim = 0; iDim < nDim; iDim++) Area += Normal[iDim]*Normal[iDim];
      Area = sqrt (Area);

      for (iDim = 0; iDim < nDim; iDim++){
        NormalArea[iDim] = -Normal[iDim];
        UnitNormal[iDim] = -Normal[iDim]/Area;
      }

      /*--- Retrieve the pressure on the vertex ---*/
      P   = nodes->GetPressure(iPoint);

      /*--- Apply the flow-tangency b.c. to the convective flux ---*/
      for (iSpecies = 0; iSpecies < nSpecies; iSpecies++)
        Residual[iSpecies] = 0.0;
      for (iDim = 0; iDim < nDim; iDim++){
        Residual[nSpecies+iDim] = P * UnitNormal[iDim] * Area;
      }
      Residual[nSpecies+nDim]   = 0.0;
      Residual[nSpecies+nDim+1] = 0.0;

      /*--- Add value to the residual ---*/
      LinSysRes.AddBlock(iPoint, Residual);

      /*--- If using implicit time-stepping, calculate b.c. contribution to Jacobian ---*/
      if (implicit) {

        /*--- Initialize Jacobian ---*/
        for (iVar = 0; iVar < nVar; iVar++)
          for (jVar = 0; jVar < nVar; jVar++)
            Jacobian_i[iVar][jVar] = 0.0;

        /*--- Calculate state i ---*/
        rho     = nodes->GetDensity(iPoint);
        rhoE    = nodes->GetSolution(iPoint,nSpecies+nDim);
        rhoEve  = nodes->GetSolution(iPoint,nSpecies+nDim+1);
        dPdU    = nodes->GetdPdU(iPoint);
        for (iDim = 0; iDim < nDim; iDim++)
          u[iDim] = nodes->GetVelocity(iPoint,iDim);

        conc = 0.0;
        for (iSpecies = 0; iSpecies < nSpecies; iSpecies++) {
          cs    = nodes->GetMassFraction(iPoint,iSpecies);
          conc += cs * rho/Ms[iSpecies];

          /////// NEW //////
          for (iDim = 0; iDim < nDim; iDim++) {
            Jacobian_i[nSpecies+iDim][iSpecies] = dPdU[iSpecies] * UnitNormal[iDim];
            Jacobian_i[iSpecies][nSpecies+iDim] = cs * UnitNormal[iDim];
          }
        }

        for (iDim = 0; iDim < nDim; iDim++) {
          for (jDim = 0; jDim < nDim; jDim++) {
            Jacobian_i[nSpecies+iDim][nSpecies+jDim] = u[iDim]*UnitNormal[jDim]
                + dPdU[nSpecies+jDim]*UnitNormal[iDim];
          }
          Jacobian_i[nSpecies+iDim][nSpecies+nDim]   = dPdU[nSpecies+nDim]  *UnitNormal[iDim];
          Jacobian_i[nSpecies+iDim][nSpecies+nDim+1] = dPdU[nSpecies+nDim+1]*UnitNormal[iDim];

          Jacobian_i[nSpecies+nDim][nSpecies+iDim]   = (rhoE+P)/rho * UnitNormal[iDim];
          Jacobian_i[nSpecies+nDim+1][nSpecies+iDim] = rhoEve/rho   * UnitNormal[iDim];
        }

        /*--- Integrate over the dual-grid area ---*/
        for (iVar = 0; iVar < nVar; iVar++)
          for (jVar = 0; jVar < nVar; jVar++)
            Jacobian_i[iVar][jVar] = Jacobian_i[iVar][jVar] * Area;

        /*--- Apply the contribution to the system ---*/
        Jacobian.AddBlock(iPoint,iPoint,Jacobian_i);

      }
    }
  }
  delete [] Normal;
  delete [] NormalArea;
  delete [] u;

  for (iVar = 0; iVar < nVar; iVar++) {
    delete [] Jacobian_b[iVar];
    delete [] DubDu[iVar];
  }

  delete [] Jacobian_b;
  delete [] DubDu;
}

void CNEMOEulerSolver::BC_Far_Field(CGeometry *geometry, CSolver **solution_container,
                                    CNumerics *conv_numerics, CNumerics *visc_numerics,
                                    CConfig *config, unsigned short val_marker) {
  unsigned short iDim;
  unsigned long iVertex, iPoint, Point_Normal;

  su2double *V_infty, *V_domain, *U_domain,*U_infty;

  /*--- Set booleans from configuration parameters ---*/
  //bool implicit = (config->GetKind_TimeIntScheme_Flow() == EULER_IMPLICIT);
  bool viscous  = config->GetViscous();
  /*--- Allocate arrays ---*/
  su2double *Normal = new su2double[nDim];

  /*--- Loop over all the vertices on this boundary (val_marker) ---*/
  for (iVertex = 0; iVertex < geometry->nVertex[val_marker]; iVertex++) {
    iPoint = geometry->vertex[val_marker][iVertex]->GetNode();

    /*--- Check if the node belongs to the domain (i.e, not a halo node) ---*/
    if (geometry->nodes->GetDomain(iPoint)) {

      /*--- Retrieve index of the closest interior node ---*/
      Point_Normal = geometry->vertex[val_marker][iVertex]->GetNormal_Neighbor(); //only used for implicit

      /*--- Pass boundary node normal to CNumerics ---*/
      geometry->vertex[val_marker][iVertex]->GetNormal(Normal);
      for (iDim = 0; iDim < nDim; iDim++) Normal[iDim] = -Normal[iDim];
      conv_numerics->SetNormal(Normal);

      /*--- Retrieve solution at the boundary node & free-stream ---*/
      U_domain = nodes->GetSolution(iPoint);
      V_domain = nodes->GetPrimitive(iPoint);
      U_infty  = node_infty->GetSolution(0);
      V_infty  = node_infty->GetPrimitive(0);

      /*--- Pass conserved & primitive variables to CNumerics ---*/
      conv_numerics->SetConservative(U_domain, U_infty);
      conv_numerics->SetPrimitive(V_domain, V_infty);

      /*--- Pass supplementary information to CNumerics ---*/
      conv_numerics->SetdPdU(nodes->GetdPdU(iPoint),     node_infty->GetdPdU(0));
      conv_numerics->SetdTdU(nodes->GetdTdU(iPoint),     node_infty->GetdTdU(0));
      conv_numerics->SetdTvedU(nodes->GetdTvedU(iPoint), node_infty->GetdTvedU(0));
      conv_numerics->SetEve(nodes->GetEve(iPoint),       node_infty->GetEve(0));
      conv_numerics->SetCvve(nodes->GetCvve(iPoint),     node_infty->GetCvve(0));

      /*--- Compute the convective residual (and Jacobian) ---*/
      // Note: This uses the specified boundary num. method specified in driver_structure.cpp
      auto residual = conv_numerics->ComputeResidual(config);

      /*--- Apply contribution to the linear system ---*/
      LinSysRes.AddBlock(iPoint, residual);

      //if (implicit)
      //  Jacobian.AddBlock(iPoint, iPoint, Jacobian_i);

      /*--- Viscous contribution ---*/
      if (viscous) {
        visc_numerics->SetCoord(geometry->nodes->GetCoord(iPoint),
                                geometry->nodes->GetCoord(Point_Normal) );
        visc_numerics->SetNormal(Normal);

        /*--- Primitive variables, and gradient ---*/
        visc_numerics->SetConservative(nodes->GetSolution(iPoint),
                                       node_infty->GetSolution(0) );
        visc_numerics->SetConsVarGradient(nodes->GetGradient(iPoint),
                                          node_infty->GetGradient(0) );
        visc_numerics->SetPrimitive(nodes->GetPrimitive(iPoint),
                                    node_infty->GetPrimitive(0) );
        visc_numerics->SetPrimVarGradient(nodes->GetGradient_Primitive(iPoint),
                                          node_infty->GetGradient_Primitive(0) );

        /*--- Pass supplementary information to CNumerics ---*/
        visc_numerics->SetdPdU(nodes->GetdPdU(iPoint),     node_infty->GetdPdU(0));
        visc_numerics->SetdTdU(nodes->GetdTdU(iPoint),     node_infty->GetdTdU(0));
        visc_numerics->SetdTvedU(nodes->GetdTvedU(iPoint), node_infty->GetdTvedU(0));
        visc_numerics->SetEve(nodes->GetEve(iPoint),       node_infty->GetEve(0));
        visc_numerics->SetCvve(nodes->GetCvve(iPoint),     node_infty->GetCvve(0));

        /*--- Species diffusion coefficients ---*/
        visc_numerics->SetDiffusionCoeff(nodes->GetDiffusionCoeff(iPoint),
                                         node_infty->GetDiffusionCoeff(0) );

        /*--- Laminar viscosity ---*/
        visc_numerics->SetLaminarViscosity(nodes->GetLaminarViscosity(iPoint),
                                           node_infty->GetLaminarViscosity(0) );

        /*--- Eddy viscosity ---*/
        visc_numerics->SetEddyViscosity(nodes->GetEddyViscosity(iPoint),
                                   node_infty->GetEddyViscosity(0) );

        /*--- Thermal conductivity ---*/
        visc_numerics->SetThermalConductivity(nodes->GetThermalConductivity(iPoint),
                                              node_infty->GetThermalConductivity(0));

        /*--- Vib-el. thermal conductivity ---*/
        visc_numerics->SetThermalConductivity_ve(nodes->GetThermalConductivity_ve(iPoint),
                                                 node_infty->GetThermalConductivity_ve(0) );

        /*--- Compute and update residual ---*/
        auto residual = visc_numerics->ComputeResidual(config);

        LinSysRes.SubtractBlock(iPoint, residual);
        //if (implicit) {
        //  Jacobian.SubtractBlock(iPoint, iPoint, Jacobian_i);
        //}
      }
    }
  }

  /*--- Free locally allocated memory ---*/
  delete [] Normal;
}

void CNEMOEulerSolver::BC_Inlet(CGeometry *geometry, CSolver **solution_container,
                                CNumerics *conv_numerics, CNumerics *visc_numerics, CConfig *config, unsigned short val_marker) {



  SU2_MPI::Error("BC_INLET: Not operational in NEMO.", CURRENT_FUNCTION);

  unsigned short iVar, iDim, iSpecies, RHO_INDEX, nSpecies;
  unsigned long iVertex, iPoint;
  su2double  T_Total, P_Total, Velocity[3], Velocity2, H_Total, Temperature, Riemann,
      Pressure, Density, Energy, Mach2, SoundSpeed2, SoundSpeed_Total2, Vel_Mag,
      alpha, aa, bb, cc, dd, Area, UnitaryNormal[3] = {0.0};
  const su2double *Flow_Dir;

  bool dynamic_grid         = config->GetGrid_Movement();
  su2double Two_Gamma_M1    = 2.0/Gamma_Minus_One;
  su2double Gas_Constant    = config->GetGas_ConstantND();
  unsigned short Kind_Inlet = config->GetKind_Inlet();
  string Marker_Tag         = config->GetMarker_All_TagBound(val_marker);

  su2double *U_domain = new su2double[nVar];      su2double *U_inlet = new su2double[nVar];
  su2double *V_domain = new su2double[nPrimVar];  su2double *V_inlet = new su2double[nPrimVar];
  su2double *Normal   = new su2double[nDim];

  nSpecies = config->GetnSpecies();
  su2double *Spec_Density = new su2double[nSpecies];
  for(iSpecies=0; iSpecies<nSpecies; iSpecies++)
    Spec_Density[iSpecies] = 0.0;               /*--- To avoid a compiler warning. ---*/

  RHO_INDEX = nodes->GetRhoIndex();

  /*--- Loop over all the vertices on this boundary marker ---*/
  for (iVertex = 0; iVertex < geometry->nVertex[val_marker]; iVertex++) {
    iPoint = geometry->vertex[val_marker][iVertex]->GetNode();

    /*--- Check if the node belongs to the domain (i.e., not a halo node) ---*/
    if (geometry->nodes->GetDomain(iPoint)) {

      /*--- Normal vector for this vertex (negate for outward convention) ---*/
      geometry->vertex[val_marker][iVertex]->GetNormal(Normal);
      for (iDim = 0; iDim < nDim; iDim++) Normal[iDim] = -Normal[iDim];
      conv_numerics->SetNormal(Normal);

      Area = 0.0;
      for (iDim = 0; iDim < nDim; iDim++) Area += Normal[iDim]*Normal[iDim];
      Area = sqrt (Area);

      /*--- Retrieve solution at this boundary node ---*/
      for (iVar = 0; iVar < nVar; iVar++)     U_domain[iVar] = nodes->GetSolution(iPoint, iVar);
      for (iVar = 0; iVar < nPrimVar; iVar++) V_domain[iVar] = nodes->GetPrimitive(iPoint,iVar);

      /*--- Build the fictitious intlet state based on characteristics ---*/

      /*--- Subsonic inflow: there is one outgoing characteristic (u-c),
       therefore we can specify all but one state variable at the inlet.
       The outgoing Riemann invariant provides the final piece of info.
       Adapted from an original implementation in the Stanford University
       multi-block (SUmb) solver in the routine bcSubsonicInflow.f90
       written by Edwin van der Weide, last modified 04-20-2009. ---*/

      switch (Kind_Inlet) {

      /*--- Total properties have been specified at the inlet. ---*/
      case TOTAL_CONDITIONS:

        /*--- Retrieve the specified total conditions for this inlet. ---*/
        P_Total  = config->GetInlet_Ptotal(Marker_Tag);
        T_Total  = config->GetInlet_Ttotal(Marker_Tag);
        Flow_Dir = config->GetInlet_FlowDir(Marker_Tag);

        /*--- Non-dim. the inputs if necessary. ---*/
        P_Total /= config->GetPressure_Ref();
        T_Total /= config->GetTemperature_Ref();

        /*--- Store primitives and set some variables for clarity. ---*/
        Density = V_domain[RHO_INDEX];
        Velocity2 = 0.0;
        for (iDim = 0; iDim < nDim; iDim++) {
          Velocity[iDim] = U_domain[nSpecies+iDim]/Density;
          Velocity2 += Velocity[iDim]*Velocity[iDim];
        }
        Energy      = U_domain[nVar-2]/Density;
        Pressure    = Gamma_Minus_One*Density*(Energy-0.5*Velocity2);
        H_Total     = (Gamma*Gas_Constant/Gamma_Minus_One)*T_Total;
        SoundSpeed2 = Gamma*Pressure/Density;

        /*--- Compute the acoustic Riemann invariant that is extrapolated
           from the domain interior. ---*/
        Riemann   = 2.0*sqrt(SoundSpeed2)/Gamma_Minus_One;
        for (iDim = 0; iDim < nDim; iDim++)
          Riemann += Velocity[iDim]*UnitaryNormal[iDim];

        /*--- Total speed of sound ---*/
        SoundSpeed_Total2 = Gamma_Minus_One*(H_Total - (Energy + Pressure/Density)+0.5*Velocity2) + SoundSpeed2;

        /*--- Dot product of normal and flow direction. This should
           be negative due to outward facing boundary normal convention. ---*/
        alpha = 0.0;
        for (iDim = 0; iDim < nDim; iDim++)
          alpha += UnitaryNormal[iDim]*Flow_Dir[iDim];

        /*--- Coefficients in the quadratic equation for the velocity ---*/
        aa =  1.0 + 0.5*Gamma_Minus_One*alpha*alpha;
        bb = -1.0*Gamma_Minus_One*alpha*Riemann;
        cc =  0.5*Gamma_Minus_One*Riemann*Riemann
            -2.0*SoundSpeed_Total2/Gamma_Minus_One;

        /*--- Solve quadratic equation for velocity magnitude. Value must
           be positive, so the choice of root is clear. ---*/
        dd = bb*bb - 4.0*aa*cc;
        dd = sqrt(max(0.0,dd));
        Vel_Mag   = (-bb + dd)/(2.0*aa);
        Vel_Mag   = max(0.0,Vel_Mag);
        Velocity2 = Vel_Mag*Vel_Mag;

        /*--- Compute speed of sound from total speed of sound eqn. ---*/
        SoundSpeed2 = SoundSpeed_Total2 - 0.5*Gamma_Minus_One*Velocity2;

        /*--- Mach squared (cut between 0-1), use to adapt velocity ---*/
        Mach2 = Velocity2/SoundSpeed2;
        Mach2 = min(1.0,Mach2);
        Velocity2   = Mach2*SoundSpeed2;
        Vel_Mag     = sqrt(Velocity2);
        SoundSpeed2 = SoundSpeed_Total2 - 0.5*Gamma_Minus_One*Velocity2;

        /*--- Compute new velocity vector at the inlet ---*/
        for (iDim = 0; iDim < nDim; iDim++)
          Velocity[iDim] = Vel_Mag*Flow_Dir[iDim];

        /*--- Static temperature from the speed of sound relation ---*/
        Temperature = SoundSpeed2/(Gamma*Gas_Constant);
        //NEED TVE AS WELL

        /*--- Static pressure using isentropic relation at a point ---*/
        Pressure = P_Total*pow((Temperature/T_Total),Gamma/Gamma_Minus_One);

        /*--- Density at the inlet from the gas law ---*/
        Density = Pressure/(Gas_Constant*Temperature);
        //NEED SPECIES DENSITIES

        /*--- Using pressure, density, & velocity, compute the energy ---*/
        Energy = Pressure/(Density*Gamma_Minus_One)+0.5*Velocity2;
        //NEED EVE AS WELL

        /*--- Conservative variables, using the derived quantities ---*/
        for (iSpecies=0; iSpecies<nSpecies; iSpecies++)
          U_inlet[iSpecies] = Spec_Density[iSpecies];
        for (iDim = 0; iDim < nDim; iDim++)
          U_inlet[nSpecies+iDim] = Velocity[iDim]*Density;
        U_inlet[nVar-2] = Energy*Density;
        //U_inlet[nVar-1]=Eve

        /*--- Primitive variables, using the derived quantities ---*/
        for (iSpecies=0; iSpecies<nSpecies; iSpecies++)
          V_inlet[iSpecies] = Spec_Density[iSpecies];
        V_inlet[nSpecies] = Temperature;
        //V_inlet[nSpecies+1] = Tve
        for (iDim = 0; iDim < nDim; iDim++)
          V_inlet[nSpecies+2] = Velocity[iDim];
        V_inlet[nSpecies+nDim+2] = Pressure;
        V_inlet[RHO_INDEX] = Density;
        //V_inlet[H_INDEX] = H;
        //V_inlet[A_INDEX] = A;
        //V_inlet[RHO_CVTR_INDEX] = rcvtr;
        //V_inlet[RHO_CVVE_INDEX] = rcvve;

        break;

        /*--- Mass flow has been specified at the inlet. ---*/
      case MASS_FLOW:

        /*--- Retrieve the specified mass flow for the inlet. ---*/
        Density  = config->GetInlet_Ttotal(Marker_Tag);
        Vel_Mag  = config->GetInlet_Ptotal(Marker_Tag);
        Flow_Dir = config->GetInlet_FlowDir(Marker_Tag);

        /*--- Non-dim. the inputs if necessary. ---*/
        Density /= config->GetDensity_Ref();
        Vel_Mag /= config->GetVelocity_Ref();

        /*--- Get primitives from current inlet state. ---*/
        for (iDim = 0; iDim < nDim; iDim++)
          Velocity[iDim] = nodes->GetVelocity(iPoint, iDim);
        Pressure    = nodes->GetPressure(iPoint);
        SoundSpeed2 = Gamma*Pressure/U_domain[0];

        /*--- Compute the acoustic Riemann invariant that is extrapolated
           from the domain interior. ---*/
        Riemann = Two_Gamma_M1*sqrt(SoundSpeed2);
        for (iDim = 0; iDim < nDim; iDim++)
          Riemann += Velocity[iDim]*UnitaryNormal[iDim];

        /*--- Speed of sound squared for fictitious inlet state ---*/
        SoundSpeed2 = Riemann;
        for (iDim = 0; iDim < nDim; iDim++)
          SoundSpeed2 -= Vel_Mag*Flow_Dir[iDim]*UnitaryNormal[iDim];

        SoundSpeed2 = max(0.0,0.5*Gamma_Minus_One*SoundSpeed2);
        SoundSpeed2 = SoundSpeed2*SoundSpeed2;

        /*--- Pressure for the fictitious inlet state ---*/
        Pressure = SoundSpeed2*Density/Gamma;

        /*--- Energy for the fictitious inlet state ---*/
        Energy = Pressure/(Density*Gamma_Minus_One)+0.5*Vel_Mag*Vel_Mag;

        /*--- Conservative variables, using the derived quantities ---*/
        U_inlet[0] = Density;
        for (iDim = 0; iDim < nDim; iDim++)
          U_inlet[iDim+1] = Vel_Mag*Flow_Dir[iDim]*Density;
        U_inlet[nDim+1] = Energy*Density;

        /*--- Primitive variables, using the derived quantities ---*/
        V_inlet[0] = Pressure / ( Gas_Constant * Density);
        for (iDim = 0; iDim < nDim; iDim++)
          V_inlet[iDim+1] = Vel_Mag*Flow_Dir[iDim];
        V_inlet[nDim+1] = Pressure;
        V_inlet[nDim+2] = Density;

        break;
      }

      /*--- Set various quantities in the solver class ---*/
      conv_numerics->SetConservative(U_domain, U_inlet);

      if (dynamic_grid)
        conv_numerics->SetGridVel(geometry->nodes->GetGridVel(iPoint), geometry->nodes->GetGridVel(iPoint));

      /*--- Compute the residual using an upwind scheme ---*/
      auto residual = conv_numerics->ComputeResidual(config);

      LinSysRes.AddBlock(iPoint, residual);

      /*--- Jacobian contribution for implicit integration ---*/
      //if (implicit) Jacobian.AddBlock(iPoint, iPoint, Jacobian_i);

//      /*--- Viscous contribution ---*/
//      if (viscous) {

//        /*--- Set the normal vector and the coordinates ---*/
//        visc_numerics->SetNormal(Normal);
//        visc_numerics->SetCoord(geometry->nodes->GetCoord(), geometry->node[Point_Normal]->GetCoord());

//        /*--- Primitive variables, and gradient ---*/
//        visc_numerics->SetPrimitive(V_domain, V_inlet);
//        visc_numerics->SetPrimVarGradient(nodes->GetGradient_Primitive(), nodes->GetGradient_Primitive());

//        /*--- Laminar viscosity ---*/
//        visc_numerics->SetLaminarViscosity(nodes->GetLaminarViscosity(), nodes->GetLaminarViscosity());

//        /*--- Compute and update residual ---*/
//        visc_numerics->ComputeResidual(Residual, Jacobian_i, Jacobian_j, config);
//        LinSysRes.SubtractBlock(iPoint, Residual);

//        /*--- Jacobian contribution for implicit integration ---*/
//        if (implicit)
//          Jacobian.SubtractBlock(iPoint, iPoint, Jacobian_i);
//      }
    }
  }

  /*--- Free locally allocated memory ---*/
  delete [] U_domain;
  delete [] U_inlet;
  delete [] V_domain;
  delete [] V_inlet;
  delete [] Normal;
  delete [] Spec_Density;
}

void CNEMOEulerSolver::BC_Outlet(CGeometry *geometry, CSolver **solution_container,
                                 CNumerics *conv_numerics, CNumerics *visc_numerics, CConfig *config, unsigned short val_marker) {

  unsigned short iVar, iDim, iSpecies;
  unsigned long iVertex, iPoint;
  su2double Pressure, P_Exit, Velocity[3], Temperature, Tve, Velocity2, Entropy, Density,
  Riemann, Vn, SoundSpeed, Mach_Exit, Vn_Exit, Area, UnitaryNormal[3];
  vector<su2double> rhos, energies;

  rhos.resize(nSpecies,0.0);

  string Marker_Tag       = config->GetMarker_All_TagBound(val_marker);
  bool dynamic_grid       = config->GetGrid_Movement();
  bool gravity            = config->GetGravityForce();

  su2double *U_domain = new su2double[nVar];      su2double *U_outlet = new su2double[nVar];
  su2double *V_domain = new su2double[nPrimVar];  su2double *V_outlet = new su2double[nPrimVar];
  su2double *Normal   = new su2double[nDim];
  su2double *Ys       = new su2double[nSpecies];

  unsigned short T_INDEX       = nodes->GetTIndex();
  unsigned short TVE_INDEX     = nodes->GetTveIndex();
  unsigned short VEL_INDEX     = nodes->GetVelIndex();
  unsigned short PRESS_INDEX   = nodes->GetPIndex();
  unsigned short RHO_INDEX     = nodes->GetRhoIndex();
  unsigned short H_INDEX       = nodes->GetHIndex();
  unsigned short A_INDEX       = nodes->GetAIndex();
  unsigned short RHOCVTR_INDEX = nodes->GetRhoCvtrIndex();
  unsigned short RHOCVVE_INDEX = nodes->GetRhoCvveIndex();

  /*--- Loop over all the vertices on this boundary marker ---*/
  for (iVertex = 0; iVertex < geometry->nVertex[val_marker]; iVertex++) {
    iPoint = geometry->vertex[val_marker][iVertex]->GetNode();

    /*--- Check if the node belongs to the domain (i.e., not a halo node) ---*/
    if (geometry->nodes->GetDomain(iPoint)) {

      /*--- Index of the closest interior node ---*/
      //Point_Normal = geometry->vertex[val_marker][iVertex]->GetNormal_Neighbor(); //only for implicit

      /*--- Normal vector for this vertex (negate for outward convention) ---*/
      geometry->vertex[val_marker][iVertex]->GetNormal(Normal);
      for (iDim = 0; iDim < nDim; iDim++) Normal[iDim] = -Normal[iDim];
      conv_numerics->SetNormal(Normal);

      Area = 0.0;
      for (iDim = 0; iDim < nDim; iDim++) Area += Normal[iDim]*Normal[iDim];
      Area = sqrt (Area);

      for (iDim = 0; iDim < nDim; iDim++)
        UnitaryNormal[iDim] = Normal[iDim]/Area;

      /*--- Current solution at this boundary node ---*/
      for (iVar = 0; iVar < nVar; iVar++)     U_domain[iVar] = nodes->GetSolution(iPoint, iVar);
      for (iVar = 0; iVar < nPrimVar; iVar++) V_domain[iVar] = nodes->GetPrimitive(iPoint, iVar);

      /*--- Initialize solution at outlet ---*/
      for (iVar = 0; iVar < nVar; iVar++)     U_outlet[iVar] = 0.0;
      for (iVar = 0; iVar < nPrimVar; iVar++) V_outlet[iVar] = 0.0;

      /*--- Build the fictitious intlet state based on characteristics ---*/

      /*--- Retrieve the specified back pressure for this outlet. ---*/
      if (gravity) P_Exit = config->GetOutlet_Pressure(Marker_Tag) - geometry->nodes->GetCoord(iPoint, nDim-1)*STANDARD_GRAVITY;
      else P_Exit = config->GetOutlet_Pressure(Marker_Tag);

      /*--- Non-dim. the inputs if necessary. ---*/
      P_Exit = P_Exit/config->GetPressure_Ref();

      /*--- Check whether the flow is supersonic at the exit. The type
       of boundary update depends on this. ---*/
      Density = V_domain[RHO_INDEX];
      Velocity2 = 0.0; Vn = 0.0;
      for (iDim = 0; iDim < nDim; iDim++) {
        Velocity[iDim] = V_domain[VEL_INDEX+iDim];
        Velocity2 += Velocity[iDim]*Velocity[iDim];
        Vn += Velocity[iDim]*UnitaryNormal[iDim];
      }
      Temperature = V_domain[T_INDEX];
      Tve         = V_domain[TVE_INDEX];
      Pressure    = V_domain[PRESS_INDEX];
      SoundSpeed  = V_domain[A_INDEX];
      Mach_Exit   = sqrt(Velocity2)/SoundSpeed;

      /*--- Compute Species Concentrations ---*/
      //Using partial pressures, maybe not
      for (iSpecies =0; iSpecies<nSpecies;iSpecies++){
        Ys[iSpecies] = V_domain[iSpecies]/Density;
      }

      /*--- Recompute boundary state depending Mach number ---*/
      if (Mach_Exit >= 1.0) {

        /*--- Supersonic exit flow: there are no incoming characteristics,
         so no boundary condition is necessary. Set outlet state to current
         state so that upwinding handles the direction of propagation. ---*/
        for (iVar = 0; iVar < nVar; iVar++) U_outlet[iVar] = U_domain[iVar];
        for (iVar = 0; iVar < nPrimVar; iVar++) V_outlet[iVar] = V_domain[iVar];

      } else {

        /*--- Subsonic exit flow: there is one incoming characteristic,
         therefore one variable can be specified (back pressure) and is used
         to update the conservative variables. Compute the entropy and the
         acoustic Riemann variable. These invariants, as well as the
         tangential velocity components, are extrapolated. The Temperatures
         (T and Tve) and species concentraition are also assumed to be extrapolated.
         ---*/

        Entropy = Pressure*pow(1.0/Density,Gamma);
        Riemann = Vn + 2.0*SoundSpeed/Gamma_Minus_One;

        /*--- Compute the new fictious state at the outlet ---*/
        //     U: [rho1, ..., rhoNs, rhou, rhov, rhow, rhoe, rhoeve]^T
        //     V: [rho1, ..., rhoNs, T, Tve, u, v, w, P, rho, h, a, rhoCvtr, rhoCvve]^T
        Density    = pow(P_Exit/Entropy,1.0/Gamma);
        Pressure   = P_Exit;
        SoundSpeed = sqrt(Gamma*P_Exit/Density);
        Vn_Exit    = Riemann - 2.0*SoundSpeed/Gamma_Minus_One;
        Velocity2  = 0.0;
        for (iDim = 0; iDim < nDim; iDim++) {
          Velocity[iDim] = Velocity[iDim] + (Vn_Exit-Vn)*UnitaryNormal[iDim];
          Velocity2 += Velocity[iDim]*Velocity[iDim];
        }

        /*--- Primitive variables, using the derived quantities ---*/
        for (iSpecies = 0; iSpecies < nSpecies; iSpecies ++){
          V_outlet[iSpecies] = Ys[iSpecies]*Density;
          rhos[iSpecies]     = V_outlet[iSpecies];
        }

        V_outlet[T_INDEX]     = V_domain[T_INDEX];
        V_outlet[TVE_INDEX]   = V_domain[TVE_INDEX];

        for (iDim = 0; iDim < nDim; iDim++){
          V_outlet[VEL_INDEX+iDim] = Velocity[iDim];
        }

        V_outlet[PRESS_INDEX] = Pressure;
        V_outlet[RHO_INDEX]   = Density;
        V_outlet[A_INDEX]     = SoundSpeed;

        /*--- Set mixture state and compute quantities ---*/
        FluidModel->SetTDStateRhosTTv(rhos, Temperature, Tve);
        V_outlet[RHOCVTR_INDEX] = FluidModel->GetrhoCvtr();
        V_outlet[RHOCVVE_INDEX] = FluidModel->GetrhoCvve();

        energies = FluidModel->GetMixtureEnergies();

        /*--- Conservative variables, using the derived quantities ---*/
        for (iSpecies = 0; iSpecies < nSpecies; iSpecies ++){
          U_outlet[iSpecies] = V_outlet[iSpecies];
        }

        for (iDim = 0; iDim < nDim; iDim++)
          U_outlet[nSpecies+iDim] = Velocity[iDim]*Density;

        U_outlet[nVar-2] = (energies[0] + 0.5*Velocity2) * Density;
        U_outlet[nVar-1] = energies[1] * Density;

      }

      /*--- Setting Last remaining variables ---*/
      V_outlet[H_INDEX]= (U_outlet[nVar-2]+Pressure)/Density;

      /*--- Set various quantities in the solver class ---*/
      conv_numerics->SetConservative(U_domain, U_outlet);
      conv_numerics->SetPrimitive(V_domain,V_outlet);

      if (dynamic_grid)
        conv_numerics->SetGridVel(geometry->nodes->GetGridVel(iPoint), geometry->nodes->GetGridVel(iPoint));

      /*--- Passing supplementary information to CNumerics ---*/
      conv_numerics->SetdPdU(nodes->GetdPdU(iPoint), node_infty->GetdPdU(0));
      conv_numerics->SetdTdU(nodes->GetdTdU(iPoint), node_infty->GetdTdU(0));
      conv_numerics->SetdTvedU(nodes->GetdTvedU(iPoint), node_infty->GetdTvedU(0));
      conv_numerics->SetEve(nodes->GetEve(iPoint), node_infty->GetEve(0));
      conv_numerics->SetCvve(nodes->GetCvve(iPoint), node_infty->GetCvve(0));

      /*--- Compute the residual using an upwind scheme ---*/
      auto residual = conv_numerics->ComputeResidual(config);
      LinSysRes.AddBlock(iPoint, residual);

      /*--- Jacobian contribution for implicit integration ---*/
      //if (implicit)
      //  Jacobian.AddBlock(iPoint, iPoint, Jacobian_i);

      /*--- Viscous contribution ---*/
//      if (viscous) {

//        /*--- Set the normal vector and the coordinates ---*/
//        visc_numerics->SetNormal(Normal);
//        visc_numerics->SetCoord(geometry->nodes->GetCoord(), geometry->node[Point_Normal]->GetCoord());

//        /*--- Primitive variables, and gradient ---*/
//        visc_numerics->SetPrimitive(V_domain, V_outlet);
//        visc_numerics->SetPrimVarGradient(nodes->GetGradient_Primitive(), nodes->GetGradient_Primitive());

//        /*--- Conservative variables, and gradient ---*/
//        visc_numerics->SetConservative(U_domain, U_outlet);
//        visc_numerics->SetConsVarGradient(nodes->GetGradient(), node_infty->GetGradient() );


//        /*--- Pass supplementary information to CNumerics ---*/
//        visc_numerics->SetdPdU(nodes->GetdPdU(), node_infty->GetdPdU());
//        visc_numerics->SetdTdU(nodes->GetdTdU(), node_infty->GetdTdU());
//        visc_numerics->SetdTvedU(nodes->GetdTvedU(), node_infty->GetdTvedU());

//        /*--- Species diffusion coefficients ---*/
//        visc_numerics->SetDiffusionCoeff(nodes->GetDiffusionCoeff(),
//                                         node_infty->GetDiffusionCoeff() );

//        /*--- Laminar viscosity ---*/
//        visc_numerics->SetLaminarViscosity(nodes->GetLaminarViscosity(),
//                                           node_infty->GetLaminarViscosity() );

//        /*--- Thermal conductivity ---*/
//        visc_numerics->SetThermalConductivity(nodes->GetThermalConductivity(),
//                                              node_infty->GetThermalConductivity());

//        /*--- Vib-el. thermal conductivity ---*/
//        visc_numerics->SetThermalConductivity_ve(nodes->GetThermalConductivity_ve(),
//                                                 node_infty->GetThermalConductivity_ve() );

//        /*--- Laminar viscosity ---*/
//        visc_numerics->SetLaminarViscosity(nodes->GetLaminarViscosity(), nodes->GetLaminarViscosity());

//        /*--- Compute and update residual ---*/
//        visc_numerics->ComputeResidual(Residual, Jacobian_i, Jacobian_j, config);
//        LinSysRes.SubtractBlock(iPoint, Residual);

//        /*--- Jacobian contribution for implicit integration ---*/
//        if (implicit)
//          Jacobian.SubtractBlock(iPoint, iPoint, Jacobian_i);
//      }
    }
  }

  /*--- Free locally allocated memory ---*/
  delete [] U_domain;
  delete [] U_outlet;
  delete [] V_domain;
  delete [] V_outlet;
  delete [] Normal;
  delete [] Ys;

}

void CNEMOEulerSolver::BC_Supersonic_Inlet(CGeometry *geometry, CSolver **solution_container,
                                           CNumerics *conv_numerics, CNumerics *visc_numerics, CConfig *config, unsigned short val_marker) {

SU2_MPI::Error("BC_SUPERSONIC_INLET: Not operational in NEMO.", CURRENT_FUNCTION);

//  unsigned short iDim, iVar;
//  unsigned long iVertex, iPoint, Point_Normal;
//  su2double Density, Pressure, Temperature, Temperature_ve, Energy, *Velocity, Velocity2, soundspeed;
//  su2double Gas_Constant = config->GetGas_ConstantND();
//
//  bool implicit = (config->GetKind_TimeIntScheme_Flow() == EULER_IMPLICIT);
//  bool dynamic_grid  = config->GetGrid_Movement();
//  bool viscous              = config->GetViscous();
//  string Marker_Tag = config->GetMarker_All_TagBound(val_marker);
//
//  su2double RuSI  = UNIVERSAL_GAS_CONSTANT;
//  su2double Ru = 1000.0*RuSI;
//
//  su2double *U_inlet = new su2double[nVar];     su2double *U_domain = new su2double[nVar];
//  su2double *V_inlet = new su2double[nPrimVar]; su2double *V_domain = new su2double[nPrimVar];
//  su2double *Normal = new su2double[nDim];

/* ----------------------------------------------------------------------------- */
/* ----------------------------------------------------------------------------- */
/* The block of code commented below needs to be updated to use Fluidmodel class */
/* ----------------------------------------------------------------------------- */
/* ----------------------------------------------------------------------------- */

//  /*--- Supersonic inlet flow: there are no outgoing characteristics,
//   so all flow variables can be imposed at the inlet.
//   First, retrieve the specified values for the primitive variables. ---*/
//  //ASSUME TVE = T for the time being
//  auto Mass_Frac      = config->GetInlet_MassFrac(Marker_Tag);
//  Temperature    = config->GetInlet_Temperature(Marker_Tag);
//  Pressure       = config->GetInlet_Pressure(Marker_Tag);
//  Velocity       = config->GetInlet_Velocity(Marker_Tag);
//  Temperature_ve = Temperature;
//
//  /*--- Compute Density and Species Densities ---*/
//  for (iSpecies = 0; iSpecies < nHeavy; iSpecies++)
//    denom += Mass_Frac[iSpecies] * (Ru/Ms[iSpecies]) * Temperature;
//  for (iSpecies = 0; iSpecies < nEl; iSpecies++)
//    denom += Mass_Frac[nSpecies-1] * (Ru/Ms[nSpecies-1]) * Temperature_ve;
//  Density = Pressure / denom;
//
//  /*--- Compute Soundspeed and Velocity squared ---*/
//  for (iSpecies = 0; iSpecies < nHeavy; iSpecies++) {
//    conc += Mass_Frac[iSpecies]*Density/Ms[iSpecies];
//    rhoCvtr += Density*Mass_Frac[iSpecies] * (3.0/2.0 + xi[iSpecies]/2.0) * Ru/Ms[iSpecies];
//  }
//  soundspeed = sqrt((1.0 + Ru/rhoCvtr*conc) * Pressure/Density);
//
//  Velocity2 = 0.0;
//  for (iDim = 0; iDim < nDim; iDim++)
//    Velocity2 += Velocity[iDim]*Velocity[iDim];
//
//  /*--- Non-dim. the inputs if necessary. ---*/
//  // Need to update this portion
//  //Temperature = Temperature/config->GetTemperature_Ref();
//  //Pressure    = Pressure/config->GetPressure_Ref();
//  //Density     = Density/config->GetDensity_Ref();
//  //for (iDim = 0; iDim < nDim; iDim++)
//  //  Velocity[iDim] = Velocity[iDim]/config->GetVelocity_Ref();
//
//  /*--- Compute energy (RRHO) from supplied primitive quanitites ---*/
//  for (iSpecies = 0; iSpecies < nHeavy; iSpecies++) {
//
//    // Species density
//    rhos = Mass_Frac[iSpecies]*Density;
//
//    // Species formation energy
//    Ef = hf[iSpecies] - Ru/Ms[iSpecies]*Tref[iSpecies];
//
//    // Species vibrational energy
//    if (thetav[iSpecies] != 0.0)
//      Ev = Ru/Ms[iSpecies] * thetav[iSpecies] / (exp(thetav[iSpecies]/Temperature_ve)-1.0);
//    else
//      Ev = 0.0;
//
//    // Species electronic energy
//    num = 0.0;
//    denom = g[iSpecies][0] * exp(thetae[iSpecies][0]/Temperature_ve);
//    for (iEl = 1; iEl < nElStates[iSpecies]; iEl++) {
//      num   += g[iSpecies][iEl] * thetae[iSpecies][iEl] * exp(-thetae[iSpecies][iEl]/Temperature_ve);
//      denom += g[iSpecies][iEl] * exp(-thetae[iSpecies][iEl]/Temperature_ve);
//    }
//    Ee = Ru/Ms[iSpecies] * (num/denom);
//
//    // Mixture total energy
//    rhoE += rhos * ((3.0/2.0+xi[iSpecies]/2.0) * Ru/Ms[iSpecies] * (Temperature-Tref[iSpecies])
//                    + Ev + Ee + Ef + 0.5*Velocity2);
//
//    // Mixture vibrational-electronic energy
//    rhoEve += rhos * (Ev + Ee);
//  }
//
//  /*--- Setting Conservative Variables ---*/
//  for (iSpecies = 0; iSpecies < nSpecies; iSpecies++)
//    U_inlet[iSpecies] = Mass_Frac[iSpecies]*Density;
//  for (iDim = 0; iDim < nDim; iDim++)
//    U_inlet[nSpecies+iDim] = Density*Velocity[iDim];
//  U_inlet[nVar-2] = rhoE;
//  U_inlet[nVar-1] = rhoEve;
//
//  /*--- Setting Primitive Vaariables ---*/
//  for (iSpecies = 0; iSpecies < nSpecies; iSpecies++)
//    V_inlet[iSpecies] = Mass_Frac[iSpecies]*Density;
//  V_inlet[nSpecies] = Temperature;
//  V_inlet[nSpecies+1] = Temperature_ve;
//  for (iDim = 0; iDim < nDim; iDim++)
//    V_inlet[nSpecies+2+iDim] = Velocity[iDim];
//  V_inlet[nSpecies+2+nDim] = Pressure;
//  V_inlet[nSpecies+3+nDim] = Density;
//  V_inlet[nSpecies+4+nDim] = rhoE+Pressure/Density;
//  V_inlet[nSpecies+5+nDim] = soundspeed;
//  V_inlet[nSpecies+6+nDim] = rhoCvtr;

/* ----------------------------------------------------------------------------- */
/* ----------------------------------------------------------------------------- */
/* The block of code that needs to be updated to use Fluidmodel class end here   */
/* ----------------------------------------------------------------------------- */
/* ----------------------------------------------------------------------------- */

//  //This requires Newtown Raphson.....So this is not currently operational (See Deathstar)
//  //V_inlet[nSpecies+7+nDim] = rhoCvve;
//
//  /*--- Loop over all the vertices on this boundary marker ---*/
//  for(iVertex = 0; iVertex < geometry->nVertex[val_marker]; iVertex++) {
//    iPoint = geometry->vertex[val_marker][iVertex]->GetNode();
//
//    /*--- Check if the node belongs to the domain (i.e, not a halo node) ---*/
//    if (geometry->nodes->GetDomain(iPoint)) {
//
//      /*--- Index of the closest interior node ---*/
//      Point_Normal = geometry->vertex[val_marker][iVertex]->GetNormal_Neighbor();
//
//      /*--- Current solution at this boundary node ---*/
//      for (iVar = 0; iVar < nVar; iVar++) U_domain[iVar] = nodes->GetSolution(iPoint,iVar);
//      for (iVar = 0; iVar < nPrimVar; iVar++) V_domain[iVar] = nodes->GetPrimitive(iPoint,iVar);
//
//      /*--- Normal vector for this vertex (negate for outward convention) ---*/
//      geometry->vertex[val_marker][iVertex]->GetNormal(Normal);
//      for (iDim = 0; iDim < nDim; iDim++) Normal[iDim] = -Normal[iDim];
//
//      su2double Area = 0.0;
//      for (iDim = 0; iDim < nDim; iDim++)
//        Area += Normal[iDim]*Normal[iDim];
//      Area = sqrt (Area);
//
//      /*--- Set various quantities in the solver class ---*/
//      conv_numerics->SetNormal(Normal);
//      conv_numerics->SetConservative(U_domain, U_inlet);
//      conv_numerics->SetPrimitive(V_domain, V_inlet);
//
//      /*--- Pass supplementary info to CNumerics ---*/
//      conv_numerics->SetdPdU(nodes->GetdPdU(iPoint), node_infty->GetdPdU(0));
//      conv_numerics->SetdTdU(nodes->GetdTdU(iPoint), node_infty->GetdTdU(0));
//      conv_numerics->SetdTvedU(nodes->GetdTvedU(iPoint), node_infty->GetdTvedU(0));
//      conv_numerics->SetEve(nodes->GetEve(iPoint), node_infty->GetEve(0));
//      conv_numerics->SetCvve(nodes->GetCvve(iPoint), node_infty->GetCvve(0));
//
//      if (dynamic_grid)
//        conv_numerics->SetGridVel(geometry->nodes->GetGridVel(iPoint),
//                                  geometry->nodes->GetGridVel(iPoint));
//
//      /*--- Compute the residual using an upwind scheme ---*/
//      auto residual = conv_numerics->ComputeResidual(config);
//      LinSysRes.AddBlock(iPoint, residual);
//
//      /*--- Jacobian contribution for implicit integration ---*/
//      //if (implicit)
//      //  Jacobian.AddBlock(iPoint, iPoint, Jacobian_i);
//
//      /*--- Viscous contribution ---*/
//      if (viscous) {
//
//        /*--- Set the normal vector and the coordinates ---*/
//        visc_numerics->SetNormal(Normal);
//        visc_numerics->SetCoord(geometry->nodes->GetCoord(iPoint), geometry->nodes->GetCoord(Point_Normal));
//
//        /*--- Primitive variables, and gradient ---*/
//        visc_numerics->SetPrimitive(V_domain, V_inlet);
//        visc_numerics->SetPrimVarGradient(nodes->GetGradient_Primitive(iPoint), nodes->GetGradient_Primitive(iPoint));
//
//        /*--- Laminar viscosity ---*/
//        visc_numerics->SetLaminarViscosity(nodes->GetLaminarViscosity(iPoint), nodes->GetLaminarViscosity(iPoint));
//
//        /*--- Compute and update residual ---*/
//        auto residual = visc_numerics->ComputeResidual(config);
//        LinSysRes.SubtractBlock(iPoint, residual);
//
//        /*--- Jacobian contribution for implicit integration ---*/
//        //if (implicit)
//        //  Jacobian.SubtractBlock(iPoint, iPoint, Jacobian_i);
//      }
//
//    }
//  }
//
//  /*--- Free locally allocated memory ---*/
//  delete [] U_domain;
//  delete [] U_inlet;
//  delete [] V_domain;
//  delete [] V_inlet;
//  delete [] Normal;

}

void CNEMOEulerSolver::BC_Supersonic_Outlet(CGeometry *geometry, CSolver **solution_container,
                                            CNumerics *conv_numerics, CNumerics *visc_numerics, CConfig *config, unsigned short val_marker) {
  unsigned short iDim;
  unsigned long iVertex, iPoint;
  su2double *V_outlet, *V_domain;
  su2double *U_outlet, *U_domain;

  bool dynamic_grid = config->GetGrid_Movement();
  string Marker_Tag = config->GetMarker_All_TagBound(val_marker);

  su2double *Normal = new su2double[nDim];

  /*--- Supersonic outlet flow: there are no ingoing characteristics,
   so all flow variables can should be interpolated from the domain. ---*/

  /*--- Loop over all the vertices on this boundary marker ---*/
  for (iVertex = 0; iVertex < geometry->nVertex[val_marker]; iVertex++) {

    iPoint = geometry->vertex[val_marker][iVertex]->GetNode();

    /*--- Check if the node belongs to the domain (i.e, not a halo node) ---*/
    if (geometry->nodes->GetDomain(iPoint)) {

      /*--- Current solution at this boundary node ---*/
      V_domain = nodes->GetPrimitive(iPoint);
      U_domain = nodes->GetSolution(iPoint);

      /*--- Allocate the value at the outlet ---*/
      V_outlet = V_domain;
      U_outlet = U_domain;

      /*--- Normal vector for this vertex (negate for outward convention) ---*/
      geometry->vertex[val_marker][iVertex]->GetNormal(Normal);
      for (iDim = 0; iDim < nDim; iDim++) Normal[iDim] = -Normal[iDim];

      /*--- Set various quantities in the solver class ---*/
      conv_numerics->SetNormal(Normal);
      conv_numerics->SetPrimitive(V_domain, V_outlet);
      conv_numerics->SetConservative(U_domain, U_outlet);

      /*--- Pass supplementary information to CNumerics ---*/
      conv_numerics->SetdPdU(   nodes->GetdPdU(iPoint),   nodes->GetdPdU(iPoint));
      conv_numerics->SetdTdU(   nodes->GetdTdU(iPoint),   nodes->GetdTdU(iPoint));
      conv_numerics->SetdTvedU( nodes->GetdTvedU(iPoint), nodes->GetdTvedU(iPoint));
      conv_numerics->SetEve( nodes->GetEve(iPoint),       nodes->GetEve(iPoint));
      conv_numerics->SetCvve( nodes->GetCvve(iPoint),       nodes->GetCvve(iPoint));

      if (dynamic_grid)
        conv_numerics->SetGridVel(geometry->nodes->GetGridVel(iPoint),
                                  geometry->nodes->GetGridVel(iPoint));

      /*--- Compute the residual using an upwind scheme ---*/
      auto residual = conv_numerics->ComputeResidual(config);
      LinSysRes.AddBlock(iPoint, residual);

      /*--- Jacobian contribution for implicit integration ---*/
      //if (implicit)
      //  Jacobian.AddBlock(iPoint, iPoint, Jacobian_i);
    }
  }

  /*--- Free locally allocated memory ---*/
  delete [] Normal;

}

//void CNEMOEulerSolver::BC_Sym_Plane(CGeometry *geometry, CSolver **solver_container,
//                                    CNumerics *conv_numerics, CNumerics *visc_numerics, CConfig *config, unsigned short val_marker) {
//
//  /*--- Call the Euler wall routine ---*/
//  BC_Euler_Wall(geometry, solver_container, conv_numerics, visc_numerics, config, val_marker);
//
//}

void CNEMOEulerSolver::SetResidual_DualTime(CGeometry *geometry,
                                            CSolver **solution_container,
                                            CConfig *config,
                                            unsigned short iRKStep,
                                            unsigned short iMesh,
                                            unsigned short RunTime_EqSystem) {
  unsigned short iVar, jVar;
  unsigned long iPoint;
  su2double *U_time_nM1, *U_time_n, *U_time_nP1, Volume_nM1, Volume_n, Volume_nP1, TimeStep;

  bool implicit = (config->GetKind_TimeIntScheme_Flow() == EULER_IMPLICIT);
  bool dynamic_grid = config->GetGrid_Movement();

  /*--- loop over points ---*/
  for (iPoint = 0; iPoint < nPointDomain; iPoint++) {

    /*--- Solution at time n-1, n and n+1 ---*/
    U_time_nM1 = nodes->GetSolution_time_n1(iPoint);
    U_time_n   = nodes->GetSolution_time_n(iPoint);
    U_time_nP1 = nodes->GetSolution(iPoint);

    /*--- Volume at time n-1 and n ---*/
    if (dynamic_grid) {
      Volume_nM1 = geometry->nodes->GetVolume_nM1(iPoint);
      Volume_n = geometry->nodes->GetVolume_n(iPoint);
      Volume_nP1 = geometry->nodes->GetVolume(iPoint);
    }
    else {
      Volume_nM1 = geometry->nodes->GetVolume(iPoint);
      Volume_n = geometry->nodes->GetVolume(iPoint);
      Volume_nP1 = geometry->nodes->GetVolume(iPoint);
    }

    /*--- Time Step ---*/
    TimeStep = config->GetDelta_UnstTimeND();

    /*--- Compute Residual ---*/
    for(iVar = 0; iVar < nVar; iVar++) {
      if (config->GetTime_Marching() == DT_STEPPING_1ST)
        Residual[iVar] = ( U_time_nP1[iVar]*Volume_nP1 - U_time_n[iVar]*Volume_n ) / TimeStep;
      if (config->GetTime_Marching() == DT_STEPPING_2ND)
        Residual[iVar] = ( 3.0*U_time_nP1[iVar]*Volume_nP1 - 4.0*U_time_n[iVar]*Volume_n
                           +  1.0*U_time_nM1[iVar]*Volume_nM1 ) / (2.0*TimeStep);
    }

    /*--- Add Residual ---*/
    LinSysRes.AddBlock(iPoint, Residual);

    if (implicit) {
      for (iVar = 0; iVar < nVar; iVar++) {
        for (jVar = 0; jVar < nVar; jVar++)
          Jacobian_i[iVar][jVar] = 0.0;

        if (config->GetTime_Marching() == DT_STEPPING_1ST)
          Jacobian_i[iVar][iVar] = Volume_nP1 / TimeStep;
        if (config->GetTime_Marching() == DT_STEPPING_2ND)
          Jacobian_i[iVar][iVar] = (Volume_nP1*3.0)/(2.0*TimeStep);
      }
      Jacobian.AddBlock(iPoint, iPoint, Jacobian_i);
    }
  }
}

void CNEMOEulerSolver::LoadRestart(CGeometry **geometry, CSolver ***solver, CConfig *config, int val_iter, bool val_update_geo) {

  /*--- Restart the solution from file information ---*/
  unsigned short iDim, iVar, iMesh, iMeshFine;
  unsigned long iPoint, index, iChildren, Point_Fine;
  unsigned short turb_model = config->GetKind_Turb_Model();
  su2double Area_Children, Area_Parent, *Coord, *Solution_Fine;
  bool dynamic_grid  = config->GetGrid_Movement();
  bool dual_time = ((config->GetTime_Marching() == DT_STEPPING_1ST) ||
                    (config->GetTime_Marching() == DT_STEPPING_2ND));
  bool static_fsi = ((config->GetTime_Marching() == STEADY) &&
                     (config->GetFSI_Simulation()));
  bool steady_restart = config->GetSteadyRestart();
  bool turbulent     = false;

  string UnstExt, text_line;
  ifstream restart_file;

  string  restart_filename = config->GetFilename(config->GetSolution_FileName(), "", val_iter);

  Coord = new su2double [nDim];
  for (iDim = 0; iDim < nDim; iDim++)
    Coord[iDim] = 0.0;

  int counter = 0;
  long iPoint_Local = 0; unsigned long iPoint_Global = 0;
  unsigned long iPoint_Global_Local = 0;
  unsigned short rbuf_NotMatching = 0, sbuf_NotMatching = 0;

  /*--- Skip coordinates ---*/
  unsigned short skipVars = geometry[MESH_0]->GetnDim();

  /*--- Store the number of variables for the turbulence model
   (that could appear in the restart file before the grid velocities). ---*/
  unsigned short turbVars = 0;
  if (turbulent){
    if (turb_model == SST) turbVars = 2;
    else turbVars = 1;
  }

  /*--- Read the restart data from either an ASCII or binary SU2 file. ---*/
  if (config->GetRead_Binary_Restart()) {
    Read_SU2_Restart_Binary(geometry[MESH_0], config, restart_filename);
  } else {
    Read_SU2_Restart_ASCII(geometry[MESH_0], config, restart_filename);
  }

  /*--- Load data from the restart into correct containers. ---*/
  counter = 0;
  for (iPoint_Global = 0; iPoint_Global < geometry[MESH_0]->GetGlobal_nPointDomain(); iPoint_Global++ ) {

    /*--- Retrieve local index. If this node from the restart file lives
     on the current processor, we will load and instantiate the vars. ---*/
    iPoint_Local = geometry[MESH_0]->GetGlobal_to_Local_Point(iPoint_Global);

    if (iPoint_Local > -1) {

      /*--- We need to store this point's data, so jump to the correct
       offset in the buffer of data from the restart file and load it. ---*/
      index = counter*Restart_Vars[1] + skipVars;
      for (iVar = 0; iVar < nVar; iVar++) Solution[iVar] = Restart_Data[index+iVar];
      nodes->SetSolution(iPoint_Local,Solution);
      iPoint_Global_Local++;

      /*--- For dynamic meshes, read in and store the
       grid coordinates and grid velocities for each node. ---*/
      if (dynamic_grid && val_update_geo) {

        /*--- Read in the next 2 or 3 variables which are the grid velocities ---*/
        /*--- If we are restarting the solution from a previously computed static calculation (no grid movement) ---*/
        /*--- the grid velocities are set to 0. This is useful for FSI computations ---*/
        su2double GridVel[3] = {0.0,0.0,0.0};
        if (!steady_restart) {

          /*--- Rewind the index to retrieve the Coords. ---*/
          index = counter*Restart_Vars[1];
          for (iDim = 0; iDim < nDim; iDim++) { Coord[iDim] = Restart_Data[index+iDim]; }

          /*--- Move the index forward to get the grid velocities. ---*/
          index = counter*Restart_Vars[1] + skipVars + nVar + turbVars;
          for (iDim = 0; iDim < nDim; iDim++) { GridVel[iDim] = Restart_Data[index+iDim]; }
        }

        for (iDim = 0; iDim < nDim; iDim++) {
          geometry[MESH_0]->nodes->SetCoord(iPoint_Local, iDim, Coord[iDim]);
          geometry[MESH_0]->nodes->SetGridVel(iPoint_Local, iDim, GridVel[iDim]);
        }
      }

      if (static_fsi && val_update_geo) {
        /*--- Rewind the index to retrieve the Coords. ---*/
        index = counter*Restart_Vars[1];
        for (iDim = 0; iDim < nDim; iDim++) { Coord[iDim] = Restart_Data[index+iDim];}

        for (iDim = 0; iDim < nDim; iDim++) {
          geometry[MESH_0]->nodes->SetCoord(iPoint_Local, iDim, Coord[iDim]);
        }
      }

      /*--- Increment the overall counter for how many points have been loaded. ---*/
      counter++;
    }
  }

  /*--- Detect a wrong solution file ---*/
  if (iPoint_Global_Local < nPointDomain) { sbuf_NotMatching = 1; }

#ifndef HAVE_MPI
  rbuf_NotMatching = sbuf_NotMatching;
#else
  SU2_MPI::Allreduce(&sbuf_NotMatching, &rbuf_NotMatching, 1, MPI_UNSIGNED_SHORT, MPI_SUM, MPI_COMM_WORLD);
#endif
  if (rbuf_NotMatching != 0) {
    SU2_MPI::Error(string("The solution file ") + restart_filename + string(" doesn't match with the mesh file!\n") +
                   string("It could be empty lines at the end of the file."), CURRENT_FUNCTION);
  }

  /*--- Communicate the loaded solution on the fine grid before we transfer
   it down to the coarse levels. We alo call the preprocessing routine
   on the fine level in order to have all necessary quantities updated,
   especially if this is a turbulent simulation (eddy viscosity). ---*/
  solver[MESH_0][FLOW_SOL]->InitiateComms(geometry[MESH_0], config, SOLUTION);
  solver[MESH_0][FLOW_SOL]->CompleteComms(geometry[MESH_0], config, SOLUTION);
  solver[MESH_0][FLOW_SOL]->Preprocessing(geometry[MESH_0], solver[MESH_0], config, MESH_0, NO_RK_ITER, RUNTIME_FLOW_SYS, false);

  /*--- Interpolate the solution down to the coarse multigrid levels ---*/
  for (iMesh = 1; iMesh <= config->GetnMGLevels(); iMesh++) {
    for (iPoint = 0; iPoint < geometry[iMesh]->GetnPoint(); iPoint++) {
      Area_Parent = geometry[iMesh]->nodes->GetVolume(iPoint);
      for (iVar = 0; iVar < nVar; iVar++) Solution[iVar] = 0.0;
      for (iChildren = 0; iChildren < geometry[iMesh]->nodes->GetnChildren_CV(iPoint); iChildren++) {
        Point_Fine = geometry[iMesh]->nodes->GetChildren_CV(iPoint, iChildren);
        Area_Children = geometry[iMesh-1]->nodes->GetVolume(Point_Fine);
        Solution_Fine = solver[iMesh-1][FLOW_SOL]->GetNodes()->GetSolution(Point_Fine);
        for (iVar = 0; iVar < nVar; iVar++) {
          Solution[iVar] += Solution_Fine[iVar]*Area_Children/Area_Parent;
        }
      }
      solver[iMesh][FLOW_SOL]->GetNodes()->SetSolution(iPoint,Solution);
    }
    solver[MESH_0][FLOW_SOL]->InitiateComms(geometry[MESH_0], config, SOLUTION);
    solver[MESH_0][FLOW_SOL]->CompleteComms(geometry[MESH_0], config, SOLUTION);
    solver[iMesh][FLOW_SOL]->Preprocessing(geometry[iMesh], solver[iMesh], config, iMesh, NO_RK_ITER, RUNTIME_FLOW_SYS, false);
  }

  /*--- Update the geometry for flows on dynamic meshes ---*/
  if (dynamic_grid && val_update_geo) {

    /*--- Communicate the new coordinates and grid velocities at the halos ---*/

    geometry[MESH_0]->InitiateComms(geometry[MESH_0], config, COORDINATES);
    geometry[MESH_0]->CompleteComms(geometry[MESH_0], config, COORDINATES);

    geometry[MESH_0]->InitiateComms(geometry[MESH_0], config, GRID_VELOCITY);
    geometry[MESH_0]->CompleteComms(geometry[MESH_0], config, GRID_VELOCITY);

    /*--- Recompute the edges and dual mesh control volumes in the
     domain and on the boundaries. ---*/
    geometry[MESH_0]->SetCoord_CG();
    geometry[MESH_0]->SetControlVolume(config, UPDATE);
    geometry[MESH_0]->SetBoundControlVolume(config, UPDATE);
    geometry[MESH_0]->SetMaxLength(config);

    /*--- Update the multigrid structure after setting up the finest grid,
     including computing the grid velocities on the coarser levels. ---*/
    for (iMesh = 1; iMesh <= config->GetnMGLevels(); iMesh++) {
      iMeshFine = iMesh-1;
      geometry[iMesh]->SetControlVolume(config, geometry[iMeshFine], UPDATE);
      geometry[iMesh]->SetBoundControlVolume(config, geometry[iMeshFine],UPDATE);
      geometry[iMesh]->SetCoord(geometry[iMeshFine]);
      geometry[iMesh]->SetRestricted_GridVelocity(geometry[iMeshFine], config);
      geometry[iMesh]->SetMaxLength(config);
    }
  }

  /*--- Update the geometry for flows on static FSI problems with moving meshes ---*/
  if (static_fsi && val_update_geo) {

    /*--- Communicate the new coordinates and grid velocities at the halos ---*/
    geometry[MESH_0]->InitiateComms(geometry[MESH_0], config, COORDINATES);
    geometry[MESH_0]->CompleteComms(geometry[MESH_0], config, COORDINATES);

    /*--- Recompute the edges and  dual mesh control volumes in the
     domain and on the boundaries. ---*/
    geometry[MESH_0]->SetCoord_CG();
    geometry[MESH_0]->SetControlVolume(config, UPDATE);
    geometry[MESH_0]->SetBoundControlVolume(config, UPDATE);
    geometry[MESH_0]->SetMaxLength(config);

    /*--- Update the multigrid structure after setting up the finest grid,
     including computing the grid velocities on the coarser levels. ---*/
    for (iMesh = 1; iMesh <= config->GetnMGLevels(); iMesh++) {
      iMeshFine = iMesh-1;
      geometry[iMesh]->SetControlVolume(config, geometry[iMeshFine], UPDATE);
      geometry[iMesh]->SetBoundControlVolume(config, geometry[iMeshFine],UPDATE);
      geometry[iMesh]->SetCoord(geometry[iMeshFine]);
      geometry[iMesh]->SetMaxLength(config);
    }
  }


  /*--- Update the old geometry (coordinates n and n-1) in dual time-stepping strategy ---*/
  if (dual_time && dynamic_grid)
    Restart_OldGeometry(geometry[MESH_0], config);

  delete [] Coord;

  /*--- Delete the class memory that is used to load the restart. ---*/

  delete [] Restart_Vars;
  delete [] Restart_Data;
  Restart_Vars = nullptr; Restart_Data = nullptr;

}
<|MERGE_RESOLUTION|>--- conflicted
+++ resolved
@@ -58,15 +58,7 @@
   bool time_stepping = config->GetTime_Marching() == TIME_STEPPING;
   bool adjoint = config->GetDiscrete_Adjoint();
   string filename_ = "flow";
-<<<<<<< HEAD
-
   bool check_infty, nonPhys;
-=======
-  su2double *Mvec_Inf;
-  su2double Alpha, Beta;
-  bool nonPhys;
-  su2double Soundspeed_Inf, sqvel;
->>>>>>> 9cf9d5d1
   vector<su2double> Energies_Inf;
 
   /*--- A grid is defined as dynamic if there's rigid grid movement or grid deformation AND the problem is time domain ---*/
@@ -232,29 +224,10 @@
   /*--- Check that the initial solution is physical, report any non-physical nodes ---*/
 
   counter_local = 0;
-<<<<<<< HEAD
   
   bool interp = config->GetSolutionInterpolation();
-=======
-  for (iPoint = 0; iPoint < nPoint; iPoint++) {
-
-    nonPhys = nodes->SetPrimVar(iPoint, FluidModel);
-
-    /*--- Set mixture state ---*/
-    FluidModel->SetTDStatePTTv(Pressure_Inf, MassFrac_Inf, Temperature_Inf, Temperature_ve_Inf);
-
-    /*--- Compute other freestream quantities ---*/
-    Density_Inf    = FluidModel->GetDensity();
-    Soundspeed_Inf = FluidModel->GetSoundSpeed();
-
-    sqvel = 0.0;
-    for (iDim = 0; iDim < nDim; iDim++){
-      sqvel += Mvec_Inf[iDim]*Soundspeed_Inf * Mvec_Inf[iDim]*Soundspeed_Inf;
-    }
-    Energies_Inf = FluidModel->GetMixtureEnergies();
->>>>>>> 9cf9d5d1
-
-   /*--- Do not initialize variables for solution interpolation, since it makes the interpolation super slow and is not necessary  ---*/
+
+  /*--- Do not initialize variables for solution interpolation, since it makes the interpolation super slow and is not necessary  ---*/
   if (!interp) {
     for (iPoint = 0; iPoint < nPoint; iPoint++) {
   
@@ -288,16 +261,6 @@
       if(nonPhys)
         counter_local++;  
     }
-<<<<<<< HEAD
-=======
-    Solution[nSpecies+nDim]     = Density_Inf*(Energies_Inf[0] + 0.5*sqvel);
-    Solution[nSpecies+nDim+1]   = Density_Inf*Energies_Inf[1];
-    nodes->SetSolution(iPoint,Solution);
-    nodes->SetSolution_Old(iPoint,Solution);
-
-    if(nonPhys)
-      counter_local++;
->>>>>>> 9cf9d5d1
   }
 
   /*--- Warning message about non-physical points ---*/
@@ -851,12 +814,7 @@
   su2double *dPdU_i, *dPdU_j, *dTdU_i, *dTdU_j, *dTvedU_i, *dTvedU_j;
   su2double *Eve_i, *Eve_j, *Cvve_i, *Cvve_j;
 
-<<<<<<< HEAD
-  su2double lim_i, lim_j, lim_ij;
-=======
-
   su2double lim_i, lim_j, lim_ij = 0.0;
->>>>>>> 9cf9d5d1
 
   unsigned long InnerIter = config->GetInnerIter();
 
@@ -1093,25 +1051,17 @@
       else
         eAxi_local++;
     }
-<<<<<<< HEAD
     
     if(nSpecies!=1){
       if(!frozen){
           /*--- Compute the non-equilibrium chemistry ---*/
           auto residual = numerics->ComputeChemistry(config);
-=======
-
-    if(!frozen){
-        /*--- Compute the non-equilibrium chemistry ---*/
-        auto residual = numerics->ComputeChemistry(config);
->>>>>>> 9cf9d5d1
 
           /*--- Check for errors before applying source to the linear system ---*/
           err = false;
           for (iVar = 0; iVar < nVar; iVar++)
             if (residual[iVar] != residual[iVar]) err = true;
           if (implicit)
-<<<<<<< HEAD
             for (iVar = 0; iVar < nVar; iVar++)
               for (jVar = 0; jVar < nVar; jVar++)
                 if (Jacobian_i[iVar][jVar] != Jacobian_i[iVar][jVar]) err = true;
@@ -1123,11 +1073,6 @@
           } else
             eChm_local++;
       }      
-=======
-            Jacobian.SubtractBlock(iPoint, iPoint, Jacobian_i);
-        } else
-          eChm_local++;
->>>>>>> 9cf9d5d1
     }
 
     /*--- Compute vibrational energy relaxation ---*/
@@ -1186,10 +1131,6 @@
   /*--- Update the solution ---*/
   for (iPoint = 0; iPoint < nPointDomain; iPoint++) {
 
-<<<<<<< HEAD
-=======
-
->>>>>>> 9cf9d5d1
     Vol = (geometry->nodes->GetVolume(iPoint) +
            geometry->nodes->GetPeriodicVolume(iPoint));
 
@@ -1604,7 +1545,6 @@
     stringstream NonDimTableOut, ModelTableOut;
     stringstream Unit;
 
-<<<<<<< HEAD
     cout << endl;
     PrintingToolbox::CTablePrinter ModelTable(&ModelTableOut);
     ModelTableOut <<"-- Models:"<< endl;
@@ -1638,24 +1578,6 @@
 
     ModelTable << config->GetGasModel();
 
-=======
-    switch (config->GetKind_FluidModel()) {
-
-    case USER_DEFINED_NONEQ:
-      cout << "Fluid Model: USER_DEFINED_NONEQ "<< endl;
-      break;
-    case MUTATIONPP:
-      cout << "Fluid Model: MUTATIONPP "<< endl;
-      break;
-    }
-
-    cout << "Mixture: " << config->GetGasModel() << endl;
-    cout << "Specific gas constant: " << config->GetGas_Constant();
-    if (config->GetSystemMeasurements() == SI) cout << " N.m/kg.K." << endl;
-    else if (config->GetSystemMeasurements() == US) cout << " lbf.ft/slug.R." << endl;
-    cout << "Specific gas constant (non-dim): " << config->GetGas_ConstantND()<< endl;
-
->>>>>>> 9cf9d5d1
     if (viscous) {
 
       switch(config->GetKind_TransCoeffModel()){
@@ -1665,19 +1587,11 @@
         break;
 
       case GUPTAYOS:
-<<<<<<< HEAD
         ModelTable << "Gupta-Yos";
         NonDimTable.PrintFooter();
         break;
 
       default:
-=======
-        cout << "Transport model: GUPTAYOS "<< endl;
-        cout << "Laminar Viscosity freestream: " << config->GetMu_Constant();
-        if (config->GetSystemMeasurements() == SI) cout << " N.s/m^2." << endl;
-        else if (config->GetSystemMeasurements() == US) cout << " lbf.s/ft^2." << endl;
-        cout << "Laminar Viscosity freestream (non-dim): " << config->GetMu_ConstantND()<< endl;
->>>>>>> 9cf9d5d1
         break;
       }
     } else {
@@ -1686,7 +1600,7 @@
 
     switch(config->GetKind_FluidModel()){
     case USER_DEFINED_NONEQ:
-      ModelTable << "Park Two-Temperature";
+      ModelTable << "User defined";
       break;
     case MUTATIONPP:
       ModelTable << "Mutation++ Library";
