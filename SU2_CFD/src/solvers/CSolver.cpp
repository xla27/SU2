/*!
 * \file CSolver.cpp
 * \brief Main subroutines for CSolver class.
 * \author F. Palacios, T. Economon
 * \version 8.2.0 "Harrier"
 *
 * SU2 Project Website: https://su2code.github.io
 *
 * The SU2 Project is maintained by the SU2 Foundation
 * (http://su2foundation.org)
 *
 * Copyright 2012-2025, SU2 Contributors (cf. AUTHORS.md)
 *
 * SU2 is free software; you can redistribute it and/or
 * modify it under the terms of the GNU Lesser General Public
 * License as published by the Free Software Foundation; either
 * version 2.1 of the License, or (at your option) any later version.
 *
 * SU2 is distributed in the hope that it will be useful,
 * but WITHOUT ANY WARRANTY; without even the implied warranty of
 * MERCHANTABILITY or FITNESS FOR A PARTICULAR PURPOSE. See the GNU
 * Lesser General Public License for more details.
 *
 * You should have received a copy of the GNU Lesser General Public
 * License along with SU2. If not, see <http://www.gnu.org/licenses/>.
 */


#include "../../include/solvers/CSolver.hpp"
#include "../../include/gradients/computeGradientsGreenGauss.hpp"
#include "../../include/gradients/computeGradientsL2Projection.hpp"
#include "../../include/gradients/computeGradientsLeastSquares.hpp"
#include "../../include/limiters/computeLimiters.hpp"
#include "../../../Common/include/toolboxes/MMS/CIncTGVSolution.hpp"
#include "../../../Common/include/toolboxes/MMS/CInviscidVortexSolution.hpp"
#include "../../../Common/include/toolboxes/MMS/CMMSIncEulerSolution.hpp"
#include "../../../Common/include/toolboxes/MMS/CMMSIncNSSolution.hpp"
#include "../../../Common/include/toolboxes/MMS/CMMSNSTwoHalfCirclesSolution.hpp"
#include "../../../Common/include/toolboxes/MMS/CMMSNSTwoHalfSpheresSolution.hpp"
#include "../../../Common/include/toolboxes/MMS/CMMSNSUnitQuadSolution.hpp"
#include "../../../Common/include/toolboxes/MMS/CMMSNSUnitQuadSolutionWallBC.hpp"
#include "../../../Common/include/toolboxes/MMS/CNSUnitQuadSolution.hpp"
#include "../../../Common/include/toolboxes/MMS/CRinglebSolution.hpp"
#include "../../../Common/include/toolboxes/MMS/CTGVSolution.hpp"
#include "../../../Common/include/toolboxes/MMS/CUserDefinedSolution.hpp"
#include "../../../Common/include/toolboxes/printing_toolbox.hpp"
#include "../../../Common/include/toolboxes/C1DInterpolation.hpp"
#include "../../../Common/include/toolboxes/geometry_toolbox.hpp"
#include "../../../Common/include/toolboxes/CLinearPartitioner.hpp"
#include "../../../Common/include/adt/CADTPointsOnlyClass.hpp"
#include "../../include/CMarkerProfileReaderFVM.hpp"


CSolver::CSolver(LINEAR_SOLVER_MODE linear_solver_mode) : System(linear_solver_mode) {

  rank = SU2_MPI::GetRank();
  size = SU2_MPI::GetSize();

  adjoint = false;

  /*--- Set the multigrid level to the finest grid. This can be
        overwritten in the constructors of the derived classes. ---*/
  MGLevel = MESH_0;

  /*--- Array initialization ---*/

  OutputHeadingNames = nullptr;
  Residual           = nullptr;
  Residual_i         = nullptr;
  Residual_j         = nullptr;
  Solution           = nullptr;
  Solution_i         = nullptr;
  Solution_j         = nullptr;
  Vector             = nullptr;
  Vector_i           = nullptr;
  Vector_j           = nullptr;
  Res_Conv           = nullptr;
  Res_Visc           = nullptr;
  Res_Sour           = nullptr;
  Res_Conv_i         = nullptr;
  Res_Visc_i         = nullptr;
  Res_Conv_j         = nullptr;
  Res_Visc_j         = nullptr;
  Jacobian_i         = nullptr;
  Jacobian_j         = nullptr;
  Jacobian_ii        = nullptr;
  Jacobian_ij        = nullptr;
  Jacobian_ji        = nullptr;
  Jacobian_jj        = nullptr;
  base_nodes         = nullptr;
  nOutputVariables   = 0;
  ResLinSolver       = 0.0;

  /*--- Variable initialization to avoid valgrid warnings when not used. ---*/

  IterLinSolver = 0;

  /*--- Initialize pointer for any verification solution. ---*/
  VerificationSolution  = nullptr;

  /*--- Flags for the periodic BC communications. ---*/

  rotate_periodic   = false;
  implicit_periodic = false;

  /*--- Containers to store the markers. ---*/
  nMarker = 0;

  /*--- Flags for the dynamic grid (rigid movement or unsteady deformation). ---*/
  dynamic_grid = false;

  /*--- Auxiliary data needed for CFL adaption. ---*/

  Old_Func = 0;
  New_Func = 0;
  NonLinRes_Counter = 0;

  nPrimVarGrad = 0;
  nPrimVar     = 0;

}

CSolver::~CSolver() {

  unsigned short iVar;

  /*--- Public variables, may be accessible outside ---*/

  delete [] OutputHeadingNames;

  /*--- Private ---*/

  delete [] Residual;
  delete [] Residual_i;
  delete [] Residual_j;
  delete [] Solution;
  delete [] Solution_i;
  delete [] Solution_j;
  delete [] Vector;
  delete [] Vector_i;
  delete [] Vector_j;
  delete [] Res_Conv;
  delete [] Res_Visc;
  delete [] Res_Sour;
  delete [] Res_Conv_i;
  delete [] Res_Conv_j;
  delete [] Res_Visc_i;
  delete [] Res_Visc_j;

  if (Jacobian_i != nullptr) {
    for (iVar = 0; iVar < nVar; iVar++)
      delete [] Jacobian_i[iVar];
    delete [] Jacobian_i;
  }

  if (Jacobian_j != nullptr) {
    for (iVar = 0; iVar < nVar; iVar++)
      delete [] Jacobian_j[iVar];
    delete [] Jacobian_j;
  }

  if (Jacobian_ii != nullptr) {
    for (iVar = 0; iVar < nVar; iVar++)
      delete [] Jacobian_ii[iVar];
    delete [] Jacobian_ii;
  }

  if (Jacobian_ij != nullptr) {
    for (iVar = 0; iVar < nVar; iVar++)
      delete [] Jacobian_ij[iVar];
    delete [] Jacobian_ij;
  }

  if (Jacobian_ji != nullptr) {
    for (iVar = 0; iVar < nVar; iVar++)
      delete [] Jacobian_ji[iVar];
    delete [] Jacobian_ji;
  }

  if (Jacobian_jj != nullptr) {
    for (iVar = 0; iVar < nVar; iVar++)
      delete [] Jacobian_jj[iVar];
    delete [] Jacobian_jj;
  }

  Restart_Vars = decltype(Restart_Vars){};
  Restart_Data = decltype(Restart_Data){};

  delete VerificationSolution;
}

void CSolver::GetPeriodicCommCountAndType(const CConfig* config,
                                          unsigned short commType,
                                          unsigned short &COUNT_PER_POINT,
                                          unsigned short &MPI_TYPE,
                                          unsigned short &ICOUNT,
                                          unsigned short &JCOUNT) const {
  switch (commType) {
    case PERIODIC_VOLUME:
      COUNT_PER_POINT  = 1;
      MPI_TYPE         = COMM_TYPE_DOUBLE;
      break;
    case PERIODIC_NEIGHBORS:
      COUNT_PER_POINT  = 1;
      MPI_TYPE         = COMM_TYPE_UNSIGNED_SHORT;
      break;
    case PERIODIC_RESIDUAL:
      COUNT_PER_POINT  = nVar + nVar*nVar + 1;
      MPI_TYPE         = COMM_TYPE_DOUBLE;
      break;
    case PERIODIC_IMPLICIT:
      COUNT_PER_POINT  = nVar;
      MPI_TYPE         = COMM_TYPE_DOUBLE;
      break;
    case PERIODIC_LAPLACIAN:
      COUNT_PER_POINT  = nVar;
      MPI_TYPE         = COMM_TYPE_DOUBLE;
      break;
    case PERIODIC_MAX_EIG:
      COUNT_PER_POINT  = 1;
      MPI_TYPE         = COMM_TYPE_DOUBLE;
      break;
    case PERIODIC_SENSOR:
      COUNT_PER_POINT  = 2;
      MPI_TYPE         = COMM_TYPE_DOUBLE;
      break;
    case PERIODIC_SOL_GG:
    case PERIODIC_SOL_GG_R:
      COUNT_PER_POINT  = nVar*nDim;
      MPI_TYPE         = COMM_TYPE_DOUBLE;
      ICOUNT           = nVar;
      JCOUNT           = nDim;
      break;
    case PERIODIC_PRIM_GG:
    case PERIODIC_PRIM_GG_R:
      COUNT_PER_POINT  = nPrimVarGrad*nDim;
      MPI_TYPE         = COMM_TYPE_DOUBLE;
      ICOUNT           = nPrimVarGrad;
      JCOUNT           = nDim;
      break;
    case PERIODIC_SOL_LS:
    case PERIODIC_SOL_ULS:
    case PERIODIC_SOL_LS_R:
    case PERIODIC_SOL_ULS_R:
      COUNT_PER_POINT  = nDim*nDim + nVar*nDim;
      MPI_TYPE         = COMM_TYPE_DOUBLE;
      ICOUNT           = nVar;
      JCOUNT           = nDim;
      break;
    case PERIODIC_PRIM_LS:
    case PERIODIC_PRIM_ULS:
    case PERIODIC_PRIM_LS_R:
    case PERIODIC_PRIM_ULS_R:
      COUNT_PER_POINT  = nDim*nDim + nPrimVarGrad*nDim;
      MPI_TYPE         = COMM_TYPE_DOUBLE;
      ICOUNT           = nPrimVarGrad;
      JCOUNT           = nDim;
      break;
    case PERIODIC_LIM_PRIM_1:
      COUNT_PER_POINT  = nPrimVarGrad*2;
      MPI_TYPE         = COMM_TYPE_DOUBLE;
      ICOUNT           = nPrimVarGrad;
      break;
    case PERIODIC_LIM_PRIM_2:
      COUNT_PER_POINT  = nPrimVarGrad;
      MPI_TYPE         = COMM_TYPE_DOUBLE;
      ICOUNT           = nPrimVarGrad;
      break;
    case PERIODIC_LIM_SOL_1:
      COUNT_PER_POINT  = nVar*2;
      MPI_TYPE         = COMM_TYPE_DOUBLE;
      ICOUNT           = nVar;
      break;
    case PERIODIC_LIM_SOL_2:
      COUNT_PER_POINT  = nVar;
      MPI_TYPE         = COMM_TYPE_DOUBLE;
      ICOUNT           = nVar;
      break;
    default:
      SU2_MPI::Error("Unrecognized quantity for periodic communication.",
                     CURRENT_FUNCTION);
      break;
  }
}

namespace PeriodicCommHelpers {
  CVectorOfMatrix& selectGradient(CVariable* nodes, unsigned short commType) {
    switch(commType) {
      case PERIODIC_PRIM_GG:
      case PERIODIC_PRIM_LS:
      case PERIODIC_PRIM_ULS:
        return nodes->GetGradient_Primitive();
        break;
      case PERIODIC_SOL_GG:
      case PERIODIC_SOL_LS:
      case PERIODIC_SOL_ULS:
        return nodes->GetGradient();
        break;
      default:
        return nodes->GetGradient_Reconstruction();
        break;
    }
  }

  const su2activematrix& selectField(CVariable* nodes, unsigned short commType) {
    switch(commType) {
      case PERIODIC_PRIM_GG:
      case PERIODIC_PRIM_LS:
      case PERIODIC_PRIM_ULS:
      case PERIODIC_PRIM_GG_R:
      case PERIODIC_PRIM_LS_R:
      case PERIODIC_PRIM_ULS_R:
      case PERIODIC_LIM_PRIM_1:
      case PERIODIC_LIM_PRIM_2:
        return nodes->GetPrimitive();
        break;
      default:
        return nodes->GetSolution();
        break;
    }
  }

  su2activematrix& selectLimiter(CVariable* nodes, unsigned short commType) {
    switch(commType) {
      case PERIODIC_LIM_PRIM_1:
      case PERIODIC_LIM_PRIM_2:
        return nodes->GetLimiter_Primitive();
        break;
      default:
        return nodes->GetLimiter();
        break;
    }
  }
}

void CSolver::InitiatePeriodicComms(CGeometry *geometry,
                                    const CConfig *config,
                                    unsigned short val_periodic_index,
                                    unsigned short commType) {

  /*--- Check for dummy communication. ---*/

  if (commType == PERIODIC_NONE) return;

  if (rotate_periodic && config->GetNEMOProblem()) {
    SU2_MPI::Error("The NEMO solvers do not support rotational periodicity yet.", CURRENT_FUNCTION);
  }

  /*--- Local variables ---*/

  bool boundary_i, boundary_j;
  bool weighted = true;

  unsigned short iVar, jVar, iDim;
  unsigned short nNeighbor       = 0;
  unsigned short COUNT_PER_POINT = 0;
  unsigned short MPI_TYPE        = 0;
  unsigned short ICOUNT          = nVar;
  unsigned short JCOUNT          = nVar;

  int iMessage, iSend, nSend;

  unsigned long iPoint, msg_offset, buf_offset, iPeriodic;

  auto *Diff      = new su2double[nVar];
  auto *Und_Lapl  = new su2double[nVar];
  auto *Sol_Min   = new su2double[nPrimVarGrad];
  auto *Sol_Max   = new su2double[nPrimVarGrad];
  auto *rotPrim_i = new su2double[nPrimVar];
  auto *rotPrim_j = new su2double[nPrimVar];

  su2double Sensor_i = 0.0, Sensor_j = 0.0, Pressure_i, Pressure_j;
  const su2double *Coord_i, *Coord_j;
  su2double r11, r12, r13, r22, r23_a, r23_b, r33, weight;
  const su2double *center, *angles, *trans;
  su2double rotMatrix2D[2][2] = {{1.0,0.0},{0.0,1.0}};
  su2double rotMatrix3D[3][3] = {{1.0,0.0,0.0},{0.0,1.0,0.0},{0.0,0.0,1.0}};
  su2double rotCoord_i[3] = {0.0}, rotCoord_j[3] = {0.0};
  su2double translation[3] = {0.0}, distance[3] = {0.0};
  const su2double zeros[3] = {0.0};
  su2activematrix Cvector;

  auto Rotate = [&](const su2double* origin, const su2double* direction, su2double* rotated) {
    if(nDim==2) GeometryToolbox::Rotate(rotMatrix2D, origin, direction, rotated);
    else GeometryToolbox::Rotate(rotMatrix3D, origin, direction, rotated);
  };

  string Marker_Tag;

  /*--- Set the size of the data packet and type depending on quantity. ---*/

  GetPeriodicCommCountAndType(config, commType, COUNT_PER_POINT, MPI_TYPE, ICOUNT, JCOUNT);

  /*--- Allocate buffers for matrices that need rotation. ---*/

  su2activematrix jacBlock(ICOUNT,JCOUNT);
  su2activematrix rotBlock(ICOUNT,JCOUNT);

  /*--- Check to make sure we have created a large enough buffer
   for these comms during preprocessing. It will be reallocated whenever
   we find a larger count per point than currently exists. After the
   first cycle of comms, this should be inactive. ---*/

  geometry->AllocatePeriodicComms(COUNT_PER_POINT);

  /*--- Set some local pointers to make access simpler. ---*/

  su2double *bufDSend = geometry->bufD_PeriodicSend;

  unsigned short *bufSSend = geometry->bufS_PeriodicSend;

  /*--- Handle the different types of gradient and limiter. ---*/

  auto& gradient = PeriodicCommHelpers::selectGradient(base_nodes, commType);
  auto& limiter = PeriodicCommHelpers::selectLimiter(base_nodes, commType);
  auto& field = PeriodicCommHelpers::selectField(base_nodes, commType);

  /*--- Load the specified quantity from the solver into the generic
   communication buffer in the geometry class. ---*/

  if (geometry->nPeriodicSend > 0) {

    /*--- Post all non-blocking recvs first before sends. ---*/

    geometry->PostPeriodicRecvs(geometry, config, MPI_TYPE, COUNT_PER_POINT);

    for (iMessage = 0; iMessage < geometry->nPeriodicSend; iMessage++) {

      /*--- Get the offset in the buffer for the start of this message. ---*/

      msg_offset = geometry->nPoint_PeriodicSend[iMessage];

      /*--- Get the number of periodic points we need to
       communicate on the current periodic marker. ---*/

      nSend = (geometry->nPoint_PeriodicSend[iMessage+1] -
               geometry->nPoint_PeriodicSend[iMessage]);

      SU2_OMP_FOR_STAT(OMP_MIN_SIZE)
      for (iSend = 0; iSend < nSend; iSend++) {

        /*--- Get the local index for this communicated data. We need
         both the node and periodic face index (for rotations). ---*/

        iPoint    = geometry->Local_Point_PeriodicSend[msg_offset  + iSend];
        iPeriodic = geometry->Local_Marker_PeriodicSend[msg_offset + iSend];

        /*--- Retrieve the supplied periodic information. ---*/

        Marker_Tag = config->GetMarker_All_TagBound(iPeriodic);
        center     = config->GetPeriodicRotCenter(Marker_Tag);
        angles     = config->GetPeriodicRotAngles(Marker_Tag);
        trans      = config->GetPeriodicTranslation(Marker_Tag);

        /*--- Store (center+trans) as it is constant and will be added. ---*/

        translation[0] = center[0] + trans[0];
        translation[1] = center[1] + trans[1];
        translation[2] = center[2] + trans[2];

        /*--- Store angles separately for clarity. Compute sines/cosines. ---*/

        su2double Theta = angles[0];
        su2double Phi = angles[1];
        su2double Psi = angles[2];

        /*--- Compute the rotation matrix. Note that the implicit
         ordering is rotation about the x-axis, y-axis, then z-axis. ---*/

        if (nDim==2) {
          GeometryToolbox::RotationMatrix(Psi, rotMatrix2D);
        } else {
          GeometryToolbox::RotationMatrix(Theta, Phi, Psi, rotMatrix3D);
        }

        /*--- Compute the offset in the recv buffer for this point. ---*/

        buf_offset = (msg_offset + iSend)*COUNT_PER_POINT;

        /*--- Load the send buffers depending on the particular value
         that has been requested for communication. ---*/

        switch (commType) {

          case PERIODIC_VOLUME:

            /*--- Load the volume of the current periodic CV so that
             we can accumulate the total control volume size on all
             periodic faces. ---*/

            bufDSend[buf_offset] = geometry->nodes->GetVolume(iPoint) +
            geometry->nodes->GetPeriodicVolume(iPoint);

            break;

          case PERIODIC_NEIGHBORS:

            nNeighbor = 0;
            for (auto jPoint : geometry->nodes->GetPoints(iPoint)) {

              /*--- Check if this neighbor lies on the periodic face so
               that we avoid double counting neighbors on both sides. If
               not, increment the count of neighbors for the donor. ---*/

              if (!geometry->nodes->GetPeriodicBoundary(jPoint))
                nNeighbor++;
            }

            /*--- Store the number of neighbors in bufffer. ---*/

            bufSSend[buf_offset] = nNeighbor;

            break;

          case PERIODIC_RESIDUAL:

            /*--- Communicate the residual from our partial control
             volume to the other side of the periodic face. ---*/

            for (iVar = 0; iVar < nVar; iVar++) {
              bufDSend[buf_offset+iVar] = LinSysRes(iPoint, iVar);
            }

            /*--- Rotate the momentum components of the residual array. ---*/

            if (rotate_periodic) {
              Rotate(zeros, &LinSysRes(iPoint,1), &bufDSend[buf_offset+1]);
            }
            buf_offset += nVar;

            /*--- Load the time step for the current point. ---*/

            bufDSend[buf_offset] = base_nodes->GetDelta_Time(iPoint);
            buf_offset++;

            /*--- For implicit calculations, we will communicate the
             contributions to the Jacobian block diagonal, i.e., the
             impact of the point upon itself, J_ii. ---*/

            if (implicit_periodic) {

              for (iVar = 0; iVar < nVar; iVar++) {
                for (jVar = 0; jVar < nVar; jVar++) {
                  jacBlock[iVar][jVar] = Jacobian.GetBlock(iPoint, iPoint, iVar, jVar);
                }
              }

              /*--- Rotate the momentum columns of the Jacobian. ---*/

              if (rotate_periodic) {
                for (iVar = 0; iVar < nVar; iVar++) {
                  if (nDim == 2) {
                    jacBlock[1][iVar] = (rotMatrix2D[0][0]*Jacobian.GetBlock(iPoint, iPoint, 1, iVar) +
                                         rotMatrix2D[0][1]*Jacobian.GetBlock(iPoint, iPoint, 2, iVar));
                    jacBlock[2][iVar] = (rotMatrix2D[1][0]*Jacobian.GetBlock(iPoint, iPoint, 1, iVar) +
                                         rotMatrix2D[1][1]*Jacobian.GetBlock(iPoint, iPoint, 2, iVar));
                  } else {

                    jacBlock[1][iVar] = (rotMatrix3D[0][0]*Jacobian.GetBlock(iPoint, iPoint, 1, iVar) +
                                         rotMatrix3D[0][1]*Jacobian.GetBlock(iPoint, iPoint, 2, iVar) +
                                         rotMatrix3D[0][2]*Jacobian.GetBlock(iPoint, iPoint, 3, iVar));
                    jacBlock[2][iVar] = (rotMatrix3D[1][0]*Jacobian.GetBlock(iPoint, iPoint, 1, iVar) +
                                         rotMatrix3D[1][1]*Jacobian.GetBlock(iPoint, iPoint, 2, iVar) +
                                         rotMatrix3D[1][2]*Jacobian.GetBlock(iPoint, iPoint, 3, iVar));
                    jacBlock[3][iVar] = (rotMatrix3D[2][0]*Jacobian.GetBlock(iPoint, iPoint, 1, iVar) +
                                         rotMatrix3D[2][1]*Jacobian.GetBlock(iPoint, iPoint, 2, iVar) +
                                         rotMatrix3D[2][2]*Jacobian.GetBlock(iPoint, iPoint, 3, iVar));
                  }
                }
              }

              /*--- Load the Jacobian terms into the buffer for sending. ---*/

              for (iVar = 0; iVar < nVar; iVar++) {
                for (jVar = 0; jVar < nVar; jVar++) {
                  bufDSend[buf_offset] = jacBlock[iVar][jVar];
                  buf_offset++;
                }
              }
            }

            break;

          case PERIODIC_IMPLICIT:

            /*--- Communicate the solution from our master set of periodic
             nodes (from the linear solver perspective) to the passive
             periodic nodes on the matching face. This is done at the
             end of the iteration to synchronize the solution after the
             linear solve. ---*/

            for (iVar = 0; iVar < nVar; iVar++) {
              bufDSend[buf_offset+iVar] = base_nodes->GetSolution(iPoint, iVar);
            }

            /*--- Rotate the momentum components of the solution array. ---*/

            if (rotate_periodic) {
              Rotate(zeros, &base_nodes->GetSolution(iPoint)[1], &bufDSend[buf_offset+1]);
            }

            break;

          case PERIODIC_LAPLACIAN:

            /*--- For JST, the undivided Laplacian must be computed
             consistently by using the complete control volume info
             from both sides of the periodic face. ---*/

            for (iVar = 0; iVar < nVar; iVar++)
              Und_Lapl[iVar] = 0.0;

            for (auto jPoint : geometry->nodes->GetPoints(iPoint)) {

              /*--- Avoid periodic boundary points so that we do not
               duplicate edges on both sides of the periodic BC. ---*/

              if (!geometry->nodes->GetPeriodicBoundary(jPoint)) {

                /*--- Solution differences ---*/

                for (iVar = 0; iVar < nVar; iVar++)
                Diff[iVar] = (base_nodes->GetSolution(iPoint, iVar) -
                              base_nodes->GetSolution(jPoint,iVar));

                /*--- Correction for compressible flows (use enthalpy) ---*/

                if (!(config->GetKind_Regime() == ENUM_REGIME::INCOMPRESSIBLE)) {
                  Pressure_i   = base_nodes->GetPressure(iPoint);
                  Pressure_j   = base_nodes->GetPressure(jPoint);
                  Diff[nVar-1] = ((base_nodes->GetSolution(iPoint,nVar-1) + Pressure_i) -
                                  (base_nodes->GetSolution(jPoint,nVar-1) + Pressure_j));
                }

                boundary_i = geometry->nodes->GetPhysicalBoundary(iPoint);
                boundary_j = geometry->nodes->GetPhysicalBoundary(jPoint);

                /*--- Both points inside the domain, or both in the boundary ---*/
                /*--- iPoint inside the domain, jPoint on the boundary ---*/

                if (!boundary_i || boundary_j) {
                  if (geometry->nodes->GetDomain(iPoint)){
                    for (iVar = 0; iVar< nVar; iVar++)
                    Und_Lapl[iVar] -= Diff[iVar];
                  }
                }
              }
            }

            /*--- Store the components to be communicated in the buffer. ---*/

            for (iVar = 0; iVar < nVar; iVar++)
              bufDSend[buf_offset+iVar] = Und_Lapl[iVar];

            /*--- Rotate the momentum components of the Laplacian. ---*/

            if (rotate_periodic) {
              Rotate(zeros, &Und_Lapl[1], &bufDSend[buf_offset+1]);
            }

            break;

          case PERIODIC_MAX_EIG:

            /*--- Simple summation of eig calc on both periodic faces. ---*/

            bufDSend[buf_offset] = base_nodes->GetLambda(iPoint);

            break;

          case PERIODIC_SENSOR:

            /*--- For the centered schemes, the sensor must be computed
             consistently using info from the entire control volume
             on both sides of the periodic face. ---*/

            Sensor_i = 0.0; Sensor_j = 0.0;
            for (auto jPoint : geometry->nodes->GetPoints(iPoint)) {

              /*--- Avoid halos and boundary points so that we don't
               duplicate edges on both sides of the periodic BC. ---*/

              if (!geometry->nodes->GetPeriodicBoundary(jPoint)) {

                /*--- Use density instead of pressure for incomp. flows. ---*/

                if ((config->GetKind_Regime() == ENUM_REGIME::INCOMPRESSIBLE)) {
                  Pressure_i = base_nodes->GetDensity(iPoint);
                  Pressure_j = base_nodes->GetDensity(jPoint);
                } else {
                  Pressure_i = base_nodes->GetPressure(iPoint);
                  Pressure_j = base_nodes->GetPressure(jPoint);
                }

                boundary_i = geometry->nodes->GetPhysicalBoundary(iPoint);
                boundary_j = geometry->nodes->GetPhysicalBoundary(jPoint);

                /*--- Both points inside domain, or both on boundary ---*/
                /*--- iPoint inside the domain, jPoint on the boundary ---*/

                if (!boundary_i || boundary_j) {
                  if (geometry->nodes->GetDomain(iPoint)) {
                    Sensor_i += (Pressure_j - Pressure_i);
                    Sensor_j += (Pressure_i + Pressure_j);
                  }
                }

              }
            }

            /*--- Store the sensor increments to buffer. After summing
             all contributions, these will be divided. ---*/

            bufDSend[buf_offset] = Sensor_i;
            buf_offset++;
            bufDSend[buf_offset] = Sensor_j;

            break;

          case PERIODIC_SOL_GG:
          case PERIODIC_SOL_GG_R:
          case PERIODIC_PRIM_GG:
          case PERIODIC_PRIM_GG_R:

            /*--- Access and rotate the partial G-G gradient. These will be
             summed on both sides of the periodic faces before dividing
             by the volume to complete the Green-Gauss gradient calc. ---*/

            for (iVar = 0; iVar < ICOUNT; iVar++) {
              for (iDim = 0; iDim < nDim; iDim++) {
                jacBlock[iVar][iDim] = gradient(iPoint, iVar, iDim);
              }
            }

            /*--- Rotate the gradients in x,y,z space for all variables. ---*/

            for (iVar = 0; iVar < ICOUNT; iVar++) {
              Rotate(zeros, jacBlock[iVar], rotBlock[iVar]);
            }

            /*--- Rotate the vector components of the solution. ---*/

            if (rotate_periodic) {
              for (iDim = 0; iDim < nDim; iDim++) {
                su2double d_diDim[3] = {0.0};
                for (iVar = 1; iVar < 1+nDim; ++iVar) {
                  d_diDim[iVar-1] = rotBlock(iVar, iDim);
                }
                su2double rotated[3] = {0.0};
                Rotate(zeros, d_diDim, rotated);
                for (iVar = 1; iVar < 1+nDim; ++iVar) {
                  rotBlock(iVar, iDim) = rotated[iVar-1];
                }
              }
            }

            /*--- Store the partial gradient in the buffer. ---*/

            for (iVar = 0; iVar < ICOUNT; iVar++) {
              for (iDim = 0; iDim < nDim; iDim++) {
                bufDSend[buf_offset+iVar*nDim+iDim] = rotBlock[iVar][iDim];
              }
            }

            break;

          case PERIODIC_SOL_LS: case PERIODIC_SOL_ULS:
          case PERIODIC_SOL_LS_R: case PERIODIC_SOL_ULS_R:
          case PERIODIC_PRIM_LS: case PERIODIC_PRIM_ULS:
          case PERIODIC_PRIM_LS_R: case PERIODIC_PRIM_ULS_R:

            /*--- For L-S gradient calculations with rotational periodicity,
             we will need to rotate the x,y,z components. To make the process
             easier, we choose to rotate the initial periodic point and their
             neighbor points into their location on the donor marker before
             computing the terms that we need to communicate. ---*/

            /*--- Set a flag for unweighted or weighted least-squares. ---*/

            switch(commType) {
              case PERIODIC_SOL_ULS:
              case PERIODIC_SOL_ULS_R:
              case PERIODIC_PRIM_ULS:
              case PERIODIC_PRIM_ULS_R:
                weighted = false;
                break;
              default:
                weighted = true;
                break;
            }

            /*--- Get coordinates for the current point. ---*/

            Coord_i = geometry->nodes->GetCoord(iPoint);

            /*--- Get the position vector from rotation center to point. ---*/

            GeometryToolbox::Distance(nDim, Coord_i, center, distance);

            /*--- Compute transformed point coordinates. ---*/

            Rotate(translation, distance, rotCoord_i);

            /*--- Get conservative solution and rotate if necessary. ---*/

            for (iVar = 0; iVar < ICOUNT; iVar++)
              rotPrim_i[iVar] = field(iPoint, iVar);

            if (rotate_periodic) {
              Rotate(zeros, &field(iPoint,1), &rotPrim_i[1]);
            }

            /*--- Inizialization of variables ---*/

            Cvector.resize(ICOUNT,nDim) = su2double(0.0);

            r11 = 0.0;   r12 = 0.0;   r22 = 0.0;
            r13 = 0.0; r23_a = 0.0; r23_b = 0.0;  r33 = 0.0;

            for (auto jPoint : geometry->nodes->GetPoints(iPoint)) {

              /*--- Avoid periodic boundary points so that we do not
               duplicate edges on both sides of the periodic BC. ---*/

              if (!geometry->nodes->GetPeriodicBoundary(jPoint)) {

                /*--- Get coordinates for the neighbor point. ---*/

                Coord_j = geometry->nodes->GetCoord(jPoint);

                /*--- Get the position vector from rotation center. ---*/

                GeometryToolbox::Distance(nDim, Coord_j, center, distance);

                /*--- Compute transformed point coordinates. ---*/

                Rotate(translation, distance, rotCoord_j);

                /*--- Get conservative solution and rotate if necessary. ---*/

                for (iVar = 0; iVar < ICOUNT; iVar++)
                  rotPrim_j[iVar] = field(jPoint,iVar);

                if (rotate_periodic) {
                  Rotate(zeros, &field(jPoint,1), &rotPrim_j[1]);
                }

                if (weighted) {
                  weight = GeometryToolbox::SquaredDistance(nDim, rotCoord_j, rotCoord_i);
                } else {
                  weight = 1.0;
                }

                /*--- Sumations for entries of upper triangular matrix R ---*/

                if (weight != 0.0) {

                  r11 += ((rotCoord_j[0]-rotCoord_i[0])*
                          (rotCoord_j[0]-rotCoord_i[0])/weight);
                  r12 += ((rotCoord_j[0]-rotCoord_i[0])*
                          (rotCoord_j[1]-rotCoord_i[1])/weight);
                  r22 += ((rotCoord_j[1]-rotCoord_i[1])*
                          (rotCoord_j[1]-rotCoord_i[1])/weight);

                  if (nDim == 3) {
                    r13   += ((rotCoord_j[0]-rotCoord_i[0])*
                              (rotCoord_j[2]-rotCoord_i[2])/weight);
                    r23_a += ((rotCoord_j[1]-rotCoord_i[1])*
                              (rotCoord_j[2]-rotCoord_i[2])/weight);
                    r23_b += ((rotCoord_j[0]-rotCoord_i[0])*
                              (rotCoord_j[2]-rotCoord_i[2])/weight);
                    r33   += ((rotCoord_j[2]-rotCoord_i[2])*
                              (rotCoord_j[2]-rotCoord_i[2])/weight);
                  }

                  /*--- Entries of c:= transpose(A)*b ---*/

                  for (iVar = 0; iVar < ICOUNT; iVar++)
                  for (iDim = 0; iDim < nDim; iDim++)
                  Cvector(iVar,iDim) += ((rotCoord_j[iDim]-rotCoord_i[iDim])*
                                          (rotPrim_j[iVar]-rotPrim_i[iVar])/weight);

                }
              }
            }

            /*--- We store and communicate the increments for the matching
             upper triangular matrix (weights) and the r.h.s. vector.
             These will be accumulated before completing the L-S gradient
             calculation for each periodic point. ---*/

            if (nDim == 2) {
              bufDSend[buf_offset] = r11;   buf_offset++;
              bufDSend[buf_offset] = r12;   buf_offset++;
              bufDSend[buf_offset] = 0.0;   buf_offset++;
              bufDSend[buf_offset] = r22;   buf_offset++;
            }
            if (nDim == 3) {
              bufDSend[buf_offset] = r11;   buf_offset++;
              bufDSend[buf_offset] = r12;   buf_offset++;
              bufDSend[buf_offset] = r13;   buf_offset++;

              bufDSend[buf_offset] = 0.0;   buf_offset++;
              bufDSend[buf_offset] = r22;   buf_offset++;
              bufDSend[buf_offset] = r23_a; buf_offset++;

              bufDSend[buf_offset] = 0.0;   buf_offset++;
              bufDSend[buf_offset] = r23_b; buf_offset++;
              bufDSend[buf_offset] = r33;   buf_offset++;
            }

            for (iVar = 0; iVar < ICOUNT; iVar++) {
              for (iDim = 0; iDim < nDim; iDim++) {
                bufDSend[buf_offset] = Cvector(iVar,iDim);
                buf_offset++;
              }
            }

            break;

          case PERIODIC_LIM_PRIM_1:
          case PERIODIC_LIM_SOL_1:

            /*--- The first phase of the periodic limiter calculation
             ensures that the proper min and max of the solution are found
             among all nodes adjacent to periodic faces. ---*/

            /*--- We send the min and max over "our" neighbours. ---*/

            for (iVar = 0; iVar < ICOUNT; iVar++) {
              Sol_Min[iVar] = base_nodes->GetSolution_Min()(iPoint, iVar);
              Sol_Max[iVar] = base_nodes->GetSolution_Max()(iPoint, iVar);
            }

            for (auto jPoint : geometry->nodes->GetPoints(iPoint)) {
              for (iVar = 0; iVar < ICOUNT; iVar++) {
                Sol_Min[iVar] = min(Sol_Min[iVar], field(jPoint, iVar));
                Sol_Max[iVar] = max(Sol_Max[iVar], field(jPoint, iVar));
              }
            }

            for (iVar = 0; iVar < ICOUNT; iVar++) {
              bufDSend[buf_offset+iVar]        = Sol_Min[iVar];
              bufDSend[buf_offset+ICOUNT+iVar] = Sol_Max[iVar];
            }

            /*--- Rotate the momentum components of the min/max. ---*/

            if (rotate_periodic) {
              Rotate(zeros, &Sol_Min[1], &bufDSend[buf_offset+1]);
              Rotate(zeros, &Sol_Max[1], &bufDSend[buf_offset+ICOUNT+1]);
            }

            break;

          case PERIODIC_LIM_PRIM_2:
          case PERIODIC_LIM_SOL_2:

            /*--- The second phase of the periodic limiter calculation
             ensures that the correct minimum value of the limiter is
             found for a node on a periodic face and stores it. ---*/

            for (iVar = 0; iVar < ICOUNT; iVar++) {
              bufDSend[buf_offset+iVar] = limiter(iPoint, iVar);
            }

            if (rotate_periodic) {
              Rotate(zeros, &limiter(iPoint,1), &bufDSend[buf_offset+1]);
            }

            break;

          default:
            SU2_MPI::Error("Unrecognized quantity for periodic communication.",
                           CURRENT_FUNCTION);
            break;
        }
      }
      END_SU2_OMP_FOR

      /*--- Launch the point-to-point MPI send for this message. ---*/

      geometry->PostPeriodicSends(geometry, config, MPI_TYPE, COUNT_PER_POINT, iMessage);

    }
  }

  delete [] Diff;
  delete [] Und_Lapl;
  delete [] Sol_Min;
  delete [] Sol_Max;
  delete [] rotPrim_i;
  delete [] rotPrim_j;

}

void CSolver::CompletePeriodicComms(CGeometry *geometry,
                                    const CConfig *config,
                                    unsigned short val_periodic_index,
                                    unsigned short commType) {

  /*--- Check for dummy communication. ---*/

  if (commType == PERIODIC_NONE) return;

  /*--- Set the size of the data packet and type depending on quantity. ---*/

  unsigned short COUNT_PER_POINT = 0, MPI_TYPE = 0, ICOUNT = 0, JCOUNT = 0;
  GetPeriodicCommCountAndType(config, commType, COUNT_PER_POINT, MPI_TYPE, ICOUNT, JCOUNT);

  /*--- Local variables ---*/

  unsigned short nPeriodic = config->GetnMarker_Periodic();
  unsigned short iDim, jDim, iVar, jVar, iPeriodic, nNeighbor;

  unsigned long iPoint, iRecv, nRecv, msg_offset, buf_offset, total_index;

  int source, iMessage, jRecv;

  /*--- Status is global so all threads can see the result of Waitany. ---*/
  static SU2_MPI::Status status;

  auto *Diff = new su2double[nVar];

  su2double Time_Step, Volume;

  su2double **Jacobian_i = nullptr;
  if ((commType == PERIODIC_RESIDUAL) && implicit_periodic) {
    Jacobian_i = new su2double* [nVar];
    for (iVar = 0; iVar < nVar; iVar++)
      Jacobian_i[iVar] = new su2double [nVar];
  }

  /*--- Set some local pointers to make access simpler. ---*/

  const su2double *bufDRecv = geometry->bufD_PeriodicRecv;

  const unsigned short *bufSRecv = geometry->bufS_PeriodicRecv;

  /*--- Handle the different types of gradient and limiter. ---*/

  auto& gradient = PeriodicCommHelpers::selectGradient(base_nodes, commType);
  auto& limiter = PeriodicCommHelpers::selectLimiter(base_nodes, commType);

  /*--- Store the data that was communicated into the appropriate
   location within the local class data structures. ---*/

  if (geometry->nPeriodicRecv > 0) {

    for (iMessage = 0; iMessage < geometry->nPeriodicRecv; iMessage++) {

      /*--- For efficiency, recv the messages dynamically based on
       the order they arrive. ---*/

#ifdef HAVE_MPI
      /*--- Once we have recv'd a message, get the source rank. ---*/
      int ind;
      SU2_OMP_SAFE_GLOBAL_ACCESS(SU2_MPI::Waitany(geometry->nPeriodicRecv, geometry->req_PeriodicRecv, &ind, &status);)
      source = status.MPI_SOURCE;
#else
      /*--- For serial calculations, we know the rank. ---*/
      source = rank;
      SU2_OMP_BARRIER
#endif

      /*--- We know the offsets based on the source rank. ---*/

      jRecv = geometry->PeriodicRecv2Neighbor[source];

      /*--- Get the offset in the buffer for the start of this message. ---*/

      msg_offset = geometry->nPoint_PeriodicRecv[jRecv];

      /*--- Get the number of packets to be received in this message. ---*/

      nRecv = (geometry->nPoint_PeriodicRecv[jRecv+1] -
               geometry->nPoint_PeriodicRecv[jRecv]);

      SU2_OMP_FOR_STAT(OMP_MIN_SIZE)
      for (iRecv = 0; iRecv < nRecv; iRecv++) {

        /*--- Get the local index for this communicated data. ---*/

        iPoint    = geometry->Local_Point_PeriodicRecv[msg_offset  + iRecv];
        iPeriodic = geometry->Local_Marker_PeriodicRecv[msg_offset + iRecv];

        /*--- While all periodic face data was accumulated, we only store
         the values for the current pair of periodic faces. This is slightly
         inefficient when we have multiple pairs of periodic faces, but
         it simplifies the communications. ---*/

        if ((iPeriodic == val_periodic_index) ||
            (iPeriodic == val_periodic_index + nPeriodic/2)) {

          /*--- Compute the offset in the recv buffer for this point. ---*/

          buf_offset = (msg_offset + iRecv)*COUNT_PER_POINT;

          /*--- Store the data correctly depending on the quantity. ---*/

          switch (commType) {

            case PERIODIC_VOLUME:

              /*--- The periodic points need to keep track of their
               total volume spread across the periodic faces. ---*/

              Volume = (bufDRecv[buf_offset] +
                        geometry->nodes->GetPeriodicVolume(iPoint));
              geometry->nodes->SetPeriodicVolume(iPoint, Volume);

              break;

            case PERIODIC_NEIGHBORS:

              /*--- Store the extra neighbors on the periodic face. ---*/

              nNeighbor = (geometry->nodes->GetnNeighbor(iPoint) +
                           bufSRecv[buf_offset]);
              geometry->nodes->SetnNeighbor(iPoint, nNeighbor);

              break;

            case PERIODIC_RESIDUAL:

              /*--- Add contributions to total residual. ---*/

              LinSysRes.AddBlock(iPoint, &bufDRecv[buf_offset]);
              buf_offset += nVar;

              /*--- Check the computed time step against the donor
               value and keep the minimum in order to be conservative. ---*/

              Time_Step = base_nodes->GetDelta_Time(iPoint);
              if (bufDRecv[buf_offset] < Time_Step)
                base_nodes->SetDelta_Time(iPoint,bufDRecv[buf_offset]);
              buf_offset++;

              /*--- For implicit integration, we choose the first
               periodic face of each pair to be the master/owner of
               the solution for the linear system while fixing the
               solution at the matching face during the solve. Here,
               we remove the Jacobian and residual contributions from
               the passive face such that it does not participate in
               the linear solve. ---*/

              if (implicit_periodic) {

                for (iVar = 0; iVar < nVar; iVar++) {
                  for (jVar = 0; jVar < nVar; jVar++) {
                    Jacobian_i[iVar][jVar] = bufDRecv[buf_offset];
                    buf_offset++;
                  }
                }

                Jacobian.AddBlock2Diag(iPoint, Jacobian_i);

                if (iPeriodic == val_periodic_index + nPeriodic/2) {
                  for (iVar = 0; iVar < nVar; iVar++) {
                    LinSysRes(iPoint, iVar) = 0.0;
                    total_index = iPoint*nVar+iVar;
                    Jacobian.DeleteValsRowi(total_index);
                  }
                }

              }

              break;

            case PERIODIC_IMPLICIT:

              /*--- For implicit integration, we choose the first
               periodic face of each pair to be the master/owner of
               the solution for the linear system while fixing the
               solution at the matching face during the solve. Here,
               we are updating the solution at the passive nodes
               using the new solution from the master. ---*/

              if ((implicit_periodic) &&
                  (iPeriodic == val_periodic_index + nPeriodic/2)) {

                /*--- Directly set the solution on the passive periodic
                 face that is provided from the master. ---*/

                for (iVar = 0; iVar < nVar; iVar++) {
                  base_nodes->SetSolution(iPoint, iVar, bufDRecv[buf_offset]);
                  base_nodes->SetSolution_Old(iPoint, iVar, bufDRecv[buf_offset]);
                  buf_offset++;
                }

              }

              break;

            case PERIODIC_LAPLACIAN:

              /*--- Adjust the undivided Laplacian. The accumulation was
               with a subtraction before communicating, so now just add. ---*/

              for (iVar = 0; iVar < nVar; iVar++)
                base_nodes->AddUnd_Lapl(iPoint, iVar, bufDRecv[buf_offset+iVar]);

              break;

            case PERIODIC_MAX_EIG:

              /*--- Simple accumulation of the max eig on periodic faces. ---*/

              base_nodes->AddLambda(iPoint,bufDRecv[buf_offset]);

              break;

            case PERIODIC_SENSOR:

              /*--- Simple accumulation of the sensors on periodic faces. ---*/

              iPoint_UndLapl[iPoint] += bufDRecv[buf_offset]; buf_offset++;
              jPoint_UndLapl[iPoint] += bufDRecv[buf_offset];

              break;

            case PERIODIC_SOL_GG:
            case PERIODIC_SOL_GG_R:
            case PERIODIC_PRIM_GG:
            case PERIODIC_PRIM_GG_R:

              /*--- For G-G, we accumulate partial gradients then compute
               the final value using the entire volume of the periodic cell. ---*/

              for (iVar = 0; iVar < ICOUNT; iVar++)
                for (iDim = 0; iDim < nDim; iDim++)
                  gradient(iPoint, iVar, iDim) += bufDRecv[buf_offset+iVar*nDim+iDim];

              break;

            case PERIODIC_SOL_LS: case PERIODIC_SOL_ULS:
            case PERIODIC_SOL_LS_R: case PERIODIC_SOL_ULS_R:
            case PERIODIC_PRIM_LS: case PERIODIC_PRIM_ULS:
            case PERIODIC_PRIM_LS_R: case PERIODIC_PRIM_ULS_R:

              /*--- For L-S, we build the upper triangular matrix and the
               r.h.s. vector by accumulating from all periodic partial
               control volumes. ---*/

              for (iDim = 0; iDim < nDim; iDim++) {
                for (jDim = 0; jDim < nDim; jDim++) {
                  base_nodes->AddRmatrix(iPoint, iDim,jDim,bufDRecv[buf_offset]);
                  buf_offset++;
                }
              }
              for (iVar = 0; iVar < ICOUNT; iVar++) {
                for (iDim = 0; iDim < nDim; iDim++) {
                  gradient(iPoint, iVar, iDim) += bufDRecv[buf_offset];
                  buf_offset++;
                }
              }

              break;

            case PERIODIC_LIM_PRIM_1:
            case PERIODIC_LIM_SOL_1:

              /*--- Update solution min/max with min/max between "us" and
               the periodic match plus its neighbors, computation will need to
               be concluded on "our" side to account for "our" neighbors. ---*/

              for (iVar = 0; iVar < ICOUNT; iVar++) {

                /*--- Solution minimum. ---*/

                su2double Solution_Min = min(base_nodes->GetSolution_Min()(iPoint, iVar),
                                             bufDRecv[buf_offset+iVar]);
                base_nodes->GetSolution_Min()(iPoint, iVar) = Solution_Min;

                /*--- Solution maximum. ---*/

                su2double Solution_Max = max(base_nodes->GetSolution_Max()(iPoint, iVar),
                                             bufDRecv[buf_offset+ICOUNT+iVar]);
                base_nodes->GetSolution_Max()(iPoint, iVar) = Solution_Max;
              }

              break;

            case PERIODIC_LIM_PRIM_2:
            case PERIODIC_LIM_SOL_2:

              /*--- Check the min values found on the matching periodic
               faces for the limiter, and store the proper min value. ---*/

              for (iVar = 0; iVar < ICOUNT; iVar++)
                limiter(iPoint, iVar) = min(limiter(iPoint, iVar), bufDRecv[buf_offset+iVar]);

              break;

            default:

              SU2_MPI::Error("Unrecognized quantity for periodic communication.",
                             CURRENT_FUNCTION);
              break;

          }
        }
      }
      END_SU2_OMP_FOR
    }

    /*--- Verify that all non-blocking point-to-point sends have finished.
     Note that this should be satisfied, as we have received all of the
     data in the loop above at this point. ---*/

#ifdef HAVE_MPI
    SU2_OMP_SAFE_GLOBAL_ACCESS(SU2_MPI::Waitall(geometry->nPeriodicSend, geometry->req_PeriodicSend, MPI_STATUS_IGNORE);)
#endif
  }

  delete [] Diff;

  if (Jacobian_i)
    for (iVar = 0; iVar < nVar; iVar++)
      delete [] Jacobian_i[iVar];
  delete [] Jacobian_i;

}

void CSolver::GetCommCountAndType(const CConfig* config,
                                  MPI_QUANTITIES commType,
                                  unsigned short &COUNT_PER_POINT,
                                  unsigned short &MPI_TYPE) const {
  switch (commType) {
    case MPI_QUANTITIES::SOLUTION:
    case MPI_QUANTITIES::SOLUTION_OLD:
    case MPI_QUANTITIES::UNDIVIDED_LAPLACIAN:
    case MPI_QUANTITIES::SOLUTION_LIMITER:
      COUNT_PER_POINT  = nVar;
      MPI_TYPE         = COMM_TYPE_DOUBLE;
      break;
    case MPI_QUANTITIES::MAX_EIGENVALUE:
    case MPI_QUANTITIES::SENSOR:
      COUNT_PER_POINT  = 1;
      MPI_TYPE         = COMM_TYPE_DOUBLE;
      break;
    case MPI_QUANTITIES::SOLUTION_GRADIENT:
    case MPI_QUANTITIES::SOLUTION_GRAD_REC:
      COUNT_PER_POINT  = nVar*nDim;
      MPI_TYPE         = COMM_TYPE_DOUBLE;
      break;
    case MPI_QUANTITIES::PRIMITIVE_GRADIENT:
    case MPI_QUANTITIES::PRIMITIVE_GRAD_REC:
      COUNT_PER_POINT  = nPrimVarGrad*nDim;
      MPI_TYPE         = COMM_TYPE_DOUBLE;
      break;
    case MPI_QUANTITIES::PRIMITIVE_LIMITER:
      COUNT_PER_POINT  = nPrimVarGrad;
      MPI_TYPE         = COMM_TYPE_DOUBLE;
      break;
    case MPI_QUANTITIES::SOLUTION_EDDY:
      COUNT_PER_POINT  = nVar+1;
      MPI_TYPE         = COMM_TYPE_DOUBLE;
      break;
    case MPI_QUANTITIES::SOLUTION_FEA:
      if (config->GetTime_Domain())
        COUNT_PER_POINT  = nVar*3;
      else
        COUNT_PER_POINT  = nVar;
      MPI_TYPE         = COMM_TYPE_DOUBLE;
      break;
    case MPI_QUANTITIES::AUXVAR_GRADIENT:
      COUNT_PER_POINT  = nDim*base_nodes->GetnAuxVar();
      MPI_TYPE         = COMM_TYPE_DOUBLE;
      break;
    case MPI_QUANTITIES::MESH_DISPLACEMENTS:
      COUNT_PER_POINT  = nDim;
      MPI_TYPE         = COMM_TYPE_DOUBLE;
      break;
    case MPI_QUANTITIES::SOLUTION_TIME_N:
      COUNT_PER_POINT  = nVar;
      MPI_TYPE         = COMM_TYPE_DOUBLE;
      break;
    case MPI_QUANTITIES::SOLUTION_TIME_N1:
      COUNT_PER_POINT  = nVar;
      MPI_TYPE         = COMM_TYPE_DOUBLE;
      break;
    case GRADIENT_ADAPT:
      COUNT_PER_POINT  = config->GetGoal_Oriented_Metric()? nVar*nDim : config->GetnAdap_Sensor()*nDim;
      MPI_TYPE         = COMM_TYPE_DOUBLE;
      break;
    case AUXVAR_ADAPT:
      COUNT_PER_POINT  = nAuxGradAdap;
      MPI_TYPE         = COMM_TYPE_DOUBLE;
      break;
    case AUXVAR_GRADIENT_ADAPT:
      COUNT_PER_POINT  = nAuxGradAdap*nDim;
      MPI_TYPE         = COMM_TYPE_DOUBLE;
      break;
    case HESSIAN:
      COUNT_PER_POINT  = config->GetGoal_Oriented_Metric()? 3*(nDim-1)*nVar : 3*(nDim-1)*config->GetnAdap_Sensor();
      MPI_TYPE         = COMM_TYPE_DOUBLE;
      break;
    case METRIC:
      COUNT_PER_POINT  = 3*(nDim-1);
      MPI_TYPE         = COMM_TYPE_DOUBLE;
      break;
    default:
      SU2_MPI::Error("Unrecognized quantity for point-to-point MPI comms.",
                     CURRENT_FUNCTION);
      break;
  }
}

namespace CommHelpers {
  CVectorOfMatrix& selectGradient(CVariable* nodes, MPI_QUANTITIES commType) {
    switch(commType) {
<<<<<<< HEAD
      case SOLUTION_GRAD_REC: return nodes->GetGradient_Reconstruction();
      case PRIMITIVE_GRADIENT: return nodes->GetGradient_Primitive();
      case PRIMITIVE_GRAD_REC: return nodes->GetGradient_Reconstruction();
      case AUXVAR_GRADIENT: return nodes->GetAuxVarGradient();
      case GRADIENT_ADAPT: return nodes->GetGradient_Adapt();
      case AUXVAR_GRADIENT_ADAPT: return nodes->GetGradient_AuxVar_Adapt();
      case HESSIAN: return nodes->GetHessian();
=======
      case MPI_QUANTITIES::SOLUTION_GRAD_REC: return nodes->GetGradient_Reconstruction();
      case MPI_QUANTITIES::PRIMITIVE_GRADIENT: return nodes->GetGradient_Primitive();
      case MPI_QUANTITIES::PRIMITIVE_GRAD_REC: return nodes->GetGradient_Reconstruction();
      case MPI_QUANTITIES::AUXVAR_GRADIENT: return nodes->GetAuxVarGradient();
>>>>>>> a0ab3da9
      default: return nodes->GetGradient();
    }
  }

  su2activematrix& selectLimiter(CVariable* nodes, MPI_QUANTITIES commType) {
    if (commType == MPI_QUANTITIES::PRIMITIVE_LIMITER) return nodes->GetLimiter_Primitive();
    return nodes->GetLimiter();
  }
}

void CSolver::InitiateComms(CGeometry *geometry,
                            const CConfig *config,
                            MPI_QUANTITIES commType) {

  /*--- Local variables ---*/

  unsigned short iVar, iDim, iHess;
  unsigned short COUNT_PER_POINT = 0;
  unsigned short MPI_TYPE        = 0;

  unsigned long iPoint, msg_offset, buf_offset;

  int iMessage, iSend, nSend;

  /*--- Set the size of the data packet and type depending on quantity. ---*/

  GetCommCountAndType(config, commType, COUNT_PER_POINT, MPI_TYPE);

  /*--- Check to make sure we have created a large enough buffer
   for these comms during preprocessing. This is only for the su2double
   buffer. It will be reallocated whenever we find a larger count
   per point. After the first cycle of comms, this should be inactive. ---*/

  geometry->AllocateP2PComms(COUNT_PER_POINT);

  /*--- Set some local pointers to make access simpler. ---*/

  su2double *bufDSend = geometry->bufD_P2PSend;

  /*--- Handle the different types of gradient and limiter. ---*/

  const auto nVarGrad = COUNT_PER_POINT / nDim;
  const auto nHess = 3*(nDim-1);
  const auto nVarHess = COUNT_PER_POINT / nHess;
  auto& gradient = CommHelpers::selectGradient(base_nodes, commType);
  auto& limiter = CommHelpers::selectLimiter(base_nodes, commType);

  /*--- Load the specified quantity from the solver into the generic
   communication buffer in the geometry class. ---*/

  if (geometry->nP2PSend > 0) {

    /*--- Post all non-blocking recvs first before sends. ---*/

    geometry->PostP2PRecvs(geometry, config, MPI_TYPE, COUNT_PER_POINT, false);

    for (iMessage = 0; iMessage < geometry->nP2PSend; iMessage++) {

      /*--- Get the offset in the buffer for the start of this message. ---*/

      msg_offset = geometry->nPoint_P2PSend[iMessage];

      /*--- Total count can include multiple pieces of data per element. ---*/

      nSend = (geometry->nPoint_P2PSend[iMessage+1] -
               geometry->nPoint_P2PSend[iMessage]);

      SU2_OMP_FOR_STAT(OMP_MIN_SIZE)
      for (iSend = 0; iSend < nSend; iSend++) {

        /*--- Get the local index for this communicated data. ---*/

        iPoint = geometry->Local_Point_P2PSend[msg_offset + iSend];

        /*--- Compute the offset in the recv buffer for this point. ---*/

        buf_offset = (msg_offset + iSend)*COUNT_PER_POINT;

        switch (commType) {
          case MPI_QUANTITIES::SOLUTION:
            for (iVar = 0; iVar < nVar; iVar++)
              bufDSend[buf_offset+iVar] = base_nodes->GetSolution(iPoint, iVar);
            break;
          case MPI_QUANTITIES::SOLUTION_OLD:
            for (iVar = 0; iVar < nVar; iVar++)
              bufDSend[buf_offset+iVar] = base_nodes->GetSolution_Old(iPoint, iVar);
            break;
          case MPI_QUANTITIES::SOLUTION_EDDY:
            for (iVar = 0; iVar < nVar; iVar++)
              bufDSend[buf_offset+iVar] = base_nodes->GetSolution(iPoint, iVar);
            bufDSend[buf_offset+nVar]   = base_nodes->GetmuT(iPoint);
            break;
          case MPI_QUANTITIES::UNDIVIDED_LAPLACIAN:
            for (iVar = 0; iVar < nVar; iVar++)
              bufDSend[buf_offset+iVar] = base_nodes->GetUndivided_Laplacian(iPoint, iVar);
            break;
          case MPI_QUANTITIES::SOLUTION_LIMITER:
          case MPI_QUANTITIES::PRIMITIVE_LIMITER:
            for (iVar = 0; iVar < COUNT_PER_POINT; iVar++)
              bufDSend[buf_offset+iVar] = limiter(iPoint, iVar);
            break;
          case MPI_QUANTITIES::MAX_EIGENVALUE:
            bufDSend[buf_offset] = base_nodes->GetLambda(iPoint);
            break;
          case MPI_QUANTITIES::SENSOR:
            bufDSend[buf_offset] = base_nodes->GetSensor(iPoint);
            break;
<<<<<<< HEAD
          case SOLUTION_GRADIENT:
          case PRIMITIVE_GRADIENT:
          case SOLUTION_GRAD_REC:
          case PRIMITIVE_GRAD_REC:
          case AUXVAR_GRADIENT:
          case GRADIENT_ADAPT:
=======
          case MPI_QUANTITIES::SOLUTION_GRADIENT:
          case MPI_QUANTITIES::PRIMITIVE_GRADIENT:
          case MPI_QUANTITIES::SOLUTION_GRAD_REC:
          case MPI_QUANTITIES::PRIMITIVE_GRAD_REC:
          case MPI_QUANTITIES::AUXVAR_GRADIENT:
>>>>>>> a0ab3da9
            for (iVar = 0; iVar < nVarGrad; iVar++)
              for (iDim = 0; iDim < nDim; iDim++)
                bufDSend[buf_offset+iVar*nDim+iDim] = gradient(iPoint, iVar, iDim);
            break;
<<<<<<< HEAD
          case AUXVAR_ADAPT:
            for (iVar = 0; iVar < nAuxGradAdap; iVar++)
              bufDSend[buf_offset+iVar] = base_nodes->GetAuxVar_Adapt(iPoint, iVar);
            break;
          case AUXVAR_GRADIENT_ADAPT:
            for (iVar = 0; iVar < nAuxGradAdap; iVar++)
              for (iDim = 0; iDim < nDim; iDim++)
                bufDSend[buf_offset+iVar*nDim+iDim] = gradient(iPoint, iVar, iDim);
            break;
          case HESSIAN:
            for (iVar = 0; iVar < nVarHess; iVar++)
              for (iHess = 0; iHess < nHess; iHess++)
                bufDSend[buf_offset+iVar*nHess+iHess] = gradient(iPoint, iVar, iHess);
            break;
          case METRIC:
            for (iHess = 0; iHess < 3*(nDim-1); iHess++)
              bufDSend[buf_offset+iHess] = base_nodes->GetMetric(iPoint, iHess);
            break;
          case SOLUTION_FEA:
=======
          case MPI_QUANTITIES::SOLUTION_FEA:
>>>>>>> a0ab3da9
            for (iVar = 0; iVar < nVar; iVar++) {
              bufDSend[buf_offset+iVar] = base_nodes->GetSolution(iPoint, iVar);
              if (config->GetTime_Domain()) {
                bufDSend[buf_offset+nVar+iVar]   = base_nodes->GetSolution_Vel(iPoint, iVar);
                bufDSend[buf_offset+nVar*2+iVar] = base_nodes->GetSolution_Accel(iPoint, iVar);
              }
            }
            break;
          case MPI_QUANTITIES::MESH_DISPLACEMENTS:
            for (iDim = 0; iDim < nDim; iDim++)
              bufDSend[buf_offset+iDim] = base_nodes->GetBound_Disp(iPoint, iDim);
            break;
          case MPI_QUANTITIES::SOLUTION_TIME_N:
            for (iVar = 0; iVar < nVar; iVar++)
              bufDSend[buf_offset+iVar] = base_nodes->GetSolution_time_n(iPoint, iVar);
            break;
          case MPI_QUANTITIES::SOLUTION_TIME_N1:
            for (iVar = 0; iVar < nVar; iVar++)
              bufDSend[buf_offset+iVar] = base_nodes->GetSolution_time_n1(iPoint, iVar);
            break;
          default:
            SU2_MPI::Error("Unrecognized quantity for point-to-point MPI comms.",
                           CURRENT_FUNCTION);
            break;
        }
      }
      END_SU2_OMP_FOR

      /*--- Launch the point-to-point MPI send for this message. ---*/

      geometry->PostP2PSends(geometry, config, MPI_TYPE, COUNT_PER_POINT, iMessage, false);

    }
  }

}

void CSolver::CompleteComms(CGeometry *geometry,
                            const CConfig *config,
                            MPI_QUANTITIES commType) {

  /*--- Local variables ---*/

  unsigned short iDim, iVar, iHess;
  unsigned long iPoint, iRecv, nRecv, msg_offset, buf_offset;
  unsigned short COUNT_PER_POINT = 0;
  unsigned short MPI_TYPE = 0;

  int ind, source, iMessage, jRecv;

  /*--- Global status so all threads can see the result of Waitany. ---*/
  static SU2_MPI::Status status;

  /*--- Set the size of the data packet and type depending on quantity. ---*/

  GetCommCountAndType(config, commType, COUNT_PER_POINT, MPI_TYPE);

  /*--- Set some local pointers to make access simpler. ---*/

  const su2double *bufDRecv = geometry->bufD_P2PRecv;

  /*--- Handle the different types of gradient and limiter. ---*/

  const auto nVarGrad = COUNT_PER_POINT / nDim;
  const auto nHess = 3*(nDim-1);
  const auto nVarHess = COUNT_PER_POINT / nHess;
  auto& gradient = CommHelpers::selectGradient(base_nodes, commType);
  auto& limiter = CommHelpers::selectLimiter(base_nodes, commType);

  /*--- Store the data that was communicated into the appropriate
   location within the local class data structures. ---*/

  if (geometry->nP2PRecv > 0) {

    for (iMessage = 0; iMessage < geometry->nP2PRecv; iMessage++) {

      /*--- For efficiency, recv the messages dynamically based on
       the order they arrive. ---*/

      SU2_OMP_SAFE_GLOBAL_ACCESS(SU2_MPI::Waitany(geometry->nP2PRecv, geometry->req_P2PRecv, &ind, &status);)

      /*--- Once we have recv'd a message, get the source rank. ---*/

      source = status.MPI_SOURCE;

      /*--- We know the offsets based on the source rank. ---*/

      jRecv = geometry->P2PRecv2Neighbor[source];

      /*--- Get the offset in the buffer for the start of this message. ---*/

      msg_offset = geometry->nPoint_P2PRecv[jRecv];

      /*--- Get the number of packets to be received in this message. ---*/

      nRecv = (geometry->nPoint_P2PRecv[jRecv+1] -
               geometry->nPoint_P2PRecv[jRecv]);

      SU2_OMP_FOR_STAT(OMP_MIN_SIZE)
      for (iRecv = 0; iRecv < nRecv; iRecv++) {

        /*--- Get the local index for this communicated data. ---*/

        iPoint = geometry->Local_Point_P2PRecv[msg_offset + iRecv];

        /*--- Compute the offset in the recv buffer for this point. ---*/

        buf_offset = (msg_offset + iRecv)*COUNT_PER_POINT;

        /*--- Store the data correctly depending on the quantity. ---*/

        switch (commType) {
          case MPI_QUANTITIES::SOLUTION:
            for (iVar = 0; iVar < nVar; iVar++)
              base_nodes->SetSolution(iPoint, iVar, bufDRecv[buf_offset+iVar]);
            break;
          case MPI_QUANTITIES::SOLUTION_OLD:
            for (iVar = 0; iVar < nVar; iVar++)
              base_nodes->SetSolution_Old(iPoint, iVar, bufDRecv[buf_offset+iVar]);
            break;
          case MPI_QUANTITIES::SOLUTION_EDDY:
            for (iVar = 0; iVar < nVar; iVar++)
              base_nodes->SetSolution(iPoint, iVar, bufDRecv[buf_offset+iVar]);
            base_nodes->SetmuT(iPoint,bufDRecv[buf_offset+nVar]);
            break;
          case MPI_QUANTITIES::UNDIVIDED_LAPLACIAN:
            for (iVar = 0; iVar < nVar; iVar++)
              base_nodes->SetUnd_Lapl(iPoint, iVar, bufDRecv[buf_offset+iVar]);
            break;
          case MPI_QUANTITIES::SOLUTION_LIMITER:
          case MPI_QUANTITIES::PRIMITIVE_LIMITER:
            for (iVar = 0; iVar < COUNT_PER_POINT; iVar++)
              limiter(iPoint,iVar) = bufDRecv[buf_offset+iVar];
            break;
          case MPI_QUANTITIES::MAX_EIGENVALUE:
            base_nodes->SetLambda(iPoint,bufDRecv[buf_offset]);
            break;
          case MPI_QUANTITIES::SENSOR:
            base_nodes->SetSensor(iPoint,bufDRecv[buf_offset]);
            break;
<<<<<<< HEAD
          case SOLUTION_GRADIENT:
          case PRIMITIVE_GRADIENT:
          case SOLUTION_GRAD_REC:
          case PRIMITIVE_GRAD_REC:
          case AUXVAR_GRADIENT:
          case GRADIENT_ADAPT:
=======
          case MPI_QUANTITIES::SOLUTION_GRADIENT:
          case MPI_QUANTITIES::PRIMITIVE_GRADIENT:
          case MPI_QUANTITIES::SOLUTION_GRAD_REC:
          case MPI_QUANTITIES::PRIMITIVE_GRAD_REC:
          case MPI_QUANTITIES::AUXVAR_GRADIENT:
>>>>>>> a0ab3da9
            for (iVar = 0; iVar < nVarGrad; iVar++)
              for (iDim = 0; iDim < nDim; iDim++)
                gradient(iPoint,iVar,iDim) = bufDRecv[buf_offset+iVar*nDim+iDim];
            break;
<<<<<<< HEAD
          case AUXVAR_ADAPT:
            for (iVar = 0; iVar < nAuxGradAdap; iVar++)
              base_nodes->SetAuxVar_Adapt(iPoint, iVar, bufDRecv[buf_offset+iVar]);
            break;
          case AUXVAR_GRADIENT_ADAPT:
            for (iVar = 0; iVar < nAuxGradAdap; iVar++)
              for (iDim = 0; iDim < nDim; iDim++)
                 gradient(iPoint, iVar, iDim) = bufDRecv[buf_offset+iVar*nDim+iDim];
            break;
          case HESSIAN:
            for (iVar = 0; iVar < nVarHess; iVar++)
              for (iHess = 0; iHess < nHess; iHess++)
                gradient(iPoint, iVar, iHess) = bufDRecv[buf_offset+iVar*nHess+iHess];
            break;
          case METRIC:
            for (iHess = 0; iHess < 3*(nDim-1); iHess++)
              base_nodes->SetMetric(iPoint, iHess, SU2_TYPE::GetValue(bufDRecv[buf_offset+iHess]));
            break;
          case SOLUTION_FEA:
=======
          case MPI_QUANTITIES::SOLUTION_FEA:
>>>>>>> a0ab3da9
            for (iVar = 0; iVar < nVar; iVar++) {
              base_nodes->SetSolution(iPoint, iVar, bufDRecv[buf_offset+iVar]);
              if (config->GetTime_Domain()) {
                base_nodes->SetSolution_Vel(iPoint, iVar, bufDRecv[buf_offset+nVar+iVar]);
                base_nodes->SetSolution_Accel(iPoint, iVar, bufDRecv[buf_offset+nVar*2+iVar]);
              }
            }
            break;
          case MPI_QUANTITIES::MESH_DISPLACEMENTS:
            for (iDim = 0; iDim < nDim; iDim++)
              base_nodes->SetBound_Disp(iPoint, iDim, bufDRecv[buf_offset+iDim]);
            break;
          case MPI_QUANTITIES::SOLUTION_TIME_N:
            for (iVar = 0; iVar < nVar; iVar++)
              base_nodes->Set_Solution_time_n(iPoint, iVar, bufDRecv[buf_offset+iVar]);
            break;
          case MPI_QUANTITIES::SOLUTION_TIME_N1:
            for (iVar = 0; iVar < nVar; iVar++)
              base_nodes->Set_Solution_time_n1(iPoint, iVar, bufDRecv[buf_offset+iVar]);
            break;
          default:
            SU2_MPI::Error("Unrecognized quantity for point-to-point MPI comms.",
                           CURRENT_FUNCTION);
            break;
        }
      }
      END_SU2_OMP_FOR
    }

    /*--- Verify that all non-blocking point-to-point sends have finished.
     Note that this should be satisfied, as we have received all of the
     data in the loop above at this point. ---*/

#ifdef HAVE_MPI
    SU2_OMP_SAFE_GLOBAL_ACCESS(SU2_MPI::Waitall(geometry->nP2PSend, geometry->req_P2PSend, MPI_STATUS_IGNORE);)
#endif
  }

}

void CSolver::ResetCFLAdapt() {
  NonLinRes_Series.clear();
  Old_Func = 0;
  New_Func = 0;
  NonLinRes_Counter = 0;
}


void CSolver::AdaptCFLNumber(CGeometry **geometry,
                             CSolver   ***solver_container,
                             CConfig   *config) {

  /* Adapt the CFL number on all multigrid levels using an
   exponential progression with under-relaxation approach. */

  vector<su2double> MGFactor(config->GetnMGLevels()+1,1.0);
  const su2double CFLFactorDecrease = config->GetCFL_AdaptParam(0);
  const su2double CFLFactorIncrease = config->GetCFL_AdaptParam(1);
  const su2double CFLMin            = config->GetCFL_AdaptParam(2);
  const su2double CFLMax            = config->GetCFL_AdaptParam(3);
  const su2double acceptableLinTol  = config->GetCFL_AdaptParam(4);
  const su2double startingIter      = config->GetCFL_AdaptParam(5);
  const bool fullComms              = (config->GetComm_Level() == COMM_FULL);

  /* Number of iterations considered to check for stagnation. */
  const auto Res_Count = min(100ul, config->GetnInner_Iter()-1);

  static bool reduceCFL, resetCFL, canIncrease;

  for (unsigned short iMesh = 0; iMesh <= config->GetnMGLevels(); iMesh++) {

    /* Store the mean flow, and turbulence solvers more clearly. */

    CSolver *solverFlow = solver_container[iMesh][FLOW_SOL];
    CSolver *solverTurb = solver_container[iMesh][TURB_SOL];
    CSolver *solverSpecies = solver_container[iMesh][SPECIES_SOL];

    /* Compute the reduction factor for CFLs on the coarse levels. */

    if (iMesh == MESH_0) {
      MGFactor[iMesh] = 1.0;
    } else {
      const su2double CFLRatio = config->GetCFL(iMesh)/config->GetCFL(iMesh-1);
      MGFactor[iMesh] = MGFactor[iMesh-1]*CFLRatio;
    }

    /* Check whether we achieved the requested reduction in the linear
     solver residual within the specified number of linear iterations. */

    su2double linResTurb = 0.0;
    su2double linResSpecies = 0.0;
    if ((iMesh == MESH_0) && solverTurb) linResTurb = solverTurb->GetResLinSolver();
    if ((iMesh == MESH_0) && solverSpecies) linResSpecies = solverSpecies->GetResLinSolver();

    /* Max linear residual between flow and turbulence/species transport. */
    const su2double linRes = max(solverFlow->GetResLinSolver(), max(linResTurb, linResSpecies));

    /* Tolerance limited to an acceptable value. */
    const su2double linTol = max(acceptableLinTol, config->GetLinear_Solver_Error());

    /* Check that we are meeting our nonlinear residual reduction target
     over time so that we do not get stuck in limit cycles, this is done
     on the fine grid and applied to all others. */

    BEGIN_SU2_OMP_SAFE_GLOBAL_ACCESS
    { /* Only the master thread updates the shared variables. */

    /* Check if we should decrease or if we can increase, the 20% is to avoid flip-flopping. */
    resetCFL = linRes > 0.99;
    unsigned long iter = config->GetMultizone_Problem() ? config->GetOuterIter() : config->GetInnerIter();

    /* only change CFL number when larger than starting iteration */
    reduceCFL = (linRes > 1.2*linTol) && (iter >= startingIter);

    canIncrease = (linRes < linTol) && (iter >= startingIter);

    if ((iMesh == MESH_0) && (Res_Count > 0)) {
      Old_Func = New_Func;
      if (NonLinRes_Series.empty()) NonLinRes_Series.resize(Res_Count,0.0);

      /* Sum the RMS residuals for all equations. */

      New_Func = 0.0;
      for (unsigned short iVar = 0; iVar < solverFlow->GetnVar(); iVar++) {
        New_Func += log10(solverFlow->GetRes_RMS(iVar));
      }
      if ((iMesh == MESH_0) && solverTurb) {
        for (unsigned short iVar = 0; iVar < solverTurb->GetnVar(); iVar++) {
          New_Func += log10(solverTurb->GetRes_RMS(iVar));
        }
      }
      if ((iMesh == MESH_0) && solverSpecies) {
        for (unsigned short iVar = 0; iVar < solverSpecies->GetnVar(); iVar++) {
          New_Func += log10(solverSpecies->GetRes_RMS(iVar));
        }
      }

      /* Compute the difference in the nonlinear residuals between the
       current and previous iterations, taking care with very low initial
       residuals (due to initialization). */

      if ((config->GetInnerIter() == 1) && (New_Func - Old_Func > 10)) {
        Old_Func = New_Func;
      }
      NonLinRes_Series[NonLinRes_Counter] = New_Func - Old_Func;

      /* Increment the counter, if we hit the max size, then start over. */

      NonLinRes_Counter++;
      if (NonLinRes_Counter == Res_Count) NonLinRes_Counter = 0;

      /* Detect flip-flop convergence to reduce CFL and large increases
       to reset to minimum value, in that case clear the history. */

      if (config->GetInnerIter() >= Res_Count) {
        unsigned long signChanges = 0;
        su2double totalChange = 0.0;
        auto prev = NonLinRes_Series.front();
        for (const auto& val : NonLinRes_Series) {
          totalChange += val;
          signChanges += (prev > 0) ^ (val > 0);
          prev = val;
        }
        reduceCFL |= (signChanges > Res_Count/4) && (totalChange > -0.5);

        if (totalChange > 2.0) { // orders of magnitude
          resetCFL = true;
          NonLinRes_Counter = 0;
          for (auto& val : NonLinRes_Series) val = 0.0;
        }
      }
    }
    } /* End safe global access, now all threads update the CFL number. */
    END_SU2_OMP_SAFE_GLOBAL_ACCESS

    /* Loop over all points on this grid and apply CFL adaption. */

    su2double myCFLMin = 1e30, myCFLMax = 0.0, myCFLSum = 0.0;
    const su2double CFLTurbReduction = config->GetCFLRedCoeff_Turb();
    const su2double CFLSpeciesReduction = config->GetCFLRedCoeff_Species();

    SU2_OMP_MASTER
    if ((iMesh == MESH_0) && fullComms) {
      Min_CFL_Local = 1e30;
      Max_CFL_Local = 0.0;
      Avg_CFL_Local = 0.0;
    }
    END_SU2_OMP_MASTER

    SU2_OMP_FOR_STAT(roundUpDiv(geometry[iMesh]->GetnPointDomain(),omp_get_max_threads()))
    for (unsigned long iPoint = 0; iPoint < geometry[iMesh]->GetnPointDomain(); iPoint++) {

      /* Get the current local flow CFL number at this point. */

      su2double CFL = solverFlow->GetNodes()->GetLocalCFL(iPoint);

      /* Get the current under-relaxation parameters that were computed
       during the previous nonlinear update. If we have a turbulence model,
       take the minimum under-relaxation parameter between the mean flow
       and turbulence systems. */

      su2double underRelaxationFlow = solverFlow->GetNodes()->GetUnderRelaxation(iPoint);
      su2double underRelaxationTurb = 1.0;
      if ((iMesh == MESH_0) && solverTurb)
        underRelaxationTurb = solverTurb->GetNodes()->GetUnderRelaxation(iPoint);
      const su2double underRelaxation = min(underRelaxationFlow,underRelaxationTurb);

      bool nonPhysical = solverFlow->GetNodes()->GetNon_Physical(iPoint);
      if ((iMesh == MESH_0) && solverTurb) nonPhysical = nonPhysical || solverTurb->GetNodes()->GetNon_Physical(iPoint);

      /* If we apply a small under-relaxation parameter for stability,
       then we should reduce the CFL before the next iteration. If we
       are able to add the entire nonlinear update (under-relaxation = 1)
       then we schedule an increase the CFL number for the next iteration. */

      su2double CFLFactor = 1.0;
      if (underRelaxation < 0.1 || reduceCFL) {
        CFLFactor = CFLFactorDecrease;
      } else if ((underRelaxation >= 0.1 && underRelaxation < 1.0) || !canIncrease) {
        CFLFactor = 1.0;
      } else {
        CFLFactor = CFLFactorIncrease;
      }

      /* Check if we are hitting the min or max and adjust. */

      if (CFL*CFLFactor <= CFLMin) {
        CFL       = CFLMin;
        CFLFactor = MGFactor[iMesh];
      } else if (CFL*CFLFactor >= CFLMax) {
        CFL       = CFLMax;
        CFLFactor = MGFactor[iMesh];
      }

      /* If we detect a stalled nonlinear residual, then force the CFL
       for all points to the minimum temporarily to restart the ramp. */

      if (resetCFL) {
        CFL       = CFLMin;
        CFLFactor = MGFactor[iMesh];
      }

      /* Apply the adjustment to the CFL and store local values. */

      CFL *= CFLFactor;
      solverFlow->GetNodes()->SetLocalCFL(iPoint, CFL);
      if ((iMesh == MESH_0) && solverTurb) {
        solverTurb->GetNodes()->SetLocalCFL(iPoint, CFL * CFLTurbReduction);
      }
      if ((iMesh == MESH_0) && solverSpecies) {
        solverSpecies->GetNodes()->SetLocalCFL(iPoint, CFL * CFLSpeciesReduction);
      }

      /* Store min and max CFL for reporting on the fine grid. */

      if ((iMesh == MESH_0) && fullComms) {
        myCFLMin = min(CFL,myCFLMin);
        myCFLMax = max(CFL,myCFLMax);
        myCFLSum += CFL;
      }

    }
    END_SU2_OMP_FOR

    /* Reduce the min/max/avg local CFL numbers. */

    if ((iMesh == MESH_0) && fullComms) {
      SU2_OMP_CRITICAL
      { /* OpenMP reduction. */
        Min_CFL_Local = min(Min_CFL_Local,myCFLMin);
        Max_CFL_Local = max(Max_CFL_Local,myCFLMax);
        Avg_CFL_Local += myCFLSum;
      }
      END_SU2_OMP_CRITICAL

      BEGIN_SU2_OMP_SAFE_GLOBAL_ACCESS
      { /* MPI reduction. */
        myCFLMin = Min_CFL_Local; myCFLMax = Max_CFL_Local; myCFLSum = Avg_CFL_Local;
        SU2_MPI::Allreduce(&myCFLMin, &Min_CFL_Local, 1, MPI_DOUBLE, MPI_MIN, SU2_MPI::GetComm());
        SU2_MPI::Allreduce(&myCFLMax, &Max_CFL_Local, 1, MPI_DOUBLE, MPI_MAX, SU2_MPI::GetComm());
        SU2_MPI::Allreduce(&myCFLSum, &Avg_CFL_Local, 1, MPI_DOUBLE, MPI_SUM, SU2_MPI::GetComm());
        Avg_CFL_Local /= su2double(geometry[iMesh]->GetGlobal_nPointDomain());
      }
      END_SU2_OMP_SAFE_GLOBAL_ACCESS
    }

  }

}

void CSolver::SetResidual_RMS(const CGeometry *geometry, const CConfig *config) {

  if (geometry->GetMGLevel() != MESH_0) return;

  BEGIN_SU2_OMP_SAFE_GLOBAL_ACCESS {

  /*--- Set the L2 Norm residual in all the processors. ---*/

  vector<su2double> rbuf_res(nVar);
  unsigned long Global_nPointDomain = 0;

  if (config->GetComm_Level() == COMM_FULL) {

    SU2_MPI::Allreduce(Residual_RMS.data(), rbuf_res.data(), nVar, MPI_DOUBLE, MPI_SUM, SU2_MPI::GetComm());
    Global_nPointDomain = geometry->GetGlobal_nPointDomain();
  }
  else {
    /*--- Reduced MPI comms have been requested. Use a local residual only. ---*/

    for (unsigned short iVar = 0; iVar < nVar; iVar++) rbuf_res[iVar] = Residual_RMS[iVar];
    Global_nPointDomain = geometry->GetnPointDomain();
  }

  for (unsigned short iVar = 0; iVar < nVar; iVar++) {

    if (std::isnan(SU2_TYPE::GetValue(rbuf_res[iVar]))) {
      SU2_MPI::Error("SU2 has diverged (NaN detected).", CURRENT_FUNCTION);
    }

    Residual_RMS[iVar] = max(EPS*EPS, sqrt(rbuf_res[iVar]/Global_nPointDomain));

    if (log10(GetRes_RMS(iVar)) > 20.0) {
      SU2_MPI::Error("SU2 has diverged (Residual > 10^20 detected).", CURRENT_FUNCTION);
    }
  }

  /*--- Set the Maximum residual in all the processors. ---*/

  if (config->GetComm_Level() == COMM_FULL) {

    const unsigned long nProcessor = size;

    su2activematrix rbuf_residual(nProcessor,nVar);
    su2matrix<unsigned long> rbuf_point(nProcessor,nVar);
    su2activematrix rbuf_coord(nProcessor*nVar, nDim);

    SU2_MPI::Allgather(Residual_Max.data(), nVar, MPI_DOUBLE, rbuf_residual.data(), nVar, MPI_DOUBLE, SU2_MPI::GetComm());
    SU2_MPI::Allgather(Point_Max.data(), nVar, MPI_UNSIGNED_LONG, rbuf_point.data(), nVar, MPI_UNSIGNED_LONG, SU2_MPI::GetComm());
    SU2_MPI::Allgather(Point_Max_Coord.data(), nVar*nDim, MPI_DOUBLE, rbuf_coord.data(), nVar*nDim, MPI_DOUBLE, SU2_MPI::GetComm());

    for (unsigned short iVar = 0; iVar < nVar; iVar++) {
      for (auto iProcessor = 0ul; iProcessor < nProcessor; iProcessor++) {
        AddRes_Max(iVar, rbuf_residual(iProcessor,iVar), rbuf_point(iProcessor,iVar), rbuf_coord[iProcessor*nVar+iVar]);
      }
    }
  }

  }
  END_SU2_OMP_SAFE_GLOBAL_ACCESS
}

void CSolver::SetResidual_BGS(const CGeometry *geometry, const CConfig *config) {

  if (geometry->GetMGLevel() != MESH_0) return;

  BEGIN_SU2_OMP_SAFE_GLOBAL_ACCESS {

  /*--- Set the L2 Norm residual in all the processors. ---*/

  vector<su2double> rbuf_res(nVar);

  SU2_MPI::Allreduce(Residual_BGS.data(), rbuf_res.data(), nVar, MPI_DOUBLE, MPI_SUM, SU2_MPI::GetComm());
  const auto Global_nPointDomain = geometry->GetGlobal_nPointDomain();

  for (unsigned short iVar = 0; iVar < nVar; iVar++) {
    Residual_BGS[iVar] = max(EPS*EPS, sqrt(rbuf_res[iVar]/Global_nPointDomain));
  }

  if (config->GetComm_Level() == COMM_FULL) {

    /*--- Set the Maximum residual in all the processors. ---*/

    const unsigned long nProcessor = size;

    su2activematrix rbuf_residual(nProcessor,nVar);
    su2matrix<unsigned long> rbuf_point(nProcessor,nVar);
    su2activematrix rbuf_coord(nProcessor*nVar, nDim);

    SU2_MPI::Allgather(Residual_Max_BGS.data(), nVar, MPI_DOUBLE, rbuf_residual.data(), nVar, MPI_DOUBLE, SU2_MPI::GetComm());
    SU2_MPI::Allgather(Point_Max_BGS.data(), nVar, MPI_UNSIGNED_LONG, rbuf_point.data(), nVar, MPI_UNSIGNED_LONG, SU2_MPI::GetComm());
    SU2_MPI::Allgather(Point_Max_Coord_BGS.data(), nVar*nDim, MPI_DOUBLE, rbuf_coord.data(), nVar*nDim, MPI_DOUBLE, SU2_MPI::GetComm());

    for (unsigned short iVar = 0; iVar < nVar; iVar++) {
      for (auto iProcessor = 0ul; iProcessor < nProcessor; iProcessor++) {
        AddRes_Max_BGS(iVar, rbuf_residual(iProcessor,iVar), rbuf_point(iProcessor,iVar), rbuf_coord[iProcessor*nVar+iVar]);
      }
    }
  }

  }
  END_SU2_OMP_SAFE_GLOBAL_ACCESS
}

void CSolver::SetRotatingFrame_GCL(CGeometry *geometry, const CConfig *config) {

  /*--- Loop interior points ---*/

  SU2_OMP_FOR_STAT(roundUpDiv(nPointDomain,2*omp_get_max_threads()))
  for (auto iPoint = 0ul; iPoint < nPointDomain; ++iPoint) {

    const su2double* GridVel_i = geometry->nodes->GetGridVel(iPoint);
    const su2double* Solution_i = base_nodes->GetSolution(iPoint);

    for (auto iNeigh = 0u; iNeigh < geometry->nodes->GetnPoint(iPoint); iNeigh++) {

      const auto iEdge = geometry->nodes->GetEdge(iPoint, iNeigh);
      const su2double* Normal = geometry->edges->GetNormal(iEdge);

      const auto jPoint = geometry->nodes->GetPoint(iPoint, iNeigh);
      const su2double* GridVel_j = geometry->nodes->GetGridVel(jPoint);

      /*--- Determine whether to consider the normal outward or inward. ---*/
      su2double dir = (iPoint < jPoint)? 0.5 : -0.5;

      su2double Flux = 0.0;
      for (auto iDim = 0u; iDim < nDim; iDim++)
        Flux += dir*(GridVel_i[iDim]+GridVel_j[iDim])*Normal[iDim];

      for (auto iVar = 0u; iVar < nVar; iVar++)
        LinSysRes(iPoint,iVar) += Flux * Solution_i[iVar];
    }
  }
  END_SU2_OMP_FOR

  /*--- Loop boundary edges ---*/

  for (auto iMarker = 0u; iMarker < geometry->GetnMarker(); iMarker++) {
    if ((config->GetMarker_All_KindBC(iMarker) != INTERNAL_BOUNDARY) &&
        (config->GetMarker_All_KindBC(iMarker) != NEARFIELD_BOUNDARY) &&
        (config->GetMarker_All_KindBC(iMarker) != PERIODIC_BOUNDARY)) {

      SU2_OMP_FOR_STAT(OMP_MIN_SIZE)
      for (auto iVertex = 0u; iVertex < geometry->GetnVertex(iMarker); iVertex++) {

        const auto iPoint = geometry->vertex[iMarker][iVertex]->GetNode();

        /*--- Grid Velocity at each edge point ---*/

        const su2double* GridVel = geometry->nodes->GetGridVel(iPoint);

        /*--- Summed normal components ---*/

        const su2double* Normal = geometry->vertex[iMarker][iVertex]->GetNormal();

        su2double Flux = GeometryToolbox::DotProduct(nDim, Normal, GridVel);

        for (auto iVar = 0u; iVar < nVar; iVar++)
          LinSysRes(iPoint,iVar) -= Flux * base_nodes->GetSolution(iPoint,iVar);
      }
      END_SU2_OMP_FOR
    }
  }

}

void CSolver::SetAuxVar_Gradient_GG(CGeometry *geometry, const CConfig *config) {

  const auto& solution = base_nodes->GetAuxVar();
  auto& gradient = base_nodes->GetAuxVarGradient();

  computeGradientsGreenGauss(this, MPI_QUANTITIES::AUXVAR_GRADIENT, PERIODIC_NONE, *geometry,
                             *config, solution, 0, base_nodes->GetnAuxVar(), -1, gradient);
}

void CSolver::SetAuxVar_Gradient_LS(CGeometry *geometry, const CConfig *config) {

  bool weighted = true;
  const auto& solution = base_nodes->GetAuxVar();
  auto& gradient = base_nodes->GetAuxVarGradient();
  auto& rmatrix  = base_nodes->GetRmatrix();

  computeGradientsLeastSquares(this, MPI_QUANTITIES::AUXVAR_GRADIENT, PERIODIC_NONE, *geometry, *config,
                               weighted, solution, 0, base_nodes->GetnAuxVar(), -1, gradient, rmatrix);
}

void CSolver::SetSolution_Gradient_GG(CGeometry *geometry, const CConfig *config, short idxVel, bool reconstruction) {

  const auto& solution = base_nodes->GetSolution();
  auto& gradient = reconstruction? base_nodes->GetGradient_Reconstruction() : base_nodes->GetGradient();
  const auto comm = reconstruction? MPI_QUANTITIES::SOLUTION_GRAD_REC : MPI_QUANTITIES::SOLUTION_GRADIENT;
  const auto commPer = reconstruction? PERIODIC_SOL_GG_R : PERIODIC_SOL_GG;
  computeGradientsGreenGauss(this, comm, commPer, *geometry, *config, solution, 0, nVar, idxVel, gradient);
}

void CSolver::SetSolution_Gradient_LS(CGeometry *geometry, const CConfig *config, short idxVel, bool reconstruction) {

  /*--- Set a flag for unweighted or weighted least-squares. ---*/
  bool weighted;
  PERIODIC_QUANTITIES commPer;

  if (reconstruction) {
    weighted = (config->GetKind_Gradient_Method_Recon() == WEIGHTED_LEAST_SQUARES);
    commPer = weighted? PERIODIC_SOL_LS_R : PERIODIC_SOL_ULS_R;
  }
  else {
    weighted = (config->GetKind_Gradient_Method() == WEIGHTED_LEAST_SQUARES);
    commPer = weighted? PERIODIC_SOL_LS : PERIODIC_SOL_ULS;
  }

  const auto& solution = base_nodes->GetSolution();
  auto& rmatrix = base_nodes->GetRmatrix();
  auto& gradient = reconstruction? base_nodes->GetGradient_Reconstruction() : base_nodes->GetGradient();
  const auto comm = reconstruction? MPI_QUANTITIES::SOLUTION_GRAD_REC : MPI_QUANTITIES::SOLUTION_GRADIENT;

  computeGradientsLeastSquares(this, comm, commPer, *geometry, *config, weighted, solution, 0, nVar, idxVel, gradient, rmatrix);
}

void CSolver::SetHessian_GG(CGeometry *geometry, const CConfig *config, const unsigned short Kind_Solver) {

  //--- communicate the solution values via MPI
  MPI_QUANTITIES commSol = config->GetGoal_Oriented_Metric()? SOLUTION : AUXVAR_ADAPT;
  InitiateComms(geometry, config, commSol);
  CompleteComms(geometry, config, commSol);

  const auto& solution = config->GetGoal_Oriented_Metric()? base_nodes->GetSolution() : base_nodes->GetAuxVar_Adapt();
  auto& gradient = base_nodes->GetGradient_Adapt();
  auto nHess = config->GetGoal_Oriented_Metric()? nVar : config->GetnAdap_Sensor();

  computeGradientsGreenGauss(this, GRADIENT_ADAPT, PERIODIC_SOL_GG, *geometry,
                             *config, solution, 0, nHess, gradient);

  // CorrectSymmPlaneGradient(geometry, config, Kind_Solver);
  // CorrectWallGradient(geometry, config, Kind_Solver);

  auto& hessian = base_nodes->GetHessian();

  computeHessiansGreenGauss(this, HESSIAN, PERIODIC_SOL_GG, *geometry,
                            *config, gradient, 0, nHess, hessian);

  CorrectBoundHessian(geometry, config, Kind_Solver);

}

void CSolver::SetHessian_L2_Proj(CGeometry *geometry, const CConfig *config, const unsigned short Kind_Solver) {

  //--- communicate the solution values via MPI
  MPI_QUANTITIES commSol = config->GetGoal_Oriented_Metric()? SOLUTION : AUXVAR_ADAPT;
  InitiateComms(geometry, config, commSol);
  CompleteComms(geometry, config, commSol);

  const auto& solution = config->GetGoal_Oriented_Metric()? base_nodes->GetSolution() : base_nodes->GetAuxVar_Adapt();
  auto& gradient = base_nodes->GetGradient_Adapt();
  auto nHess = config->GetGoal_Oriented_Metric()? nVar : config->GetnAdap_Sensor();

  computeGradientsL2Projection(this, GRADIENT_ADAPT, PERIODIC_SOL_GG, *geometry,
                               *config, solution, 0, nHess, gradient);

  CorrectSymmPlaneGradient(geometry, config, Kind_Solver);

  auto& hessian = base_nodes->GetHessian();

  computeHessiansL2Projection(this, HESSIAN, PERIODIC_SOL_GG, *geometry,
                              *config, gradient, 0, nHess, hessian);

}

void CSolver::SetGradient_AuxVar_Adapt_GG(CGeometry *geometry, const CConfig *config, const unsigned short Kind_Solver) {

  const auto& solution = base_nodes->GetAuxVar_Adapt();
  auto& gradient = base_nodes->GetGradient_AuxVar_Adapt();

  computeGradientsGreenGauss(this, AUXVAR_GRADIENT_ADAPT, PERIODIC_SOL_GG, *geometry,
                             *config, solution, 0, nAuxGradAdap, gradient);

}

void CSolver::SetGradient_AuxVar_Adapt_L2_Proj(CGeometry *geometry, const CConfig *config, const unsigned short Kind_Solver) {

  const auto& solution = base_nodes->GetAuxVar_Adapt();
  auto& gradient = base_nodes->GetGradient_AuxVar_Adapt();

  computeGradientsL2Projection(this, AUXVAR_GRADIENT_ADAPT, PERIODIC_SOL_GG, *geometry,
                               *config, solution, 0, nAuxGradAdap, gradient);

}

void CSolver::SetHessian_LS(CGeometry *geometry, const CConfig *config, const unsigned short Kind_Solver) {

  if (rank == MASTER_NODE)
    cout << "Least squares Hessian computation not currently supported.\nUsing Green-Gauss instead.\n" <<endl;

  SetHessian_GG(geometry, config, Kind_Solver);
}

void CSolver::SetUndivided_Laplacian(CGeometry *geometry, const CConfig *config) {

  /*--- Loop domain points. ---*/

  SU2_OMP_FOR_DYN(256)
  for (unsigned long iPoint = 0; iPoint < nPointDomain; ++iPoint) {

    const bool boundary_i = geometry->nodes->GetPhysicalBoundary(iPoint);

    /*--- Initialize. ---*/
    for (unsigned short iVar = 0; iVar < nVar; iVar++)
      base_nodes->SetUnd_Lapl(iPoint, iVar, 0.0);

    /*--- Loop over the neighbors of point i. ---*/
    for (auto jPoint : geometry->nodes->GetPoints(iPoint)) {

      bool boundary_j = geometry->nodes->GetPhysicalBoundary(jPoint);

      /*--- If iPoint is boundary it only takes contributions from other boundary points. ---*/
      if (boundary_i && !boundary_j) continue;

      /*--- Add solution differences, with correction for compressible flows which use the enthalpy. ---*/

      for (unsigned short iVar = 0; iVar < nVar; iVar++) {
        su2double delta = base_nodes->GetSolution(jPoint,iVar)-base_nodes->GetSolution(iPoint,iVar);
        base_nodes->AddUnd_Lapl(iPoint, iVar, delta);
      }
    }
  }
  END_SU2_OMP_FOR

  /*--- Correct the Laplacian across any periodic boundaries. ---*/

  for (unsigned short iPeriodic = 1; iPeriodic <= config->GetnMarker_Periodic()/2; iPeriodic++) {
    InitiatePeriodicComms(geometry, config, iPeriodic, PERIODIC_LAPLACIAN);
    CompletePeriodicComms(geometry, config, iPeriodic, PERIODIC_LAPLACIAN);
  }

  /*--- MPI parallelization ---*/

  InitiateComms(geometry, config, MPI_QUANTITIES::UNDIVIDED_LAPLACIAN);
  CompleteComms(geometry, config, MPI_QUANTITIES::UNDIVIDED_LAPLACIAN);

}

void CSolver::Add_External_To_Solution() {
  for (unsigned long iPoint = 0; iPoint < nPoint; iPoint++) {
    base_nodes->AddSolution(iPoint, base_nodes->Get_External(iPoint));
  }

  base_nodes->Add_ExternalExtra_To_SolutionExtra();
}

void CSolver::Add_Solution_To_External() {
  for (unsigned long iPoint = 0; iPoint < nPoint; iPoint++) {
    base_nodes->Add_External(iPoint, base_nodes->GetSolution(iPoint));
  }

  base_nodes->Set_ExternalExtra_To_SolutionExtra();
}

void CSolver::Update_Cross_Term(CConfig *config, su2passivematrix &cross_term) {

  /*--- This method is for discrete adjoint solvers and it is used in multi-physics
   *    contexts, "cross_term" is the old value, the new one is in "Solution".
   *    We update "cross_term" and the sum of all cross terms (in "External")
   *    with a fraction of the difference between new and old.
   *    When "alpha" is 1, i.e. no relaxation, we effectively subtract the old
   *    value and add the new one to the total ("External"). ---*/

  vector<su2double> solution(nVar);
  passivedouble alpha = SU2_TYPE::GetValue(config->GetAitkenStatRelax());

  for (unsigned long iPoint = 0; iPoint < nPoint; iPoint++) {
    for (unsigned short iVar = 0; iVar < nVar; iVar++) {
      passivedouble
      new_val = SU2_TYPE::GetValue(base_nodes->GetSolution(iPoint,iVar)),
      delta = alpha * (new_val - cross_term(iPoint,iVar));
      /*--- Update cross term. ---*/
      cross_term(iPoint,iVar) += delta;
      solution[iVar] = delta;
    }
    /*--- Update the sum of all cross-terms. ---*/
    base_nodes->Add_External(iPoint, solution.data());
  }
}

void CSolver::SetGridVel_Gradient(CGeometry *geometry, const CConfig *config) const {

  /// TODO: No comms needed for this gradient? The Rmatrix should be allocated somewhere.

  const auto& gridVel = geometry->nodes->GetGridVel();
  auto& gridVelGrad = geometry->nodes->GetGridVel_Grad();
  auto rmatrix = CVectorOfMatrix(nPoint,nDim,nDim);

  computeGradientsLeastSquares(nullptr, MPI_QUANTITIES::GRID_VELOCITY, PERIODIC_NONE, *geometry, *config,
                               true, gridVel, 0, nDim, 0, gridVelGrad, rmatrix);
}

void CSolver::SetSolution_Limiter(CGeometry *geometry, const CConfig *config) {

  const auto kindLimiter = config->GetKind_SlopeLimit();
  const auto& solution = base_nodes->GetSolution();
  const auto& gradient = base_nodes->GetGradient_Reconstruction();
  auto& solMin = base_nodes->GetSolution_Min();
  auto& solMax = base_nodes->GetSolution_Max();
  auto& limiter = base_nodes->GetLimiter();

  computeLimiters(kindLimiter, this, MPI_QUANTITIES::SOLUTION_LIMITER, PERIODIC_LIM_SOL_1, PERIODIC_LIM_SOL_2,
                  *geometry, *config, 0, nVar, solution, gradient, solMin, solMax, limiter);
}

void CSolver::Gauss_Elimination(su2double** A, su2double* rhs, unsigned short nVar) {

  short iVar, jVar, kVar;
  su2double weight, aux;

  if (nVar == 1)
    rhs[0] /= A[0][0];
  else {

    /*--- Transform system in Upper Matrix ---*/

    for (iVar = 1; iVar < (short)nVar; iVar++) {
      for (jVar = 0; jVar < iVar; jVar++) {
        weight = A[iVar][jVar]/A[jVar][jVar];
        for (kVar = jVar; kVar < (short)nVar; kVar++)
          A[iVar][kVar] -= weight*A[jVar][kVar];
        rhs[iVar] -= weight*rhs[jVar];
      }
    }

    /*--- Backwards substitution ---*/

    rhs[nVar-1] = rhs[nVar-1]/A[nVar-1][nVar-1];
    for (iVar = (short)nVar-2; iVar >= 0; iVar--) {
      aux = 0;
      for (jVar = iVar+1; jVar < (short)nVar; jVar++)
        aux += A[iVar][jVar]*rhs[jVar];
      rhs[iVar] = (rhs[iVar]-aux)/A[iVar][iVar];
      if (iVar == 0) break;
    }
  }

}

void CSolver::Aeroelastic(CSurfaceMovement *surface_movement, CGeometry *geometry, CConfig *config, unsigned long TimeIter) {

  /*--- Variables used for Aeroelastic case ---*/

  su2double Cl, Cd, Cn, Ct, Cm, Cn_rot;
  su2double Alpha = config->GetAoA()*PI_NUMBER/180.0;
  vector<su2double> structural_solution(4,0.0); //contains solution(displacements and rates) of typical section wing model.

  unsigned short iMarker, iMarker_Monitoring, Monitoring;
  string Marker_Tag, Monitoring_Tag;

  /*--- Loop over markers and find the ones being monitored. ---*/

  for (iMarker = 0; iMarker < config->GetnMarker_All(); iMarker++) {
    Monitoring = config->GetMarker_All_Monitoring(iMarker);
    if (Monitoring == YES) {

      /*--- Find the particular marker being monitored and get the forces acting on it. ---*/

      for (iMarker_Monitoring = 0; iMarker_Monitoring < config->GetnMarker_Monitoring(); iMarker_Monitoring++) {
        Monitoring_Tag = config->GetMarker_Monitoring_TagBound(iMarker_Monitoring);
        Marker_Tag = config->GetMarker_All_TagBound(iMarker);
        if (Marker_Tag == Monitoring_Tag) {

          Cl = GetSurface_CL(iMarker_Monitoring);
          Cd = GetSurface_CD(iMarker_Monitoring);

          /*--- For typical section wing model want the force normal to the airfoil (in the direction of the spring) ---*/
          Cn = Cl*cos(Alpha) + Cd*sin(Alpha);
          Ct = -Cl*sin(Alpha) + Cd*cos(Alpha);

          Cm = GetSurface_CMz(iMarker_Monitoring);

          /*--- Calculate forces for the Typical Section Wing Model taking into account rotation ---*/

          /*--- Note that the calculation of the forces and the subsequent displacements ...
           is only correct for the airfoil that starts at the 0 degree position ---*/

          if (config->GetKind_GridMovement() == AEROELASTIC_RIGID_MOTION) {
            su2double Omega, dt, psi;
            dt = config->GetDelta_UnstTimeND();
            Omega  = (config->GetRotation_Rate(2)/config->GetOmega_Ref());
            psi = Omega*(dt*TimeIter);

            /*--- Correct for the airfoil starting position (This is hardcoded in here) ---*/
            if (Monitoring_Tag == "Airfoil1") {
              psi = psi + 0.0;
            }
            else if (Monitoring_Tag == "Airfoil2") {
              psi = psi + 2.0/3.0*PI_NUMBER;
            }
            else if (Monitoring_Tag == "Airfoil3") {
              psi = psi + 4.0/3.0*PI_NUMBER;
            }
            else
              cout << "WARNING: There is a marker that we are monitoring that doesn't match the values hardcoded above!" << endl;

            cout << Monitoring_Tag << " position " << psi*180.0/PI_NUMBER << " degrees. " << endl;

            Cn_rot = Cn*cos(psi) - Ct*sin(psi); //Note the signs are different for accounting for the AOA.
            Cn = Cn_rot;
          }

          /*--- Solve the aeroelastic equations for the particular marker(surface) ---*/

          SolveTypicalSectionWingModel(geometry, Cn, Cm, config, iMarker_Monitoring, structural_solution);

          break;
        }
      }

      /*--- Compute the new surface node locations ---*/
      surface_movement->AeroelasticDeform(geometry, config, TimeIter, iMarker, iMarker_Monitoring, structural_solution);

    }

  }

}

void CSolver::SetUpTypicalSectionWingModel(vector<vector<su2double> >& Phi, vector<su2double>& omega, CConfig *config) {

  /*--- Retrieve values from the config file ---*/
  su2double w_h = config->GetAeroelastic_Frequency_Plunge();
  su2double w_a = config->GetAeroelastic_Frequency_Pitch();
  su2double x_a = config->GetAeroelastic_CG_Location();
  su2double r_a = sqrt(config->GetAeroelastic_Radius_Gyration_Squared());
  su2double w = w_h/w_a;

  // Mass Matrix
  vector<vector<su2double> > M(2,vector<su2double>(2,0.0));
  M[0][0] = 1;
  M[0][1] = x_a;
  M[1][0] = x_a;
  M[1][1] = r_a*r_a;

  // Stiffness Matrix
  //  vector<vector<su2double> > K(2,vector<su2double>(2,0.0));
  //  K[0][0] = (w_h/w_a)*(w_h/w_a);
  //  K[0][1] = 0.0;
  //  K[1][0] = 0.0;
  //  K[1][1] = r_a*r_a;

  /* Eigenvector and Eigenvalue Matrices of the Generalized EigenValue Problem. */

  vector<vector<su2double> > Omega2(2,vector<su2double>(2,0.0));
  su2double aux; // auxiliary variable
  aux = sqrt(pow(r_a,2)*pow(w,4) - 2*pow(r_a,2)*pow(w,2) + pow(r_a,2) + 4*pow(x_a,2)*pow(w,2));
  Phi[0][0] = (r_a * (r_a - r_a*pow(w,2) + aux)) / (2*x_a*pow(w, 2));
  Phi[0][1] = (r_a * (r_a - r_a*pow(w,2) - aux)) / (2*x_a*pow(w, 2));
  Phi[1][0] = 1.0;
  Phi[1][1] = 1.0;

  Omega2[0][0] = (r_a * (r_a + r_a*pow(w,2) - aux)) / (2*(pow(r_a, 2) - pow(x_a, 2)));
  Omega2[0][1] = 0;
  Omega2[1][0] = 0;
  Omega2[1][1] = (r_a * (r_a + r_a*pow(w,2) + aux)) / (2*(pow(r_a, 2) - pow(x_a, 2)));

  /* Nondimesionalize the Eigenvectors such that Phi'*M*Phi = I and PHI'*K*PHI = Omega */
  // Phi'*M*Phi = D
  // D^(-1/2)*Phi'*M*Phi*D^(-1/2) = D^(-1/2)*D^(1/2)*D^(1/2)*D^(-1/2) = I,  D^(-1/2) = inv(sqrt(D))
  // Phi = Phi*D^(-1/2)

  vector<vector<su2double> > Aux(2,vector<su2double>(2,0.0));
  vector<vector<su2double> > D(2,vector<su2double>(2,0.0));
  // Aux = M*Phi
  for (int i=0; i<2; i++) {
    for (int j=0; j<2; j++) {
      Aux[i][j] = 0;
      for (int k=0; k<2; k++) {
        Aux[i][j] += M[i][k]*Phi[k][j];
      }
    }
  }

  // D = Phi'*Aux
  for (int i=0; i<2; i++) {
    for (int j=0; j<2; j++) {
      D[i][j] = 0;
      for (int k=0; k<2; k++) {
        D[i][j] += Phi[k][i]*Aux[k][j]; //PHI transpose
      }
    }
  }

  //Modify the first column
  Phi[0][0] = Phi[0][0] * 1/sqrt(D[0][0]);
  Phi[1][0] = Phi[1][0] * 1/sqrt(D[0][0]);
  //Modify the second column
  Phi[0][1] = Phi[0][1] * 1/sqrt(D[1][1]);
  Phi[1][1] = Phi[1][1] * 1/sqrt(D[1][1]);

  // Sqrt of the eigenvalues (frequency of vibration of the modes)
  omega[0] = sqrt(Omega2[0][0]);
  omega[1] = sqrt(Omega2[1][1]);

}

void CSolver::SolveTypicalSectionWingModel(CGeometry *geometry, su2double Cl, su2double Cm, CConfig *config, unsigned short iMarker, vector<su2double>& displacements) {

  /*--- The aeroelastic model solved in this routine is the typical section wing model
   The details of the implementation are similar to those found in J.J. Alonso
   "Fully-Implicit Time-Marching Aeroelastic Solutions" 1994. ---*/

  /*--- Retrieve values from the config file ---*/
  su2double w_alpha = config->GetAeroelastic_Frequency_Pitch();
  su2double vf      = config->GetAeroelastic_Flutter_Speed_Index();
  su2double b       = config->GetLength_Reynolds()/2.0; // airfoil semichord, Reynolds length is by defaul 1.0
  su2double dt      = config->GetDelta_UnstTimeND();
  dt = dt*w_alpha; //Non-dimensionalize the structural time.

  /*--- Structural Equation damping ---*/
  vector<su2double> xi(2,0.0);

  /*--- Eigenvectors and Eigenvalues of the Generalized EigenValue Problem. ---*/
  vector<vector<su2double> > Phi(2,vector<su2double>(2,0.0));   // generalized eigenvectors.
  vector<su2double> w(2,0.0);        // sqrt of the generalized eigenvalues (frequency of vibration of the modes).
  SetUpTypicalSectionWingModel(Phi, w, config);

  /*--- Solving the Decoupled Aeroelastic Problem with second order time discretization Eq (9) ---*/

  /*--- Solution variables description. //x[j][i], j-entry, i-equation. // Time (n+1)->np1, n->n, (n-1)->n1 ---*/
  vector<vector<su2double> > x_np1(2,vector<su2double>(2,0.0));

  /*--- Values from previous movement of spring at true time step n+1
   We use this values because we are solving for delta changes not absolute changes ---*/
  vector<vector<su2double> > x_np1_old = config->GetAeroelastic_np1(iMarker);

  /*--- Values at previous timesteps. ---*/
  vector<vector<su2double> > x_n = config->GetAeroelastic_n(iMarker);
  vector<vector<su2double> > x_n1 = config->GetAeroelastic_n1(iMarker);

  /*--- Set up of variables used to solve the structural problem. ---*/
  vector<su2double> f_tilde(2,0.0);
  vector<vector<su2double> > A_inv(2,vector<su2double>(2,0.0));
  su2double detA;
  su2double s1, s2;
  vector<su2double> rhs(2,0.0); //right hand side
  vector<su2double> eta(2,0.0);
  vector<su2double> eta_dot(2,0.0);

  /*--- Forcing Term ---*/
  su2double cons = vf*vf/PI_NUMBER;
  vector<su2double> f(2,0.0);
  f[0] = cons*(-Cl);
  f[1] = cons*(2*-Cm);

  //f_tilde = Phi'*f
  for (int i=0; i<2; i++) {
    f_tilde[i] = 0;
    for (int k=0; k<2; k++) {
      f_tilde[i] += Phi[k][i]*f[k]; //PHI transpose
    }
  }

  /*--- solve each decoupled equation (The inverse of the 2x2 matrix is provided) ---*/
  for (int i=0; i<2; i++) {
    /* Matrix Inverse */
    detA = 9.0/(4.0*dt*dt) + 3*w[i]*xi[i]/(dt) + w[i]*w[i];
    A_inv[0][0] = 1/detA * (3/(2.0*dt) + 2*xi[i]*w[i]);
    A_inv[0][1] = 1/detA * 1;
    A_inv[1][0] = 1/detA * -w[i]*w[i];
    A_inv[1][1] = 1/detA * 3/(2.0*dt);

    /* Source Terms from previous iterations */
    s1 = (-4*x_n[0][i] + x_n1[0][i])/(2.0*dt);
    s2 = (-4*x_n[1][i] + x_n1[1][i])/(2.0*dt);

    /* Problem Right Hand Side */
    rhs[0] = -s1;
    rhs[1] = f_tilde[i]-s2;

    /* Solve the equations */
    x_np1[0][i] = A_inv[0][0]*rhs[0] + A_inv[0][1]*rhs[1];
    x_np1[1][i] = A_inv[1][0]*rhs[0] + A_inv[1][1]*rhs[1];

    eta[i] = x_np1[0][i]-x_np1_old[0][i];  // For displacements, the change(deltas) is used.
    eta_dot[i] = x_np1[1][i]; // For velocities, absolute values are used.
  }

  /*--- Transform back from the generalized coordinates to get the actual displacements in plunge and pitch  q = Phi*eta ---*/
  vector<su2double> q(2,0.0);
  vector<su2double> q_dot(2,0.0);
  for (int i=0; i<2; i++) {
    q[i] = 0;
    q_dot[i] = 0;
    for (int k=0; k<2; k++) {
      q[i] += Phi[i][k]*eta[k];
      q_dot[i] += Phi[i][k]*eta_dot[k];
    }
  }

  su2double dh = b*q[0];
  su2double dalpha = q[1];

  su2double h_dot = w_alpha*b*q_dot[0];  //The w_a brings it back to actual time.
  su2double alpha_dot = w_alpha*q_dot[1];

  /*--- Set the solution of the structural equations ---*/
  displacements[0] = dh;
  displacements[1] = dalpha;
  displacements[2] = h_dot;
  displacements[3] = alpha_dot;

  /*--- Calculate the total plunge and total pitch displacements for the unsteady step by summing the displacement at each sudo time step ---*/
  su2double pitch, plunge;
  pitch = config->GetAeroelastic_pitch(iMarker);
  plunge = config->GetAeroelastic_plunge(iMarker);

  config->SetAeroelastic_pitch(iMarker , pitch+dalpha);
  config->SetAeroelastic_plunge(iMarker , plunge+dh/b);

  /*--- Set the Aeroelastic solution at time n+1. This gets update every sudo time step
   and after convering the sudo time step the solution at n+1 get moved to the solution at n
   in SetDualTime_Solver method ---*/

  config->SetAeroelastic_np1(iMarker, x_np1);

}

void CSolver::Restart_OldGeometry(CGeometry *geometry, CConfig *config) const {

  BEGIN_SU2_OMP_SAFE_GLOBAL_ACCESS {

  /*--- This function is intended for dual time simulations ---*/

  int Unst_RestartIter;
  ifstream restart_file_n;

  string filename = config->GetSolution_FileName();
  string filename_n;

  /*--- Auxiliary vector for storing the coordinates ---*/
  su2double Coord[3] = {0.0};

  /*--- Variables for reading the restart files ---*/
  string text_line;
  long iPoint_Local;
  unsigned long iPoint_Global_Local = 0, iPoint_Global = 0;

  /*--- First, we load the restart file for time n ---*/

  /*-------------------------------------------------------------------------------------------*/

  /*--- Modify file name for an unsteady restart ---*/
  if (config->GetRestart()) Unst_RestartIter = SU2_TYPE::Int(config->GetRestart_Iter())-1;
  else Unst_RestartIter = SU2_TYPE::Int(config->GetUnst_AdjointIter())-1;
  filename_n = config->GetFilename(filename, ".csv", Unst_RestartIter);

  /*--- Open the restart file, throw an error if this fails. ---*/

  restart_file_n.open(filename_n.data(), ios::in);
  if (restart_file_n.fail()) {
    SU2_MPI::Error(string("There is no flow restart file ") + filename_n, CURRENT_FUNCTION);
  }

  /*--- First, set all indices to a negative value by default, and Global n indices to 0 ---*/
  iPoint_Global_Local = 0; iPoint_Global = 0;

  /*--- Read all lines in the restart file ---*/
  /*--- The first line is the header ---*/

  getline (restart_file_n, text_line);

  for (iPoint_Global = 0; iPoint_Global < geometry->GetGlobal_nPointDomain(); iPoint_Global++ ) {

    getline (restart_file_n, text_line);

    vector<string> point_line = PrintingToolbox::split(text_line, ',');

    /*--- Retrieve local index. If this node from the restart file lives
     on the current processor, we will load and instantiate the vars. ---*/

    iPoint_Local = geometry->GetGlobal_to_Local_Point(iPoint_Global);

    if (iPoint_Local > -1) {

      Coord[0] = PrintingToolbox::stod(point_line[1]);
      Coord[1] = PrintingToolbox::stod(point_line[2]);
      if (nDim == 3){
        Coord[2] = PrintingToolbox::stod(point_line[3]);
      }
      geometry->nodes->SetCoord_n(iPoint_Local, Coord);

      iPoint_Global_Local++;
    }
  }

  /*--- Detect a wrong solution file ---*/

  if (iPoint_Global_Local < geometry->GetnPointDomain()) {
    SU2_MPI::Error(string("The solution file ") + filename + string(" doesn't match with the mesh file!\n") +
                   string("It could be empty lines at the end of the file."), CURRENT_FUNCTION);
  }

  /*--- Close the restart file ---*/

  restart_file_n.close();

  /*-------------------------------------------------------------------------------------------*/
  /*-------------------------------------------------------------------------------------------*/

  /*--- Now, we load the restart file for time n-1, if the simulation is 2nd Order ---*/

  if (config->GetTime_Marching() == TIME_MARCHING::DT_STEPPING_2ND) {

    ifstream restart_file_n1;
    string filename_n1;

    /*--- Modify file name for an unsteady restart ---*/
    if (config->GetRestart()) Unst_RestartIter = SU2_TYPE::Int(config->GetRestart_Iter())-2;
    else Unst_RestartIter = SU2_TYPE::Int(config->GetUnst_AdjointIter())-2;
    filename_n1 = config->GetFilename(filename, ".csv", Unst_RestartIter);

    /*--- Open the restart file, throw an error if this fails. ---*/

    restart_file_n1.open(filename_n1.data(), ios::in);
    if (restart_file_n1.fail()) {
        SU2_MPI::Error(string("There is no flow restart file ") + filename_n1, CURRENT_FUNCTION);

    }

    /*--- First, set all indices to a negative value by default, and Global n indices to 0 ---*/
    iPoint_Global_Local = 0; iPoint_Global = 0;

    /*--- Read all lines in the restart file ---*/
    /*--- The first line is the header ---*/

    getline (restart_file_n1, text_line);

    for (iPoint_Global = 0; iPoint_Global < geometry->GetGlobal_nPointDomain(); iPoint_Global++ ) {

      getline (restart_file_n1, text_line);

      vector<string> point_line = PrintingToolbox::split(text_line, ',');

      /*--- Retrieve local index. If this node from the restart file lives
       on the current processor, we will load and instantiate the vars. ---*/

      iPoint_Local = geometry->GetGlobal_to_Local_Point(iPoint_Global);

      if (iPoint_Local > -1) {

        Coord[0] = PrintingToolbox::stod(point_line[1]);
        Coord[1] = PrintingToolbox::stod(point_line[2]);
        if (nDim == 3){
          Coord[2] = PrintingToolbox::stod(point_line[3]);
        }

        geometry->nodes->SetCoord_n1(iPoint_Local, Coord);

        iPoint_Global_Local++;
      }

    }

    /*--- Detect a wrong solution file ---*/

    if (iPoint_Global_Local < geometry->GetnPointDomain()) {
      SU2_MPI::Error(string("The solution file ") + filename + string(" doesn't match with the mesh file!\n") +
                     string("It could be empty lines at the end of the file."), CURRENT_FUNCTION);
    }

    /*--- Close the restart file ---*/

    restart_file_n1.close();

  }

  }
  END_SU2_OMP_SAFE_GLOBAL_ACCESS

  /*--- It's necessary to communicate this information ---*/

  geometry->InitiateComms(geometry, config, MPI_QUANTITIES::COORDINATES_OLD);
  geometry->CompleteComms(geometry, config, MPI_QUANTITIES::COORDINATES_OLD);

}

void CSolver::Read_SU2_Restart_ASCII(CGeometry *geometry, const CConfig *config, string val_filename) {

  ifstream restart_file;
  string text_line, Tag;
  unsigned short iVar;
  long iPoint_Local = 0; unsigned long iPoint_Global = 0;
  int counter = 0;
  fields.clear();

  Restart_Vars.resize(5);

  string error_string = "Note: ASCII restart files must be in CSV format since v7.0.\n"
                        "Check https://su2code.github.io/docs/Guide-to-v7 for more information.";

  /*--- First, check that this is not a binary restart file. ---*/

  char fname[100];
  val_filename += ".csv";
  strcpy(fname, val_filename.c_str());
  int magic_number;

#ifndef HAVE_MPI

  /*--- Serial binary input. ---*/

  FILE *fhw;
  fhw = fopen(fname,"rb");
  size_t ret;

  /*--- Error check for opening the file. ---*/

  if (!fhw) {
    SU2_MPI::Error(string("Unable to open SU2 restart file ") + fname, CURRENT_FUNCTION);
  }

  /*--- Attempt to read the first int, which should be our magic number. ---*/

  ret = fread(&magic_number, sizeof(int), 1, fhw);
  if (ret != 1) {
    SU2_MPI::Error("Error reading restart file.", CURRENT_FUNCTION);
  }

  /*--- Check that this is an SU2 binary file. SU2 binary files
   have the hex representation of "SU2" as the first int in the file. ---*/

  if (magic_number == 535532) {
    SU2_MPI::Error(string("File ") + string(fname) + string(" is a binary SU2 restart file, expected ASCII.\n") +
                   string("SU2 reads/writes binary restart files by default.\n") +
                   string("Note that backward compatibility for ASCII restart files is\n") +
                   string("possible with the READ_BINARY_RESTART option."), CURRENT_FUNCTION);
  }

  fclose(fhw);

#else

  /*--- Parallel binary input using MPI I/O. ---*/

  MPI_File fhw;
  int ierr;

  /*--- All ranks open the file using MPI. ---*/

  ierr = MPI_File_open(SU2_MPI::GetComm(), fname, MPI_MODE_RDONLY, MPI_INFO_NULL, &fhw);

  /*--- Error check opening the file. ---*/

  if (ierr) {
    SU2_MPI::Error(string("SU2 ASCII restart file ") + string(fname) + string(" not found.\n") + error_string,
                   CURRENT_FUNCTION);
  }

  /*--- Have the master attempt to read the magic number. ---*/

  if (rank == MASTER_NODE)
    MPI_File_read(fhw, &magic_number, 1, MPI_INT, MPI_STATUS_IGNORE);

  /*--- Broadcast the number of variables to all procs and store clearly. ---*/

  SU2_MPI::Bcast(&magic_number, 1, MPI_INT, MASTER_NODE, SU2_MPI::GetComm());

  /*--- Check that this is an SU2 binary file. SU2 binary files
   have the hex representation of "SU2" as the first int in the file. ---*/

  if (magic_number == 535532) {
    SU2_MPI::Error(string("File ") + string(fname) + string(" is a binary SU2 restart file, expected ASCII.\n") +
                   string("SU2 reads/writes binary restart files by default.\n") +
                   string("Note that backward compatibility for ASCII restart files is\n") +
                   string("possible with the READ_BINARY_RESTART option."), CURRENT_FUNCTION);
  }

  MPI_File_close(&fhw);

#endif

  /*--- Open the restart file ---*/

  restart_file.open(val_filename.data(), ios::in);

  /*--- In case there is no restart file ---*/

  if (restart_file.fail()) {
    SU2_MPI::Error(string("SU2 ASCII restart file ") + string(fname) + string(" not found.\n") + error_string,
                   CURRENT_FUNCTION);
  }

  /*--- Identify the number of fields (and names) in the restart file ---*/

  getline (restart_file, text_line);

  char delimiter = ',';
  fields = PrintingToolbox::split(text_line, delimiter);

  if (fields.size() <= 1) {
    SU2_MPI::Error(string("Restart file does not seem to be a CSV file.\n") + error_string, CURRENT_FUNCTION);
  }

  for (unsigned short iField = 0; iField < fields.size(); iField++){
    PrintingToolbox::trim(fields[iField]);
  }

  /*--- Set the number of variables, one per field in the
   restart file (without including the PointID) ---*/

  Restart_Vars[1] = (int)fields.size() - 1;

  /*--- Allocate memory for the restart data. ---*/

  Restart_Data.resize(Restart_Vars[1]*geometry->GetnPointDomain());

  /*--- Read all lines in the restart file and extract data. ---*/

  for (iPoint_Global = 0; iPoint_Global < geometry->GetGlobal_nPointDomain(); iPoint_Global++) {

    if (!getline (restart_file, text_line)) break;

    /*--- Retrieve local index. If this node from the restart file lives
     on the current processor, we will load and instantiate the vars. ---*/

    iPoint_Local = geometry->GetGlobal_to_Local_Point(iPoint_Global);

    if (iPoint_Local > -1) {

      vector<string> point_line = PrintingToolbox::split(text_line, delimiter);

      /*--- Store the solution (starting with node coordinates) --*/

      for (iVar = 0; iVar < Restart_Vars[1]; iVar++)
        Restart_Data[counter*Restart_Vars[1] + iVar] = SU2_TYPE::GetValue(PrintingToolbox::stod(point_line[iVar+1]));

      /*--- Increment our local point counter. ---*/

      counter++;

    }
  }

  if (iPoint_Global != geometry->GetGlobal_nPointDomain())
    SU2_MPI::Error("The solution file does not match the mesh, currently only binary files can be interpolated.",
                   CURRENT_FUNCTION);

}

void CSolver::Read_SU2_Restart_Binary(CGeometry *geometry, const CConfig *config, string val_filename) {

  char str_buf[CGNS_STRING_SIZE], fname[100];
  val_filename += ".dat";
  strcpy(fname, val_filename.c_str());
  const int nRestart_Vars = 5;
  Restart_Vars.resize(nRestart_Vars);
  fields.clear();

#ifndef HAVE_MPI

  /*--- Serial binary input. ---*/

  FILE *fhw;
  fhw = fopen(fname,"rb");
  size_t ret;

  /*--- Error check for opening the file. ---*/

  if (!fhw) {
    SU2_MPI::Error(string("Unable to open SU2 restart file ") + string(fname), CURRENT_FUNCTION);
  }

  /*--- First, read the number of variables and points. ---*/

  ret = fread(Restart_Vars.data(), sizeof(int), nRestart_Vars, fhw);
  if (ret != (unsigned long)nRestart_Vars) {
    SU2_MPI::Error("Error reading restart file.", CURRENT_FUNCTION);
  }

  /*--- Check that this is an SU2 binary file. SU2 binary files
   have the hex representation of "SU2" as the first int in the file. ---*/

  if (Restart_Vars[0] != 535532) {
    SU2_MPI::Error(string("File ") + string(fname) + string(" is not a binary SU2 restart file.\n") +
                   string("SU2 reads/writes binary restart files by default.\n") +
                   string("Note that backward compatibility for ASCII restart files is\n") +
                   string("possible with the READ_BINARY_RESTART option."), CURRENT_FUNCTION);
  }

  /*--- Store the number of fields and points to be read for clarity. ---*/

  const unsigned long nFields = Restart_Vars[1];
  const unsigned long nPointFile = Restart_Vars[2];

  /*--- Read the variable names from the file. Note that we are adopting a
   fixed length of 33 for the string length to match with CGNS. This is
   needed for when we read the strings later. We pad the beginning of the
   variable string vector with the Point_ID tag that wasn't written. ---*/

  fields.push_back("Point_ID");
  for (auto iVar = 0u; iVar < nFields; iVar++) {
    ret = fread(str_buf, sizeof(char), CGNS_STRING_SIZE, fhw);
    if (ret != (unsigned long)CGNS_STRING_SIZE) {
      SU2_MPI::Error("Error reading restart file.", CURRENT_FUNCTION);
    }
    fields.push_back(str_buf);
  }

  /*--- For now, create a temp 1D buffer to read the data from file. ---*/

  Restart_Data.resize(nFields*nPointFile);

  /*--- Read in the data for the restart at all local points. ---*/

  ret = fread(Restart_Data.data(), sizeof(passivedouble), nFields*nPointFile, fhw);
  if (ret != nFields*nPointFile) {
    SU2_MPI::Error("Error reading restart file.", CURRENT_FUNCTION);
  }

  /*--- Close the file. ---*/

  fclose(fhw);

#else

  /*--- Parallel binary input using MPI I/O. ---*/

  MPI_File fhw;
  SU2_MPI::Status status;
  MPI_Datatype etype, filetype;
  MPI_Offset disp;

  /*--- All ranks open the file using MPI. ---*/

  int ierr = MPI_File_open(SU2_MPI::GetComm(), fname, MPI_MODE_RDONLY, MPI_INFO_NULL, &fhw);

  if (ierr) SU2_MPI::Error(string("Unable to open SU2 restart file ") + string(fname), CURRENT_FUNCTION);

  /*--- First, read the number of variables and points (i.e., cols and rows),
   which we will need in order to read the file later. Also, read the
   variable string names here. Only the master rank reads the header. ---*/

  if (rank == MASTER_NODE)
    MPI_File_read(fhw, Restart_Vars.data(), nRestart_Vars, MPI_INT, MPI_STATUS_IGNORE);

  /*--- Broadcast the number of variables to all procs and store clearly. ---*/

  SU2_MPI::Bcast(Restart_Vars.data(), nRestart_Vars, MPI_INT, MASTER_NODE, SU2_MPI::GetComm());

  /*--- Check that this is an SU2 binary file. SU2 binary files
   have the hex representation of "SU2" as the first int in the file. ---*/

  if (Restart_Vars[0] != 535532) {
    SU2_MPI::Error(string("File ") + string(fname) + string(" is not a binary SU2 restart file.\n") +
                   string("SU2 reads/writes binary restart files by default.\n") +
                   string("Note that backward compatibility for ASCII restart files is\n") +
                   string("possible with the READ_BINARY_RESTART option."), CURRENT_FUNCTION);
  }

  /*--- Store the number of fields and points to be read for clarity. ---*/

  const unsigned long nFields = Restart_Vars[1];
  const unsigned long nPointFile = Restart_Vars[2];

  /*--- Read the variable names from the file. Note that we are adopting a
   fixed length of 33 for the string length to match with CGNS. This is
   needed for when we read the strings later. ---*/

  char *mpi_str_buf = new char[nFields*CGNS_STRING_SIZE];
  if (rank == MASTER_NODE) {
    disp = nRestart_Vars*sizeof(int);
    MPI_File_read_at(fhw, disp, mpi_str_buf, nFields*CGNS_STRING_SIZE,
                     MPI_CHAR, MPI_STATUS_IGNORE);
  }

  /*--- Broadcast the string names of the variables. ---*/

  SU2_MPI::Bcast(mpi_str_buf, nFields*CGNS_STRING_SIZE, MPI_CHAR,
                 MASTER_NODE, SU2_MPI::GetComm());

  /*--- Now parse the string names and load into the config class in case
   we need them for writing visualization files (SU2_SOL). ---*/

  fields.emplace_back("Point_ID");
  for (auto iVar = 0u; iVar < nFields; iVar++) {
    const auto index = iVar*CGNS_STRING_SIZE;
    string field_buf("\"");
    for (int iChar = 0; iChar < CGNS_STRING_SIZE; iChar++) {
      str_buf[iChar] = mpi_str_buf[index + iChar];
    }
    field_buf.append(str_buf);
    field_buf.append("\"");
    fields.emplace_back(field_buf.c_str());
  }

  /*--- Free string buffer memory. ---*/

  delete [] mpi_str_buf;

  /*--- We're writing only su2doubles in the data portion of the file. ---*/

  etype = MPI_DOUBLE;

  /*--- We need to ignore the 4 ints describing the nVar_Restart and nPoints,
   along with the string names of the variables. ---*/

  disp = nRestart_Vars*sizeof(int) + CGNS_STRING_SIZE*nFields*sizeof(char);

  /*--- Define a derived datatype for this rank's set of non-contiguous data
   that will be placed in the restart. Here, we are collecting each one of the
   points which are distributed throughout the file in blocks of nVar_Restart data. ---*/

  int nBlock;
  int *blocklen = nullptr;
  MPI_Aint *displace = nullptr;

  if (nPointFile == geometry->GetGlobal_nPointDomain() ||
      config->GetKind_SU2() == SU2_COMPONENT::SU2_SOL) {
    /*--- No interpolation, each rank reads the indices it needs. ---*/
    nBlock = geometry->GetnPointDomain();

    blocklen = new int[nBlock];
    displace = new MPI_Aint[nBlock];
    int counter = 0;
    for (auto iPoint_Global = 0ul; iPoint_Global < geometry->GetGlobal_nPointDomain(); ++iPoint_Global) {
      if (geometry->GetGlobal_to_Local_Point(iPoint_Global) > -1) {
        blocklen[counter] = nFields;
        displace[counter] = iPoint_Global*nFields*sizeof(passivedouble);
        counter++;
      }
    }
  }
  else {
    /*--- Interpolation required, read large blocks of data. ---*/
    nBlock = 1;

    blocklen = new int[nBlock];
    displace = new MPI_Aint[nBlock];

    const auto partitioner = CLinearPartitioner(nPointFile,0);

    blocklen[0] = nFields*partitioner.GetSizeOnRank(rank);
    displace[0] = nFields*partitioner.GetFirstIndexOnRank(rank)*sizeof(passivedouble);;
  }

  MPI_Type_create_hindexed(nBlock, blocklen, displace, MPI_DOUBLE, &filetype);
  MPI_Type_commit(&filetype);

  /*--- Set the view for the MPI file write, i.e., describe the location in
   the file that this rank "sees" for writing its piece of the restart file. ---*/

  MPI_File_set_view(fhw, disp, etype, filetype, (char*)"native", MPI_INFO_NULL);

  /*--- For now, create a temp 1D buffer to read the data from file. ---*/

  const int bufSize = nBlock*blocklen[0];
  Restart_Data.resize(bufSize);

  /*--- Collective call for all ranks to read from their view simultaneously. ---*/

  MPI_File_read_all(fhw, Restart_Data.data(), bufSize, MPI_DOUBLE, &status);

  /*--- All ranks close the file after writing. ---*/

  MPI_File_close(&fhw);

  /*--- Free the derived datatype and release temp memory. ---*/

  MPI_Type_free(&filetype);

  delete [] blocklen;
  delete [] displace;

#endif

  if (nPointFile != geometry->GetGlobal_nPointDomain() &&
      config->GetKind_SU2() != SU2_COMPONENT::SU2_SOL) {
    InterpolateRestartData(geometry, config);
  }
}

void CSolver::InterpolateRestartData(const CGeometry *geometry, const CConfig *config) {

  if (geometry->GetGlobal_nPointDomain() == 0) return;

  if (size != SINGLE_NODE && size % 2)
    SU2_MPI::Error("Number of ranks must be multiple of 2.", CURRENT_FUNCTION);

  if (config->GetFEMSolver())
    SU2_MPI::Error("Cannot interpolate the restart file for FEM problems.", CURRENT_FUNCTION);

  /* Challenges:
   *  - Do not use too much memory by gathering the restart data in all ranks.
   *  - Do not repeat too many computations in all ranks.
   * Solution?:
   *  - Build a local ADT for the domain points (not the restart points).
   *  - Find the closest target point for each donor, which does not match all targets.
   *  - "Diffuse" the data to neighbor points.
   *  Complexity is approx. Nlt + (Nlt + Nd) log(Nlt) where Nlt is the LOCAL number
   *  of target points and Nd the TOTAL number of donors. */

  const unsigned long nFields = Restart_Vars[1];
  const unsigned long nPointFile = Restart_Vars[2];
  const auto t0 = SU2_MPI::Wtime();
  int nRecurse = 0;
  const int maxNRecurse = 128;

  if (rank == MASTER_NODE) {
    cout << "\nThe number of points in the restart file (" << nPointFile << ") does not match "
            "the mesh (" << geometry->GetGlobal_nPointDomain() << ").\n"
            "A recursive nearest neighbor interpolation will be performed." << endl;
  }

  su2activematrix localVars(nPointDomain, nFields);
  localVars = su2double(0.0);
  {
  su2vector<uint8_t> isMapped(nPoint);
  isMapped = false;

  /*--- ADT of local target points. ---*/
  {
  const auto& coord = geometry->nodes->GetCoord();
  vector<unsigned long> index(nPointDomain);
  iota(index.begin(), index.end(), 0ul);

  CADTPointsOnlyClass adt(nDim, nPointDomain, coord.data(), index.data(), false);
  vector<unsigned long>().swap(index);

  /*--- Copy local donor restart data, which will circulate over all ranks. ---*/

  const auto partitioner = CLinearPartitioner(nPointFile,0);

  unsigned long nPointDonorMax = 0;
  for (int i=0; i<size; ++i)
    nPointDonorMax = max(nPointDonorMax, partitioner.GetSizeOnRank(i));

  su2activematrix sendBuf(nPointDonorMax, nFields);

  for (auto iPoint = 0ul; iPoint < nPointDonorMax; ++iPoint) {
    const auto iPointDonor = min(iPoint,partitioner.GetSizeOnRank(rank)-1ul);
    for (auto iVar = 0ul; iVar < nFields; ++iVar)
      sendBuf(iPoint,iVar) = Restart_Data[iPointDonor*nFields+iVar];
  }

  Restart_Data = decltype(Restart_Data){};

  /*--- Make room to receive donor data from other ranks, and to map it to target points. ---*/

  su2activematrix donorVars(nPointDonorMax, nFields);
  vector<su2double> donorDist(nPointDomain, 1e12);

  /*--- Circle over all ranks. ---*/

  const int dst = (rank+1) % size; // send to next
  const int src = (rank-1+size) % size; // receive from prev.
  const int count = sendBuf.size();

  for (int iStep = 0; iStep < size; ++iStep) {

    swap(sendBuf, donorVars);

    if (iStep) {
      /*--- Odd ranks send and then receive, and vice versa. ---*/
      if (rank%2) SU2_MPI::Send(sendBuf.data(), count, MPI_DOUBLE, dst, 0, SU2_MPI::GetComm());
      else SU2_MPI::Recv(donorVars.data(), count, MPI_DOUBLE, src, 0, SU2_MPI::GetComm(), MPI_STATUS_IGNORE);

      if (rank%2==0) SU2_MPI::Send(sendBuf.data(), count, MPI_DOUBLE, dst, 0, SU2_MPI::GetComm());
      else SU2_MPI::Recv(donorVars.data(), count, MPI_DOUBLE, src, 0, SU2_MPI::GetComm(), MPI_STATUS_IGNORE);
    }

    /*--- Find the closest target for each donor. ---*/

    vector<su2double> targetDist(donorVars.rows());
    vector<unsigned long> iTarget(donorVars.rows());

    SU2_OMP_PARALLEL_(for schedule(dynamic,4*OMP_MIN_SIZE))
    for (auto iDonor = 0ul; iDonor < donorVars.rows(); ++iDonor) {
      int r=0;
      adt.DetermineNearestNode(donorVars[iDonor], targetDist[iDonor], iTarget[iDonor], r);
    }
    END_SU2_OMP_PARALLEL

    /*--- Keep the closest donor for each target (this is separate for OpenMP). ---*/

    for (auto iDonor = 0ul; iDonor < donorVars.rows(); ++iDonor) {
      const auto iPoint = iTarget[iDonor];
      const auto dist = targetDist[iDonor];

      if (dist < donorDist[iPoint]) {
        donorDist[iPoint] = dist;
        isMapped[iPoint] = true;
        for (auto iVar = 0ul; iVar < donorVars.cols(); ++iVar)
          localVars(iPoint,iVar) = donorVars(iDonor,iVar);
      }
    }
  }
  } // everything goes out of scope except "localVars" and "isMapped"

  /*--- Recursively diffuse the nearest neighbor data. ---*/

  auto nDonor = isMapped;
  bool done = false;

  SU2_OMP_PARALLEL
  while (!done && nRecurse < maxNRecurse) {
    SU2_OMP_FOR_DYN(roundUpDiv(nPointDomain,2*omp_get_num_threads()))
    for (auto iPoint = 0ul; iPoint < nPointDomain; ++iPoint) {
      /*--- Do not change points that are already interpolated. ---*/
      if (isMapped[iPoint]) continue;

      /*--- Boundaries to boundaries and domain to domain. ---*/
      const bool boundary_i = geometry->nodes->GetSolidBoundary(iPoint);

      for (const auto jPoint : geometry->nodes->GetPoints(iPoint)) {
        if (!isMapped[jPoint]) continue;
        /*--- Take data from anywhere if we are looping too many times. ---*/
        if (boundary_i != geometry->nodes->GetSolidBoundary(jPoint) && nRecurse < 8) continue;

        nDonor[iPoint]++;

        for (auto iVar = 0ul; iVar < localVars.cols(); ++iVar)
          localVars(iPoint,iVar) += localVars(jPoint,iVar);
      }

      if (nDonor[iPoint] > 0) {
        for (auto iVar = 0ul; iVar < localVars.cols(); ++iVar)
          localVars(iPoint,iVar) /= nDonor[iPoint];
        nDonor[iPoint] = true;
      }
    }
    END_SU2_OMP_FOR

    /*--- Repeat while all points are not mapped. ---*/

    SU2_OMP_MASTER {
      done = true;
      ++nRecurse;
    }
    END_SU2_OMP_MASTER

    bool myDone = true;

    SU2_OMP_FOR_STAT(16*OMP_MIN_SIZE)
    for (auto iPoint = 0ul; iPoint < nPointDomain; ++iPoint) {
      isMapped[iPoint] = nDonor[iPoint];
      myDone &= nDonor[iPoint];
    }
    END_SU2_OMP_FOR

    SU2_OMP_ATOMIC
    done &= myDone;

    SU2_OMP_BARRIER
  }
  END_SU2_OMP_PARALLEL

  } // everything goes out of scope except "localVars"

  if (nRecurse == maxNRecurse) {
    SU2_MPI::Error("Limit number of recursions reached, the meshes may be too different.", CURRENT_FUNCTION);
  }

  /*--- Move to Restart_Data in ascending order of global index, which is how a matching restart would have been read. ---*/

  Restart_Data.resize(nPointDomain*nFields);
  Restart_Vars[2] = nPointDomain;

  int counter = 0;
  for (auto iPoint_Global = 0ul; iPoint_Global < geometry->GetGlobal_nPointDomain(); ++iPoint_Global) {
    const auto iPoint = geometry->GetGlobal_to_Local_Point(iPoint_Global);
    if (iPoint >= 0) {
      for (auto iVar = 0ul; iVar < nFields; ++iVar)
        Restart_Data[counter*nFields+iVar] = SU2_TYPE::GetValue(localVars(iPoint,iVar));
      counter++;
    }
  }
  int nRecurseMax = 0;
  SU2_MPI::Reduce(&nRecurse, &nRecurseMax, 1, MPI_INT, MPI_MAX, MASTER_NODE, SU2_MPI::GetComm());

  if (rank == MASTER_NODE) {
    cout << "Number of recursions: " << nRecurseMax << ".\n"
            "Elapsed time: " << SU2_MPI::Wtime()-t0 << "s.\n" << endl;
  }
}

void CSolver::Read_SU2_Restart_Metadata(CGeometry *geometry, CConfig *config, bool adjoint, const string& val_filename) const {

  su2double AoA_ = config->GetAoA();
  su2double AoS_ = config->GetAoS();
  su2double BCThrust_ = config->GetInitial_BCThrust();
  su2double dCD_dCL_ = config->GetdCD_dCL();
  su2double dCMx_dCL_ = config->GetdCMx_dCL();
  su2double dCMy_dCL_ = config->GetdCMy_dCL();
  su2double dCMz_dCL_ = config->GetdCMz_dCL();
  su2double SPPressureDrop_ = config->GetStreamwise_Periodic_PressureDrop();
  string::size_type position;
  unsigned long InnerIter_ = 0;
  ifstream restart_file;

  /*--- Carry on with ASCII metadata reading. ---*/

  restart_file.open(val_filename.data(), ios::in);
  if (restart_file.fail()) {
    if (rank == MASTER_NODE) {
      cout << " Warning: There is no restart file (" << val_filename.data() << ")."<< endl;
      cout << " Computation will continue without updating metadata parameters." << endl;
    }
  }
  else {

    string text_line;

    /*--- Space for extra info (if any) ---*/

    while (getline (restart_file, text_line)) {

      /*--- External iteration ---*/

      position = text_line.find ("ITER=",0);
      if (position != string::npos) {
        // TODO: 'ITER=' has 5 chars, not 9!
        text_line.erase (0,9); InnerIter_ = atoi(text_line.c_str());
      }

      /*--- Angle of attack ---*/

      position = text_line.find ("AOA=",0);
      if (position != string::npos) {
        text_line.erase (0,4); AoA_ = atof(text_line.c_str());
      }

      /*--- Sideslip angle ---*/

      position = text_line.find ("SIDESLIP_ANGLE=",0);
      if (position != string::npos) {
        text_line.erase (0,15); AoS_ = atof(text_line.c_str());
      }

      /*--- BCThrust angle ---*/

      position = text_line.find ("INITIAL_BCTHRUST=",0);
      if (position != string::npos) {
        text_line.erase (0,17); BCThrust_ = atof(text_line.c_str());
      }

      /*--- dCD_dCL coefficient ---*/

      position = text_line.find ("DCD_DCL_VALUE=",0);
      if (position != string::npos) {
        text_line.erase (0,14); dCD_dCL_ = atof(text_line.c_str());
      }

      /*--- dCMx_dCL coefficient ---*/

      position = text_line.find ("DCMX_DCL_VALUE=",0);
      if (position != string::npos) {
        text_line.erase (0,15); dCMx_dCL_ = atof(text_line.c_str());
      }

      /*--- dCMy_dCL coefficient ---*/

      position = text_line.find ("DCMY_DCL_VALUE=",0);
      if (position != string::npos) {
        text_line.erase (0,15); dCMy_dCL_ = atof(text_line.c_str());
      }

      /*--- dCMz_dCL coefficient ---*/

      position = text_line.find ("DCMZ_DCL_VALUE=",0);
      if (position != string::npos) {
        text_line.erase (0,15); dCMz_dCL_ = atof(text_line.c_str());
      }

      /*--- Streamwise periodic pressure drop for prescribed massflow cases. ---*/

      position = text_line.find ("STREAMWISE_PERIODIC_PRESSURE_DROP=",0);
      if (position != string::npos) {
        // Erase the name from the line, 'STREAMWISE_PERIODIC_PRESSURE_DROP=' has 34 chars.
        text_line.erase (0,34); SPPressureDrop_ = atof(text_line.c_str());
      }

    }

    /*--- Close the restart meta file. ---*/

    restart_file.close();

  }


  /*--- Load the metadata. ---*/

  /*--- Angle of attack ---*/

  if (!config->GetDiscard_InFiles()) {
    if ((config->GetAoA() != AoA_) && (rank == MASTER_NODE)) {
      cout.precision(6);
      cout <<"WARNING: AoA in the solution file (" << AoA_ << " deg.) +" << endl;
      cout << "         AoA offset in mesh file (" << config->GetAoA_Offset() << " deg.) = " << AoA_ + config->GetAoA_Offset() << " deg." << endl;
    }
    config->SetAoA(AoA_ + config->GetAoA_Offset());
  }

  else {
    if ((config->GetAoA() != AoA_) && (rank == MASTER_NODE))
      cout <<"WARNING: Discarding the AoA in the solution file." << endl;
  }

  /*--- Sideslip angle ---*/

  if (!config->GetDiscard_InFiles()) {
    if ((config->GetAoS() != AoS_) && (rank == MASTER_NODE)) {
      cout.precision(6);
      cout <<"WARNING: AoS in the solution file (" << AoS_ << " deg.) +" << endl;
      cout << "         AoS offset in mesh file (" << config->GetAoS_Offset() << " deg.) = " << AoS_ + config->GetAoS_Offset() << " deg." << endl;
    }
    config->SetAoS(AoS_ + config->GetAoS_Offset());
  }
  else {
    if ((config->GetAoS() != AoS_) && (rank == MASTER_NODE))
      cout <<"WARNING: Discarding the AoS in the solution file." << endl;
  }

  /*--- BCThrust ---*/

  if (!config->GetDiscard_InFiles()) {
    if ((config->GetInitial_BCThrust() != BCThrust_) && (rank == MASTER_NODE))
      cout <<"WARNING: SU2 will use the initial BC Thrust provided in the solution file: " << BCThrust_ << " lbs." << endl;
    config->SetInitial_BCThrust(BCThrust_);
  }
  else {
    if ((config->GetInitial_BCThrust() != BCThrust_) && (rank == MASTER_NODE))
      cout <<"WARNING: Discarding the BC Thrust in the solution file." << endl;
  }


  if (!config->GetDiscard_InFiles()) {

    if ((config->GetdCD_dCL() != dCD_dCL_) && (rank == MASTER_NODE))
      cout <<"WARNING: SU2 will use the dCD/dCL provided in the direct solution file: " << dCD_dCL_ << "." << endl;
    config->SetdCD_dCL(dCD_dCL_);

    if ((config->GetdCMx_dCL() != dCMx_dCL_) && (rank == MASTER_NODE))
      cout <<"WARNING: SU2 will use the dCMx/dCL provided in the direct solution file: " << dCMx_dCL_ << "." << endl;
    config->SetdCMx_dCL(dCMx_dCL_);

    if ((config->GetdCMy_dCL() != dCMy_dCL_) && (rank == MASTER_NODE))
      cout <<"WARNING: SU2 will use the dCMy/dCL provided in the direct solution file: " << dCMy_dCL_ << "." << endl;
    config->SetdCMy_dCL(dCMy_dCL_);

    if ((config->GetdCMz_dCL() != dCMz_dCL_) && (rank == MASTER_NODE))
      cout <<"WARNING: SU2 will use the dCMz/dCL provided in the direct solution file: " << dCMz_dCL_ << "." << endl;
    config->SetdCMz_dCL(dCMz_dCL_);

  }

  else {

    if ((config->GetdCD_dCL() != dCD_dCL_) && (rank == MASTER_NODE))
      cout <<"WARNING: Discarding the dCD/dCL in the direct solution file." << endl;

    if ((config->GetdCMx_dCL() != dCMx_dCL_) && (rank == MASTER_NODE))
      cout <<"WARNING: Discarding the dCMx/dCL in the direct solution file." << endl;

    if ((config->GetdCMy_dCL() != dCMy_dCL_) && (rank == MASTER_NODE))
      cout <<"WARNING: Discarding the dCMy/dCL in the direct solution file." << endl;

    if ((config->GetdCMz_dCL() != dCMz_dCL_) && (rank == MASTER_NODE))
      cout <<"WARNING: Discarding the dCMz/dCL in the direct solution file." << endl;

  }

  if (!config->GetDiscard_InFiles()) {
    if ((config->GetStreamwise_Periodic_PressureDrop() != SPPressureDrop_) && (rank == MASTER_NODE))
      cout <<"WARNING: SU2 will use the STREAMWISE_PERIODIC_PRESSURE_DROP provided in the direct solution file: " << std::setprecision(16) << SPPressureDrop_ << endl;
    config->SetStreamwise_Periodic_PressureDrop(SPPressureDrop_);
  }
  else {
    if ((config->GetStreamwise_Periodic_PressureDrop() != SPPressureDrop_) && (rank == MASTER_NODE))
      cout <<"WARNING: Discarding the STREAMWISE_PERIODIC_PRESSURE_DROP in the direct solution file." << endl;
  }

  /*--- External iteration ---*/

  if ((!config->GetDiscard_InFiles()) && (!adjoint || (adjoint && config->GetRestart())))
    config->SetExtIter_OffSet(InnerIter_);

}

void CSolver::LoadInletProfile(CGeometry **geometry,
                               CSolver ***solver,
                               CConfig *config,
                               int val_iter,
                               unsigned short val_kind_solver,
                               unsigned short val_kind_marker) const {

  /*-- First, set the solver and marker kind for the particular problem at
   hand. Note that, in the future, these routines can be used for any solver
   and potentially any marker type (beyond inlets). ---*/

  const auto KIND_SOLVER = val_kind_solver;
  const auto KIND_MARKER = val_kind_marker;

  const bool time_stepping = (config->GetTime_Marching() == TIME_MARCHING::DT_STEPPING_1ST) ||
                             (config->GetTime_Marching() == TIME_MARCHING::DT_STEPPING_2ND) ||
                             (config->GetTime_Marching() == TIME_MARCHING::TIME_STEPPING);

  const auto iZone = config->GetiZone();
  const auto nZone = config->GetnZone();

  auto profile_filename = config->GetInlet_FileName();

  const auto turbulence = config->GetKind_Turb_Model() != TURB_MODEL::NONE;
  const unsigned short nVar_Turb = turbulence ? solver[MESH_0][TURB_SOL]->GetnVar() : 0;

  const auto species = config->GetKind_Species_Model() != SPECIES_MODEL::NONE;
  const unsigned short nVar_Species = species ? solver[MESH_0][SPECIES_SOL]->GetnVar() : 0;

  /*--- names of the columns in the profile ---*/
  vector<string> columnNames;
  vector<string> columnValues;

  /*--- Count the number of columns that we have for this flow case,
   excluding the coordinates. Here, we have 2 entries for the total
   conditions or mass flow, another nDim for the direction vector, and
   finally entries for the number of turbulence variables. This is only
   necessary in case we are writing a template profile file or for Inlet
   Interpolation purposes. ---*/

  const unsigned short nCol_InletFile = 2 + nDim + nVar_Turb + nVar_Species;

  /*--- for incompressible flow, we can switch the energy equation off ---*/
  /*--- for now, we write the temperature even if we are not using it ---*/
  /*--- because a number of routines depend on the presence of the temperature field ---*/
  //if (config->GetEnergy_Equation() ==false)
  //nCol_InletFile = nCol_InletFile -1;

  /*--- Multizone problems require the number of the zone to be appended. ---*/

  if (nZone > 1)
    profile_filename = config->GetMultizone_FileName(profile_filename, iZone, ".dat");

  /*--- Modify file name for an unsteady restart ---*/

  if (time_stepping)
    profile_filename = config->GetUnsteady_FileName(profile_filename, val_iter, ".dat");


  // create vector of column names
  for (unsigned short iMarker = 0; iMarker < config->GetnMarker_All(); iMarker++) {

    /*--- Skip if this is the wrong type of marker. ---*/
    if (config->GetMarker_All_KindBC(iMarker) != KIND_MARKER) continue;

    const string Marker_Tag = config->GetMarker_All_TagBound(iMarker);

    std::stringstream columnName,columnValue;
    columnValue << setprecision(15);
    columnValue << std::scientific;

    // Set the variables to store the flow variables. For a subsonic inlet the total conditions
    // are stored in p_value and t_value and the flow direction in flow_dir_or_vel, while for a
    // supersonic inlet the static conditions are stored in p_value and t_value and the flow
    // velocity in flow_dir_or_vel.
    su2double p_value, t_value;
    const su2double* flow_dir_or_vel = nullptr;

    if (KIND_MARKER == INLET_FLOW) {
      p_value = config->GetInletPtotal(Marker_Tag);
      t_value = config->GetInletTtotal(Marker_Tag);
      flow_dir_or_vel = config->GetInletFlowDir(Marker_Tag);
    } else if (KIND_MARKER == SUPERSONIC_INLET) {
      p_value = config->GetInlet_Pressure(Marker_Tag);
      t_value = config->GetInlet_Temperature(Marker_Tag);
      flow_dir_or_vel = config->GetInlet_Velocity(Marker_Tag);
    } else {
      SU2_MPI::Error("Unsupported type of inlet.", CURRENT_FUNCTION);
    }
    columnValue << t_value << "\t" << p_value << "\t";
    for (unsigned short iDim = 0; iDim < nDim; iDim++) {
      columnValue << flow_dir_or_vel[iDim] << "\t";
    }

    columnName << left << setw(24) << "# COORD-X" << left << setw(24) << "COORD-Y";
    if (nDim == 3) columnName << left << setw(24) << "COORD-Z";

    if (KIND_MARKER == SUPERSONIC_INLET) {
      columnName << left << setw(24) << "TEMPERATURE" << left << setw(24) << "PRESSURE";
    } else if (config->GetKind_Regime() == ENUM_REGIME::COMPRESSIBLE) {
      switch (config->GetKind_Inlet()) {
        /*--- compressible conditions ---*/
        case INLET_TYPE::TOTAL_CONDITIONS:
          columnName << left << setw(24) << "TOTAL_TEMPERATURE" << left << setw(24) << "TOTAL_PRESSURE";
          break;
        case INLET_TYPE::MASS_FLOW:
          columnName << left << setw(24) << "DENSITY" << left << setw(24) << "VELOCITY";
          break;
        default:
          SU2_MPI::Error("Unsupported INLET_TYPE.", CURRENT_FUNCTION);
          break;
      }
    } else {
      switch (config->GetKind_Inc_Inlet(Marker_Tag)) {
        /*--- incompressible conditions ---*/
        case INLET_TYPE::VELOCITY_INLET:
          columnName << left << setw(24) << "TEMPERATURE " << left << setw(24) << "VELOCITY";
          break;
        case INLET_TYPE::PRESSURE_INLET:
          columnName << left << setw(24) << "TEMPERATURE" << left << setw(24) << "PRESSURE";
          break;
        default:
          SU2_MPI::Error("Unsupported INC_INLET_TYPE.", CURRENT_FUNCTION);
          break;
      }
    }

    if (KIND_MARKER == SUPERSONIC_INLET) {
      columnName << left << setw(24) << "VELOCITY-X" << left << setw(24) << "VELOCITY-Y";
      if (nDim == 3) columnName << left << setw(24) << "VELOCITY-Z";
    } else {
      columnName << left << setw(24) << "NORMAL-X" << left << setw(24) << "NORMAL-Y";
      if (nDim == 3) columnName << left << setw(24) << "NORMAL-Z";
    }

    switch (TurbModelFamily(config->GetKind_Turb_Model())) {
      case TURB_FAMILY::NONE:
        break;
      case TURB_FAMILY::SA:
        /*--- 1-equation turbulence model: SA ---*/
        columnName << left << setw(24) << "NU_TILDE";
        columnValue << config->GetNuFactor_FreeStream() * config->GetViscosity_FreeStream() / config->GetDensity_FreeStream() <<"\t";
        break;
      case TURB_FAMILY::KW:
        /*--- 2-equation turbulence model (SST) ---*/
        columnName << left << setw(24) << "TKE" << left << setw(24) << "DISSIPATION";
        columnValue << config->GetTke_FreeStream() << "\t" << config->GetOmega_FreeStream() <<"\t";
        break;
    }

    switch (config->GetKind_Species_Model()) {
      case SPECIES_MODEL::NONE: break;
      case SPECIES_MODEL::SPECIES_TRANSPORT:
        for (unsigned short iVar = 0; iVar < nVar_Species; iVar++) {
          columnName << left << setw(24) << "SPECIES_" + std::to_string(iVar);
          columnValue << config->GetInlet_SpeciesVal(Marker_Tag)[iVar] << "\t";
        }
        break;
      case SPECIES_MODEL::FLAMELET: {
        const auto& flamelet_config_options = config->GetFlameletParsedOptions();
        /*--- 2-equation flamelet model ---*/
        columnName << left << setw(24) << "PROGRESSVAR" << left << setw(24) << "ENTHALPYTOT";
        columnValue << config->GetInlet_SpeciesVal(Marker_Tag)[0] << "\t" << config->GetInlet_SpeciesVal(Marker_Tag)[1] <<"\t";
        /*--- auxiliary species transport equations ---*/
        for (unsigned short iReactant = 0; iReactant < flamelet_config_options.n_user_scalars; iReactant++) {
          columnName << left << setw(24) << flamelet_config_options.user_scalar_names[iReactant];
          columnValue << config->GetInlet_SpeciesVal(Marker_Tag)[flamelet_config_options.n_control_vars + iReactant] << "\t";
        }
        break;
      }
    }

    columnNames.push_back(columnName.str());
    columnValues.push_back(columnValue.str());

  }

  /*--- There are no markers of this type. ---*/

  const unsigned short has_names = !columnNames.empty();
  unsigned short any_has_names;
  SU2_MPI::Allreduce(&has_names, &any_has_names, 1, MPI_UNSIGNED_SHORT, MPI_MAX, SU2_MPI::GetComm());
  if (!any_has_names) return;

  /*--- Read the profile data from an ASCII file. ---*/

  CMarkerProfileReaderFVM profileReader(geometry[MESH_0], config, profile_filename, KIND_MARKER, nCol_InletFile, columnNames, columnValues);

  /*--- Load data from the restart into correct containers. ---*/

  unsigned long Marker_Counter = 0;
  unsigned short local_failure = 0;

  const su2double tolerance = config->GetInlet_Profile_Matching_Tolerance();

  for (auto iMarker = 0ul; iMarker < config->GetnMarker_All(); iMarker++) {

    /*--- Skip if this is the wrong type of marker. ---*/

    if (config->GetMarker_All_KindBC(iMarker) != KIND_MARKER) continue;

    /*--- Get tag in order to identify the correct inlet data. ---*/

    const auto Marker_Tag = config->GetMarker_All_TagBound(iMarker);

    for (auto jMarker = 0ul; jMarker < profileReader.GetNumberOfProfiles(); jMarker++) {

      /*--- If we have not found the matching marker string, continue to next marker. ---*/

      if (profileReader.GetTagForProfile(jMarker) != Marker_Tag) continue;

      /*--- Increment our counter for marker matches. ---*/

      Marker_Counter++;

      /*--- Get data for this profile. ---*/

      const vector<passivedouble>& Inlet_Data = profileReader.GetDataForProfile(jMarker);
      const auto nColumns = profileReader.GetNumberOfColumnsInProfile(jMarker);
      vector<su2double> Inlet_Data_Interpolated ((nCol_InletFile+nDim)*geometry[MESH_0]->nVertex[iMarker]);

      /*--- Define Inlet Values vectors before and after interpolation (if needed) ---*/
      vector<su2double> Inlet_Values(nCol_InletFile+nDim);
      vector<su2double> Inlet_Interpolated(nColumns);

      const auto nRows = profileReader.GetNumberOfRowsInProfile(jMarker);

      /*--- Pointer to call Set and Evaluate functions. ---*/
      vector<C1DInterpolation*> interpolator(nColumns,nullptr);
      string interpolation_function, interpolation_type;

      /*--- Define the reference for interpolation. ---*/
      unsigned short radius_index=0;
      vector<su2double> InletRadii = profileReader.GetColumnForProfile(jMarker, radius_index);
      vector<su2double> Interpolation_Column (nRows);

      bool Interpolate = true;

      switch(config->GetKindInletInterpolationFunction()){

        case (INLET_SPANWISE_INTERP::NONE):
          Interpolate = false;
          break;

        case (INLET_SPANWISE_INTERP::AKIMA_1D):
          for (auto iCol=0ul; iCol < nColumns; iCol++){
            Interpolation_Column = profileReader.GetColumnForProfile(jMarker, iCol);
            interpolator[iCol] = new CAkimaInterpolation(InletRadii,Interpolation_Column);
          }
          interpolation_function = "AKIMA";
          break;

        case (INLET_SPANWISE_INTERP::LINEAR_1D):
          for (auto iCol=0ul; iCol < nColumns; iCol++){
            Interpolation_Column = profileReader.GetColumnForProfile(jMarker, iCol);
            interpolator[iCol] = new CLinearInterpolation(InletRadii,Interpolation_Column);
          }
          interpolation_function = "LINEAR";
          break;

        case (INLET_SPANWISE_INTERP::CUBIC_1D):
          for (auto iCol=0ul; iCol < nColumns; iCol++){
            Interpolation_Column = profileReader.GetColumnForProfile(jMarker, iCol);
            interpolator[iCol] = new CCubicSpline(InletRadii,Interpolation_Column);
          }
          interpolation_function = "CUBIC";
          break;

        default:
          SU2_MPI::Error("Unknown type of interpolation function for inlets.\n",CURRENT_FUNCTION);
          break;
      }

      if (Interpolate){
        switch(config->GetKindInletInterpolationType()){
          case(INLET_INTERP_TYPE::VR_VTHETA):
            interpolation_type="VR_VTHETA";
            break;
          case(INLET_INTERP_TYPE::ALPHA_PHI):
            interpolation_type="ALPHA_PHI";
            break;
        }
        cout<<"Inlet Interpolation being done using "<<interpolation_function
            <<" function and type "<<interpolation_type<<" for "<< Marker_Tag<<endl;
        if(nDim == 3)
          cout<<"Ensure the flow direction is in z direction"<<endl;
        else if (nDim == 2)
          cout<<"Ensure the flow direction is in x direction"<<endl;
      }
      else {
        cout<<"No Inlet Interpolation being used"<<endl;
      }

      /*--- Loop through the nodes on this marker. ---*/

      for (auto iVertex = 0ul; iVertex < geometry[MESH_0]->nVertex[iMarker]; iVertex++) {

        const auto iPoint = geometry[MESH_0]->vertex[iMarker][iVertex]->GetNode();
        const auto Coord = geometry[MESH_0]->nodes->GetCoord(iPoint);

        if (!Interpolate) {

          su2double min_dist = 1e16;

          /*--- Find the distance to the closest point in our inlet profile data. ---*/

          for (auto iRow = 0ul; iRow < nRows; iRow++) {

            /*--- Get the coords for this data point. ---*/

            const auto index = iRow*nColumns;

            const auto dist = GeometryToolbox::Distance(nDim, Coord, &Inlet_Data[index]);

            /*--- Check is this is the closest point and store data if so. ---*/

            if (dist < min_dist) {
              min_dist = dist;
              for (auto iVar = 0ul; iVar < nColumns; iVar++)
                Inlet_Values[iVar] = Inlet_Data[index+iVar];
            }

          }

          /*--- If the diff is less than the tolerance, match the two.
          We could modify this to simply use the nearest neighbor, or
          eventually add something more elaborate here for interpolation. ---*/

          if (min_dist < tolerance) {

            solver[MESH_0][KIND_SOLVER]->SetInletAtVertex(Inlet_Values.data(), iMarker, iVertex);

          } else {

            unsigned long GlobalIndex = geometry[MESH_0]->nodes->GetGlobalIndex(iPoint);
            cout << "WARNING: Did not find a match between the points in the inlet file\n";
            cout << "and point " << GlobalIndex;
            cout << std::scientific;
            cout << " at location: [" << Coord[0] << ", " << Coord[1];
            if (nDim==3) cout << ", " << Coord[2];
            cout << "]\n";
            cout << "Distance to closest point: " << min_dist << "\n";
            cout << "Current tolerance:         " << tolerance << "\n\n";
            cout << "You can increase the tolerance for point matching by changing the value\n";
            cout << "of the option INLET_MATCHING_TOLERANCE in your *.cfg file." << endl;
            local_failure++;
            break;
          }

        }
        else { // Interpolate

          /* --- Calculating the radius and angle of the vertex ---*/
          /* --- Flow should be in z direction for 3D cases ---*/
          /* --- Or in x direction for 2D cases ---*/
          const su2double Interp_Radius = sqrt(pow(Coord[0],2)+ pow(Coord[1],2));
          const su2double Theta = atan2(Coord[1],Coord[0]);

          /* --- Evaluating and saving the final spline data ---*/
          for (auto iVar=0ul; iVar < nColumns; iVar++){

            /*---Evaluate spline will get the respective value of the Data set (column) specified
            for that interpolator[iVar], cycling through all columns to get all the
            data for that vertex ---*/
            Inlet_Interpolated[iVar]=interpolator[iVar]->EvaluateSpline(Interp_Radius);
            if (Interp_Radius < InletRadii.front() || Interp_Radius > InletRadii.back()) {
              cout << "WARNING: Did not find a match between the radius in the inlet file " ;
              cout << std::scientific;
              cout << "at location: [" << Coord[0] << ", " << Coord[1];
              if (nDim == 3) {cout << ", " << Coord[2];}
              cout << "]";
              cout << " with Radius: "<< Interp_Radius << endl;
              cout << "You can add a row for Radius: " << Interp_Radius <<" in the inlet file ";
              cout << "to eliminate this issue or give proper data" << endl;
              local_failure++;
              break;
            }
          }

          /*--- Correcting for Interpolation Type ---*/

          Inlet_Values = CorrectedInletValues(Inlet_Interpolated, Theta, nDim, Coord,
                                              nVar_Turb, config->GetKindInletInterpolationType());

          solver[MESH_0][KIND_SOLVER]->SetInletAtVertex(Inlet_Values.data(), iMarker, iVertex);

          for (unsigned short iVar=0; iVar < (nCol_InletFile+nDim); iVar++)
            Inlet_Data_Interpolated[iVertex*(nCol_InletFile+nDim)+iVar] = Inlet_Values[iVar];

        }

      } // end iVertex loop

      if (config->GetPrintInlet_InterpolatedData()) {
        PrintInletInterpolatedData(Inlet_Data_Interpolated, profileReader.GetTagForProfile(jMarker),
                                   geometry[MESH_0]->nVertex[iMarker], nDim, nCol_InletFile+nDim);
      }

      for (auto& interp : interpolator) delete interp;

    } // end jMarker loop

    if (local_failure > 0) break;

  } // end iMarker loop

  unsigned short global_failure;
  SU2_MPI::Allreduce(&local_failure, &global_failure, 1, MPI_UNSIGNED_SHORT, MPI_SUM, SU2_MPI::GetComm());

  if (global_failure > 0) {
    SU2_MPI::Error("Prescribed inlet data does not match markers within tolerance.", CURRENT_FUNCTION);
  }

  /*--- Copy the inlet data down to the coarse levels if multigrid is active.
   Here, we use a face area-averaging to restrict the values. ---*/

  for (auto iMesh = 1u; iMesh <= config->GetnMGLevels(); iMesh++) {
    for (auto iMarker = 0u; iMarker < config->GetnMarker_All(); iMarker++) {
      if (config->GetMarker_All_KindBC(iMarker) == KIND_MARKER) {

        const auto Marker_Tag = config->GetMarker_All_TagBound(iMarker);

        /*--- Check the number of columns and allocate temp array. ---*/

        unsigned short nColumns = 0;
        for (auto jMarker = 0ul; jMarker < profileReader.GetNumberOfProfiles(); jMarker++) {
          if (profileReader.GetTagForProfile(jMarker) == Marker_Tag) {
            nColumns = profileReader.GetNumberOfColumnsInProfile(jMarker);
            break;
          }
        }
        vector<su2double> Inlet_Values(nColumns);
        vector<su2double> Inlet_Fine(nColumns);

        /*--- Loop through the nodes on this marker. ---*/

        for (auto iVertex = 0ul; iVertex < geometry[iMesh]->nVertex[iMarker]; iVertex++) {

          /*--- Get the coarse mesh point and compute the boundary area. ---*/

          const auto iPoint = geometry[iMesh]->vertex[iMarker][iVertex]->GetNode();
          const auto Normal = geometry[iMesh]->vertex[iMarker][iVertex]->GetNormal();
          const su2double Area_Parent = GeometryToolbox::Norm(nDim, Normal);

          /*--- Reset the values for the coarse point. ---*/

          for (auto& v : Inlet_Values) v = 0.0;

          /*-- Loop through the children and extract the inlet values
           from those nodes that lie on the boundary as well as their
           boundary area. We build a face area-averaged value for the
           coarse point values from the fine grid points. Note that
           children from the interior volume will not be included in
           the averaging. ---*/

          for (auto iChildren = 0u; iChildren < geometry[iMesh]->nodes->GetnChildren_CV(iPoint); iChildren++) {
            const auto Area_Children =
                solver[iMesh-1][KIND_SOLVER]->GetInletAtVertex(iMarker, iVertex, geometry[iMesh-1], Inlet_Fine.data());
            for (auto iVar = 0u; iVar < nColumns; iVar++)
              Inlet_Values[iVar] += Inlet_Fine[iVar] * Area_Children / Area_Parent;
          }

          /*--- Set the boundary area-averaged inlet values for the coarse point. ---*/

          solver[iMesh][KIND_SOLVER]->SetInletAtVertex(Inlet_Values.data(), iMarker, iVertex);

        }
      }
    }
  }

}


void CSolver::ComputeVertexTractions(CGeometry *geometry, const CConfig *config){

  const bool viscous_flow = config->GetViscous();
  const su2double Pressure_Inf = config->GetPressure_FreeStreamND();

  for (auto iMarker = 0u; iMarker < config->GetnMarker_All(); iMarker++) {

    /*--- If this is defined as a wall ---*/
    if (!config->GetSolid_Wall(iMarker)) continue;

    // Loop over the vertices
    for (auto iVertex = 0ul; iVertex < geometry->nVertex[iMarker]; iVertex++) {

      // Recover the point index
      const auto iPoint = geometry->vertex[iMarker][iVertex]->GetNode();

      su2double auxForce[3] = {0.0};

      // Check if the node belongs to the domain (i.e, not a halo node).
      if (geometry->nodes->GetDomain(iPoint)) {

        // Get the normal at the vertex: this normal goes inside the fluid domain.
        const su2double* Normal = geometry->vertex[iMarker][iVertex]->GetNormal();

        // Retrieve the values of pressure
        const su2double Pn = base_nodes->GetPressure(iPoint);

        // Calculate tn in the fluid nodes for the inviscid term --> Units of force (non-dimensional).
        for (unsigned short iDim = 0; iDim < nDim; iDim++)
          auxForce[iDim] = -(Pn-Pressure_Inf)*Normal[iDim];

        // Calculate tn in the fluid nodes for the viscous term
        if (viscous_flow) {
          const su2double Viscosity = base_nodes->GetLaminarViscosity(iPoint);
          su2double Tau[3][3];
          CNumerics::ComputeStressTensor(nDim, Tau, base_nodes->GetVelocityGradient(iPoint), Viscosity);
          for (unsigned short iDim = 0; iDim < nDim; iDim++) {
            auxForce[iDim] += GeometryToolbox::DotProduct(nDim, Tau[iDim], Normal);
          }
        }
      }

      // Redimensionalize the forces (Lref is 1, thus only Pref is needed).
      for (unsigned short iDim = 0; iDim < nDim; iDim++) {
        VertexTraction[iMarker][iVertex][iDim] = config->GetPressure_Ref() * auxForce[iDim];
      }
    }
  }

}

void CSolver::RegisterVertexTractions(CGeometry *geometry, const CConfig *config){

  unsigned short iMarker, iDim;
  unsigned long iVertex, iPoint;

  /*--- Loop over all the markers ---*/
  for (iMarker = 0; iMarker < config->GetnMarker_All(); iMarker++) {

    /*--- If this is defined as a wall ---*/
    if (!config->GetSolid_Wall(iMarker)) continue;

    /*--- Loop over the vertices ---*/
    SU2_OMP_FOR_STAT(OMP_MIN_SIZE)
    for (iVertex = 0; iVertex < geometry->nVertex[iMarker]; iVertex++) {

      /*--- Recover the point index ---*/
      iPoint = geometry->vertex[iMarker][iVertex]->GetNode();

      /*--- Check if the node belongs to the domain (i.e, not a halo node) ---*/
      if (!geometry->nodes->GetDomain(iPoint)) continue;

      /*--- Register the vertex traction as output ---*/
      for (iDim = 0; iDim < nDim; iDim++) {
        AD::RegisterOutput(VertexTraction[iMarker][iVertex][iDim]);
      }
    }
    END_SU2_OMP_FOR
  }

}

void CSolver::SetVertexTractionsAdjoint(CGeometry *geometry, const CConfig *config){

  unsigned short iMarker, iDim;
  unsigned long iVertex, iPoint;
  int index;

  /*--- Loop over all the markers ---*/
  for (iMarker = 0; iMarker < config->GetnMarker_All(); iMarker++) {

    /*--- If this is defined as a wall ---*/
    if (!config->GetSolid_Wall(iMarker)) continue;

    /*--- Loop over the vertices ---*/
    SU2_OMP_FOR_STAT(OMP_MIN_SIZE)
    for (iVertex = 0; iVertex < geometry->nVertex[iMarker]; iVertex++) {

      /*--- Recover the point index ---*/
      iPoint = geometry->vertex[iMarker][iVertex]->GetNode();

      /*--- Check if the node belongs to the domain (i.e, not a halo node) ---*/
      if (!geometry->nodes->GetDomain(iPoint)) continue;

      /*--- Set the adjoint of the vertex traction from the value received ---*/
      for (iDim = 0; iDim < nDim; iDim++) {
        AD::SetIndex(index, VertexTraction[iMarker][iVertex][iDim]);
        AD::SetDerivative(index, SU2_TYPE::GetValue(VertexTractionAdjoint[iMarker][iVertex][iDim]));
      }
    }
    END_SU2_OMP_FOR
  }

}


void CSolver::SetVerificationSolution(unsigned short nDim,
                                      unsigned short nVar,
                                      CConfig        *config) {

  /*--- Determine the verification solution to be set and
        allocate memory for the corresponding class. ---*/
  switch( config->GetVerification_Solution() ) {

    case VERIFICATION_SOLUTION::NONE:
      VerificationSolution = nullptr; break;
    case VERIFICATION_SOLUTION::INVISCID_VORTEX:
      VerificationSolution = new CInviscidVortexSolution(nDim, nVar, MGLevel, config); break;
    case VERIFICATION_SOLUTION::RINGLEB:
      VerificationSolution = new CRinglebSolution(nDim, nVar, MGLevel, config); break;
    case VERIFICATION_SOLUTION::NS_UNIT_QUAD:
      VerificationSolution = new CNSUnitQuadSolution(nDim, nVar, MGLevel, config); break;
    case VERIFICATION_SOLUTION::TAYLOR_GREEN_VORTEX:
      VerificationSolution = new CTGVSolution(nDim, nVar, MGLevel, config); break;
    case VERIFICATION_SOLUTION::INC_TAYLOR_GREEN_VORTEX:
      VerificationSolution = new CIncTGVSolution(nDim, nVar, MGLevel, config); break;
    case VERIFICATION_SOLUTION::MMS_NS_UNIT_QUAD:
      VerificationSolution = new CMMSNSUnitQuadSolution(nDim, nVar, MGLevel, config); break;
    case VERIFICATION_SOLUTION::MMS_NS_UNIT_QUAD_WALL_BC:
      VerificationSolution = new CMMSNSUnitQuadSolutionWallBC(nDim, nVar, MGLevel, config); break;
    case VERIFICATION_SOLUTION::MMS_NS_TWO_HALF_CIRCLES:
      VerificationSolution = new CMMSNSTwoHalfCirclesSolution(nDim, nVar, MGLevel, config); break;
    case VERIFICATION_SOLUTION::MMS_NS_TWO_HALF_SPHERES:
      VerificationSolution = new CMMSNSTwoHalfSpheresSolution(nDim, nVar, MGLevel, config); break;
    case VERIFICATION_SOLUTION::MMS_INC_EULER:
      VerificationSolution = new CMMSIncEulerSolution(nDim, nVar, MGLevel, config); break;
    case VERIFICATION_SOLUTION::MMS_INC_NS:
      VerificationSolution = new CMMSIncNSSolution(nDim, nVar, MGLevel, config); break;
    case VERIFICATION_SOLUTION::USER_DEFINED_SOLUTION:
      VerificationSolution = new CUserDefinedSolution(nDim, nVar, MGLevel, config); break;
  }
}

void CSolver::ComputeResidual_Multizone(const CGeometry *geometry, const CConfig *config){

  SU2_OMP_PARALLEL {

  /*--- Set Residuals to zero ---*/
  SU2_OMP_MASTER
  for (unsigned short iVar = 0; iVar < nVar; iVar++){
    Residual_BGS[iVar] = 0.0;
    Residual_Max_BGS[iVar] = 0.0;
  }
  END_SU2_OMP_MASTER

  vector<su2double> resMax(nVar,0.0), resRMS(nVar,0.0);
  vector<const su2double*> coordMax(nVar,nullptr);
  vector<unsigned long> idxMax(nVar,0);

  /*--- Set the residuals and BGSSolution_k to solution for next multizone outer iteration. ---*/
  SU2_OMP_FOR_STAT(roundUpDiv(nPoint,2*omp_get_num_threads()))
  for (unsigned long iPoint = 0; iPoint < nPoint; iPoint++) {
    const su2double domain = (iPoint < nPointDomain);
    for (unsigned short iVar = 0; iVar < nVar; iVar++) {
      const su2double Res = (base_nodes->Get_BGSSolution(iPoint,iVar) - base_nodes->Get_BGSSolution_k(iPoint,iVar))*domain;

      /*--- Update residual information for current thread. ---*/
      resRMS[iVar] += Res*Res;
      if (fabs(Res) > resMax[iVar]) {
        resMax[iVar] = fabs(Res);
        idxMax[iVar] = iPoint;
        coordMax[iVar] = geometry->nodes->GetCoord(iPoint);
      }
    }
  }
  END_SU2_OMP_FOR

  /*--- Reduce residual information over all threads in this rank. ---*/
  SU2_OMP_CRITICAL
  for (unsigned short iVar = 0; iVar < nVar; iVar++) {
    Residual_BGS[iVar] += resRMS[iVar];
    AddRes_Max_BGS(iVar, resMax[iVar], geometry->nodes->GetGlobalIndex(idxMax[iVar]), coordMax[iVar]);
  }
  END_SU2_OMP_CRITICAL
  SU2_OMP_BARRIER

  SetResidual_BGS(geometry, config);

  }
  END_SU2_OMP_PARALLEL
}

void CSolver::BasicLoadRestart(CGeometry *geometry, const CConfig *config, const string& filename, unsigned long skipVars) {

  /*--- Read and store the restart metadata. ---*/

//  Read_SU2_Restart_Metadata(geometry[MESH_0], config, true, filename);

  /*--- Read the restart data from either an ASCII or binary SU2 file. ---*/

  if (config->GetRead_Binary_Restart()) {
    Read_SU2_Restart_Binary(geometry, config, filename);
  } else {
    Read_SU2_Restart_ASCII(geometry, config, filename);
  }

  /*--- Load data from the restart into correct containers. ---*/

  unsigned long iPoint_Global_Local = 0;

  for (auto iPoint_Global = 0ul; iPoint_Global < geometry->GetGlobal_nPointDomain(); iPoint_Global++ ) {

    /*--- Retrieve local index. If this node from the restart file lives
     on the current processor, we will load and instantiate the vars. ---*/

    const auto iPoint_Local = geometry->GetGlobal_to_Local_Point(iPoint_Global);

    if (iPoint_Local > -1) {

      /*--- We need to store this point's data, so jump to the correct
       offset in the buffer of data from the restart file and load it. ---*/

      const auto index = iPoint_Global_Local*Restart_Vars[1] + skipVars;

      for (auto iVar = 0u; iVar < nVar; iVar++) {
        base_nodes->SetSolution(iPoint_Local, iVar, Restart_Data[index+iVar]);
      }

      iPoint_Global_Local++;
    }

  }

  /*--- Delete the class memory that is used to load the restart. ---*/

  Restart_Vars = decltype(Restart_Vars){};
  Restart_Data = decltype(Restart_Data){};

  /*--- Detect a wrong solution file ---*/

  if (iPoint_Global_Local != nPointDomain) {
    SU2_MPI::Error(string("The solution file ") + filename + string(" doesn't match with the mesh file!\n") +
                   string("It could be empty lines at the end of the file."), CURRENT_FUNCTION);
  }
}

void CSolver::SavelibROM(CGeometry *geometry, CConfig *config, bool converged) {

#if defined(HAVE_LIBROM) && !defined(CODI_FORWARD_TYPE) && !defined(CODI_REVERSE_TYPE)
  const bool unsteady            = config->GetTime_Domain();
  const string filename          = config->GetlibROMbase_FileName();
  const unsigned long TimeIter   = config->GetTimeIter();
  const unsigned long nTimeIter  = config->GetnTime_Iter();
  const int maxBasisDim          = config->GetMax_BasisDim();
  const int save_freq            = config->GetRom_SaveFreq();
  int dim = int(nPointDomain * nVar);
  bool incremental = false;

  if (!u_basis_generator) {

    /*--- Define SVD basis generator ---*/
    auto timesteps = static_cast<int>(nTimeIter - TimeIter);
    CAROM::Options svd_options = CAROM::Options(dim, timesteps, -1,
                                                false, true).setMaxBasisDimension(int(maxBasisDim));

    if (config->GetKind_PODBasis() == POD_KIND::STATIC) {
      if (rank == MASTER_NODE) std::cout << "Creating static basis generator." << std::endl;

      if (unsteady) {
        if (rank == MASTER_NODE) std::cout << "Incremental basis generator recommended for unsteady simulations." << std::endl;
      }
    }
    else {
      if (rank == MASTER_NODE) std::cout << "Creating incremental basis generator." << std::endl;

      svd_options.setIncrementalSVD(1.0e-3, config->GetDelta_UnstTime(),
                                    1.0e-2, config->GetDelta_UnstTime()*nTimeIter, true).setDebugMode(false);
      incremental = true;
    }

    u_basis_generator.reset(new CAROM::BasisGenerator(
      svd_options, incremental,
      filename));

    // Save mesh ordering
    std::ofstream f;
    f.open(filename + "_mesh_" + to_string(rank) + ".csv");
      for (unsigned long iPoint = 0; iPoint < nPointDomain; iPoint++) {
        unsigned long globalPoint = geometry->nodes->GetGlobalIndex(iPoint);
        auto Coord = geometry->nodes->GetCoord(iPoint);

        for (unsigned long iDim; iDim < nDim; iDim++) {
          f << Coord[iDim] << ", ";
        }
        f << globalPoint << "\n";
      }
    f.close();
  }

  if (unsteady && (TimeIter % save_freq == 0)) {
    // give solution and time steps to libROM:
    su2double dt = config->GetDelta_UnstTime();
    su2double t =  config->GetCurrent_UnstTime();
    u_basis_generator->takeSample(const_cast<su2double*>(base_nodes->GetSolution().data()), t, dt);
  }

  /*--- End collection of data and save POD ---*/

  if (converged) {

    if (!unsteady) {
       // dt is different for each node, so just use a placeholder dt
       su2double dt = base_nodes->GetDelta_Time(0);
       su2double t = dt*TimeIter;
       u_basis_generator->takeSample(const_cast<su2double*>(base_nodes->GetSolution().data()), t, dt);
    }

    if (config->GetKind_PODBasis() == POD_KIND::STATIC) {
      u_basis_generator->writeSnapshot();
    }

    if (rank == MASTER_NODE) std::cout << "Computing SVD" << std::endl;
    int rom_dim = u_basis_generator->getSpatialBasis()->numColumns();

    if (rank == MASTER_NODE) std::cout << "Basis dimension: " << rom_dim << std::endl;
    u_basis_generator->endSamples();

    if (rank == MASTER_NODE) std::cout << "ROM Sampling ended" << std::endl;
  }

#else
  SU2_MPI::Error("SU2 was not compiled with libROM support.", CURRENT_FUNCTION);
#endif

}

void CSolver::CorrectSymmPlaneGradient(CGeometry *geometry, const CConfig *config, const unsigned short Kind_Solver) {

  su2double Tangential[MAXNDIM] = {0.0}, GradNormVel[MAXNDIM] = {0.0}, GradTangVel[MAXNDIM] = {0.0};

  su2double **GradSymm = new su2double*[nVar];
  for (auto iVar = 0u; iVar < nVar; iVar++)
    GradSymm[iVar] = new su2double[nDim];

  for (auto iMarker = 0; iMarker < config->GetnMarker_All(); iMarker++) {
    if (config->GetMarker_All_KindBC(iMarker) == SYMMETRY_PLANE) {
      for (auto iVertex = 0u; iVertex < geometry->GetnVertex(iMarker); iVertex++) {
        const unsigned long iPoint = geometry->vertex[iMarker][iVertex]->GetNode();
        if (geometry->nodes->GetDomain(iPoint)) {

          const auto Normal = geometry->vertex[iMarker][iVertex]->GetNormal();

          su2double Area = GeometryToolbox::Norm(nDim, Normal);

          su2double UnitNormal[MAXNDIM] = {0.0};
          for (auto iDim = 0u; iDim < nDim; iDim++)
            UnitNormal[iDim] = -Normal[iDim]/Area;

          //--- Compute unit tangent.
          switch( nDim ) {
            case 2: {
              Tangential[0] = -UnitNormal[1];
              Tangential[1] =  UnitNormal[0];
              break;
            }
            case 3: {
              /*--- n = ai + bj + ck, if |b| > |c| ---*/
              if( abs(UnitNormal[1]) > abs(UnitNormal[2])) {
                /*--- t = bi + (c-a)j - bk  ---*/
                Tangential[0] = UnitNormal[1];
                Tangential[1] = UnitNormal[2] - UnitNormal[0];
                Tangential[2] = -UnitNormal[1];
              } else {
                /*--- t = ci - cj + (b-a)k  ---*/
                Tangential[0] = UnitNormal[2];
                Tangential[1] = -UnitNormal[2];
                Tangential[2] = UnitNormal[1] - UnitNormal[0];
              }
              /*--- Make it a unit vector. ---*/
              const su2double TangentialNorm = sqrt(pow(Tangential[0],2) + pow(Tangential[1],2) + pow(Tangential[2],2));
              Tangential[0] = Tangential[0] / TangentialNorm;
              Tangential[1] = Tangential[1] / TangentialNorm;
              Tangential[2] = Tangential[2] / TangentialNorm;
              break;
            }
          }// switch

          //--- Get gradients of the solution of boundary cell.
          for (auto iVar = 0u; iVar < nVar; iVar++)
            for (auto iDim = 0u; iDim < nDim; iDim++)
              GradSymm[iVar][iDim] = base_nodes->GetGradient_Adapt(iPoint, iVar, iDim);

          //--- Reflect the gradients for all scalars including the momentum components.
          //--- The gradients of the primal and adjoint momentum components are set later with the
          //--- correct values: grad(V)_s = grad(V) - [grad(V)*n]n, V being any conservative.
          for (auto iVar = 0u; iVar < nVar; iVar++) {
            if ((iVar == 0) || (iVar > nDim) || (Kind_Solver == RUNTIME_TURB_SYS) || (Kind_Solver == RUNTIME_ADJTURB_SYS)) {
              //--- Compute projected part of the gradient in a dot product.
              su2double ProjGradient = 0.0;
              for (auto iDim = 0u; iDim < nDim; iDim++)
                ProjGradient += GradSymm[iVar][iDim]*UnitNormal[iDim];

              //--- Set normal part of the gradient to zero.
              for (auto iDim = 0u; iDim < nDim; iDim++)
                GradSymm[iVar][iDim] = GradSymm[iVar][iDim] - ProjGradient*UnitNormal[iDim];

            }// if density, energy, or turbulent
          }// iVar

          if ((Kind_Solver == RUNTIME_FLOW_SYS) || (Kind_Solver == RUNTIME_ADJFLOW_SYS)) {
            //--- Compute gradients of normal and tangential momentum:
            //--- grad(rv*n) = grad(rv_x) n_x + grad(rv_y) n_y (+ grad(rv_z) n_z)
            //--- grad(rv*t) = grad(rv_x) t_x + grad(rv_y) t_y (+ grad(rv_z) t_z)
            for (auto iVar = 0u; iVar < nDim; iVar++) { // counts gradient components
              GradNormVel[iVar] = 0.0;
              GradTangVel[iVar] = 0.0;
              for (auto iDim = 0u; iDim < nDim; iDim++) { // counts sum with unit normal/tangential
                GradNormVel[iVar] += GradSymm[iDim+1][iVar] * UnitNormal[iDim];
                GradTangVel[iVar] += GradSymm[iDim+1][iVar] * Tangential[iDim];
              }
            }

            //--- Reflect gradients in tangential and normal direction by substracting the normal/tangential
            //--- component, just as done with momentum above.
            //--- grad(rv*n)_s = grad(rv*n) - {grad([rv*n])*t}t
            //--- grad(rv*t)_s = grad(rv*t) - {grad([rv*t])*n}n
            su2double ProjNormMomGrad = 0.0;
            su2double ProjTangMomGrad = 0.0;
            for (auto iDim = 0u; iDim < nDim; iDim++) {
              ProjNormMomGrad += GradNormVel[iDim]*Tangential[iDim]; //grad([rv*n])*t
              ProjTangMomGrad += GradTangVel[iDim]*UnitNormal[iDim]; //grad([rv*t])*n
            }

            for (auto iDim = 0u; iDim < nDim; iDim++) {
              GradNormVel[iDim] = GradNormVel[iDim] - ProjNormMomGrad * Tangential[iDim];
              GradTangVel[iDim] = GradTangVel[iDim] - ProjTangMomGrad * UnitNormal[iDim];
            }

            //--- Transfer reflected gradients back into the Cartesian Coordinate system:
            //--- grad(rv_x)_s = grad(rv*n)_s n_x + grad(rv*t)_s t_x
            //--- grad(rv_y)_s = grad(rv*n)_s n_y + grad(rv*t)_s t_y
            //--- ( grad(rv_z)_s = grad(rv*n)_s n_z + grad(rv*t)_s t_z ) ---*/
            for (auto iVar = 0u; iVar < nDim; iVar++) // loops over the momentum component gradients
              for (auto iDim = 0u; iDim < nDim; iDim++) // loops over the entries of the above
                GradSymm[iVar+1][iDim] = GradNormVel[iDim]*UnitNormal[iVar] + GradTangVel[iDim]*Tangential[iVar];

          }// if flow

          //--- Set gradients of the solution of boundary cell.
          base_nodes->SetGradient_Adapt(iPoint, GradSymm);

        }// if domain
      }// iVertex
    }// if KindBC
  }// iMarker

  //--- communicate the gradient values via MPI
  InitiateComms(geometry, config, GRADIENT_ADAPT);
  CompleteComms(geometry, config, GRADIENT_ADAPT);

  //--- Free locally allocated memory

  for (auto iVar = 0u; iVar < nVar; iVar++)
    delete [] GradSymm[iVar];
  delete [] GradSymm;
}

void CSolver::CorrectWallGradient(CGeometry *geometry, const CConfig *config, const unsigned short Kind_Solver) {

  unsigned short nMarker_iPoint = 0;

  su2double **GradDotn = new su2double*[nVar];
  for (auto iVar = 0u; iVar < nVar; iVar++)
    GradDotn[iVar] = new su2double[nDim];

  if ((Kind_Solver == RUNTIME_FLOW_SYS) || (Kind_Solver == RUNTIME_TURB_SYS)) {
    for (auto iPoint = 0u; iPoint < nPointDomain; iPoint++) {
      if (geometry->nodes->GetSolidBoundary(iPoint)) {
        nMarker_iPoint = 0;

        //--- Reset sum(grad_dot_n)
        su2double SumNormal[MAXNDIM] = {0.0};
        for (auto iDim = 0u; iDim < nDim; iDim++) {
          SumNormal[iDim] = 0.;
        }
        for (auto iMarker = 0; iMarker < config->GetnMarker_All(); iMarker++) {
          if (config->GetMarker_All_KindBC(iMarker) == HEAT_FLUX) {
            const auto iVertex = geometry->nodes->GetVertex(iPoint,iMarker);
            if (iVertex > -1) {
              nMarker_iPoint++;
              const auto Normal = geometry->vertex[iMarker][iVertex]->GetNormal();
              for (auto iDim = 0u; iDim < nDim; iDim++) SumNormal[iDim] += Normal[iDim];
            }// if iVertex
          }// if Heat_Flux
        }// iMarker

        if (nMarker_iPoint == 1) {
          //--- Compute unit normal.
          su2double Area = GeometryToolbox::Norm(nDim, SumNormal);

          su2double UnitNormal[MAXNDIM] = {0.0};
          for (auto iDim = 0u; iDim < nDim; iDim++)
            UnitNormal[iDim] = SumNormal[iDim]/Area;

          //--- Dot gradient with normal.
          if (Kind_Solver == RUNTIME_FLOW_SYS) {
            for (auto iVar = 1; iVar < nDim+1; iVar++) {
              for (auto iDim = 0u; iDim < nDim; iDim++) {
                const su2double grad = base_nodes->GetGradient_Adapt(iPoint, iVar, iDim);
                GradDotn[iVar][iDim] = grad * UnitNormal[iDim];
              }
            }
          }// if flow
          else if (Kind_Solver == RUNTIME_TURB_SYS) {
            for (auto iDim = 0u; iDim < nDim; iDim++) {
              const su2double grad = base_nodes->GetGradient_Adapt(iPoint, 0, iDim);
              GradDotn[0][iDim] = grad * UnitNormal[iDim];
            }
          }// if turb
          base_nodes->SetGradient_Adapt(iPoint, GradDotn);
        }// if correct
      }// if SolidBoundary
    }// iPoint
  }// if primal

  //--- communicate the gradient values via MPI
  InitiateComms(geometry, config, GRADIENT_ADAPT);
  CompleteComms(geometry, config, GRADIENT_ADAPT);

  for (auto iVar = 0u; iVar < nVar; iVar++)
    delete [] GradDotn[iVar];
  delete [] GradDotn;
}

void CSolver::CorrectBoundHessian(CGeometry *geometry, const CConfig *config, const unsigned short Kind_Solver) {
  constexpr size_t MAXNMET = 30;
  const unsigned short nMet = 3*(nDim-1);
  const unsigned short nSen = config->GetGoal_Oriented_Metric()? nVar : config->GetnAdap_Sensor();

  const bool visc = (config->GetViscous());

  su2double Basis[MAXNDIM][MAXNDIM] = {0.0};
  su2double A[MAXNDIM][MAXNDIM], EigVec[MAXNDIM][MAXNDIM], EigVal[MAXNDIM], work[MAXNDIM];

  for (auto iMarker = 0; iMarker < config->GetnMarker_All(); iMarker++) {

    if (config->GetSolid_Wall(iMarker) ||
        (config->GetMarker_All_KindBC(iMarker) != SEND_RECEIVE &&
         config->GetMarker_All_KindBC(iMarker) != INTERNAL_BOUNDARY &&
         config->GetMarker_All_KindBC(iMarker) != NEARFIELD_BOUNDARY &&
         config->GetMarker_All_KindBC(iMarker) != PERIODIC_BOUNDARY)) {

      for (auto iVertex = 0ul; iVertex < geometry->GetnVertex(iMarker); iVertex++) {

        const unsigned long iPoint = geometry->vertex[iMarker][iVertex]->GetNode();
        auto nodes = geometry->nodes;

        if (nodes->GetDomain(iPoint)) {
          //--- Correct if any of the neighbors belong to the volume
          unsigned short counter = 0;
          su2double hess[MAXNMET] = {0.0}, suminvdist = 0.0;
          for (auto iNeigh = 0u; iNeigh < nodes->GetnPoint(iPoint); iNeigh++) {
            const unsigned long jPoint = nodes->GetPoint(iPoint,iNeigh);
            if(!nodes->GetSolidBoundary(jPoint) && !nodes->GetPhysicalBoundary(jPoint)) {
              const su2double dist = GeometryToolbox::Distance(nDim,nodes->GetCoord(iPoint),nodes->GetCoord(jPoint));
              suminvdist += 1./dist;
              for(auto iVar = 0; iVar < nSen; iVar++){
                const unsigned short i = iVar*nMet;
                for(auto iMet = 0; iMet < nMet; iMet++) {
                  hess[i+iMet] += base_nodes->GetHessian(jPoint, iVar, iMet)/dist;
                }// iMet
              }// iVar
              counter++;
            }// if boundary
          }// iNeigh

          if(counter > 0) {
            //--- Compute unit normal.
            const auto Normal = geometry->vertex[iMarker][iVertex]->GetNormal();

            su2double Area = GeometryToolbox::Norm(nDim, Normal);

            for (auto iDim = 0u; iDim < nDim; iDim++)
              Basis[iDim][0] = -Normal[iDim]/Area;

            //--- Compute unit tangent.
            switch( nDim ) {
              case 2: {
                Basis[0][1] = -Basis[1][0];
                Basis[1][1] =  Basis[0][0];
                Basis[2][2] = 1.0;
                break;
              }
              case 3: {
                /*--- n = ai + bj + ck, if |b| > |c| ---*/
                if( abs(Basis[0][1]) > abs(Basis[0][2])) {
                  /*--- t = bi + (c-a)j - bk  ---*/
                  Basis[0][1] =  Basis[1][0];
                  Basis[1][1] =  Basis[2][0] - Basis[0][0];
                  Basis[2][1] = -Basis[1][0];
                } else {
                  /*--- t = ci - cj + (b-a)k  ---*/
                  Basis[0][1] =  Basis[2][0];
                  Basis[1][1] = -Basis[2][0];
                  Basis[2][1] =  Basis[1][0] - Basis[0][0];
                }
                /*--- Make it a unit vector. ---*/
                const su2double TangentialNorm = sqrt(pow(Basis[0][1],2) + pow(Basis[1][1],2) + pow(Basis[2][1],2));
                Basis[0][1] = Basis[0][1] / TangentialNorm;
                Basis[1][1] = Basis[1][1] / TangentialNorm;
                Basis[2][1] = Basis[2][1] / TangentialNorm;

                /*--- Compute the other tangent vector ---*/
                Basis[0][2] = Basis[1][0]*Basis[2][1] - Basis[2][0]*Basis[1][1];
                Basis[1][2] = Basis[2][0]*Basis[0][1] - Basis[0][0]*Basis[2][1];
                Basis[2][2] = Basis[0][0]*Basis[1][1] - Basis[1][0]*Basis[0][1];
                break;
              }
            }// switch
            for(auto iVar = 0; iVar < nSen; iVar++){
              const auto i = iVar*nMet;
              //--- Get upper triangle
              switch ( nDim ) {
                case 2: {
                  A[0][0] = hess[i+0]; A[0][1] = hess[i+1];
                  A[1][0] = hess[i+1]; A[1][1] = hess[i+2];
                  break;
                }
                case 3: {
                  A[0][0] = hess[i+0]; A[0][1] = hess[i+1]; A[0][2] = hess[i+2];
                  A[1][0] = hess[i+1]; A[1][1] = hess[i+3]; A[1][2] = hess[i+4];
                  A[2][0] = hess[i+2]; A[2][1] = hess[i+4]; A[2][2] = hess[i+5];
                  break;
                }
              }

              if (visc && nodes->GetSolidBoundary(iPoint)) {
                //--- Compute eigenvalues and eigenvectors
                CBlasStructure::EigenDecomposition(A, EigVec, EigVal, nDim, work);

                //--- Store max eigenvalue in normal direction
                unsigned short ind = 0;
                if (fabs(EigVal[1]) > fabs(EigVal[ind])) ind = 1;
                if (nDim == 3 && fabs(EigVal[2]) > fabs(EigVal[ind])) ind = 2;
                if (ind != 0) {
                  const su2double tmp = EigVal[ind];
                  EigVal[ind] = EigVal[0];
                  EigVal[0] = tmp;
                }

                //--- Store new Hessian
                CBlasStructure::EigenRecomposition(A, Basis, EigVal, nDim);
              }

              base_nodes->SetHessianMat(iPoint, iVar, A, 1.0/suminvdist);
            }// iVar
          }// if counter
        }// if domain
      }// iVertex
    }// if KindBC
  }// iMarker
}

void CSolver::CorrectBoundMetric(CGeometry *geometry, const CConfig *config) {
  constexpr size_t MAXNMET = 6;
  const unsigned short nMet = 3*(nDim-1);

  double Basis[MAXNDIM][MAXNDIM] = {0.0};
  double A[MAXNDIM][MAXNDIM], EigVec[MAXNDIM][MAXNDIM], EigVal[MAXNDIM], work[MAXNDIM];

  InitiateComms(geometry, config, METRIC);
  CompleteComms(geometry, config, METRIC);

  for (auto iMarker = 0; iMarker < config->GetnMarker_All(); iMarker++) {

    const bool solid_wall = config->GetSolid_Wall(iMarker);
    const bool physical = config->GetMarker_All_KindBC(iMarker) != SEND_RECEIVE &&
                          config->GetMarker_All_KindBC(iMarker) != INTERNAL_BOUNDARY &&
                          config->GetMarker_All_KindBC(iMarker) != NEARFIELD_BOUNDARY &&
                          config->GetMarker_All_KindBC(iMarker) != PERIODIC_BOUNDARY;

    if (solid_wall || physical) {

      for (auto iVertex = 0ul; iVertex < geometry->GetnVertex(iMarker); iVertex++) {

        const unsigned long iPoint = geometry->vertex[iMarker][iVertex]->GetNode();
        auto nodes = geometry->nodes;

        if (nodes->GetDomain(iPoint)) {
          //--- Correct if any of the neighbors belong to the volume
          unsigned short counter = 0;
          double met[MAXNMET] = {0.0}, suminvdist = 0.0;
          for (auto iNeigh = 0u; iNeigh < nodes->GetnPoint(iPoint); iNeigh++) {
            const unsigned long jPoint = nodes->GetPoint(iPoint,iNeigh);
            if(!nodes->GetSolidBoundary(jPoint) && !nodes->GetPhysicalBoundary(jPoint)) {
              const auto dist = GeometryToolbox::Distance(nDim,nodes->GetCoord(iPoint),nodes->GetCoord(jPoint));
              suminvdist += 1./SU2_TYPE::GetValue(dist);
              for(auto iMet = 0; iMet < nMet; iMet++) {
                met[iMet] += base_nodes->GetMetric(jPoint, iMet)/SU2_TYPE::GetValue(dist);
              }// iMet
              counter++;
            }// if boundary
          }// iNeigh

          if(counter > 0) {
            //--- Compute unit normal.
            const auto Normal = geometry->vertex[iMarker][iVertex]->GetNormal();

            const auto Area = GeometryToolbox::Norm(nDim, Normal);

            for (auto iDim = 0u; iDim < nDim; iDim++)
              Basis[iDim][0] = SU2_TYPE::GetValue(-Normal[iDim]/Area);

            //--- Compute unit tangent.
            switch( nDim ) {
              case 2: {
                Basis[0][1] = -Basis[1][0];
                Basis[1][1] =  Basis[0][0];
                Basis[2][2] = 1.0;
                break;
              }
              case 3: {
                /*--- n = ai + bj + ck, if |b| > |c| ---*/
                if( abs(Basis[0][1]) > abs(Basis[0][2])) {
                  /*--- t = bi + (c-a)j - bk  ---*/
                  Basis[0][1] =  Basis[1][0];
                  Basis[1][1] =  Basis[2][0] - Basis[0][0];
                  Basis[2][1] = -Basis[1][0];
                } else {
                  /*--- t = ci - cj + (b-a)k  ---*/
                  Basis[0][1] =  Basis[2][0];
                  Basis[1][1] = -Basis[2][0];
                  Basis[2][1] =  Basis[1][0] - Basis[0][0];
                }
                /*--- Make it a unit vector. ---*/
                const double TangentialNorm = sqrt(pow(Basis[0][1],2) + pow(Basis[1][1],2) + pow(Basis[2][1],2));
                Basis[0][1] = Basis[0][1] / TangentialNorm;
                Basis[1][1] = Basis[1][1] / TangentialNorm;
                Basis[2][1] = Basis[2][1] / TangentialNorm;

                /*--- Compute the other tangent vector ---*/
                Basis[0][2] = Basis[1][0]*Basis[2][1] - Basis[2][0]*Basis[1][1];
                Basis[1][2] = Basis[2][0]*Basis[0][1] - Basis[0][0]*Basis[2][1];
                Basis[2][2] = Basis[0][0]*Basis[1][1] - Basis[1][0]*Basis[0][1];
                break;
              }
            }// switch

            //--- Get upper triangle
            switch ( nDim ) {
              case 2: {
                A[0][0] = met[0]; A[0][1] = met[1];
                A[1][0] = met[1]; A[1][1] = met[2];
                break;
              }
              case 3: {
                A[0][0] = met[0]; A[0][1] = met[1]; A[0][2] = met[2];
                A[1][0] = met[1]; A[1][1] = met[3]; A[1][2] = met[4];
                A[2][0] = met[2]; A[2][1] = met[4]; A[2][2] = met[5];
                break;
              }
            }

            //--- Compute eigenvalues and eigenvectors
            CBlasStructure::EigenDecomposition(A, EigVec, EigVal, nDim, work);

            //--- Store max eigenvalue in normal direction
            unsigned short ind = 0;
            if (fabs(EigVal[1]) > fabs(EigVal[ind])) ind = 1;
            if (nDim == 3 && fabs(EigVal[2]) > fabs(EigVal[ind])) ind = 2;
            if (ind != 0) {
              const double tmp = EigVal[ind];
              EigVal[ind] = EigVal[0];
              EigVal[0] = tmp;
            }

            //--- Store new Hessian
            CBlasStructure::EigenRecomposition(A, Basis, EigVal, nDim);
            base_nodes->SetMetricMat(iPoint, A, 1.0/suminvdist);
          }// if counter
        }// if domain
      }// iVertex
    }// if KindBC
  }// iMarker
}

void CSolver::ComputeMetric(CSolver **solver, CGeometry *geometry, const CConfig *config) {

  const unsigned long nPointDomain = geometry->GetnPointDomain();

  const bool visc = (config->GetViscous());
  const bool turb = (config->GetKind_Turb_Model() != TURB_MODEL::NONE);

  const bool goal = (config->GetGoal_Oriented_Metric());

  //--- Vector to store weights from various error contributions
  unsigned long nVarTot = solver[FLOW_SOL]->GetnVar();
  if(goal && turb) nVarTot += solver[TURB_SOL]->GetnVar();

  unsigned short nSensor = config->GetnAdap_Sensor();

  //--- Compute hessian weights for goal-oriented metric
  vector<vector<double> > weights(3, vector<double>(nVarTot));
  for(auto iPoint = 0ul; iPoint < nPointDomain; ++iPoint) {
    for (auto iSensor = 0u; iSensor < nSensor; ++iSensor) {
      for (auto& w : weights) std::fill(w.begin(), w.end(), 0.0);
      if (goal) {
        //--- Objective function terms
        // ObjectiveError(solver, geometry, config, iPoint, weights);

        //--- Convective terms
        solver[FLOW_SOL]->ConvectiveError(solver, geometry, config, iPoint, weights);

        //--- Viscous terms
        if (visc) solver[FLOW_SOL]->ViscousError(solver, geometry, config, iPoint, weights);

        //--- Turbulent terms
        if (turb) {
          solver[TURB_SOL]->ConvectiveError(solver, geometry, config, iPoint, weights);
          solver[TURB_SOL]->ViscousError(solver, geometry, config, iPoint, weights);
          solver[TURB_SOL]->TurbulentError(solver, geometry, config, iPoint, weights);
        }
      }

      //--- Add Hessians
      if (goal) SetMetric(solver, geometry, config, iPoint, weights);
    }

    //--- Apply correction to wall boundary
    // CorrectBoundMetric(geometry, config);
  }

  //--- Compute Lp-normalization of the metric tensor field
  for (auto iSensor = 0u; iSensor < nSensor; ++iSensor) {
    SU2_OMP_MASTER
    if (goal) {
      SetPositiveDefiniteMetric<double, metric::goal>(geometry, config, iSensor);
      NormalizeMetric<double, metric::goal>(geometry, config, iSensor);
    }
    else {
      SetPositiveDefiniteMetric<su2double, metric::feature>(geometry, config, iSensor);
      NormalizeMetric<su2double, metric::feature>(geometry, config, iSensor);
    }
    END_SU2_OMP_MASTER
    SU2_OMP_BARRIER
  }

  /*--- Intersect and store feature-based metrics ---*/
  if (!goal) {
    auto varFlo = solver[FLOW_SOL]->GetNodes();
    const unsigned short nMet = 3*(nDim-1);
    if (nSensor > 1) {
      for (auto jSensor = 1u; jSensor < nSensor; ++jSensor)
        IntersectMetrics(geometry, config, jSensor);
    }
    for(auto iPoint = 0ul; iPoint < nPointDomain; ++iPoint) {
      SetMetric(solver, geometry, config, iPoint, weights);
    }
  }

}

void CSolver::ObjectiveError(CSolver **solver, const CGeometry *geometry, const CConfig *config,
                             unsigned long iPoint, vector<vector<double> > &weights) {
  auto varAdjFlo = solver[ADJFLOW_SOL]->GetNodes();

  const unsigned short nVarFlo = solver[FLOW_SOL]->GetnVar();

  const bool turb = (config->GetKind_Turb_Model() != TURB_MODEL::NONE);

  //--- Mean flow variables
  for (auto iVar = 0; iVar < nVarFlo; ++iVar) {
    const double ow = SU2_TYPE::GetValue(varAdjFlo->GetObjectiveTerm(iPoint, iVar));
    weights[0][iVar] += ow;
  }

  //--- Turbulent variables
  if(turb) {
    auto varAdjTur = solver[ADJTURB_SOL]->GetNodes();
    const unsigned short nVarTur = solver[TURB_SOL]->GetnVar();
    for (auto iVar = 0; iVar < nVarTur; ++iVar) {
      const double ow = SU2_TYPE::GetValue(varAdjTur->GetObjectiveTerm(iPoint, iVar));
      weights[0][nVarFlo+iVar] += ow;
    }
  }
}

void CSolver::SetMetric(CSolver **solver, const CGeometry*geometry, const CConfig *config,
                                  unsigned long iPoint, vector<vector<double> > &weights) {

  auto varFlo = solver[FLOW_SOL]->GetNodes();

  const unsigned short nMet = 3*(nDim-1);
  const unsigned short nVarFlo = solver[FLOW_SOL]->GetnVar();
  const unsigned short nSensor = config->GetnAdap_Sensor();

  const bool turb = (config->GetKind_Turb_Model() != TURB_MODEL::NONE);
  const bool goal = (config->GetGoal_Oriented_Metric());

  if (goal) {
    //--- Mean flow variables
    for (auto iVar = 0; iVar < nVarFlo; ++iVar) {
      const double weight = fabs( weights[0][iVar] + weights[1][iVar] + weights[2][iVar] );
      for (auto iMet = 0; iMet < nMet; ++iMet) {
        const double hess = SU2_TYPE::GetValue(varFlo->GetHessian(iPoint, iVar, iMet));
        varFlo->AddMetric(iPoint, iMet, weight*hess);
      }
    }

    //--- Turbulent variables
    if(turb) {
      auto varTur = solver[TURB_SOL]->GetNodes();
      const unsigned short nVarTur = solver[TURB_SOL]->GetnVar();
      for (auto iVar = 0; iVar < nVarTur; ++iVar) {
        const double weight = fabs( weights[0][nVarFlo+iVar] + weights[1][nVarFlo+iVar] + weights[2][nVarFlo+iVar] );
        for (auto iMet = 0; iMet < nMet; ++iMet) {
          const double hess = SU2_TYPE::GetValue(varTur->GetHessian(iPoint, iVar, iMet));
          varFlo->AddMetric(iPoint, iMet, weight*hess);
        }
      }
    }
  }
  else {
    for (auto iMet = 0; iMet < nMet; ++iMet) {
      const double hess = SU2_TYPE::GetValue(varFlo->GetHessian(iPoint, 0, iMet));
      varFlo->SetMetric(iPoint, iMet, hess);
    }
  }
}

void CSolver::IntersectMetrics(const CGeometry *geometry, const CConfig *config, unsigned short jSensor) {
  su2double A[MAXNDIM][MAXNDIM], B[MAXNDIM][MAXNDIM], Ainv[MAXNDIM][MAXNDIM], N[MAXNDIM][MAXNDIM];
  su2double EigVec[MAXNDIM][MAXNDIM], EigVal[MAXNDIM], work[MAXNDIM];
  su2double d, dinv, l, m;
  for(auto iPoint = 0ul; iPoint < nPointDomain; ++iPoint) {
    base_nodes->GetHessianMat(iPoint, 0, A);
    base_nodes->GetHessianMat(iPoint, jSensor, B);

    //--- N = (M1)^-1 * M2
    switch( nDim ) {
      case 2: {
        d = A[0][0] * A[1][1] - A[0][1] * A[1][0];
        dinv = 1.0 / d;

        Ainv[0][0] = A[1][1] * dinv;
        Ainv[0][1] =-A[0][1] * dinv;
        Ainv[1][0] =-A[1][0] * dinv;
        Ainv[1][1] = A[0][0] * dinv;
        break;
      }
      case 3: {
        d = A[0][0] * (A[1][1] * A[2][2] - A[2][1] * A[1][2]) -
            A[0][1] * (A[1][0] * A[2][2] - A[1][2] * A[2][0]) +
            A[0][2] * (A[1][0] * A[2][1] - A[1][1] * A[2][0]);
        dinv = 1.0 / d;

        Ainv[0][0] = (A[1][1] * A[2][2] - A[2][1] * A[1][2]) * dinv;
        Ainv[0][1] = (A[0][2] * A[2][1] - A[0][1] * A[2][2]) * dinv;
        Ainv[0][2] = (A[0][1] * A[1][2] - A[0][2] * A[1][1]) * dinv;
        Ainv[1][0] = (A[1][2] * A[2][0] - A[1][0] * A[2][2]) * dinv;
        Ainv[1][1] = (A[0][0] * A[2][2] - A[0][2] * A[2][0]) * dinv;
        Ainv[1][2] = (A[1][0] * A[0][2] - A[0][0] * A[1][2]) * dinv;
        Ainv[2][0] = (A[1][0] * A[2][1] - A[2][0] * A[1][1]) * dinv;
        Ainv[2][1] = (A[2][0] * A[0][1] - A[0][0] * A[2][1]) * dinv;
        Ainv[2][2] = (A[0][0] * A[1][1] - A[1][0] * A[0][1]) * dinv;
        break;
      }
    }

    for (auto i = 0; i < nDim; i++) {
      for (auto j = 0; j < nDim; j++) {
        N[i][j] = 0.0;
        for (auto p = 0; p < nDim; p++) {
          N[i][j] += Ainv[i][p] * B[p][j];
        }
      }
    }

    //--- Lambda = R * M1 * R^T, Mu = R * M2 * R^T, R = (r1 | r2 | r3)
    //--- intersect(M1, M2) = R^T * diag(max(l1,m1), max(l2,m2), max(l3,m3)) * R
    //--- Compute diag(max(li, mi))
    CBlasStructure::EigenDecomposition(N, EigVec, EigVal, nDim, work);
    for (auto p = 0; p < nDim; p++) {
      l = 0.0;
      m = 0.0;
      for (auto i = 0; i < nDim; i++) {
        for (auto j = 0; j < nDim; j++) {
          l += EigVec[p][i] * A[i][j] * EigVec[p][j];
          m += EigVec[p][i] * B[i][j] * EigVec[p][j];
        }
      }
      EigVal[p] = max(l, m);
    }
    CBlasStructure::EigenRecomposition(N, EigVec, EigVal, nDim);
    base_nodes->SetHessianMat(iPoint, 0, N, 1.0);
  }
}<|MERGE_RESOLUTION|>--- conflicted
+++ resolved
@@ -1410,20 +1410,13 @@
 namespace CommHelpers {
   CVectorOfMatrix& selectGradient(CVariable* nodes, MPI_QUANTITIES commType) {
     switch(commType) {
-<<<<<<< HEAD
-      case SOLUTION_GRAD_REC: return nodes->GetGradient_Reconstruction();
-      case PRIMITIVE_GRADIENT: return nodes->GetGradient_Primitive();
-      case PRIMITIVE_GRAD_REC: return nodes->GetGradient_Reconstruction();
-      case AUXVAR_GRADIENT: return nodes->GetAuxVarGradient();
-      case GRADIENT_ADAPT: return nodes->GetGradient_Adapt();
-      case AUXVAR_GRADIENT_ADAPT: return nodes->GetGradient_AuxVar_Adapt();
-      case HESSIAN: return nodes->GetHessian();
-=======
       case MPI_QUANTITIES::SOLUTION_GRAD_REC: return nodes->GetGradient_Reconstruction();
       case MPI_QUANTITIES::PRIMITIVE_GRADIENT: return nodes->GetGradient_Primitive();
       case MPI_QUANTITIES::PRIMITIVE_GRAD_REC: return nodes->GetGradient_Reconstruction();
       case MPI_QUANTITIES::AUXVAR_GRADIENT: return nodes->GetAuxVarGradient();
->>>>>>> a0ab3da9
+      case MPI_QUANTITIES::GRADIENT_ADAPT: return nodes->GetGradient_Adapt();
+      case MPI_QUANTITIES::AUXVAR_GRADIENT_ADAPT: return nodes->GetGradient_AuxVar_Adapt();
+      case MPI_QUANTITIES::HESSIAN: return nodes->GetHessian();
       default: return nodes->GetGradient();
     }
   }
@@ -1531,47 +1524,35 @@
           case MPI_QUANTITIES::SENSOR:
             bufDSend[buf_offset] = base_nodes->GetSensor(iPoint);
             break;
-<<<<<<< HEAD
-          case SOLUTION_GRADIENT:
-          case PRIMITIVE_GRADIENT:
-          case SOLUTION_GRAD_REC:
-          case PRIMITIVE_GRAD_REC:
-          case AUXVAR_GRADIENT:
-          case GRADIENT_ADAPT:
-=======
           case MPI_QUANTITIES::SOLUTION_GRADIENT:
           case MPI_QUANTITIES::PRIMITIVE_GRADIENT:
           case MPI_QUANTITIES::SOLUTION_GRAD_REC:
           case MPI_QUANTITIES::PRIMITIVE_GRAD_REC:
           case MPI_QUANTITIES::AUXVAR_GRADIENT:
->>>>>>> a0ab3da9
+          case MPI_QUANTITIES::GRADIENT_ADAPT:
             for (iVar = 0; iVar < nVarGrad; iVar++)
               for (iDim = 0; iDim < nDim; iDim++)
                 bufDSend[buf_offset+iVar*nDim+iDim] = gradient(iPoint, iVar, iDim);
             break;
-<<<<<<< HEAD
-          case AUXVAR_ADAPT:
+          case MPI_QUANTITIES::AUXVAR_ADAPT:
             for (iVar = 0; iVar < nAuxGradAdap; iVar++)
               bufDSend[buf_offset+iVar] = base_nodes->GetAuxVar_Adapt(iPoint, iVar);
             break;
-          case AUXVAR_GRADIENT_ADAPT:
+          case MPI_QUANTITIES::AUXVAR_GRADIENT_ADAPT:
             for (iVar = 0; iVar < nAuxGradAdap; iVar++)
               for (iDim = 0; iDim < nDim; iDim++)
                 bufDSend[buf_offset+iVar*nDim+iDim] = gradient(iPoint, iVar, iDim);
             break;
-          case HESSIAN:
+          case MPI_QUANTITIES::HESSIAN:
             for (iVar = 0; iVar < nVarHess; iVar++)
               for (iHess = 0; iHess < nHess; iHess++)
                 bufDSend[buf_offset+iVar*nHess+iHess] = gradient(iPoint, iVar, iHess);
             break;
-          case METRIC:
+          case MPI_QUANTITIES::METRIC:
             for (iHess = 0; iHess < 3*(nDim-1); iHess++)
               bufDSend[buf_offset+iHess] = base_nodes->GetMetric(iPoint, iHess);
             break;
-          case SOLUTION_FEA:
-=======
           case MPI_QUANTITIES::SOLUTION_FEA:
->>>>>>> a0ab3da9
             for (iVar = 0; iVar < nVar; iVar++) {
               bufDSend[buf_offset+iVar] = base_nodes->GetSolution(iPoint, iVar);
               if (config->GetTime_Domain()) {
@@ -1712,47 +1693,35 @@
           case MPI_QUANTITIES::SENSOR:
             base_nodes->SetSensor(iPoint,bufDRecv[buf_offset]);
             break;
-<<<<<<< HEAD
-          case SOLUTION_GRADIENT:
-          case PRIMITIVE_GRADIENT:
-          case SOLUTION_GRAD_REC:
-          case PRIMITIVE_GRAD_REC:
-          case AUXVAR_GRADIENT:
-          case GRADIENT_ADAPT:
-=======
           case MPI_QUANTITIES::SOLUTION_GRADIENT:
           case MPI_QUANTITIES::PRIMITIVE_GRADIENT:
           case MPI_QUANTITIES::SOLUTION_GRAD_REC:
           case MPI_QUANTITIES::PRIMITIVE_GRAD_REC:
           case MPI_QUANTITIES::AUXVAR_GRADIENT:
->>>>>>> a0ab3da9
+          case MPI_QUANTITIES::GRADIENT_ADAPT:
             for (iVar = 0; iVar < nVarGrad; iVar++)
               for (iDim = 0; iDim < nDim; iDim++)
                 gradient(iPoint,iVar,iDim) = bufDRecv[buf_offset+iVar*nDim+iDim];
             break;
-<<<<<<< HEAD
-          case AUXVAR_ADAPT:
+          case MPI_QUANTITIES::AUXVAR_ADAPT:
             for (iVar = 0; iVar < nAuxGradAdap; iVar++)
               base_nodes->SetAuxVar_Adapt(iPoint, iVar, bufDRecv[buf_offset+iVar]);
             break;
-          case AUXVAR_GRADIENT_ADAPT:
+          case MPI_QUANTITIES::AUXVAR_GRADIENT_ADAPT:
             for (iVar = 0; iVar < nAuxGradAdap; iVar++)
               for (iDim = 0; iDim < nDim; iDim++)
                  gradient(iPoint, iVar, iDim) = bufDRecv[buf_offset+iVar*nDim+iDim];
             break;
-          case HESSIAN:
+          case MPI_QUANTITIES::HESSIAN:
             for (iVar = 0; iVar < nVarHess; iVar++)
               for (iHess = 0; iHess < nHess; iHess++)
                 gradient(iPoint, iVar, iHess) = bufDRecv[buf_offset+iVar*nHess+iHess];
             break;
-          case METRIC:
+          case MPI_QUANTITIES::METRIC:
             for (iHess = 0; iHess < 3*(nDim-1); iHess++)
               base_nodes->SetMetric(iPoint, iHess, SU2_TYPE::GetValue(bufDRecv[buf_offset+iHess]));
             break;
-          case SOLUTION_FEA:
-=======
           case MPI_QUANTITIES::SOLUTION_FEA:
->>>>>>> a0ab3da9
             for (iVar = 0; iVar < nVar; iVar++) {
               base_nodes->SetSolution(iPoint, iVar, bufDRecv[buf_offset+iVar]);
               if (config->GetTime_Domain()) {
@@ -2263,7 +2232,7 @@
 void CSolver::SetHessian_GG(CGeometry *geometry, const CConfig *config, const unsigned short Kind_Solver) {
 
   //--- communicate the solution values via MPI
-  MPI_QUANTITIES commSol = config->GetGoal_Oriented_Metric()? SOLUTION : AUXVAR_ADAPT;
+  MPI_QUANTITIES commSol = config->GetGoal_Oriented_Metric()? MPI_QUANTITIES::SOLUTION : MPI_QUANTITIES::AUXVAR_ADAPT;
   InitiateComms(geometry, config, commSol);
   CompleteComms(geometry, config, commSol);
 
@@ -2271,7 +2240,7 @@
   auto& gradient = base_nodes->GetGradient_Adapt();
   auto nHess = config->GetGoal_Oriented_Metric()? nVar : config->GetnAdap_Sensor();
 
-  computeGradientsGreenGauss(this, GRADIENT_ADAPT, PERIODIC_SOL_GG, *geometry,
+  computeGradientsGreenGauss(this, MPI_QUANTITIES::GRADIENT_ADAPT, PERIODIC_SOL_GG, *geometry,
                              *config, solution, 0, nHess, gradient);
 
   // CorrectSymmPlaneGradient(geometry, config, Kind_Solver);
@@ -2279,7 +2248,7 @@
 
   auto& hessian = base_nodes->GetHessian();
 
-  computeHessiansGreenGauss(this, HESSIAN, PERIODIC_SOL_GG, *geometry,
+  computeHessiansGreenGauss(this, MPI_QUANTITIES::HESSIAN, PERIODIC_SOL_GG, *geometry,
                             *config, gradient, 0, nHess, hessian);
 
   CorrectBoundHessian(geometry, config, Kind_Solver);
@@ -2289,7 +2258,7 @@
 void CSolver::SetHessian_L2_Proj(CGeometry *geometry, const CConfig *config, const unsigned short Kind_Solver) {
 
   //--- communicate the solution values via MPI
-  MPI_QUANTITIES commSol = config->GetGoal_Oriented_Metric()? SOLUTION : AUXVAR_ADAPT;
+  MPI_QUANTITIES commSol = config->GetGoal_Oriented_Metric()? MPI_QUANTITIES::SOLUTION : MPI_QUANTITIES::AUXVAR_ADAPT;
   InitiateComms(geometry, config, commSol);
   CompleteComms(geometry, config, commSol);
 
@@ -2297,14 +2266,14 @@
   auto& gradient = base_nodes->GetGradient_Adapt();
   auto nHess = config->GetGoal_Oriented_Metric()? nVar : config->GetnAdap_Sensor();
 
-  computeGradientsL2Projection(this, GRADIENT_ADAPT, PERIODIC_SOL_GG, *geometry,
+  computeGradientsL2Projection(this, MPI_QUANTITIES::GRADIENT_ADAPT, PERIODIC_SOL_GG, *geometry,
                                *config, solution, 0, nHess, gradient);
 
   CorrectSymmPlaneGradient(geometry, config, Kind_Solver);
 
   auto& hessian = base_nodes->GetHessian();
 
-  computeHessiansL2Projection(this, HESSIAN, PERIODIC_SOL_GG, *geometry,
+  computeHessiansL2Projection(this, MPI_QUANTITIES::HESSIAN, PERIODIC_SOL_GG, *geometry,
                               *config, gradient, 0, nHess, hessian);
 
 }
@@ -2314,7 +2283,7 @@
   const auto& solution = base_nodes->GetAuxVar_Adapt();
   auto& gradient = base_nodes->GetGradient_AuxVar_Adapt();
 
-  computeGradientsGreenGauss(this, AUXVAR_GRADIENT_ADAPT, PERIODIC_SOL_GG, *geometry,
+  computeGradientsGreenGauss(this, MPI_QUANTITIES::AUXVAR_GRADIENT_ADAPT, PERIODIC_SOL_GG, *geometry,
                              *config, solution, 0, nAuxGradAdap, gradient);
 
 }
@@ -2324,7 +2293,84 @@
   const auto& solution = base_nodes->GetAuxVar_Adapt();
   auto& gradient = base_nodes->GetGradient_AuxVar_Adapt();
 
-  computeGradientsL2Projection(this, AUXVAR_GRADIENT_ADAPT, PERIODIC_SOL_GG, *geometry,
+  computeGradientsL2Projection(this, MPI_QUANTITIES::AUXVAR_GRADIENT_ADAPT, PERIODIC_SOL_GG, *geometry,
+                               *config, solution, 0, nAuxGradAdap, gradient);
+
+}
+
+void CSolver::SetHessian_LS(CGeometry *geometry, const CConfig *config, const unsigned short Kind_Solver) {
+
+  if (rank == MASTER_NODE)
+    cout << "Least squares Hessian computation not currently supported.\nUsing Green-Gauss instead.\n" <<endl;
+
+  SetHessian_GG(geometry, config, Kind_Solver);
+}
+
+void CSolver::SetHessian_GG(CGeometry *geometry, const CConfig *config, const unsigned short Kind_Solver) {
+
+  //--- communicate the solution values via MPI
+  MPI_QUANTITIES commSol = config->GetGoal_Oriented_Metric()? MPI_QUANTITIES::SOLUTION : MPI_QUANTITIES::AUXVAR_ADAPT;
+  InitiateComms(geometry, config, commSol);
+  CompleteComms(geometry, config, commSol);
+
+  const auto& solution = config->GetGoal_Oriented_Metric()? base_nodes->GetSolution() : base_nodes->GetAuxVar_Adapt();
+  auto& gradient = base_nodes->GetGradient_Adapt();
+  auto nHess = config->GetGoal_Oriented_Metric()? nVar : config->GetnAdap_Sensor();
+
+  computeGradientsGreenGauss(this, MPI_QUANTITIES::GRADIENT_ADAPT, PERIODIC_SOL_GG, *geometry,
+                             *config, solution, 0, nHess, gradient);
+
+  // CorrectSymmPlaneGradient(geometry, config, Kind_Solver);
+  // CorrectWallGradient(geometry, config, Kind_Solver);
+
+  auto& hessian = base_nodes->GetHessian();
+
+  computeHessiansGreenGauss(this, MPI_QUANTITIES::HESSIAN, PERIODIC_SOL_GG, *geometry,
+                            *config, gradient, 0, nHess, hessian);
+
+  CorrectBoundHessian(geometry, config, Kind_Solver);
+
+}
+
+void CSolver::SetHessian_L2_Proj(CGeometry *geometry, const CConfig *config, const unsigned short Kind_Solver) {
+
+  //--- communicate the solution values via MPI
+  MPI_QUANTITIES commSol = config->GetGoal_Oriented_Metric()? MPI_QUANTITIES::SOLUTION : MPI_QUANTITIES::AUXVAR_ADAPT;
+  InitiateComms(geometry, config, commSol);
+  CompleteComms(geometry, config, commSol);
+
+  const auto& solution = config->GetGoal_Oriented_Metric()? base_nodes->GetSolution() : base_nodes->GetAuxVar_Adapt();
+  auto& gradient = base_nodes->GetGradient_Adapt();
+  auto nHess = config->GetGoal_Oriented_Metric()? nVar : config->GetnAdap_Sensor();
+
+  computeGradientsL2Projection(this, MPI_QUANTITIES::GRADIENT_ADAPT, PERIODIC_SOL_GG, *geometry,
+                               *config, solution, 0, nHess, gradient);
+
+  CorrectSymmPlaneGradient(geometry, config, Kind_Solver);
+
+  auto& hessian = base_nodes->GetHessian();
+
+  computeHessiansL2Projection(this, MPI_QUANTITIES::HESSIAN, PERIODIC_SOL_GG, *geometry,
+                              *config, gradient, 0, nHess, hessian);
+
+}
+
+void CSolver::SetGradient_AuxVar_Adapt_GG(CGeometry *geometry, const CConfig *config, const unsigned short Kind_Solver) {
+
+  const auto& solution = base_nodes->GetAuxVar_Adapt();
+  auto& gradient = base_nodes->GetGradient_AuxVar_Adapt();
+
+  computeGradientsGreenGauss(this, MPI_QUANTITIES::AUXVAR_GRADIENT_ADAPT, PERIODIC_SOL_GG, *geometry,
+                             *config, solution, 0, nAuxGradAdap, gradient);
+
+}
+
+void CSolver::SetGradient_AuxVar_Adapt_L2_Proj(CGeometry *geometry, const CConfig *config, const unsigned short Kind_Solver) {
+
+  const auto& solution = base_nodes->GetAuxVar_Adapt();
+  auto& gradient = base_nodes->GetGradient_AuxVar_Adapt();
+
+  computeGradientsL2Projection(this, MPI_QUANTITIES::AUXVAR_GRADIENT_ADAPT, PERIODIC_SOL_GG, *geometry,
                                *config, solution, 0, nAuxGradAdap, gradient);
 
 }
@@ -4666,8 +4712,8 @@
   }// iMarker
 
   //--- communicate the gradient values via MPI
-  InitiateComms(geometry, config, GRADIENT_ADAPT);
-  CompleteComms(geometry, config, GRADIENT_ADAPT);
+  InitiateComms(geometry, config, MPI_QUANTITIES::GRADIENT_ADAPT);
+  CompleteComms(geometry, config, MPI_QUANTITIES::GRADIENT_ADAPT);
 
   //--- Free locally allocated memory
 
@@ -4735,8 +4781,8 @@
   }// if primal
 
   //--- communicate the gradient values via MPI
-  InitiateComms(geometry, config, GRADIENT_ADAPT);
-  CompleteComms(geometry, config, GRADIENT_ADAPT);
+  InitiateComms(geometry, config, MPI_QUANTITIES::GRADIENT_ADAPT);
+  CompleteComms(geometry, config, MPI_QUANTITIES::GRADIENT_ADAPT);
 
   for (auto iVar = 0u; iVar < nVar; iVar++)
     delete [] GradDotn[iVar];
@@ -4879,8 +4925,8 @@
   double Basis[MAXNDIM][MAXNDIM] = {0.0};
   double A[MAXNDIM][MAXNDIM], EigVec[MAXNDIM][MAXNDIM], EigVal[MAXNDIM], work[MAXNDIM];
 
-  InitiateComms(geometry, config, METRIC);
-  CompleteComms(geometry, config, METRIC);
+  InitiateComms(geometry, config, MPI_QUANTITIES::METRIC);
+  CompleteComms(geometry, config, MPI_QUANTITIES::METRIC);
 
   for (auto iMarker = 0; iMarker < config->GetnMarker_All(); iMarker++) {
 
