--- conflicted
+++ resolved
@@ -213,17 +213,10 @@
   /*--- Compute turbulence gradients. ---*/
 
   if (config->GetKind_Gradient_Method() == GREEN_GAUSS) {
-<<<<<<< HEAD
-    SetPrimitive_Gradient_GG(geometry, config);
-  }
-  if (config->GetKind_Gradient_Method() == WEIGHTED_LEAST_SQUARES) {
-    SetPrimitive_Gradient_LS(geometry, config);
-=======
     SetSolution_Gradient_GG(geometry, config, -1);
   }
   if (config->GetKind_Gradient_Method() == WEIGHTED_LEAST_SQUARES) {
     SetSolution_Gradient_LS(geometry, config, -1);
->>>>>>> a0ab3da9
   }
 
   AD::StartNoSharedReading();
@@ -298,7 +291,6 @@
   AD::EndNoSharedReading();
 }
 
-<<<<<<< HEAD
 void CTurbSSTSolver::SetPrimitive_Variables(CSolver **solver_container) {
 
   auto* flowNodes = su2staticcast_p<CFlowVariable*>(solver_container[FLOW_SOL]->GetNodes());
@@ -309,12 +301,8 @@
 
 }
 
-void CTurbSSTSolver::Viscous_Residual(unsigned long iEdge, CGeometry* geometry, CSolver** solver_container,
-                                     CNumerics* numerics, CConfig* config) {
-=======
 void CTurbSSTSolver::Viscous_Residual(const unsigned long iEdge, const CGeometry* geometry, CSolver** solver_container,
                                      CNumerics* numerics, const CConfig* config) {
->>>>>>> a0ab3da9
 
   /*--- Define an object to set solver specific numerics contribution. ---*/
   auto SolverSpecificNumerics = [&](unsigned long iPoint, unsigned long jPoint) {
