--- conflicted
+++ resolved
@@ -1,3398 +1,3385 @@
-/*!
- * \file numerics_structure.cpp
- * \brief This file contains all the numerical methods.
- * \author Aerospace Design Laboratory (Stanford University) <http://su2.stanford.edu>.
- * \version 2.0.7
- *
- * Stanford University Unstructured (SU2).
- * Copyright (C) 2012-2013 Aerospace Design Laboratory (ADL).
- *
- * SU2 is free software; you can redistribute it and/or
- * modify it under the terms of the GNU Lesser General Public
- * License as published by the Free Software Foundation; either
- * version 2.1 of the License, or (at your option) any later version.
- *
- * SU2 is distributed in the hope that it will be useful,
- * but WITHOUT ANY WARRANTY; without even the implied warranty of
- * MERCHANTABILITY or FITNESS FOR A PARTICULAR PURPOSE. See the GNU
- * Lesser General Public License for more details.
- *
- * You should have received a copy of the GNU Lesser General Public
- * License along with SU2. If not, see <http://www.gnu.org/licenses/>.
- */
-
-#include "../include/numerics_structure.hpp"
-
-CNumerics::CNumerics(void) { }
-
-CNumerics::CNumerics(unsigned short val_nDim, unsigned short val_nVar, CConfig *config) {
-	nDim = val_nDim;
-	nVar = val_nVar;
-	Gamma = config->GetGamma();
-	Gamma_Minus_One = Gamma - 1.0;
-	Gas_Constant = config->GetGas_ConstantND();
-
-	//U_id = new double [nVar];
-	//U_jd = new double [nVar];
-
-	UnitNormal = new double [nDim];
-	UnitNormald = new double [nDim];
-
-	Normal = new double [nDim];
-	Flux_Tensor = new double* [nVar];
-	for (unsigned short iVar = 0; iVar < (nVar); iVar++)
-		Flux_Tensor[iVar] = new double [nDim];
-
-	tau = new double* [nDim];
-	delta = new double* [nDim];
-	for (unsigned short iDim = 0; iDim < nDim; iDim++) {
-		tau[iDim] = new double [nDim];
-		delta[iDim] = new double [nDim];
-	}
-
-	for (unsigned short iDim = 0; iDim < nDim; iDim++) {
-		for (unsigned short jDim = 0; jDim < nDim; jDim++) {
-			if (iDim==jDim) delta[iDim][jDim]=1.0;
-			else delta[iDim][jDim]=0.0;
-		}
-	}
-
-	U_n = new double [nVar];
-	U_nM1 = new double [nVar];
-	U_nP1 = new double [nVar];
-
-	Proj_Flux_Tensor = new double [nVar];
-
-	turb_ke_i = 0.0;
-	turb_ke_j = 0.0;
-  
-  if ((config->GetKind_Solver() == TNE2_EULER) || (config->GetKind_Solver() == TNE2_NAVIER_STOKES))
-    nSpecies = nVar - nDim - 2;
-
-
-}
-/* Class overloaded to include multiple fluid equations for plasma */
-CNumerics::CNumerics(unsigned short val_nDim, unsigned short val_nVar, unsigned short val_nSpecies, CConfig *config) {
-
-	nDim		= val_nDim;
-	nVar		= val_nVar;
-	nSpecies	= val_nSpecies;
-	Gamma = config->GetGamma();
-	Gamma_Minus_One = Gamma - 1.0;
-	Gas_Constant_MultipleSpecies = new double [nSpecies];
-	Vector_Gamma = new double [nSpecies];
-
-	for (unsigned short iSpecies = 0; iSpecies < nSpecies; iSpecies ++) {
-		Gas_Constant_MultipleSpecies[iSpecies] =config->GetSpecies_Gas_Constant(iSpecies);
-		Vector_Gamma[iSpecies] =   config->GetSpecies_Gamma(iSpecies);
-	}
-
-	UnitNormal = new double [nDim];
-	Normal  = new double [nDim];
-	Flux_Tensor = new double* [nVar];
-	for (unsigned short iVar = 0; iVar < (nVar); iVar++)
-		Flux_Tensor[iVar] = new double [nDim];
-
-	tau = new double* [nDim];
-	delta = new double* [nDim];
-	for (unsigned short iDim = 0; iDim < nDim; iDim++) {
-		tau[iDim] = new double [nDim];
-		delta[iDim] = new double [nDim];
-	}
-
-	for (unsigned short iDim = 0; iDim < nDim; iDim++) {
-		for (unsigned short jDim = 0; jDim < nDim; jDim++) {
-			if (iDim==jDim) delta[iDim][jDim]=1.0;
-			else delta[iDim][jDim]=0.0;
-		}
-	}
-
-	U_n = new double [nVar];
-	U_nM1 = new double [nVar];
-	U_nP1 = new double [nVar];
-
-	Proj_Flux_Tensor = new double [nVar];
-
-	Laminar_Viscosity_MultipleSpecies_i = new double [nSpecies];
-	Laminar_Viscosity_MultipleSpecies_j = new double [nSpecies];
-	Eddy_Viscosity_MultipleSpecies_i = new double [nSpecies];
-	Eddy_Viscosity_MultipleSpecies_j = new double [nSpecies];
-
-}
-
-/* Class overloaded to include multiple fluid equations for plasma */
-CNumerics::CNumerics(unsigned short val_nDim, unsigned short val_nVar, unsigned short val_nSpecies, unsigned short val_nDiatomics, unsigned short val_nMonatomics, CConfig *config) {
-
-	/*--- Set parameters ---*/
-	nDim		        = val_nDim;
-	nVar		        = val_nVar;
-	nSpecies	      = val_nSpecies;
-	nMonatomics     = val_nMonatomics;
-	nDiatomics      = val_nDiatomics;
-	Gamma           = config->GetGamma();
-	Gamma_Minus_One = Gamma - 1.0;
-
-	/*--- Allocate gas property arrays ---*/
-	Gas_Constant_MultipleSpecies = new double [nSpecies];
-	Vector_Gamma                 = new double [nSpecies];
-	Enthalpy_formation           = new double [nSpecies];
-	Theta_v                      = new double [nSpecies];
-
-	for (unsigned short iSpecies = 0; iSpecies < nSpecies; iSpecies ++) {
-		Gas_Constant_MultipleSpecies[iSpecies] = config->GetSpecies_Gas_Constant(iSpecies);
-		Vector_Gamma[iSpecies]                 = config->GetSpecies_Gamma(iSpecies);
-		Enthalpy_formation[iSpecies]           = config->GetEnthalpy_Formation(iSpecies);
-		Theta_v[iSpecies]                      = config->GetCharVibTemp(iSpecies);
-	}
-
-	UnitNormal = new double [nDim];
-	Normal  = new double [nDim];
-	Flux_Tensor = new double* [nDim+3];
-	for (unsigned short iVar = 0; iVar < nDim+3; iVar++)
-		Flux_Tensor[iVar] = new double [nDim];
-
-	tau   = new double* [nDim];
-	delta = new double* [nDim];
-	for (unsigned short iDim = 0; iDim < nDim; iDim++) {
-		tau[iDim]   = new double [nDim];
-		delta[iDim] = new double [nDim];
-	}
-
-	for (unsigned short iDim = 0; iDim < nDim; iDim++) {
-		for (unsigned short jDim = 0; jDim < nDim; jDim++) {
-			if (iDim==jDim) delta[iDim][jDim]=1.0;
-			else delta[iDim][jDim]=0.0;
-		}
-	}
-
-	U_n   = new double[nVar];
-	U_nM1 = new double[nVar];
-	U_nP1 = new double[nVar];
-
-	Proj_Flux_Tensor = new double [nDim+3];
-
-	Laminar_Viscosity_MultipleSpecies_i        = new double[nSpecies];
-	Laminar_Viscosity_MultipleSpecies_j        = new double[nSpecies];
-	Eddy_Viscosity_MultipleSpecies_i           = new double[nSpecies];
-	Eddy_Viscosity_MultipleSpecies_j           = new double[nSpecies];
-	Thermal_Conductivity_MultipleSpecies_i     = new double[nSpecies];
-	Thermal_Conductivity_MultipleSpecies_j     = new double[nSpecies];
-	Thermal_Conductivity_vib_MultipleSpecies_i = new double[nSpecies];
-	Thermal_Conductivity_vib_MultipleSpecies_j = new double[nSpecies];
-
-	dVdU    = new double *[nDim+3];
-	dFvdV_j = new double *[nDim+3];
-	dFvdV_i = new double *[nDim+3];
-	unsigned short iVar;
-	for (iVar = 0; iVar < nVar; iVar++) {
-		dVdU[iVar] = new double[nDim+3];
-		dFvdV_j[iVar] = new double [nDim+3];
-		dFvdV_i[iVar] = new double [nDim+3];
-	}
-
-}
-
-CNumerics::~CNumerics(void) {
-
-  delete [] Normal;
-	delete [] UnitNormal;
-
-	delete [] U_n;
-	delete [] U_nM1;
-	delete [] U_nP1;
-
-	// visc
-	delete [] Proj_Flux_Tensor;
-
-	for (unsigned short iVar = 0; iVar < nDim+3; iVar++) {
-		delete [] Flux_Tensor[iVar];
-	}
-	delete [] Flux_Tensor;
-
-	for (unsigned short iDim = 0; iDim < nDim; iDim++) {
-		delete [] tau[iDim];
-		delete [] delta[iDim];
-	}
-	delete [] tau;
-	delete [] delta;
-	delete [] Normal;
-	delete [] Gas_Constant_MultipleSpecies;
-	delete [] Vector_Gamma;
-	delete [] Enthalpy_formation;
-	delete [] Theta_v;
-	if (Laminar_Viscosity_MultipleSpecies_i        != NULL) delete [] Laminar_Viscosity_MultipleSpecies_i;
-	if (Laminar_Viscosity_MultipleSpecies_j        != NULL) delete [] Laminar_Viscosity_MultipleSpecies_j;
-	if (Eddy_Viscosity_MultipleSpecies_i           != NULL) delete [] Eddy_Viscosity_MultipleSpecies_i;
-	if (Eddy_Viscosity_MultipleSpecies_j           != NULL) delete [] Eddy_Viscosity_MultipleSpecies_j;
-	if (Thermal_Conductivity_MultipleSpecies_i     != NULL) delete [] Thermal_Conductivity_MultipleSpecies_i;
-	if (Thermal_Conductivity_MultipleSpecies_j     != NULL) delete [] Thermal_Conductivity_MultipleSpecies_i;
-	if (Thermal_Conductivity_vib_MultipleSpecies_i != NULL) delete [] Thermal_Conductivity_vib_MultipleSpecies_i;
-	if (Thermal_Conductivity_vib_MultipleSpecies_j != NULL) delete [] Thermal_Conductivity_vib_MultipleSpecies_i;
-
-
-	unsigned short iVar;
-	for (iVar = 0; iVar < nVar; iVar++) {
-		delete [] dVdU[iVar];
-		delete [] dFvdV_i[iVar];
-		delete [] dFvdV_j[iVar];
-	}
-	delete [] dVdU;
-	delete [] dFvdV_i;
-	delete [] dFvdV_j;
-
-}
-
-void CNumerics::GetInviscidFlux(double val_density, double *val_velocity,
-		double val_pressure, double val_enthalpy) {
-	if (nDim == 3) {
-		Flux_Tensor[0][0] = val_density*val_velocity[0];
-		Flux_Tensor[1][0] = Flux_Tensor[0][0]*val_velocity[0]+val_pressure;
-		Flux_Tensor[2][0] = Flux_Tensor[0][0]*val_velocity[1];
-		Flux_Tensor[3][0] = Flux_Tensor[0][0]*val_velocity[2];
-		Flux_Tensor[4][0] = Flux_Tensor[0][0]*val_enthalpy;
-
-		Flux_Tensor[0][1] = val_density*val_velocity[1];
-		Flux_Tensor[1][1] = Flux_Tensor[0][1]*val_velocity[0];
-		Flux_Tensor[2][1] = Flux_Tensor[0][1]*val_velocity[1]+val_pressure;
-		Flux_Tensor[3][1] = Flux_Tensor[0][1]*val_velocity[2];
-		Flux_Tensor[4][1] = Flux_Tensor[0][1]*val_enthalpy;
-
-		Flux_Tensor[0][2] = val_density*val_velocity[2];
-		Flux_Tensor[1][2] = Flux_Tensor[0][2]*val_velocity[0];
-		Flux_Tensor[2][2] = Flux_Tensor[0][2]*val_velocity[1];
-		Flux_Tensor[3][2] = Flux_Tensor[0][2]*val_velocity[2]+val_pressure;
-		Flux_Tensor[4][2] = Flux_Tensor[0][2]*val_enthalpy;
-
-	}
-	if(nDim == 2) {
-		Flux_Tensor[0][0] = val_density*val_velocity[0];
-		Flux_Tensor[1][0] = Flux_Tensor[0][0]*val_velocity[0]+val_pressure;
-		Flux_Tensor[2][0] = Flux_Tensor[0][0]*val_velocity[1];
-		Flux_Tensor[3][0] = Flux_Tensor[0][0]*val_enthalpy;
-
-		Flux_Tensor[0][1] = val_density*val_velocity[1];
-		Flux_Tensor[1][1] = Flux_Tensor[0][1]*val_velocity[0];
-		Flux_Tensor[2][1] = Flux_Tensor[0][1]*val_velocity[1]+val_pressure;
-		Flux_Tensor[3][1] = Flux_Tensor[0][1]*val_enthalpy;
-	}
-}
-
-void CNumerics::GetInviscidProjFlux(double *val_density, double *val_velocity,
-                                    double *val_pressure, double *val_enthalpy,
-                                    double *val_normal, double *val_Proj_Flux) {
-    double rhou, rhov, rhow;
-    
-
-	if (nDim == 2) {
-		rhou = (*val_density)*val_velocity[0];
-		rhov = (*val_density)*val_velocity[1];
-
-		val_Proj_Flux[0] = rhou*val_normal[0];
-		val_Proj_Flux[1] = (rhou*val_velocity[0]+(*val_pressure))*val_normal[0];
-		val_Proj_Flux[2] = rhou*val_velocity[1]*val_normal[0];
-		val_Proj_Flux[3] = rhou*(*val_enthalpy)*val_normal[0];
-
-		val_Proj_Flux[0] += rhov*val_normal[1];
-		val_Proj_Flux[1] += rhov*val_velocity[0]*val_normal[1];
-		val_Proj_Flux[2] += (rhov*val_velocity[1]+(*val_pressure))*val_normal[1];
-		val_Proj_Flux[3] += rhov*(*val_enthalpy)*val_normal[1];
-	} 
-	else {
-		rhou = (*val_density)*val_velocity[0];
-		rhov = (*val_density)*val_velocity[1];
-		rhow = (*val_density)*val_velocity[2];
-
-		val_Proj_Flux[0] = rhou*val_normal[0];
-		val_Proj_Flux[1] = (rhou*val_velocity[0]+(*val_pressure))*val_normal[0];
-		val_Proj_Flux[2] = rhou*val_velocity[1]*val_normal[0];
-		val_Proj_Flux[3] = rhou*val_velocity[2]*val_normal[0];
-		val_Proj_Flux[4] = rhou*(*val_enthalpy)*val_normal[0];
-
-		val_Proj_Flux[0] += rhov*val_normal[1];
-		val_Proj_Flux[1] += rhov*val_velocity[0]*val_normal[1];
-		val_Proj_Flux[2] += (rhov*val_velocity[1]+(*val_pressure))*val_normal[1];
-		val_Proj_Flux[3] += rhov*val_velocity[2]*val_normal[1];
-		val_Proj_Flux[4] += rhov*(*val_enthalpy)*val_normal[1];
-
-		val_Proj_Flux[0] += rhow*val_normal[2];
-		val_Proj_Flux[1] += rhow*val_velocity[0]*val_normal[2];
-		val_Proj_Flux[2] += rhow*val_velocity[1]*val_normal[2];
-		val_Proj_Flux[3] += (rhow*val_velocity[2]+(*val_pressure))*val_normal[2];
-		val_Proj_Flux[4] += rhow*(*val_enthalpy)*val_normal[2];
-	}
-
-}
-
-<<<<<<< HEAD
-void CNumerics::GetInviscidArtCompProjFlux(double *val_density, double *val_velocity, double *val_pressure, double *val_betainc2,
-                                           double *val_normal, double *val_Proj_Flux) {
-  
-  double rhou, rhov, rhow;
-  
-  if (nDim == 2) {
-    rhou = (*val_density)*val_velocity[0];
-=======
-void CNumerics::GetInviscidProjFlux(double *val_density, double *val_velocity,
-                                    double *val_pressure, double *val_enthalpy,
-                                    double *val_energy_ve, double *val_normal,
-                                    double *val_Proj_Flux) {
-  unsigned short iSpecies;
-  double rho, rhou, rhov, rhow;
-  
-  //************************************************//
-  // Please do not delete //SU2_CPP2C comment lines //
-  //************************************************//
-  
-  //SU2_CPP2C SUB START GetInviscidProjFlux
-  //SU2_CPP2C SUB VARS *val_density val_velocity *val_pressure *val_enthalpy val_Proj_Flux val_normal
-  
-  rho = 0.0;
-  for (iSpecies = 0; iSpecies < nSpecies; iSpecies++)
-    rho += val_density[iSpecies];
-  
-	if (nDim == 2) {
-		rhou = rho*val_velocity[0];
-		rhov = rho*val_velocity[1];
-    
-    /*--- iDim = 0 (x-direction) ---*/
-    for (iSpecies = 0; iSpecies < nSpecies; iSpecies++)
-      val_Proj_Flux[iSpecies] = rhou * (val_density[iSpecies]/rho) * val_normal[0];
-		val_Proj_Flux[nSpecies]   = (rhou * val_velocity[0] + (*val_pressure)) * val_normal[0];
-		val_Proj_Flux[nSpecies+1] = rhou * val_velocity[1] * val_normal[0];
-		val_Proj_Flux[nSpecies+2] = rhou * (*val_enthalpy) * val_normal[0];
-    val_Proj_Flux[nSpecies+3] = rhou * (*val_energy_ve) * val_normal[0];
-    
-    /*---- iDim = 1 (y-direction) ---*/
-    for (iSpecies = 0; iSpecies < nSpecies; iSpecies++)
-      val_Proj_Flux[iSpecies] += rhov * (val_density[iSpecies]/rho) * val_normal[1];
-		val_Proj_Flux[nSpecies]   += rhov * val_velocity[0] * val_normal[1];
-		val_Proj_Flux[nSpecies+1] += (rhov * val_velocity[1] + (*val_pressure)) * val_normal[1];
-		val_Proj_Flux[nSpecies+2] += rhov * (*val_enthalpy) * val_normal[1];
-    val_Proj_Flux[nSpecies+3] += rhov * (*val_energy_ve) * val_normal[1];
-	}
-	else {
-		rhou = (*val_density)*val_velocity[0];
-		rhov = (*val_density)*val_velocity[1];
-		rhow = (*val_density)*val_velocity[2];
-    
-    /*--- iDim = 0 (x-direction) ---*/
-    for (iSpecies = 0; iSpecies < nSpecies; iSpecies++)
-      val_Proj_Flux[iSpecies] = rhou * (val_density[iSpecies]/rho) * val_normal[0];
-		val_Proj_Flux[nSpecies]   = (rhou * val_velocity[0] + (*val_pressure)) * val_normal[0];
-		val_Proj_Flux[nSpecies+1] = rhou * val_velocity[1] * val_normal[0];
-		val_Proj_Flux[nSpecies+2] = rhou * val_velocity[2] * val_normal[0];
-		val_Proj_Flux[nSpecies+3] = rhou * (*val_enthalpy) * val_normal[0];
-    val_Proj_Flux[nSpecies+4] = rhou * (*val_energy_ve) * val_normal[0];
-    
-    /*--- iDim = 0 (y-direction) ---*/
-    for (iSpecies = 0; iSpecies < nSpecies; iSpecies++)
-      val_Proj_Flux[iSpecies] += rhov * (val_density[iSpecies]/rho) * val_normal[1];
-		val_Proj_Flux[nSpecies]   += rhov * val_velocity[0] * val_normal[1];
-		val_Proj_Flux[nSpecies+1] += (rhov * val_velocity[1] + (*val_pressure)) * val_normal[1];
-		val_Proj_Flux[nSpecies+2] += rhov * val_velocity[2] * val_normal[1];
-		val_Proj_Flux[nSpecies+3] += rhov * (*val_enthalpy) * val_normal[1];
-    val_Proj_Flux[nSpecies+4] += rhov * (*val_energy_ve) * val_normal[1];
-    
-    /*--- iDim = 0 (z-direction) ---*/
-    for (iSpecies = 0; iSpecies < nSpecies; iSpecies++)
-      val_Proj_Flux[iSpecies] += rhow * (val_density[iSpecies]/rho) * val_normal[2];
-		val_Proj_Flux[nSpecies]   += rhow * val_velocity[0] * val_normal[2];
-		val_Proj_Flux[nSpecies+1] += rhow * val_velocity[1] * val_normal[2];
-		val_Proj_Flux[nSpecies+2] += (rhow * val_velocity[2] + (*val_pressure)) * val_normal[2];
-		val_Proj_Flux[nSpecies+3] += rhow * (*val_enthalpy) * val_normal[2];
-    val_Proj_Flux[nSpecies+4] += rhow * (*val_energy_ve) * val_normal[2];
-	}
-  
-  //SU2_CPP2C SUB END GetInviscidProjFlux
-}
-
-
-void CNumerics::GetInviscidArtCompProjFlux(double *val_density, double *val_velocity,
-		double *val_pressure, double *val_betainc2, double *val_normal,
-		double *val_Proj_Flux) {
-    double rhou, rhov, rhow;
-    
-   	if (nDim == 2) {
-        rhou = (*val_density)*val_velocity[0];
->>>>>>> 8093bf76
-		rhov = (*val_density)*val_velocity[1];
-    
-		val_Proj_Flux[0] = (*val_betainc2)*(val_velocity[0]*val_normal[0] + val_velocity[1]*val_normal[1]);
-		val_Proj_Flux[1] = (rhou*val_velocity[0]+(*val_pressure))*val_normal[0] + rhou*val_velocity[1]*val_normal[1];
-		val_Proj_Flux[2] = rhov*val_velocity[0]*val_normal[0] + (rhov*val_velocity[1]+(*val_pressure))*val_normal[1];
-	}
-  else {
-    rhou = (*val_density)*val_velocity[0];
-		rhov = (*val_density)*val_velocity[1];
-		rhow = (*val_density)*val_velocity[2];
-    
-		val_Proj_Flux[0] = (*val_betainc2)*(val_velocity[0]*val_normal[0] + val_velocity[1]*val_normal[1] + val_velocity[2]*val_normal[2]);
-		val_Proj_Flux[1] = (rhou*val_velocity[0]+(*val_pressure))*val_normal[0] + rhou*val_velocity[1]*val_normal[1] + rhou*val_velocity[2]*val_normal[2];
-		val_Proj_Flux[2] = rhov*val_velocity[0]*val_normal[0] + (rhov*val_velocity[1]+(*val_pressure))*val_normal[1] + rhov*val_velocity[2]*val_normal[2];
-		val_Proj_Flux[3] = rhow*val_velocity[0]*val_normal[0] + rhow*val_velocity[1]*val_normal[1] + (rhow*val_velocity[2]+(*val_pressure))*val_normal[2];
-	}
-<<<<<<< HEAD
-  
-}
-
-void CNumerics::GetInviscidArtComp_FreeSurf_ProjFlux(double *val_density, double *val_velocity, double *val_pressure, double *val_betainc2,
-                                                     double *val_levelset, double *val_normal, double *val_Proj_Flux) {
-  
-  double rhou, rhov, rhow, ProjVel;
-  
-  if (nDim == 2) {
-    rhou = (*val_density)*val_velocity[0];
-		rhov = (*val_density)*val_velocity[1];
-    ProjVel = (val_velocity[0]*val_normal[0] + val_velocity[1]*val_normal[1]);
-    
-		val_Proj_Flux[0] = (*val_betainc2)*ProjVel;
-		val_Proj_Flux[1] = (rhou*val_velocity[0]+(*val_pressure))*val_normal[0] + rhou*val_velocity[1]*val_normal[1];
-		val_Proj_Flux[2] = rhov*val_velocity[0]*val_normal[0] + (rhov*val_velocity[1]+(*val_pressure))*val_normal[1];
-    val_Proj_Flux[3] = (*val_levelset)*ProjVel;
-	}
-  else {
-    rhou = (*val_density)*val_velocity[0];
-		rhov = (*val_density)*val_velocity[1];
-		rhow = (*val_density)*val_velocity[2];
-    ProjVel = (val_velocity[0]*val_normal[0] + val_velocity[1]*val_normal[1] + val_velocity[2]*val_normal[2]);
-
-		val_Proj_Flux[0] = (*val_betainc2)*ProjVel;
-		val_Proj_Flux[1] = (rhou*val_velocity[0]+(*val_pressure))*val_normal[0] + rhou*val_velocity[1]*val_normal[1] + rhou*val_velocity[2]*val_normal[2];
-		val_Proj_Flux[2] = rhov*val_velocity[0]*val_normal[0] + (rhov*val_velocity[1]+(*val_pressure))*val_normal[1] + rhov*val_velocity[2]*val_normal[2];
-		val_Proj_Flux[3] = rhow*val_velocity[0]*val_normal[0] + rhow*val_velocity[1]*val_normal[1] + (rhow*val_velocity[2]+(*val_pressure))*val_normal[2];
-    val_Proj_Flux[4] = (*val_levelset)*ProjVel;
-	}
-  
-=======
->>>>>>> 8093bf76
-}
-
-
-void CNumerics::GetInviscidProjFlux(double *val_density, double **val_velocity,
-		double *val_pressure, double *val_enthalpy,
-		double *val_normal, double *val_Proj_Flux) {
-	unsigned short iSpecies, loc = 0;
-
-	for ( iSpecies = 0; iSpecies < nSpecies; iSpecies ++) {
-		loc = iSpecies*(nDim+2);
-		Gamma = Vector_Gamma[iSpecies];
-		Gamma_Minus_One = Gamma - 1.0;
-
-		if(nDim == 3) {
-			double rhou		= val_density[iSpecies]*val_velocity[iSpecies][0];
-			double rhov		= val_density[iSpecies]*val_velocity[iSpecies][1];
-			double rhow		= val_density[iSpecies]*val_velocity[iSpecies][2];
-			double pressure = val_pressure[iSpecies];
-			double u		= val_velocity[iSpecies][0];
-			double v		= val_velocity[iSpecies][1];
-			double w		= val_velocity[iSpecies][2];
-			double enthalpy = val_enthalpy[iSpecies];
-			val_Proj_Flux[loc + 0] = rhou*val_normal[0] + rhov*val_normal[1] + rhow*val_normal[2];
-			val_Proj_Flux[loc + 1] = (rhou*u + pressure)*val_normal[0] + rhov*u*val_normal[1]+ rhow*u*val_normal[2];
-			val_Proj_Flux[loc + 2] = rhou*v*val_normal[0] + (rhov*v+pressure)*val_normal[1] + rhow*v*val_normal[2];
-			val_Proj_Flux[loc + 3] = rhou*w*val_normal[0] + rhov*w*val_normal[1] + (rhow*w + pressure)*val_normal[2];
-			val_Proj_Flux[loc + 4] = rhou*enthalpy*val_normal[0] + rhov*enthalpy*val_normal[1] + rhow*enthalpy*val_normal[2] ;
-		}
-
-		if(nDim == 2) {
-			double rhou		= val_density[iSpecies]*val_velocity[iSpecies][0];
-			double rhov		= val_density[iSpecies]*val_velocity[iSpecies][1];
-			double pressure = val_pressure[iSpecies];
-			double u		= val_velocity[iSpecies][0];
-			double v		= val_velocity[iSpecies][1];
-			double enthalpy = val_enthalpy[iSpecies];
-			val_Proj_Flux[loc + 0] = rhou*val_normal[0] + rhov*val_normal[1];
-			val_Proj_Flux[loc + 1] = (rhou*u + pressure)*val_normal[0] + rhov*u*val_normal[1];
-			val_Proj_Flux[loc + 2] = rhou*v*val_normal[0] + (rhov*v+pressure)*val_normal[1];
-			val_Proj_Flux[loc + 3] = rhou*enthalpy*val_normal[0] + rhov*enthalpy*val_normal[1];
-		}
-	}
-}
-
-void CNumerics::GetInviscidProjFlux_(double *val_density, double **val_velocity, double *val_pressure, double *val_enthalpy,
-		double *val_energy_vib, double *val_normal, double *val_Proj_Flux) {
-
-	unsigned short iSpecies, iVar, iDim, jDim, loc = 0;
-
-	for (iVar = 0; iVar < nVar; iVar++)
-		val_Proj_Flux[iVar] = 0.0;
-
-	for ( iSpecies = 0; iSpecies < nSpecies; iSpecies ++) {
-		if ( iSpecies < nDiatomics ) loc = (nDim+3)*iSpecies;
-		else loc = (nDim+3)*nDiatomics + (nDim+2)*(iSpecies-nDiatomics);
-
-		for (iDim = 0; iDim < nDim; iDim++) {
-			val_Proj_Flux[loc+0] += val_density[iSpecies]*val_velocity[iSpecies][iDim]*val_normal[iDim];
-			for (jDim = 0; jDim < nDim; jDim++) {
-				val_Proj_Flux[loc+iDim+1] += val_density[iSpecies]*val_velocity[iSpecies][iDim]*val_velocity[iSpecies][jDim]*val_normal[jDim];
-			}
-			val_Proj_Flux[loc+iDim+1] += val_pressure[iSpecies]*val_normal[iDim];
-			val_Proj_Flux[loc+nDim+1] += val_density[iSpecies]*val_enthalpy[iSpecies]*val_velocity[iSpecies][iDim]*val_normal[iDim];
-			if (iSpecies < nDiatomics) 
-				val_Proj_Flux[loc+nDim+2] += val_density[iSpecies]*val_velocity[iSpecies][iDim]*val_energy_vib[iSpecies]*val_normal[iDim];
-		}
-	}
-}
-
-void CNumerics::GetInviscidProjJac(double *val_velocity, double *val_energy, double *val_normal,
-		double val_scale, double **val_Proj_Jac_Tensor) {
-	unsigned short iDim, jDim;
-    double sqvel, proj_vel, phi, a1, a2;
-    
-	sqvel = 0.0, proj_vel = 0.0;
-	for (iDim = 0; iDim < nDim; iDim++) {
-		sqvel    += val_velocity[iDim]*val_velocity[iDim];
-		proj_vel += val_velocity[iDim]*val_normal[iDim];
-	}
-    
-	phi = 0.5*Gamma_Minus_One*sqvel;
-	a1 = Gamma*(*val_energy)-phi;
-	a2 = Gamma-1.0;
-
-	val_Proj_Jac_Tensor[0][0] = 0.0;
-	for (iDim = 0; iDim < nDim; iDim++)
-		val_Proj_Jac_Tensor[0][iDim+1] = val_scale*val_normal[iDim];
-	val_Proj_Jac_Tensor[0][nDim+1] = 0.0;
-
-	for (iDim = 0; iDim < nDim; iDim++) {
-		val_Proj_Jac_Tensor[iDim+1][0] = val_scale*(val_normal[iDim]*phi - val_velocity[iDim]*proj_vel);
-		for (jDim = 0; jDim < nDim; jDim++)
-			val_Proj_Jac_Tensor[iDim+1][jDim+1] = val_scale*(val_normal[jDim]*val_velocity[iDim]-a2*val_normal[iDim]*val_velocity[jDim]);
-		val_Proj_Jac_Tensor[iDim+1][iDim+1] += val_scale*proj_vel;
-		val_Proj_Jac_Tensor[iDim+1][nDim+1] = val_scale*a2*val_normal[iDim];
-	}
-
-	val_Proj_Jac_Tensor[nDim+1][0] = val_scale*proj_vel*(phi-a1);
-	for (iDim = 0; iDim < nDim; iDim++)
-		val_Proj_Jac_Tensor[nDim+1][iDim+1] = val_scale*(val_normal[iDim]*a1-a2*val_velocity[iDim]*proj_vel);
-	val_Proj_Jac_Tensor[nDim+1][nDim+1] = val_scale*Gamma*proj_vel;
-}
-
-void CNumerics::GetInviscidProjJac(double *val_density, double *val_velocity, double *val_enthalpy,
-                                   double *val_energy_ve, double *val_dPdrhos, double val_dPdrhoE,
-                                   double val_dPdrhoEve, double *val_normal, double val_scale,
-                                   double **val_Proj_Jac_Tensor) {
-	unsigned short iDim, iVar, jVar, iSpecies, jSpecies;
-  double proj_vel, rho;
-  
-  
-  for (iVar = 0; iVar < nVar; iVar++)
-    for (jVar = 0; jVar < nVar; jVar++)
-      val_Proj_Jac_Tensor[iVar][jVar] = 0.0;
-  
-  rho = 0.0;
-  for (iSpecies = 0; iSpecies < nSpecies; iSpecies++)
-    rho += val_density[iSpecies];
-	proj_vel = 0.0;
-	for (iDim = 0; iDim < nDim; iDim++) {
-		proj_vel += val_velocity[iDim]*val_normal[iDim];
-	}
-  
-/*  cout << "CNumerics -- InvProjJac: " << endl;
-  cout << "nSpecies: " << nSpecies << endl;
-  cout << "ProjVel: " << proj_vel << endl;
-  cout << "rho: " << rho << endl;
-  cout << "Val Velocity: " << val_velocity[0] << endl;
-  cout << "Enthalpy: " << *val_enthalpy << endl;
-  cout << "dPdrhos: " << val_dPdrhos[0] << endl;
-  cout << "dPdrhoE: " << val_dPdrhoE << endl;
-  cout << "dPdrhoEve: " << val_dPdrhoEve << endl;
-  cin.get();*/
-  
-  for (iSpecies = 0; iSpecies < nSpecies; iSpecies++) {
-    for (jSpecies = 0; jSpecies < nSpecies; jSpecies++) {
-      val_Proj_Jac_Tensor[iSpecies][jSpecies] = -(val_density[iSpecies]/rho) * proj_vel;
-    }
-    val_Proj_Jac_Tensor[iSpecies][iSpecies]  += proj_vel;
-    val_Proj_Jac_Tensor[iSpecies][nSpecies]   = (val_density[iSpecies]/rho) * val_normal[0];
-    val_Proj_Jac_Tensor[iSpecies][nSpecies+1] = (val_density[iSpecies]/rho) * val_normal[1];
-    val_Proj_Jac_Tensor[iSpecies][nSpecies+2] = (val_density[iSpecies]/rho) * val_normal[2];
-    
-    val_Proj_Jac_Tensor[nSpecies][iSpecies]   = val_dPdrhos[iSpecies]*val_normal[0] - proj_vel*val_velocity[0];
-    val_Proj_Jac_Tensor[nSpecies+1][iSpecies] = val_dPdrhos[iSpecies]*val_normal[1] - proj_vel*val_velocity[1];
-    val_Proj_Jac_Tensor[nSpecies+2][iSpecies] = val_dPdrhos[iSpecies]*val_normal[2] - proj_vel*val_velocity[2];
-    val_Proj_Jac_Tensor[nSpecies+3][iSpecies] = (val_dPdrhos[iSpecies]-(*val_enthalpy)) * proj_vel;
-    val_Proj_Jac_Tensor[nSpecies+4][iSpecies] = -proj_vel * (*val_energy_ve);
-  }
-  
-  val_Proj_Jac_Tensor[nSpecies][nSpecies]     = -val_dPdrhoE*val_velocity[0]*val_normal[0] + val_velocity[0]*val_normal[0] + proj_vel;
-  val_Proj_Jac_Tensor[nSpecies][nSpecies+1]   = -val_dPdrhoE*val_velocity[1]*val_normal[0] + val_velocity[0]*val_normal[1];
-  val_Proj_Jac_Tensor[nSpecies][nSpecies+2]   = -val_dPdrhoE*val_velocity[2]*val_normal[0] + val_velocity[0]*val_normal[2];
-  val_Proj_Jac_Tensor[nSpecies][nSpecies+3]   = val_dPdrhoE * val_normal[0];
-  val_Proj_Jac_Tensor[nSpecies][nSpecies+4]   = val_dPdrhoEve * val_normal[0];
-  
-  val_Proj_Jac_Tensor[nSpecies+1][nSpecies]   = -val_dPdrhoE*val_velocity[0]*val_normal[1] + val_velocity[1]*val_normal[0];
-  val_Proj_Jac_Tensor[nSpecies+1][nSpecies+1] = -val_dPdrhoE*val_velocity[1]*val_normal[1] + val_velocity[1]*val_normal[1] + proj_vel;
-  val_Proj_Jac_Tensor[nSpecies+1][nSpecies+2] = -val_dPdrhoE*val_velocity[2]*val_normal[1] + val_velocity[1]*val_normal[2];
-  val_Proj_Jac_Tensor[nSpecies+1][nSpecies+3] = val_dPdrhoE * val_normal[1];
-  val_Proj_Jac_Tensor[nSpecies+1][nSpecies+4] = val_dPdrhoEve * val_normal[1];
-  
-  val_Proj_Jac_Tensor[nSpecies+2][nSpecies]   = -val_dPdrhoE*val_velocity[0]*val_normal[2] + val_velocity[2]*val_normal[0];
-  val_Proj_Jac_Tensor[nSpecies+2][nSpecies+1] = -val_dPdrhoE*val_velocity[1]*val_normal[2] + val_velocity[2]*val_normal[1];
-  val_Proj_Jac_Tensor[nSpecies+2][nSpecies+2] = -val_dPdrhoE*val_velocity[2]*val_normal[2] + val_velocity[2]*val_normal[2] + proj_vel;
-  val_Proj_Jac_Tensor[nSpecies+2][nSpecies+3] = val_dPdrhoE * val_normal[2];
-  val_Proj_Jac_Tensor[nSpecies+2][nSpecies+4] = val_dPdrhoEve * val_normal[2];
-  
-  val_Proj_Jac_Tensor[nSpecies+3][nSpecies]   = -val_dPdrhoE*val_velocity[0]*proj_vel + (*val_enthalpy)*val_normal[0];
-  val_Proj_Jac_Tensor[nSpecies+3][nSpecies+1] = -val_dPdrhoE*val_velocity[1]*proj_vel + (*val_enthalpy)*val_normal[1];
-  val_Proj_Jac_Tensor[nSpecies+3][nSpecies+2] = -val_dPdrhoE*val_velocity[2]*proj_vel + (*val_enthalpy)*val_normal[2];
-  val_Proj_Jac_Tensor[nSpecies+3][nSpecies+3] = val_dPdrhoE*proj_vel + proj_vel;
-  val_Proj_Jac_Tensor[nSpecies+3][nSpecies+4] = val_dPdrhoEve * proj_vel;
-  
-  val_Proj_Jac_Tensor[nSpecies+4][nSpecies]   = (*val_energy_ve) * val_normal[0];
-  val_Proj_Jac_Tensor[nSpecies+4][nSpecies+1] = (*val_energy_ve) * val_normal[1];
-  val_Proj_Jac_Tensor[nSpecies+4][nSpecies+2] = (*val_energy_ve) * val_normal[2];
-  val_Proj_Jac_Tensor[nSpecies+4][nSpecies+3] = 0.0;
-  val_Proj_Jac_Tensor[nSpecies+4][nSpecies+4] = proj_vel;
-  
-	for (iVar = 0; iVar < nVar; iVar++)
-    for (jVar = 0; jVar < nVar; jVar++)
-      val_Proj_Jac_Tensor[iVar][jVar] = val_scale * val_Proj_Jac_Tensor[iVar][jVar];
-}
-
-
-void CNumerics::GetInviscidArtCompProjJac(double *val_density, double *val_velocity, double *val_betainc2, double *val_normal,
-		double val_scale, double **val_Proj_Jac_Tensor) {
-	unsigned short iDim;
-	double proj_vel;
-
-	proj_vel = 0.0;
-	for (iDim = 0; iDim < nDim; iDim++)
-		proj_vel += val_velocity[iDim]*val_normal[iDim];
-
-    if (nDim == 2) {
-		val_Proj_Jac_Tensor[0][0] = 0.0;
-		val_Proj_Jac_Tensor[0][1] = val_scale*(*val_betainc2)*val_normal[0]/(*val_density);
-		val_Proj_Jac_Tensor[0][2] = val_scale*(*val_betainc2)*val_normal[1]/(*val_density);
-        
-		val_Proj_Jac_Tensor[1][0] = val_scale*val_normal[0];
-		val_Proj_Jac_Tensor[1][1] = val_scale*(val_velocity[0]*val_normal[0] + proj_vel);
-		val_Proj_Jac_Tensor[1][2] = val_scale*val_velocity[0]*val_normal[1];
-        
-		val_Proj_Jac_Tensor[2][0] = val_scale*val_normal[1];
-		val_Proj_Jac_Tensor[2][1] = val_scale*val_velocity[1]*val_normal[0];
-		val_Proj_Jac_Tensor[2][2] = val_scale*(val_velocity[1]*val_normal[1] + proj_vel);
-	}
-	else {
-		val_Proj_Jac_Tensor[0][0] = 0.0;
-		val_Proj_Jac_Tensor[0][1] = val_scale*(*val_betainc2)*val_normal[0]/(*val_density);
-		val_Proj_Jac_Tensor[0][2] = val_scale*(*val_betainc2)*val_normal[1]/(*val_density);
-		val_Proj_Jac_Tensor[0][3] = val_scale*(*val_betainc2)*val_normal[2]/(*val_density);
-
-		val_Proj_Jac_Tensor[1][0] = val_scale*val_normal[0];
-		val_Proj_Jac_Tensor[1][1] = val_scale*(val_velocity[0]*val_normal[0] + proj_vel);
-		val_Proj_Jac_Tensor[1][2] = val_scale*val_velocity[0]*val_normal[1];
-		val_Proj_Jac_Tensor[1][3] = val_scale*val_velocity[0]*val_normal[2];
-
-		val_Proj_Jac_Tensor[2][0] = val_scale*val_normal[1];
-		val_Proj_Jac_Tensor[2][1] = val_scale*val_velocity[1]*val_normal[0];
-		val_Proj_Jac_Tensor[2][2] = val_scale*(val_velocity[1]*val_normal[1] + proj_vel);
-		val_Proj_Jac_Tensor[2][3] = val_scale*val_velocity[1]*val_normal[2];
-
-		val_Proj_Jac_Tensor[3][0] = val_scale*val_normal[2];
-		val_Proj_Jac_Tensor[3][1] = val_scale*val_velocity[2]*val_normal[0];
-		val_Proj_Jac_Tensor[3][2] = val_scale*val_velocity[2]*val_normal[1];
-		val_Proj_Jac_Tensor[3][3] = val_scale*(val_velocity[2]*val_normal[2] + proj_vel);
-	}
-
-}
-
-void CNumerics::GetInviscidArtComp_FreeSurf_ProjJac(double *val_density, double *val_ddensity, double *val_velocity, double *val_betainc2, double *val_levelset, double *val_normal,
-                                                    double val_scale, double **val_Proj_Jac_Tensor) {
-  
-	double a = 0.0, b = 0.0, c = 0.0, d = 0.0, area2 = 0.0, nx = 0.0, ny = 0.0, nz = 0.0, u = 0.0, v = 0.0, w = 0.0;
-  
-  a = (*val_betainc2)/(*val_density);
-  b = (*val_levelset)/(*val_density);
-  c = (*val_ddensity);
-  
-  if (nDim == 2) {
-    
-    nx = val_normal[0];   ny = val_normal[1];   area2 = nx*nx + ny*ny;
-    u = val_velocity[0];  v = val_velocity[1];  d = u*nx + v*ny;
-    
-    val_Proj_Jac_Tensor[0][0] = 0.0;
-    val_Proj_Jac_Tensor[0][1] = val_scale*a*nx;
-    val_Proj_Jac_Tensor[0][2] = val_scale*a*ny;
-    val_Proj_Jac_Tensor[0][3] = - val_scale*a*c*d;
-    
-    
-    val_Proj_Jac_Tensor[1][0] = val_scale*nx;
-    val_Proj_Jac_Tensor[1][1] = val_scale*(d + nx*u);
-    val_Proj_Jac_Tensor[1][2] = val_scale*ny*u;
-    val_Proj_Jac_Tensor[1][3] = -val_scale*c*d*u;
-    
-    
-    val_Proj_Jac_Tensor[2][0] = val_scale*ny;
-    val_Proj_Jac_Tensor[2][1] = val_scale*nx*v;
-    val_Proj_Jac_Tensor[2][2] = val_scale*(d + ny*v);
-    val_Proj_Jac_Tensor[2][3] = -val_scale*c*d*v;
-    
-    
-    val_Proj_Jac_Tensor[3][0] = 0.0;
-    val_Proj_Jac_Tensor[3][1] = val_scale*b*nx;
-    val_Proj_Jac_Tensor[3][2] = val_scale*b*ny;
-    val_Proj_Jac_Tensor[3][3] = val_scale*(d - b*c*d);
-    
-  }
-	else {
-  
-    nx = val_normal[0];   ny = val_normal[1];   nz = val_normal[2];   area2 = nx*nx + ny*ny + nz*nz;
-    u = val_velocity[0];  v = val_velocity[1];  w = val_velocity[2];  d = u*nx + v*ny + w*nz;
-  
-    val_Proj_Jac_Tensor[0][0] = 0.0;
-    val_Proj_Jac_Tensor[0][1] = val_scale*a*nx;
-    val_Proj_Jac_Tensor[0][2] = val_scale*a*ny;
-    val_Proj_Jac_Tensor[0][3] = val_scale*a*nz;
-    val_Proj_Jac_Tensor[0][4] = - val_scale*a*c*d;
-    
-    
-    val_Proj_Jac_Tensor[1][0] = val_scale*nx;
-    val_Proj_Jac_Tensor[1][1] = val_scale*(d + nx*u);
-    val_Proj_Jac_Tensor[1][2] = val_scale*ny*u;
-    val_Proj_Jac_Tensor[1][3] = val_scale*nz*u;
-    val_Proj_Jac_Tensor[1][4] = -val_scale*c*d*u;
-    
-    
-    val_Proj_Jac_Tensor[2][0] = val_scale*ny;
-    val_Proj_Jac_Tensor[2][1] = val_scale*nx*v;
-    val_Proj_Jac_Tensor[2][2] = val_scale*(d + ny*v);
-    val_Proj_Jac_Tensor[2][3] = val_scale*nz*v;
-    val_Proj_Jac_Tensor[2][4] = -val_scale*c*d*v;
-    
-    val_Proj_Jac_Tensor[3][0] = val_scale*nz;
-    val_Proj_Jac_Tensor[3][1] = val_scale*nx*w;
-    val_Proj_Jac_Tensor[3][2] = val_scale*ny*w;
-    val_Proj_Jac_Tensor[3][3] = val_scale*(d + nz*w);
-    val_Proj_Jac_Tensor[3][4] = -val_scale*c*d*w;
-    
-    val_Proj_Jac_Tensor[3][0] = 0.0;
-    val_Proj_Jac_Tensor[3][1] = val_scale*b*nx;
-    val_Proj_Jac_Tensor[3][2] = val_scale*b*ny;
-    val_Proj_Jac_Tensor[3][3] = val_scale*b*nz;
-    val_Proj_Jac_Tensor[3][4] = val_scale*(d - b*c*d);
-    
-  }
-  
-}
-
-void CNumerics::GetInviscidProjJac(double **val_velocity, double *val_energy, double *val_normal,
-		double val_scale, double **val_Proj_Jac_Tensor) {
-	unsigned short iDim, jDim;
-	unsigned short iVar, jVar, iSpecies, loc = 0;
-
-	for (iVar = 0; iVar < nVar; iVar ++) {
-		for (jVar = 0; jVar < nVar; jVar ++) {
-			val_Proj_Jac_Tensor[iVar][jVar] = 0.0;
-		}
-	}
-	double sqvel,proj_vel;
-	double phi, a1, a2;
-	for(iSpecies = 0; iSpecies < nSpecies; iSpecies ++) {
-		loc = iSpecies * (nDim+2);
-		Gamma = Vector_Gamma[iSpecies];
-		Gamma_Minus_One = Gamma - 1.0;
-
-		sqvel = 0.0;
-		proj_vel = 0.0;
-		for (iDim = 0; iDim < nDim; iDim++) {
-			sqvel    += val_velocity[iSpecies][iDim]*val_velocity[iSpecies][iDim];
-			proj_vel += val_velocity[iSpecies][iDim]*val_normal[iDim];
-		}
-		phi = 0.5*Gamma_Minus_One*sqvel;
-		a1  = Gamma*val_energy[iSpecies]-phi;
-		a2  = Gamma-1.0;
-
-		val_Proj_Jac_Tensor[loc+0][loc+0] = 0.0;
-		for (iDim = 0; iDim < nDim; iDim++)
-			val_Proj_Jac_Tensor[loc+0][loc+iDim+1] = val_scale*val_normal[iDim];
-		val_Proj_Jac_Tensor[loc+0][loc+nDim+1] = 0.0;
-
-		for (iDim = 0; iDim < nDim; iDim++) {
-			val_Proj_Jac_Tensor[loc+iDim+1][loc+0] = val_scale*(val_normal[iDim]*phi - val_velocity[iSpecies][iDim]*proj_vel);
-			for (jDim = 0; jDim < nDim; jDim++)
-				val_Proj_Jac_Tensor[loc+iDim+1][loc+jDim+1] = val_scale*(val_normal[jDim]*val_velocity[iSpecies][iDim]-a2*val_normal[iDim]*val_velocity[iSpecies][jDim]);
-			val_Proj_Jac_Tensor[loc+iDim+1][loc+iDim+1] += val_scale*proj_vel;
-			val_Proj_Jac_Tensor[loc+iDim+1][loc+nDim+1] = val_scale*a2*val_normal[iDim];
-		}
-
-		val_Proj_Jac_Tensor[loc+nDim+1][loc+0] = val_scale*proj_vel*(phi-a1);
-		for (iDim = 0; iDim < nDim; iDim++)
-			val_Proj_Jac_Tensor[loc+nDim+1][loc+iDim+1] = val_scale*(val_normal[iDim]*a1-a2*val_velocity[iSpecies][iDim]*proj_vel);
-		val_Proj_Jac_Tensor[loc+nDim+1][loc+nDim+1] = val_scale*Gamma*proj_vel;
-	}
-}
-
-
-void CNumerics::GetInviscidProjJac_(double **val_velocity, double *val_energy, double *val_energy_vib, double *val_enthalpy,
-		double *val_normal, double val_scale, double **val_Proj_Jac_Tensor, CConfig *config) {
-	unsigned short iDim, jDim, nVar_Species;
-	unsigned short iVar, jVar, iSpecies, loc = 0;
-	double Energy_el;
-
-	for (iVar = 0; iVar < nVar; iVar ++) {
-		for (jVar = 0; jVar < nVar; jVar ++) {
-			val_Proj_Jac_Tensor[iVar][jVar] = 0.0;			
-		}
-	}
-	double sqvel,proj_vel;
-	double dPdrho_s, dPdE, dPdEvib, a2;
-	//	double phi, a1;
-
-	for(iSpecies = 0; iSpecies < nSpecies; iSpecies ++) {
-		if ( iSpecies < nDiatomics ) {
-			loc = (nDim+3)*iSpecies;
-			nVar_Species = nDim+3;
-		} else {
-			loc = (nDim+3)*nDiatomics + (nDim+2)*(iSpecies-nDiatomics);
-			nVar_Species = nDim+2;
-		}
-		sqvel = 0.0;
-		proj_vel = 0.0;
-		for (iDim = 0; iDim < nDim; iDim++) {
-			sqvel    += val_velocity[iSpecies][iDim]*val_velocity[iSpecies][iDim];
-			proj_vel += val_velocity[iSpecies][iDim]*val_normal[iDim];
-		}
-		/*		if (iSpecies < nDiatomics){
-			phi = 0.5*(GammaDiatomic-1.0)*sqvel;
-			a1  = GammaDiatomic*val_energy[iSpecies]-phi;
-			a2  = GammaDiatomic-1.0;
-		}
-		else {
-			phi = 0.5*(GammaMonatomic-1.0)*sqvel;
-			a1  = GammaMonatomic*val_energy[iSpecies]-phi;
-			a2  = GammaMonatomic-1.0;
-		}*/
-
-		//		phi = 0.5*(Vector_Gamma[iSpecies]-1.0)*sqvel;
-		//		a1  = Vector_Gamma[iSpecies]*val_energy[iSpecies]-phi;
-
-		Energy_el = 0.0;
-		dPdrho_s = (Vector_Gamma[iSpecies]-1.0)*(0.5*sqvel-config->GetEnthalpy_Formation(iSpecies) - Energy_el);
-		dPdE = Vector_Gamma[iSpecies]-1.0;
-		dPdEvib = -(Vector_Gamma[iSpecies]-1.0);
-		a2  = Vector_Gamma[iSpecies]-1.0;
-
-		/*--- New implementation ---*/
-		val_Proj_Jac_Tensor[loc+0][loc+0] = 0.0;
-		for (iDim = 0; iDim < nDim; iDim++)
-			val_Proj_Jac_Tensor[loc+0][loc+iDim+1] = val_scale*val_normal[iDim];
-		val_Proj_Jac_Tensor[loc+0][loc+nDim+1] = 0.0;
-
-		for (iDim = 0; iDim < nDim; iDim++) {
-			val_Proj_Jac_Tensor[loc+iDim+1][loc+0] = val_scale*(val_normal[iDim]*dPdrho_s - val_velocity[iSpecies][iDim]*proj_vel);
-			for (jDim = 0; jDim < nDim; jDim++)
-				val_Proj_Jac_Tensor[loc+iDim+1][loc+jDim+1] = val_scale*(-a2*val_velocity[iSpecies][jDim]*val_normal[iDim] + val_velocity[iSpecies][iDim]*val_normal[jDim]);				
-			val_Proj_Jac_Tensor[loc+iDim+1][loc+iDim+1] += val_scale*proj_vel;
-			val_Proj_Jac_Tensor[loc+iDim+1][loc+nDim+1] = val_scale*dPdE*val_normal[iDim];			
-		}
-
-		val_Proj_Jac_Tensor[loc+nDim+1][loc+0] = val_scale*proj_vel*(dPdrho_s - val_enthalpy[iSpecies]);
-		for (iDim = 0; iDim < nDim; iDim++)
-			val_Proj_Jac_Tensor[loc+nDim+1][loc+iDim+1] = val_scale*(-a2*val_velocity[iSpecies][iDim]*proj_vel + val_enthalpy[iSpecies]*val_normal[iDim]);
-		val_Proj_Jac_Tensor[loc+nDim+1][loc+nDim+1] = val_scale*(1.0+dPdE)*proj_vel;
-
-		/*--- Populate additional row and column to account for diatomic species ---*/
-		if (iSpecies < nDiatomics) {
-			val_Proj_Jac_Tensor[loc+0][loc+nDim+2] = 0.0;
-			val_Proj_Jac_Tensor[loc+nDim+2][loc+0] = -val_scale * val_energy_vib[iSpecies] * proj_vel;
-			for (iDim = 0; iDim < nDim; iDim++) { 
-				val_Proj_Jac_Tensor[loc+iDim+1][loc+nDim+2] = val_scale * dPdEvib * val_normal[iDim];
-				val_Proj_Jac_Tensor[loc+nDim+2][loc+iDim+1] = val_scale * val_energy_vib[iSpecies] * val_normal[iDim];
-			}
-			val_Proj_Jac_Tensor[loc+nDim+2][loc+nDim+1] = 0.0;
-			val_Proj_Jac_Tensor[loc+nDim+1][loc+nDim+2] = val_scale * dPdEvib * proj_vel;
-			val_Proj_Jac_Tensor[loc+nDim+2][loc+nDim+2] = val_scale * proj_vel;
-		}
-	}
-}
-
-
-void CNumerics::SetPastSol (double *val_u_nM1, double *val_u_n, double *val_u_nP1) {
-	unsigned short iVar;
-
-	for(iVar = 0; iVar < nVar; iVar++) {
-		U_nM1[iVar] = val_u_nM1[iVar];
-		U_n[iVar] = val_u_n[iVar];
-		U_nP1[iVar] = val_u_nP1[iVar];
-	}
-
-}
-void CNumerics::SetPastVolume (double val_volume_nM1, double val_volume_n, double val_volume_nP1) {
-	Volume_nM1 = val_volume_nM1;
-	Volume_n = val_volume_n;
-	Volume_nP1 = val_volume_nP1;
-}
-
-
-void CNumerics::GetPMatrix(double *val_density, double *val_velocity,
-		double *val_soundspeed, double *val_normal, double **val_p_tensor) {
-//************************************************//
-// Please do not delete //SU2_CPP2C comment lines //
-//************************************************//
-
-//SU2_CPP2C SUB START GetPMatrix
-//SU2_CPP2C SUB VARS *val_density val_velocity *val_soundspeed val_p_tensor val_normal
-
-	double sqvel, rhooc, rhoxc, c2;
-
-	rhooc = *val_density / *val_soundspeed,
-			rhoxc = *val_density * *val_soundspeed,
-			c2 = *val_soundspeed * *val_soundspeed;
-
-	if(nDim == 2) {
-		sqvel = val_velocity[0]*val_velocity[0]+val_velocity[1]*val_velocity[1];
-
-		val_p_tensor[0][0]=1.0;
-		val_p_tensor[0][1]=0.0;
-		val_p_tensor[0][2]=0.5*rhooc;
-		val_p_tensor[0][3]=0.5*rhooc;
-
-		val_p_tensor[1][0]=val_velocity[0];
-		val_p_tensor[1][1]=*val_density*val_normal[1];
-		val_p_tensor[1][2]=0.5*(val_velocity[0]*rhooc+val_normal[0]**val_density);
-		val_p_tensor[1][3]=0.5*(val_velocity[0]*rhooc-val_normal[0]**val_density);
-
-		val_p_tensor[2][0]=val_velocity[1];
-		val_p_tensor[2][1]=-*val_density*val_normal[0];
-		val_p_tensor[2][2]=0.5*(val_velocity[1]*rhooc+val_normal[1]**val_density);
-		val_p_tensor[2][3]=0.5*(val_velocity[1]*rhooc-val_normal[1]**val_density);
-
-		val_p_tensor[3][0]=0.5*sqvel;
-		val_p_tensor[3][1]=*val_density*val_velocity[0]*val_normal[1]-*val_density*val_velocity[1]*val_normal[0];
-		val_p_tensor[3][2]=0.5*(0.5*sqvel*rhooc+*val_density*val_velocity[0]*val_normal[0]+*val_density*val_velocity[1]*val_normal[1]+rhoxc/Gamma_Minus_One);
-		val_p_tensor[3][3]=0.5*(0.5*sqvel*rhooc-*val_density*val_velocity[0]*val_normal[0]-*val_density*val_velocity[1]*val_normal[1]+rhoxc/Gamma_Minus_One);
-	} 
-	else {
-		sqvel = val_velocity[0]*val_velocity[0]+val_velocity[1]*val_velocity[1]+val_velocity[2]*val_velocity[2];
-
-		val_p_tensor[0][0]=val_normal[0];
-		val_p_tensor[0][1]=val_normal[1];
-		val_p_tensor[0][2]=val_normal[2];
-		val_p_tensor[0][3]=0.5*rhooc;
-		val_p_tensor[0][4]=0.5*rhooc;
-
-		val_p_tensor[1][0]=val_velocity[0]*val_normal[0];
-		val_p_tensor[1][1]=val_velocity[0]*val_normal[1]-*val_density*val_normal[2];
-		val_p_tensor[1][2]=val_velocity[0]*val_normal[2]+*val_density*val_normal[1];
-		val_p_tensor[1][3]=0.5*(val_velocity[0]*rhooc+*val_density*val_normal[0]);
-		val_p_tensor[1][4]=0.5*(val_velocity[0]*rhooc-*val_density*val_normal[0]);
-
-		val_p_tensor[2][0]=val_velocity[1]*val_normal[0]+*val_density*val_normal[2];
-		val_p_tensor[2][1]=val_velocity[1]*val_normal[1];
-		val_p_tensor[2][2]=val_velocity[1]*val_normal[2]-*val_density*val_normal[0];
-		val_p_tensor[2][3]=0.5*(val_velocity[1]*rhooc+*val_density*val_normal[1]);
-		val_p_tensor[2][4]=0.5*(val_velocity[1]*rhooc-*val_density*val_normal[1]);
-
-		val_p_tensor[3][0]=val_velocity[2]*val_normal[0]-*val_density*val_normal[1];
-		val_p_tensor[3][1]=val_velocity[2]*val_normal[1]+*val_density*val_normal[0];
-		val_p_tensor[3][2]=val_velocity[2]*val_normal[2];
-		val_p_tensor[3][3]=0.5*(val_velocity[2]*rhooc+*val_density*val_normal[2]);
-		val_p_tensor[3][4]=0.5*(val_velocity[2]*rhooc-*val_density*val_normal[2]);
-
-		val_p_tensor[4][0]=0.5*sqvel*val_normal[0]+*val_density*val_velocity[1]*val_normal[2]-*val_density*val_velocity[2]*val_normal[1];
-		val_p_tensor[4][1]=0.5*sqvel*val_normal[1]-*val_density*val_velocity[0]*val_normal[2]+*val_density*val_velocity[2]*val_normal[0];
-		val_p_tensor[4][2]=0.5*sqvel*val_normal[2]+*val_density*val_velocity[0]*val_normal[1]-*val_density*val_velocity[1]*val_normal[0];
-		val_p_tensor[4][3]=0.5*(0.5*sqvel*rhooc+*val_density*(val_velocity[0]*val_normal[0]+val_velocity[1]*val_normal[1]+val_velocity[2]*val_normal[2])+rhoxc/Gamma_Minus_One);
-		val_p_tensor[4][4]=0.5*(0.5*sqvel*rhooc-*val_density*(val_velocity[0]*val_normal[0]+val_velocity[1]*val_normal[1]+val_velocity[2]*val_normal[2])+rhoxc/Gamma_Minus_One);
-	}
-
-//SU2_CPP2C SUB END GetPMatrix
-}
-
-
-void CNumerics::GetPMatrix(double *val_density, double *val_velocity, double *val_enthalpy,
-                           double *val_energy_ve, double *val_soundspeed, double *val_dPdrhos,
-                           double val_dPdrhoE, double val_dPdrhoEve, double *val_normal,
-                           double *l, double *m, double **val_p_tensor) {
-//************************************************//
-// Please do not delete //SU2_CPP2C comment lines //
-//************************************************//
-  
-//SU2_CPP2C SUB START GetPMatrix
-//SU2_CPP2C SUB VARS *val_density val_velocity *val_soundspeed val_p_tensor val_normal
-  
-  
-  // P matrix is equivalent to the L matrix in Gnoffo
-  
-  unsigned short iSpecies, iDim, iVar, jVar;
-	double sqvel, rho, a2;
-  double U, V, W;
-  
-  for (iVar = 0; iVar < nVar; iVar++)
-    for (jVar = 0; jVar < nVar; jVar++)
-      val_p_tensor[iVar][jVar] = 0.0;
-  
-  /*--- Pre-compute useful quantities ---*/
-  sqvel = 0.0;
-  rho   = 0.0;
-  for (iSpecies = 0; iSpecies < nSpecies; iSpecies++)
-    rho += val_density[iSpecies];
-  U = 0.0;  V = 0.0;  W = 0.0;
-  for (iDim = 0; iDim < nDim; iDim++) {
-    U     += val_velocity[iDim] * val_normal[iDim];
-    V     += val_velocity[iDim] * l[iDim];
-    W     += val_velocity[iDim] * m[iDim];
-    sqvel += val_velocity[iDim] * val_velocity[iDim];
-  }
-  a2 = (*val_soundspeed) * (*val_soundspeed);
-  
-	if(nDim == 2) {
-		cout << "P matrix not implemented for 2-D Flows!!" << endl;
-    cin.get();
-	}
-	else {
-    
-    for (iSpecies = 0; iSpecies < nSpecies; iSpecies++) {
-      val_p_tensor[iSpecies][iSpecies]   = 1.0/a2;
-      val_p_tensor[iSpecies][nSpecies]   = 0.0;
-      val_p_tensor[iSpecies][nSpecies+1] = 0.0;
-      val_p_tensor[iSpecies][nSpecies+2] = val_density[iSpecies] / (2.0*rho*a2);
-      val_p_tensor[iSpecies][nSpecies+3] = val_density[iSpecies] / (2.0*rho*a2);
-      val_p_tensor[iSpecies][nSpecies+4] = 0.0;
-      
-      val_p_tensor[nSpecies][iSpecies]   = val_velocity[0] / a2;
-      val_p_tensor[nSpecies+1][iSpecies] = val_velocity[1] / a2;
-      val_p_tensor[nSpecies+2][iSpecies] = val_velocity[2] / a2;
-      val_p_tensor[nSpecies+3][iSpecies] = (val_dPdrhoE*sqvel-val_dPdrhos[iSpecies]) / (val_dPdrhoE*a2);
-      val_p_tensor[nSpecies+4][iSpecies] = 0.0;
-    }
-    
-		val_p_tensor[nSpecies][nSpecies]     = l[0];
-    val_p_tensor[nSpecies][nSpecies+1]   = m[0];
-    val_p_tensor[nSpecies][nSpecies+2]   = (val_velocity[0]+(*val_soundspeed)*val_normal[0]) / (2.0*a2);
-    val_p_tensor[nSpecies][nSpecies+3]   = (val_velocity[0]-(*val_soundspeed)*val_normal[0]) / (2.0*a2);
-    val_p_tensor[nSpecies][nSpecies+4]   = 0.0;
-    
-    val_p_tensor[nSpecies+1][nSpecies]   = l[1];
-    val_p_tensor[nSpecies+1][nSpecies+1] = m[1];
-    val_p_tensor[nSpecies+1][nSpecies+2] = (val_velocity[1]+(*val_soundspeed)*val_normal[1]) / (2.0*a2);
-    val_p_tensor[nSpecies+1][nSpecies+3] = (val_velocity[1]-(*val_soundspeed)*val_normal[1]) / (2.0*a2);
-    val_p_tensor[nSpecies+1][nSpecies+4] = 0.0;
-    
-    val_p_tensor[nSpecies+2][nSpecies]   = l[2];
-    val_p_tensor[nSpecies+2][nSpecies+1] = m[2];
-    val_p_tensor[nSpecies+2][nSpecies+2] = (val_velocity[2]+(*val_soundspeed)*val_normal[2]) / (2.0*a2);
-    val_p_tensor[nSpecies+2][nSpecies+3] = (val_velocity[2]-(*val_soundspeed)*val_normal[2]) / (2.0*a2);
-    val_p_tensor[nSpecies+2][nSpecies+4] = 0.0;
-    
-    val_p_tensor[nSpecies+3][nSpecies]   = V;
-    val_p_tensor[nSpecies+3][nSpecies+1] = W;
-    val_p_tensor[nSpecies+3][nSpecies+2] = ((*val_enthalpy)+(*val_soundspeed)*U) / (2.0*a2);
-    val_p_tensor[nSpecies+3][nSpecies+3] = ((*val_enthalpy)-(*val_soundspeed)*U) / (2.0*a2);
-    val_p_tensor[nSpecies+3][nSpecies+4] = -val_dPdrhoEve / (val_dPdrhoE*a2);
-    
-    val_p_tensor[nSpecies+4][nSpecies]   = 0.0;
-    val_p_tensor[nSpecies+4][nSpecies+1] = 0.0;
-    val_p_tensor[nSpecies+4][nSpecies+2] = (*val_energy_ve) / (2.0*a2);
-    val_p_tensor[nSpecies+4][nSpecies+3] = (*val_energy_ve) / (2.0*a2);
-    val_p_tensor[nSpecies+4][nSpecies+4] = 1.0 / a2;
-	}
-//SU2_CPP2C SUB END GetPMatrix
-}
-
-
-void CNumerics::GetPMatrix(double *val_density, double **val_velocity,
-		double *val_soundspeed, double *val_normal, double **val_p_tensor) {
-
-	double sqvel, rhooc, rhoxc, c2, u ,v, w,rho ;
-	unsigned short loc, iVar, jVar, iSpecies;
-
-	for (iVar = 0; iVar < nVar; iVar ++) {
-		for (jVar = 0; jVar < nVar; jVar ++) {
-			val_p_tensor[iVar][jVar]= 0.0;
-		}
-	}
-
-	for (iSpecies = 0; iSpecies < nSpecies; iSpecies ++) {
-		rhooc = val_density[iSpecies]    / val_soundspeed[iSpecies];
-		rhoxc = val_density[iSpecies]	* val_soundspeed[iSpecies];
-		c2    = val_soundspeed[iSpecies] * val_soundspeed[iSpecies];
-		rho   = val_density[iSpecies];
-		loc   = iSpecies * (nDim+2);
-		Gamma = Vector_Gamma[iSpecies];
-		Gamma_Minus_One = Gamma - 1.0;
-		if (nDim == 3) {
-			u	  = val_velocity[iSpecies][0];
-			v     = val_velocity[iSpecies][1];
-			w     = val_velocity[iSpecies][2];
-			sqvel = u*u + v*v + w*w;
-
-			val_p_tensor[loc +0][loc +0]=val_normal[0];
-			val_p_tensor[loc +0][loc +1]=val_normal[1];
-			val_p_tensor[loc +0][loc +2]=val_normal[2];
-			val_p_tensor[loc +0][loc +3]=0.5*rhooc;
-			val_p_tensor[loc +0][loc +4]=0.5*rhooc;
-
-			val_p_tensor[loc +1][loc +0]=u*val_normal[0];
-			val_p_tensor[loc +1][loc +1]=u*val_normal[1]-rho*val_normal[2];
-			val_p_tensor[loc +1][loc +2]=u*val_normal[2]+rho*val_normal[1];
-			val_p_tensor[loc +1][loc +3]=0.5*(u*rhooc+rho*val_normal[0]);
-			val_p_tensor[loc +1][loc +4]=0.5*(u*rhooc-rho*val_normal[0]);
-
-			val_p_tensor[loc +2][loc +0]=v*val_normal[0]+rho*val_normal[2];
-			val_p_tensor[loc +2][loc +1]=v*val_normal[1];
-			val_p_tensor[loc +2][loc +2]=v*val_normal[2]-rho*val_normal[0];
-			val_p_tensor[loc +2][loc +3]=0.5*(v*rhooc+rho*val_normal[1]);
-			val_p_tensor[loc +2][loc +4]=0.5*(v*rhooc-rho*val_normal[1]);
-
-			val_p_tensor[loc +3][loc +0]=w*val_normal[0]-rho*val_normal[1];
-			val_p_tensor[loc +3][loc +1]=w*val_normal[1]+rho*val_normal[0];
-			val_p_tensor[loc +3][loc +2]=w*val_normal[2];
-			val_p_tensor[loc +3][loc +3]=0.5*(w*rhooc+rho*val_normal[2]);
-			val_p_tensor[loc +3][loc +4]=0.5*(w*rhooc-rho*val_normal[2]);
-
-			val_p_tensor[loc +4][loc +0]=0.5*sqvel*val_normal[0]+rho*v*val_normal[2]-rho*w*val_normal[1];
-			val_p_tensor[loc +4][loc +1]=0.5*sqvel*val_normal[1]-rho*u*val_normal[2]+rho*w*val_normal[0];
-			val_p_tensor[loc +4][loc +2]=0.5*sqvel*val_normal[2]+rho*u*val_normal[1]-rho*v*val_normal[0];
-			val_p_tensor[loc +4][loc +3]=0.5*(0.5*sqvel*rhooc+rho*(u*val_normal[0]+v*val_normal[1]+w*val_normal[2])+rhoxc/Gamma_Minus_One);
-			val_p_tensor[loc +4][loc +4]=0.5*(0.5*sqvel*rhooc-rho*(u*val_normal[0]+v*val_normal[1]+w*val_normal[2])+rhoxc/Gamma_Minus_One);
-		}
-		if(nDim == 2) {
-			u	  = val_velocity[iSpecies][0];
-			v     = val_velocity[iSpecies][1];
-			sqvel = u*u + v*v;
-
-			val_p_tensor[loc+0][loc+0]=1.0;
-			val_p_tensor[loc+0][loc+1]=0.0;
-			val_p_tensor[loc+0][loc+2]=0.5*rhooc;
-			val_p_tensor[loc+0][loc+3]=0.5*rhooc;
-
-			val_p_tensor[loc+1][loc+0]=u;
-			val_p_tensor[loc+1][loc+1]=rho *val_normal[1];
-			val_p_tensor[loc+1][loc+2]=0.5*(u*rhooc+val_normal[0]*rho);
-			val_p_tensor[loc+1][loc+3]=0.5*(u*rhooc-val_normal[0]*rho);
-
-			val_p_tensor[loc+2][loc+0]=v;
-			val_p_tensor[loc+2][loc+1]=-rho*val_normal[0];
-			val_p_tensor[loc+2][loc+2]=0.5*(v*rhooc+val_normal[1]*rho);
-			val_p_tensor[loc+2][loc+3]=0.5*(v*rhooc-val_normal[1]*rho);
-
-			val_p_tensor[loc+3][loc+0]=0.5*sqvel;
-			val_p_tensor[loc+3][loc+1]=rho*u*val_normal[1]-rho*v*val_normal[0];
-			val_p_tensor[loc+3][loc+2]=0.5*(0.5*sqvel*rhooc+rho*u*val_normal[0]+rho*v*val_normal[1]+rhoxc/Gamma_Minus_One);
-			val_p_tensor[loc+3][loc+3]=0.5*(0.5*sqvel*rhooc-rho*u*val_normal[0]-rho*v*val_normal[1]+rhoxc/Gamma_Minus_One);
-
-		}
-	}
-}
-
-void CNumerics::GetPMatrix_(double *val_density, double **val_velocity, double *val_enthalpy,
-		double *val_soundspeed, double *val_energy_vib, double *val_energy_el,
-		CConfig *config, double *val_normal, double **val_p_tensor) {
-
-	double sqvel, rhooc, rhoxc, c2, hf;
-	unsigned short loc, iVar, jVar, iSpecies;
-
-	for (iVar = 0; iVar < nVar; iVar ++) {
-		for (jVar = 0; jVar < nVar; jVar ++) {
-			val_p_tensor[iVar][jVar]= 0.0;
-		}
-	}
-
-	if (nDim == 3) {
-		for (iSpecies = 0; iSpecies < nSpecies; iSpecies ++) {
-			if ( iSpecies < nDiatomics ) loc = (nDim+3)*iSpecies;
-			else loc = (nDim+3)*nDiatomics + (nDim+2)*(iSpecies-nDiatomics);
-
-			rhooc = val_density[iSpecies]	 / val_soundspeed[iSpecies],
-					rhoxc = val_density[iSpecies]	 * val_soundspeed[iSpecies],
-					c2 =    val_soundspeed[iSpecies] * val_soundspeed[iSpecies];
-			sqvel = val_velocity[iSpecies][0]*val_velocity[iSpecies][0]+val_velocity[iSpecies][1]*val_velocity[iSpecies][1]+val_velocity[iSpecies][2]*val_velocity[iSpecies][2];
-			hf = config->GetEnthalpy_Formation(iSpecies);
-
-			val_p_tensor[loc+0][loc+0]=val_normal[0];
-			val_p_tensor[loc+0][loc+1]=val_normal[1];
-			val_p_tensor[loc+0][loc+2]=val_normal[2];
-			val_p_tensor[loc+0][loc+3]=0.5*rhooc;
-			val_p_tensor[loc+0][loc+4]=0.5*rhooc;
-
-			val_p_tensor[loc+1][loc+0]=val_velocity[iSpecies][0]*val_normal[0];
-			val_p_tensor[loc+1][loc+1]=val_velocity[iSpecies][0]*val_normal[1]-val_density[iSpecies]*val_normal[2];
-			val_p_tensor[loc+1][loc+2]=val_velocity[iSpecies][0]*val_normal[2]+val_density[iSpecies]*val_normal[1];
-			val_p_tensor[loc+1][loc+3]=0.5*(val_velocity[iSpecies][0]*rhooc+val_density[iSpecies]*val_normal[0]);
-			val_p_tensor[loc+1][loc+4]=0.5*(val_velocity[iSpecies][0]*rhooc-val_density[iSpecies]*val_normal[0]);
-
-			val_p_tensor[loc+2][loc+0]=val_velocity[iSpecies][1]*val_normal[0]+val_density[iSpecies]*val_normal[2];
-			val_p_tensor[loc+2][loc+1]=val_velocity[iSpecies][1]*val_normal[1];
-			val_p_tensor[loc+2][loc+2]=val_velocity[iSpecies][1]*val_normal[2]-val_density[iSpecies]*val_normal[0];
-			val_p_tensor[loc+2][loc+3]=0.5*(val_velocity[iSpecies][1]*rhooc+val_density[iSpecies]*val_normal[1]);
-			val_p_tensor[loc+2][loc+4]=0.5*(val_velocity[iSpecies][1]*rhooc-val_density[iSpecies]*val_normal[1]);
-
-			val_p_tensor[loc+3][loc+0]=val_velocity[iSpecies][2]*val_normal[0]-val_density[iSpecies]*val_normal[1];
-			val_p_tensor[loc+3][loc+1]=val_velocity[iSpecies][2]*val_normal[1]+val_density[iSpecies]*val_normal[0];
-			val_p_tensor[loc+3][loc+2]=val_velocity[iSpecies][2]*val_normal[2];
-			val_p_tensor[loc+3][loc+3]=0.5*(val_velocity[iSpecies][2]*rhooc+val_density[iSpecies]*val_normal[2]);
-			val_p_tensor[loc+3][loc+4]=0.5*(val_velocity[iSpecies][2]*rhooc-val_density[iSpecies]*val_normal[2]);
-
-			if (iSpecies < nDiatomics) {
-
-				val_p_tensor[loc+4][loc+0]=(0.5*sqvel+config->GetEnthalpy_Formation(iSpecies)+val_energy_vib[iSpecies]+val_energy_el[iSpecies])*val_normal[0]+val_density[iSpecies]*val_velocity[iSpecies][1]*val_normal[2]-val_density[iSpecies]*val_velocity[iSpecies][2]*val_normal[1];
-				val_p_tensor[loc+4][loc+1]=(0.5*sqvel+config->GetEnthalpy_Formation(iSpecies)+val_energy_vib[iSpecies]+val_energy_el[iSpecies])*val_normal[1]-val_density[iSpecies]*val_velocity[iSpecies][0]*val_normal[2]+val_density[iSpecies]*val_velocity[iSpecies][2]*val_normal[0];
-				val_p_tensor[loc+4][loc+2]=(0.5*sqvel+config->GetEnthalpy_Formation(iSpecies)+val_energy_vib[iSpecies]+val_energy_el[iSpecies])*val_normal[2]+val_density[iSpecies]*val_velocity[iSpecies][0]*val_normal[1]-val_density[iSpecies]*val_velocity[iSpecies][1]*val_normal[0];
-				val_p_tensor[loc+4][loc+3]=0.5*rhooc*(0.5*sqvel+config->GetEnthalpy_Formation(iSpecies)+val_energy_vib[iSpecies]+val_energy_el[iSpecies])+val_density[iSpecies]*(val_velocity[iSpecies][0]*val_normal[0]/2.0+val_velocity[iSpecies][1]*val_normal[1]/2.0+val_velocity[iSpecies][2]*val_normal[2]/2.0)+rhoxc/(2.0*(GammaDiatomic-1.0));
-				val_p_tensor[loc+4][loc+4]=0.5*rhooc*(0.5*sqvel+config->GetEnthalpy_Formation(iSpecies)+val_energy_vib[iSpecies]+val_energy_el[iSpecies])-val_density[iSpecies]*(val_velocity[iSpecies][0]*val_normal[0]/2.0+val_velocity[iSpecies][1]*val_normal[1]/2.0+val_velocity[iSpecies][2]*val_normal[2]/2.0)+rhoxc/(2.0*(GammaDiatomic-1.0));
-
-				/*--- Last column ---*/
-				val_p_tensor[loc+0][loc+5] = 0.0;
-				val_p_tensor[loc+1][loc+5] = 0.0;
-				val_p_tensor[loc+2][loc+5] = 0.0;
-				val_p_tensor[loc+3][loc+5] = 0.0;
-				val_p_tensor[loc+4][loc+5] = val_density[iSpecies];
-				val_p_tensor[loc+5][loc+5] = val_density[iSpecies];
-
-				/*--- Last row ---*/
-				val_p_tensor[loc+5][loc+0] = val_energy_vib[iSpecies]*val_normal[0];
-				val_p_tensor[loc+5][loc+1] = val_energy_vib[iSpecies]*val_normal[1];
-				val_p_tensor[loc+5][loc+2] = val_energy_vib[iSpecies]*val_normal[2];
-				val_p_tensor[loc+5][loc+3] = val_energy_vib[iSpecies]*val_density[iSpecies]/(2.0*val_soundspeed[iSpecies]);
-				val_p_tensor[loc+5][loc+4] = val_energy_vib[iSpecies]*val_density[iSpecies]/(2.0*val_soundspeed[iSpecies]);				
-
-			}
-			else {
-				val_p_tensor[loc+4][loc+0]=(0.5*sqvel+config->GetEnthalpy_Formation(iSpecies)+val_energy_el[iSpecies])*val_normal[0]+val_density[iSpecies]*val_velocity[iSpecies][1]*val_normal[2]-val_density[iSpecies]*val_velocity[iSpecies][2]*val_normal[1];
-				val_p_tensor[loc+4][loc+1]=(0.5*sqvel+config->GetEnthalpy_Formation(iSpecies)+val_energy_el[iSpecies])*val_normal[1]-val_density[iSpecies]*val_velocity[iSpecies][0]*val_normal[2]+val_density[iSpecies]*val_velocity[iSpecies][2]*val_normal[0];
-				val_p_tensor[loc+4][loc+2]=(0.5*sqvel+config->GetEnthalpy_Formation(iSpecies)+val_energy_el[iSpecies])*val_normal[2]+val_density[iSpecies]*val_velocity[iSpecies][0]*val_normal[1]-val_density[iSpecies]*val_velocity[iSpecies][1]*val_normal[0];
-				val_p_tensor[loc+4][loc+3]=0.5*rhooc*(0.5*sqvel+config->GetEnthalpy_Formation(iSpecies)+val_energy_el[iSpecies])+val_density[iSpecies]*(val_velocity[iSpecies][0]*val_normal[0]/2.0+val_velocity[iSpecies][1]*val_normal[1]/2.0+val_velocity[iSpecies][2]*val_normal[2]/2.0)+rhoxc/(2.0*(GammaMonatomic-1.0));
-				val_p_tensor[loc+4][loc+4]=0.5*rhooc*(0.5*sqvel+config->GetEnthalpy_Formation(iSpecies)+val_energy_el[iSpecies])-val_density[iSpecies]*(val_velocity[iSpecies][0]*val_normal[0]/2.0+val_velocity[iSpecies][1]*val_normal[1]/2.0+val_velocity[iSpecies][2]*val_normal[2]/2.0)+rhoxc/(2.0*(GammaMonatomic-1.0));
-			}
-
-		}
-	}
-
-	if(nDim == 2) {
-		for (iSpecies = 0; iSpecies < nSpecies; iSpecies++) {
-			if ( iSpecies < nDiatomics ) loc = (nDim+3)*iSpecies;
-			else loc = (nDim+3)*nDiatomics + (nDim+2)*(iSpecies-nDiatomics);
-
-			rhooc = val_density[iSpecies]	 / val_soundspeed[iSpecies],
-					rhoxc = val_density[iSpecies]	 * val_soundspeed[iSpecies],
-					c2 =    val_soundspeed[iSpecies] * val_soundspeed[iSpecies];
-			sqvel = val_velocity[iSpecies][0]*val_velocity[iSpecies][0]+val_velocity[iSpecies][1]*val_velocity[iSpecies][1];
-			hf = config->GetEnthalpy_Formation(iSpecies);
-
-			val_p_tensor[loc+0][loc+0]=1.0;
-			val_p_tensor[loc+0][loc+1]=0.0;
-			val_p_tensor[loc+0][loc+2]=0.5*rhooc;
-			val_p_tensor[loc+0][loc+3]=0.5*rhooc;
-
-			val_p_tensor[loc+1][loc+0]=val_velocity[iSpecies][0];
-			val_p_tensor[loc+1][loc+1]=val_density[iSpecies]*val_normal[1];
-			val_p_tensor[loc+1][loc+2]=0.5*(val_velocity[iSpecies][0]*rhooc+val_normal[0]*val_density[iSpecies]);
-			val_p_tensor[loc+1][loc+3]=0.5*(val_velocity[iSpecies][0]*rhooc-val_normal[0]*val_density[iSpecies]);
-
-			val_p_tensor[loc+2][loc+0]=val_velocity[iSpecies][1];
-			val_p_tensor[loc+2][loc+1]=-val_density[iSpecies]*val_normal[0];
-			val_p_tensor[loc+2][loc+2]=0.5*(val_velocity[iSpecies][1]*rhooc+val_normal[1]*val_density[iSpecies]);
-			val_p_tensor[loc+2][loc+3]=0.5*(val_velocity[iSpecies][1]*rhooc-val_normal[1]*val_density[iSpecies]);
-
-			if (iSpecies < nDiatomics) {
-				val_p_tensor[loc+3][loc+0] = 0.5*sqvel + config->GetEnthalpy_Formation(iSpecies) + val_energy_vib[iSpecies] + val_energy_el[iSpecies];
-				val_p_tensor[loc+3][loc+1] = val_density[iSpecies]*val_velocity[iSpecies][0]*val_normal[1] - val_density[iSpecies]*val_velocity[iSpecies][1]*val_normal[0];
-				val_p_tensor[loc+3][loc+2] = 0.5*rhooc*(0.5*sqvel+config->GetEnthalpy_Formation(iSpecies)+val_energy_vib[iSpecies]+val_energy_el[iSpecies]) + 0.5*val_density[iSpecies]*val_velocity[iSpecies][0]*val_normal[0] + 0.5*val_density[iSpecies]*val_velocity[iSpecies][1]*val_normal[1] + 0.5*rhoxc/(GammaDiatomic-1.0);
-				val_p_tensor[loc+3][loc+3] = 0.5*rhooc*(0.5*sqvel+config->GetEnthalpy_Formation(iSpecies)+val_energy_vib[iSpecies]+val_energy_el[iSpecies]) - 0.5*val_density[iSpecies]*val_velocity[iSpecies][0]*val_normal[0] - 0.5*val_density[iSpecies]*val_velocity[iSpecies][1]*val_normal[1] + 0.5*rhoxc/(GammaDiatomic-1.0);
-
-				/*--- Last column ---*/
-				val_p_tensor[loc+0][loc+4] = 0.0;
-				val_p_tensor[loc+1][loc+4] = 0.0;
-				val_p_tensor[loc+2][loc+4] = 0.0;
-				val_p_tensor[loc+3][loc+4] = val_density[iSpecies];
-				val_p_tensor[loc+4][loc+4] = val_density[iSpecies];
-
-				/*--- Last row ---*/
-				val_p_tensor[loc+4][loc+0] = val_energy_vib[iSpecies];
-				val_p_tensor[loc+4][loc+1] = 0.0;
-				val_p_tensor[loc+4][loc+2] = val_energy_vib[iSpecies]*val_density[iSpecies]/(2.0*val_soundspeed[iSpecies]);
-				val_p_tensor[loc+4][loc+3] = val_energy_vib[iSpecies]*val_density[iSpecies]/(2.0*val_soundspeed[iSpecies]);		
-			}
-			else {
-				val_p_tensor[loc+3][loc+0] = 0.5*sqvel + config->GetEnthalpy_Formation(iSpecies) + val_energy_el[iSpecies];
-				val_p_tensor[loc+3][loc+1] = val_density[iSpecies]*val_velocity[iSpecies][0]*val_normal[1] - val_density[iSpecies]*val_velocity[iSpecies][1]*val_normal[0];
-				val_p_tensor[loc+3][loc+2] = 0.5*rhooc*(0.5*sqvel+config->GetEnthalpy_Formation(iSpecies)+val_energy_el[iSpecies]) + 0.5*val_density[iSpecies]*val_velocity[iSpecies][0]*val_normal[0] + 0.5*val_density[iSpecies]*val_velocity[iSpecies][1]*val_normal[1] + 0.5*rhoxc/(GammaMonatomic-1.0);
-				val_p_tensor[loc+3][loc+3] = 0.5*rhooc*(0.5*sqvel+config->GetEnthalpy_Formation(iSpecies)+val_energy_el[iSpecies]) - 0.5*val_density[iSpecies]*val_velocity[iSpecies][0]*val_normal[0] - 0.5*val_density[iSpecies]*val_velocity[iSpecies][1]*val_normal[1] + 0.5*rhoxc/(GammaMonatomic-1.0);
-			}
-		}
-	}
-}
-
-
-void CNumerics::GetPMatrix_AM(double *val_density, double **val_velocity,
-		double *val_soundspeed, double *val_normal, double **val_p_tensor, double *val_vibrational_energy) {
-
-	double sqvel, rhooc, rhoxc, c2;
-	unsigned short loc, iVar, jVar, iSpecies;
-
-	for (iVar = 0; iVar < nVar; iVar ++) {
-		for (jVar = 0; jVar < nVar; jVar ++) {
-			val_p_tensor[iVar][jVar]= 0.0;
-		}
-	}
-
-	if (nDim == 3) {
-		for (iSpecies = 0; iSpecies < nSpecies; iSpecies ++) {
-			if ( iSpecies < nDiatomics ) loc = (nDim+3)*iSpecies;
-			else loc = (nDim+3)*nDiatomics + (nDim+2)*(iSpecies-nDiatomics);
-
-			rhooc = val_density[iSpecies]	 / val_soundspeed[iSpecies],
-					rhoxc = val_density[iSpecies]	 * val_soundspeed[iSpecies],
-					c2 =    val_soundspeed[iSpecies] * val_soundspeed[iSpecies];
-			sqvel = val_velocity[iSpecies][0]*val_velocity[iSpecies][0]+val_velocity[iSpecies][1]*val_velocity[iSpecies][1]+val_velocity[iSpecies][2]*val_velocity[iSpecies][2];
-
-			val_p_tensor[loc+0][loc+0]=val_normal[0];
-			val_p_tensor[loc+0][loc+1]=val_normal[1];
-			val_p_tensor[loc+0][loc+2]=val_normal[2];
-			val_p_tensor[loc+0][loc+3]=0.5*rhooc;
-			val_p_tensor[loc+0][loc+4]=0.5*rhooc;
-
-			val_p_tensor[loc+1][loc+0]=val_velocity[iSpecies][0]*val_normal[0];
-			val_p_tensor[loc+1][loc+1]=val_velocity[iSpecies][0]*val_normal[1]-val_density[iSpecies]*val_normal[2];
-			val_p_tensor[loc+1][loc+2]=val_velocity[iSpecies][0]*val_normal[2]+val_density[iSpecies]*val_normal[1];
-			val_p_tensor[loc+1][loc+3]=0.5*(val_velocity[iSpecies][0]*rhooc+val_density[iSpecies]*val_normal[0]);
-			val_p_tensor[loc+1][loc+4]=0.5*(val_velocity[iSpecies][0]*rhooc-val_density[iSpecies]*val_normal[0]);
-
-			val_p_tensor[loc+2][loc+0]=val_velocity[iSpecies][1]*val_normal[0]+val_density[iSpecies]*val_normal[2];
-			val_p_tensor[loc+2][loc+1]=val_velocity[iSpecies][1]*val_normal[1];
-			val_p_tensor[loc+2][loc+2]=val_velocity[iSpecies][1]*val_normal[2]-val_density[iSpecies]*val_normal[0];
-			val_p_tensor[loc+2][loc+3]=0.5*(val_velocity[iSpecies][1]*rhooc+val_density[iSpecies]*val_normal[1]);
-			val_p_tensor[loc+2][loc+4]=0.5*(val_velocity[iSpecies][1]*rhooc-val_density[iSpecies]*val_normal[1]);
-
-			val_p_tensor[loc+3][loc+0]=val_velocity[iSpecies][2]*val_normal[0]-val_density[iSpecies]*val_normal[1];
-			val_p_tensor[loc+3][loc+1]=val_velocity[iSpecies][2]*val_normal[1]+val_density[iSpecies]*val_normal[0];
-			val_p_tensor[loc+3][loc+2]=val_velocity[iSpecies][2]*val_normal[2];
-			val_p_tensor[loc+3][loc+3]=0.5*(val_velocity[iSpecies][2]*rhooc+val_density[iSpecies]*val_normal[2]);
-			val_p_tensor[loc+3][loc+4]=0.5*(val_velocity[iSpecies][2]*rhooc-val_density[iSpecies]*val_normal[2]);
-
-			val_p_tensor[loc+4][loc+0]=0.5*sqvel*val_normal[0]+val_density[iSpecies]*val_velocity[iSpecies][1]*val_normal[2]-val_density[iSpecies]*val_velocity[iSpecies][2]*val_normal[1];
-			val_p_tensor[loc+4][loc+1]=0.5*sqvel*val_normal[1]-val_density[iSpecies]*val_velocity[iSpecies][0]*val_normal[2]+val_density[iSpecies]*val_velocity[iSpecies][2]*val_normal[0];
-			val_p_tensor[loc+4][loc+2]=0.5*sqvel*val_normal[2]+val_density[iSpecies]*val_velocity[iSpecies][0]*val_normal[1]-val_density[iSpecies]*val_velocity[iSpecies][1]*val_normal[0];
-			val_p_tensor[loc+4][loc+3]=0.5*(0.5*sqvel*rhooc+val_density[iSpecies]*(val_velocity[iSpecies][0]*val_normal[0]+val_velocity[iSpecies][1]*val_normal[1]+val_velocity[iSpecies][2]*val_normal[2])+rhoxc/(GammaDiatomic-1.0));
-			val_p_tensor[loc+4][loc+4]=0.5*(0.5*sqvel*rhooc-val_density[iSpecies]*(val_velocity[iSpecies][0]*val_normal[0]+val_velocity[iSpecies][1]*val_normal[1]+val_velocity[iSpecies][2]*val_normal[2])+rhoxc/(GammaDiatomic-1.0));
-
-
-			if (iSpecies < nDiatomics) {
-				val_p_tensor[loc+0][loc+5] = 1.0;
-				val_p_tensor[loc+1][loc+5] = 1.0;
-				val_p_tensor[loc+2][loc+5] = 1.0;
-				val_p_tensor[loc+3][loc+5] = 1.0;
-				val_p_tensor[loc+4][loc+5] = 1.0;
-				val_p_tensor[loc+5][loc+5] = 1.0;
-			}
-
-		}
-	}
-
-	if(nDim == 2) {
-		for (iSpecies = 0; iSpecies < nSpecies; iSpecies++) {
-			if ( iSpecies < nDiatomics ) loc = (nDim+3)*iSpecies;
-			else loc = (nDim+3)*nDiatomics + (nDim+2)*(iSpecies-nDiatomics);
-
-			rhooc = val_density[iSpecies]	 / val_soundspeed[iSpecies],
-					rhoxc = val_density[iSpecies]	 * val_soundspeed[iSpecies],
-					c2 =    val_soundspeed[iSpecies] * val_soundspeed[iSpecies];
-			sqvel = val_velocity[iSpecies][0]*val_velocity[iSpecies][0]+val_velocity[iSpecies][1]*val_velocity[iSpecies][1];
-
-			val_p_tensor[loc+0][loc+0]=1.0;
-			val_p_tensor[loc+0][loc+1]=0.0;
-			val_p_tensor[loc+0][loc+2]=0.5*rhooc;
-			val_p_tensor[loc+0][loc+3]=0.5*rhooc;
-
-			val_p_tensor[loc+1][loc+0]=val_velocity[iSpecies][0];
-			val_p_tensor[loc+1][loc+1]=val_density[iSpecies]*val_normal[1];
-			val_p_tensor[loc+1][loc+2]=0.5*(val_velocity[iSpecies][0]*rhooc+val_normal[0]*val_density[iSpecies]);
-			val_p_tensor[loc+1][loc+3]=0.5*(val_velocity[iSpecies][0]*rhooc-val_normal[0]*val_density[iSpecies]);
-
-			val_p_tensor[loc+2][loc+0]=val_velocity[iSpecies][1];
-			val_p_tensor[loc+2][loc+1]=-val_density[iSpecies]*val_normal[0];
-			val_p_tensor[loc+2][loc+2]=0.5*(val_velocity[iSpecies][1]*rhooc+val_normal[1]*val_density[iSpecies]);
-			val_p_tensor[loc+2][loc+3]=0.5*(val_velocity[iSpecies][1]*rhooc-val_normal[1]*val_density[iSpecies]);
-
-			val_p_tensor[loc+3][loc+0]=0.5*sqvel;
-			val_p_tensor[loc+3][loc+1]=val_density[iSpecies]*val_velocity[iSpecies][0]*val_normal[1]-val_density[iSpecies]*val_velocity[iSpecies][1]*val_normal[0];
-			val_p_tensor[loc+3][loc+2] = 0.5*(0.5*sqvel*rhooc+val_density[iSpecies]*val_velocity[iSpecies][0]*val_normal[0]+val_density[iSpecies]*val_velocity[iSpecies][1]*val_normal[1]+rhoxc/(GammaDiatomic-1.0));
-			val_p_tensor[loc+3][loc+3] = 0.5*(0.5*sqvel*rhooc-val_density[iSpecies]*val_velocity[iSpecies][0]*val_normal[0]-val_density[iSpecies]*val_velocity[iSpecies][1]*val_normal[1]+rhoxc/(GammaDiatomic-1.0));
-
-			if (iSpecies < nDiatomics) {
-				val_p_tensor[loc+0][loc+4] = 1.0;
-				val_p_tensor[loc+1][loc+4] = 1.0;
-				val_p_tensor[loc+2][loc+4] = 1.0;
-				val_p_tensor[loc+3][loc+4] = 1.0;
-				val_p_tensor[loc+4][loc+4] = 1.0;
-
-			}
-		}
-	}
-}
-
-void CNumerics::GetPMatrix_inv_AM(double *val_density, double **val_velocity,
-		double *val_soundspeed, double *val_normal, double **val_invp_tensor, double *val_vibrational_energy) {
-
-	double rhoxc, c2, gm1, k0orho, k1orho, gm1_o_c2, gm1_o_rhoxc, sqvel;
-	unsigned short loc, iSpecies; // location along the matrix
-	unsigned short iVar, jVar;
-
-	for (iVar = 0; iVar < nVar; iVar ++) {
-		for (jVar = 0; jVar < nVar; jVar ++) {
-			val_invp_tensor[iVar][jVar] = 0.0;
-		}
-	}
-
-	if (nDim == 3) {
-		for (iSpecies = 0; iSpecies < nSpecies; iSpecies++) {
-			if ( iSpecies < nDiatomics ) loc = (nDim+3)*iSpecies;
-			else loc = (nDim+3)*nDiatomics + (nDim+2)*(iSpecies-nDiatomics);
-
-			rhoxc		= val_density[iSpecies] * val_soundspeed[iSpecies];
-			c2			= val_soundspeed[iSpecies] * val_soundspeed[iSpecies];
-			k0orho		= val_normal[0] / val_density[iSpecies];
-			k1orho		= val_normal[1] / val_density[iSpecies];
-			if (iSpecies < nDiatomics)
-				gm1 = GammaDiatomic-1.0;
-			else
-				gm1 = GammaMonatomic-1.0;
-
-			gm1_o_c2	= gm1/c2;
-			gm1_o_rhoxc = gm1/rhoxc;
-			sqvel = val_velocity[iSpecies][0]*val_velocity[iSpecies][0]+val_velocity[iSpecies][1]*val_velocity[iSpecies][1]+val_velocity[iSpecies][2]*val_velocity[iSpecies][2];
-
-			val_invp_tensor[loc+0][loc+0]=val_normal[0]-val_normal[2]*val_velocity[iSpecies][1] / val_density[iSpecies]+val_normal[1]*val_velocity[iSpecies][2] / val_density[iSpecies]-val_normal[0]*0.5*gm1*sqvel/c2;
-			val_invp_tensor[loc+0][loc+1]=val_normal[0]*gm1*val_velocity[iSpecies][0]/c2;
-			val_invp_tensor[loc+0][loc+2]=val_normal[2] / val_density[iSpecies]+val_normal[0]*gm1*val_velocity[iSpecies][1]/c2;
-			val_invp_tensor[loc+0][loc+3]=-val_normal[1] / val_density[iSpecies]+val_normal[0]*gm1*val_velocity[iSpecies][2]/c2;
-			val_invp_tensor[loc+0][loc+4]=-val_normal[0]*gm1/c2;
-
-			val_invp_tensor[loc+1][loc+0]=val_normal[1]+val_normal[2]*val_velocity[iSpecies][0] / val_density[iSpecies]-val_normal[0]*val_velocity[iSpecies][2] / val_density[iSpecies]-val_normal[1]*0.5*gm1*sqvel/c2;
-			val_invp_tensor[loc+1][loc+1]=-val_normal[2] / val_density[iSpecies]+val_normal[1]*gm1*val_velocity[iSpecies][0]/c2;
-			val_invp_tensor[loc+1][loc+2]=val_normal[1]*gm1*val_velocity[iSpecies][1]/c2;
-			val_invp_tensor[loc+1][loc+3]=val_normal[0] / val_density[iSpecies]+val_normal[1]*gm1*val_velocity[iSpecies][2]/c2;
-			val_invp_tensor[loc+1][loc+4]=-val_normal[1]*gm1/c2;
-
-			val_invp_tensor[loc+2][loc+0]=val_normal[2]-val_normal[1]*val_velocity[iSpecies][0] / val_density[iSpecies]+val_normal[0]*val_velocity[iSpecies][1] / val_density[iSpecies]-val_normal[2]*0.5*gm1*sqvel/c2;
-			val_invp_tensor[loc+2][loc+1]=val_normal[1] / val_density[iSpecies]+val_normal[2]*gm1*val_velocity[iSpecies][0]/c2;
-			val_invp_tensor[loc+2][loc+2]=-val_normal[0] / val_density[iSpecies]+val_normal[2]*gm1*val_velocity[iSpecies][1]/c2;
-			val_invp_tensor[loc+2][loc+3]=val_normal[2]*gm1*val_velocity[iSpecies][2]/c2;
-			val_invp_tensor[loc+2][loc+4]=-val_normal[2]*gm1/c2;
-
-			val_invp_tensor[loc+3][loc+0]=-(val_normal[0]*val_velocity[iSpecies][0]+val_normal[1]*val_velocity[iSpecies][1]+val_normal[2]*val_velocity[iSpecies][2]) / val_density[iSpecies]+0.5*gm1*sqvel/rhoxc;
-			val_invp_tensor[loc+3][loc+1]=val_normal[0] / val_density[iSpecies]-gm1*val_velocity[iSpecies][0]/rhoxc;
-			val_invp_tensor[loc+3][loc+2]=val_normal[1] / val_density[iSpecies]-gm1*val_velocity[iSpecies][1]/rhoxc;
-			val_invp_tensor[loc+3][loc+3]=val_normal[2] / val_density[iSpecies]-gm1*val_velocity[iSpecies][2]/rhoxc;
-			val_invp_tensor[loc+3][loc+4]=gm1/rhoxc;
-
-			val_invp_tensor[loc+4][loc+0]=(val_normal[0]*val_velocity[iSpecies][0]+val_normal[1]*val_velocity[iSpecies][1]+val_normal[2]*val_velocity[iSpecies][2]) / val_density[iSpecies]+0.5*gm1*sqvel/rhoxc;
-			val_invp_tensor[loc+4][loc+1]=-val_normal[0] / val_density[iSpecies]-gm1*val_velocity[iSpecies][0]/rhoxc;
-			val_invp_tensor[loc+4][loc+2]=-val_normal[1] / val_density[iSpecies]-gm1*val_velocity[iSpecies][1]/rhoxc;
-			val_invp_tensor[loc+4][loc+3]=-val_normal[2] / val_density[iSpecies]-gm1*val_velocity[iSpecies][2]/rhoxc;
-			val_invp_tensor[loc+4][loc+4]=gm1/rhoxc;
-
-		}
-	}
-
-	if(nDim == 2) {
-
-		for (iSpecies = 0; iSpecies < nSpecies; iSpecies ++) {
-			if ( iSpecies < nDiatomics ) loc = (nDim+3)*iSpecies;
-			else loc = (nDim+3)*nDiatomics + (nDim+2)*(iSpecies-nDiatomics);
-
-			rhoxc		= val_density[iSpecies] * val_soundspeed[iSpecies];
-			c2			= val_soundspeed[iSpecies] * val_soundspeed[iSpecies];
-			k0orho		= val_normal[0] / val_density[iSpecies];
-			k1orho		= val_normal[1] / val_density[iSpecies];
-			if (iSpecies < nDiatomics)
-				gm1 = GammaDiatomic-1.0;
-			else
-				gm1 = GammaMonatomic-1.0;
-
-			gm1_o_c2	= gm1/c2;
-			gm1_o_rhoxc = gm1/rhoxc;
-
-			sqvel = val_velocity[iSpecies][0]*val_velocity[iSpecies][0]+val_velocity[iSpecies][1]*val_velocity[iSpecies][1];
-
-			val_invp_tensor[loc+0][loc+0]=1.0-0.5*gm1_o_c2*sqvel;
-			val_invp_tensor[loc+0][loc+1]=gm1_o_c2*val_velocity[iSpecies][0];
-			val_invp_tensor[loc+0][loc+2]=gm1_o_c2*val_velocity[iSpecies][1];
-			val_invp_tensor[loc+0][loc+3]=-gm1_o_c2;
-
-			val_invp_tensor[loc+1][loc+0]=-k1orho*val_velocity[iSpecies][0]+k0orho*val_velocity[iSpecies][1];
-			val_invp_tensor[loc+1][loc+1]=k1orho;
-			val_invp_tensor[loc+1][loc+2]=-k0orho;
-			val_invp_tensor[loc+1][loc+3]=0.0;
-
-			val_invp_tensor[loc+2][loc+0]=-k0orho*val_velocity[iSpecies][0]-k1orho*val_velocity[iSpecies][1]+0.5*gm1_o_rhoxc*sqvel;
-			val_invp_tensor[loc+2][loc+1]=k0orho-gm1_o_rhoxc*val_velocity[iSpecies][0];
-			val_invp_tensor[loc+2][loc+2]=k1orho-gm1_o_rhoxc*val_velocity[iSpecies][1];
-			val_invp_tensor[loc+2][loc+3]=gm1_o_rhoxc;
-
-			val_invp_tensor[loc+3][loc+0]=k0orho*val_velocity[iSpecies][0]+k1orho*val_velocity[iSpecies][1]+0.5*gm1_o_rhoxc*sqvel;
-			val_invp_tensor[loc+3][loc+1]=-k0orho-gm1_o_rhoxc*val_velocity[iSpecies][0];
-			val_invp_tensor[loc+3][loc+2]=-k1orho-gm1_o_rhoxc*val_velocity[iSpecies][1];
-			val_invp_tensor[loc+3][loc+3]=gm1_o_rhoxc;
-
-		}
-	}
-}
-
-void CNumerics::GetPMatrix_inv(double *val_density, double *val_velocity,
-		double *val_soundspeed, double *val_normal, double **val_invp_tensor) {
-	double rhoxc, c2, gm1, k0orho, k1orho, gm1_o_c2, gm1_o_rhoxc, sqvel;
-
-	rhoxc = *val_density * *val_soundspeed;
-	c2 = *val_soundspeed * *val_soundspeed;
-	gm1 = Gamma_Minus_One;
-	k0orho = val_normal[0] / *val_density;
-	k1orho = val_normal[1] / *val_density;
-	gm1_o_c2 = gm1/c2;
-	gm1_o_rhoxc = gm1/rhoxc;
-
-	if (nDim == 3) {
-		sqvel = val_velocity[0]*val_velocity[0]+val_velocity[1]*val_velocity[1]+val_velocity[2]*val_velocity[2];
-
-		val_invp_tensor[0][0]=val_normal[0]-val_normal[2]*val_velocity[1] / *val_density+val_normal[1]*val_velocity[2] / *val_density-val_normal[0]*0.5*gm1*sqvel/c2;
-		val_invp_tensor[0][1]=val_normal[0]*gm1*val_velocity[0]/c2;
-		val_invp_tensor[0][2]=val_normal[2] / *val_density+val_normal[0]*gm1*val_velocity[1]/c2;
-		val_invp_tensor[0][3]=-val_normal[1] / *val_density+val_normal[0]*gm1*val_velocity[2]/c2;
-		val_invp_tensor[0][4]=-val_normal[0]*gm1/c2;
-
-		val_invp_tensor[1][0]=val_normal[1]+val_normal[2]*val_velocity[0] / *val_density-val_normal[0]*val_velocity[2] / *val_density-val_normal[1]*0.5*gm1*sqvel/c2;
-		val_invp_tensor[1][1]=-val_normal[2] / *val_density+val_normal[1]*gm1*val_velocity[0]/c2;
-		val_invp_tensor[1][2]=val_normal[1]*gm1*val_velocity[1]/c2;
-		val_invp_tensor[1][3]=val_normal[0] / *val_density+val_normal[1]*gm1*val_velocity[2]/c2;
-		val_invp_tensor[1][4]=-val_normal[1]*gm1/c2;
-
-		val_invp_tensor[2][0]=val_normal[2]-val_normal[1]*val_velocity[0] / *val_density+val_normal[0]*val_velocity[1] / *val_density-val_normal[2]*0.5*gm1*sqvel/c2;
-		val_invp_tensor[2][1]=val_normal[1] / *val_density+val_normal[2]*gm1*val_velocity[0]/c2;
-		val_invp_tensor[2][2]=-val_normal[0] / *val_density+val_normal[2]*gm1*val_velocity[1]/c2;
-		val_invp_tensor[2][3]=val_normal[2]*gm1*val_velocity[2]/c2;
-		val_invp_tensor[2][4]=-val_normal[2]*gm1/c2;
-
-		val_invp_tensor[3][0]=-(val_normal[0]*val_velocity[0]+val_normal[1]*val_velocity[1]+val_normal[2]*val_velocity[2]) / *val_density+0.5*gm1*sqvel/rhoxc;
-		val_invp_tensor[3][1]=val_normal[0] / *val_density-gm1*val_velocity[0]/rhoxc;
-		val_invp_tensor[3][2]=val_normal[1] / *val_density-gm1*val_velocity[1]/rhoxc;
-		val_invp_tensor[3][3]=val_normal[2] / *val_density-gm1*val_velocity[2]/rhoxc;
-		val_invp_tensor[3][4]=Gamma_Minus_One/rhoxc;
-
-		val_invp_tensor[4][0]=(val_normal[0]*val_velocity[0]+val_normal[1]*val_velocity[1]+val_normal[2]*val_velocity[2]) / *val_density+0.5*gm1*sqvel/rhoxc;
-		val_invp_tensor[4][1]=-val_normal[0] / *val_density-gm1*val_velocity[0]/rhoxc;
-		val_invp_tensor[4][2]=-val_normal[1] / *val_density-gm1*val_velocity[1]/rhoxc;
-		val_invp_tensor[4][3]=-val_normal[2] / *val_density-gm1*val_velocity[2]/rhoxc;
-		val_invp_tensor[4][4]=Gamma_Minus_One/rhoxc;
-	}
-	if(nDim == 2) {
-		sqvel = val_velocity[0]*val_velocity[0]+val_velocity[1]*val_velocity[1];
-
-		val_invp_tensor[0][0]=1.0-0.5*gm1_o_c2*sqvel;
-		val_invp_tensor[0][1]=gm1_o_c2*val_velocity[0];
-		val_invp_tensor[0][2]=gm1_o_c2*val_velocity[1];
-		val_invp_tensor[0][3]=-gm1_o_c2;
-
-		val_invp_tensor[1][0]=-k1orho*val_velocity[0]+k0orho*val_velocity[1];
-		val_invp_tensor[1][1]=k1orho;
-		val_invp_tensor[1][2]=-k0orho;
-		val_invp_tensor[1][3]=0.0;
-
-		val_invp_tensor[2][0]=-k0orho*val_velocity[0]-k1orho*val_velocity[1]+0.5*gm1_o_rhoxc*sqvel;
-		val_invp_tensor[2][1]=k0orho-gm1_o_rhoxc*val_velocity[0];
-		val_invp_tensor[2][2]=k1orho-gm1_o_rhoxc*val_velocity[1];
-		val_invp_tensor[2][3]=gm1_o_rhoxc;
-
-		val_invp_tensor[3][0]=k0orho*val_velocity[0]+k1orho*val_velocity[1]+0.5*gm1_o_rhoxc*sqvel;
-		val_invp_tensor[3][1]=-k0orho-gm1_o_rhoxc*val_velocity[0];
-		val_invp_tensor[3][2]=-k1orho-gm1_o_rhoxc*val_velocity[1];
-		val_invp_tensor[3][3]=gm1_o_rhoxc;
-	}
-}
-
-
-void CNumerics::GetPMatrix_inv(double *val_density, double *val_velocity, double *val_energy_ve, double *val_soundspeed, double *val_dPdrhos, double val_dPdrhoE, double val_dPdrhoEve, double *val_normal, double *l, double *m, double **val_invp_tensor) {
-
-  unsigned short iSpecies, jSpecies, iDim, iVar, jVar;
-  double rho, a2;
-  double U, V, W;
-  
-  for (iVar = 0; iVar < nVar; iVar++)
-    for (jVar = 0; jVar < nVar; jVar++)
-      val_invp_tensor[iVar][jVar] = 0.0;
-  
-  /*--- Pre-compute useful quantities ---*/
-  rho = 0.0;
-  for (iSpecies = 0; iSpecies < nSpecies; iSpecies++)
-    rho += val_density[iSpecies];
-  U = 0.0;  V = 0.0;  W = 0.0;
-  for (iDim = 0; iDim < nDim; iDim++) {
-    U += val_velocity[iDim] * val_normal[iDim];
-    V += val_velocity[iDim] * l[iDim];
-    W += val_velocity[iDim] * m[iDim];
-  }
-  a2 = (*val_soundspeed) * (*val_soundspeed);
-  
-	if (nDim == 3) {
-
-    for (iSpecies = 0; iSpecies < nSpecies; iSpecies++) {
-      for (jSpecies = 0; jSpecies < nSpecies; jSpecies++) {
-        val_invp_tensor[iSpecies][jSpecies] = -(val_density[iSpecies]/rho) * val_dPdrhos[jSpecies];
-      }
-      val_invp_tensor[iSpecies][iSpecies]  += a2;
-      val_invp_tensor[iSpecies][nSpecies]   = val_dPdrhoE * val_velocity[0] * (val_density[iSpecies]/rho);
-      val_invp_tensor[iSpecies][nSpecies+1] = val_dPdrhoE * val_velocity[1] * (val_density[iSpecies]/rho);
-      val_invp_tensor[iSpecies][nSpecies+2] = val_dPdrhoE * val_velocity[2] * (val_density[iSpecies]/rho);
-      val_invp_tensor[iSpecies][nSpecies+3] = -val_dPdrhoE * (val_density[iSpecies]/rho);
-      val_invp_tensor[iSpecies][nSpecies+4] = -val_dPdrhoEve * (val_density[iSpecies]/rho);
-      
-      val_invp_tensor[nSpecies][iSpecies]   = -V;
-      val_invp_tensor[nSpecies+1][iSpecies] = -W;
-      val_invp_tensor[nSpecies+2][iSpecies] = val_dPdrhos[iSpecies] - U*(*val_soundspeed);
-      val_invp_tensor[nSpecies+3][iSpecies] = val_dPdrhos[iSpecies] + U*(*val_soundspeed);
-      val_invp_tensor[nSpecies+4][iSpecies] = -(*val_energy_ve) * val_dPdrhos[iSpecies];
-    }
-    
-    val_invp_tensor[nSpecies][nSpecies]     = l[0];
-    val_invp_tensor[nSpecies][nSpecies+1]   = l[1];
-    val_invp_tensor[nSpecies][nSpecies+2]   = l[2];
-    val_invp_tensor[nSpecies][nSpecies+3]   = 0.0;
-    val_invp_tensor[nSpecies][nSpecies+4]   = 0.0;
-    
-    val_invp_tensor[nSpecies+1][nSpecies]   = m[0];
-    val_invp_tensor[nSpecies+1][nSpecies+1] = m[1];
-    val_invp_tensor[nSpecies+1][nSpecies+2] = m[2];
-    val_invp_tensor[nSpecies+1][nSpecies+3] = 0.0;
-    val_invp_tensor[nSpecies+1][nSpecies+4] = 0.0;
-    
-    val_invp_tensor[nSpecies+2][nSpecies]   = (*val_soundspeed)*val_normal[0] - val_dPdrhoE*val_velocity[0];
-    val_invp_tensor[nSpecies+2][nSpecies+1] = (*val_soundspeed)*val_normal[1] - val_dPdrhoE*val_velocity[1];
-    val_invp_tensor[nSpecies+2][nSpecies+2] = (*val_soundspeed)*val_normal[2] - val_dPdrhoE*val_velocity[2];
-    val_invp_tensor[nSpecies+2][nSpecies+3] = val_dPdrhoE;
-    val_invp_tensor[nSpecies+2][nSpecies+4] = val_dPdrhoEve;
-    
-    val_invp_tensor[nSpecies+3][nSpecies]   = -(*val_soundspeed)*val_normal[0] - val_dPdrhoE*val_velocity[0];
-    val_invp_tensor[nSpecies+3][nSpecies+1] = -(*val_soundspeed)*val_normal[1] - val_dPdrhoE*val_velocity[1];
-    val_invp_tensor[nSpecies+3][nSpecies+2] = -(*val_soundspeed)*val_normal[2] - val_dPdrhoE*val_velocity[2];
-    val_invp_tensor[nSpecies+3][nSpecies+3] = val_dPdrhoE;
-    val_invp_tensor[nSpecies+3][nSpecies+4] = val_dPdrhoEve;
-    
-    val_invp_tensor[nSpecies+4][nSpecies]   = val_dPdrhoE * val_velocity[0] * (*val_energy_ve);
-    val_invp_tensor[nSpecies+4][nSpecies+1] = val_dPdrhoE * val_velocity[1] * (*val_energy_ve);
-    val_invp_tensor[nSpecies+4][nSpecies+2] = val_dPdrhoE * val_velocity[2] * (*val_energy_ve);
-    val_invp_tensor[nSpecies+4][nSpecies+3] = -val_dPdrhoE * (*val_energy_ve);
-    val_invp_tensor[nSpecies+4][nSpecies+4] = a2 - val_dPdrhoEve*(*val_energy_ve);
-    
-  }
-	if(nDim == 2) {
-		cout << "InvP matrix not implemented for 2D flows!!!!" << endl;
-    cin.get();
-	}
-}
-
-
-void CNumerics::GetPMatrix_inv(double *val_density, double **val_velocity,
-		double *val_soundspeed, double *val_normal, double **val_invp_tensor) {
-
-	double rhoxc, c2, gm1, k0orho, k1orho, gm1_o_c2, gm1_o_rhoxc, sqvel,u ,v,w, rho;
-	double k0, k1 ,k2;
-	unsigned short loc, iSpecies; // location along the matrix
-	unsigned short iVar, jVar;
-
-	for (iVar = 0; iVar < nVar; iVar ++) {
-		for (jVar = 0; jVar < nVar; jVar ++) {
-			val_invp_tensor[iVar][jVar] = 0.0;
-		}
-	}
-
-	for (iSpecies = 0; iSpecies < nSpecies; iSpecies ++) {
-		loc			= (nDim+2)*iSpecies;
-
-		Gamma = Vector_Gamma[iSpecies];
-		Gamma_Minus_One = Gamma - 1.0;
-		gm1 = Gamma_Minus_One;
-		rhoxc		= val_density[iSpecies] * val_soundspeed[iSpecies];
-		c2			= val_soundspeed[iSpecies] * val_soundspeed[iSpecies];
-		k0orho		= val_normal[0] / val_density[iSpecies];
-		k1orho		= val_normal[1] / val_density[iSpecies];
-		gm1_o_c2	= gm1/c2;
-		gm1_o_rhoxc = gm1/rhoxc;
-		rho 		= val_density[iSpecies];
-
-		if (nDim == 3) {
-			u = val_velocity[iSpecies][0];
-			v = val_velocity[iSpecies][1];
-			w = val_velocity[iSpecies][2];
-			k0 = val_normal[0];
-			k1 = val_normal[1];
-			k2 = val_normal[2];
-			sqvel 	= u*u + v*v + w*w;
-
-			val_invp_tensor[loc+ 0][loc + 0] =  k0 - k2*v/rho + k1*w/rho - k0*0.5*gm1*sqvel/c2;
-			val_invp_tensor[loc + 0][loc + 1] =  k0*gm1*u/c2;
-			val_invp_tensor[loc + 0][loc + 2] =  k2/rho + k0*gm1*v/c2;
-			val_invp_tensor[loc + 0][loc + 3] = -k1/rho + k0*gm1*w/c2;
-			val_invp_tensor[loc + 0][loc + 4] = -k0*gm1/c2;
-
-			val_invp_tensor[loc +1][loc + 0] =  k1+k2*u/rho - k0*w/rho - k1*0.5*gm1*sqvel/c2;
-			val_invp_tensor[loc +1][loc + 1] = -k2/rho + k1*gm1*u/c2;
-			val_invp_tensor[loc +1][loc + 2] =  k1*gm1*v/c2;
-			val_invp_tensor[loc +1][loc + 3] =  k0/rho + k1*gm1*w/c2;
-			val_invp_tensor[loc +1][loc + 4] = -k1*gm1/c2;
-
-			val_invp_tensor[loc +2][loc + 0] =  k2 - k1*u/rho + k0*v/rho - k2*0.5*gm1*sqvel/c2;
-			val_invp_tensor[loc +2][loc + 1] =  k1/rho + k2*gm1*u/c2;
-			val_invp_tensor[loc +2][loc + 2] = -k0/rho + k2*gm1*v/c2;
-			val_invp_tensor[loc +2][loc + 3] =  k2*gm1*w/c2;
-			val_invp_tensor[loc +2][loc + 4] = -k2*gm1/c2;
-
-			val_invp_tensor[loc + 3][loc + 0] = -(k0*u+k1*v+k2*w)/rho + 0.5*gm1*sqvel/rhoxc;
-			val_invp_tensor[loc + 3][loc + 1] = k0/rho - gm1*u/rhoxc;
-			val_invp_tensor[loc + 3][loc + 2] = k1/rho - gm1*v/rhoxc;
-			val_invp_tensor[loc + 3][loc + 3] = k2/rho - gm1*w/rhoxc;
-			val_invp_tensor[loc + 3][loc + 4] = gm1/rhoxc;
-
-			val_invp_tensor[loc + 4][loc + 0] = (k0*u+k1*v+k2*w) /rho + 0.5*gm1*sqvel/rhoxc;
-			val_invp_tensor[loc + 4][loc + 1] = -k0/rho - gm1*u/rhoxc;
-			val_invp_tensor[loc + 4][loc + 2] = -k1/rho - gm1*v/rhoxc;
-			val_invp_tensor[loc + 4][loc + 3] = -k2/rho - gm1*w/rhoxc;
-			val_invp_tensor[loc + 4][loc + 4] =  gm1/rhoxc;
-		}
-
-		if(nDim == 2) {
-
-			sqvel = val_velocity[iSpecies][0]*val_velocity[iSpecies][0]+val_velocity[iSpecies][1]*val_velocity[iSpecies][1];
-
-			val_invp_tensor[loc+0][loc+0]=1.0-0.5*gm1_o_c2*sqvel;
-			val_invp_tensor[loc+0][loc+1]=gm1_o_c2*val_velocity[iSpecies][0];
-			val_invp_tensor[loc+0][loc+2]=gm1_o_c2*val_velocity[iSpecies][1];
-			val_invp_tensor[loc+0][loc+3]=-gm1_o_c2;
-
-			val_invp_tensor[loc+1][loc+0]=-k1orho*val_velocity[iSpecies][0]+k0orho*val_velocity[iSpecies][1];
-			val_invp_tensor[loc+1][loc+1]=k1orho;
-			val_invp_tensor[loc+1][loc+2]=-k0orho;
-			val_invp_tensor[loc+1][loc+3]=0.0;
-
-			val_invp_tensor[loc+2][loc+0]=-k0orho*val_velocity[iSpecies][0]-k1orho*val_velocity[iSpecies][1]+0.5*gm1_o_rhoxc*sqvel;
-			val_invp_tensor[loc+2][loc+1]=k0orho-gm1_o_rhoxc*val_velocity[iSpecies][0];
-			val_invp_tensor[loc+2][loc+2]=k1orho-gm1_o_rhoxc*val_velocity[iSpecies][1];
-			val_invp_tensor[loc+2][loc+3]=gm1_o_rhoxc;
-
-			val_invp_tensor[loc+3][loc+0]=k0orho*val_velocity[iSpecies][0]+k1orho*val_velocity[iSpecies][1]+0.5*gm1_o_rhoxc*sqvel;
-			val_invp_tensor[loc+3][loc+1]=-k0orho-gm1_o_rhoxc*val_velocity[iSpecies][0];
-			val_invp_tensor[loc+3][loc+2]=-k1orho-gm1_o_rhoxc*val_velocity[iSpecies][1];
-			val_invp_tensor[loc+3][loc+3]=gm1_o_rhoxc;
-		}
-	}
-}
-
-void CNumerics::GetPMatrix_inv_(double *val_density, double **val_velocity, double *val_soundspeed,
-		double *val_energy_vib, double *val_energy_el, CConfig *config,
-		double *val_normal, double **val_invp_tensor) {
-
-	double rhoxc, c2, gm1, k0orho, k1orho, gm1_o_c2, gm1_o_rhoxc, sqvel, hf;
-	unsigned short loc, iSpecies; // location along the matrix
-	unsigned short iVar, jVar;
-
-	for (iVar = 0; iVar < nVar; iVar ++) {
-		for (jVar = 0; jVar < nVar; jVar ++) {
-			val_invp_tensor[iVar][jVar] = 0.0;
-		}
-	}
-
-	/*--- New implementation ---*/
-	if (nDim == 3) {
-		for (iSpecies = 0; iSpecies < nSpecies; iSpecies++) {
-			if ( iSpecies < nDiatomics ) loc = (nDim+3)*iSpecies;
-			else loc = (nDim+3)*nDiatomics + (nDim+2)*(iSpecies-nDiatomics);
-
-			rhoxc		= val_density[iSpecies] * val_soundspeed[iSpecies];
-			c2			= val_soundspeed[iSpecies] * val_soundspeed[iSpecies];
-			k0orho		= val_normal[0] / val_density[iSpecies];
-			k1orho		= val_normal[1] / val_density[iSpecies];
-			Gamma = config->GetSpecies_Gamma(iSpecies);
-			gm1 = Gamma-1.0;
-			hf = config->GetEnthalpy_Formation(iSpecies);
-
-			gm1_o_c2	= gm1/c2;
-			gm1_o_rhoxc = gm1/rhoxc;
-			sqvel = val_velocity[iSpecies][0]*val_velocity[iSpecies][0]+val_velocity[iSpecies][1]*val_velocity[iSpecies][1]+val_velocity[iSpecies][2]*val_velocity[iSpecies][2];
-
-			val_invp_tensor[loc+0][loc+0]=val_normal[0]-val_normal[2]*val_velocity[iSpecies][1] / val_density[iSpecies]+val_normal[1]*val_velocity[iSpecies][2] / val_density[iSpecies]-val_normal[0]/c2*gm1*(0.5*sqvel-hf-val_energy_el[iSpecies]);
-			val_invp_tensor[loc+0][loc+1]=val_normal[0]*gm1*val_velocity[iSpecies][0]/c2;
-			val_invp_tensor[loc+0][loc+2]=val_normal[2] / val_density[iSpecies]+val_normal[0]*gm1*val_velocity[iSpecies][1]/c2;
-			val_invp_tensor[loc+0][loc+3]=-val_normal[1] / val_density[iSpecies]+val_normal[0]*gm1*val_velocity[iSpecies][2]/c2;
-			val_invp_tensor[loc+0][loc+4]=-val_normal[0]*gm1/c2;
-
-			val_invp_tensor[loc+1][loc+0]=val_normal[1]+val_normal[2]*val_velocity[iSpecies][0] / val_density[iSpecies]-val_normal[0]*val_velocity[iSpecies][2] / val_density[iSpecies]-val_normal[1]/c2*gm1*(0.5*sqvel-hf-val_energy_el[iSpecies]);
-			val_invp_tensor[loc+1][loc+1]=-val_normal[2] / val_density[iSpecies]+val_normal[1]*gm1*val_velocity[iSpecies][0]/c2;
-			val_invp_tensor[loc+1][loc+2]=val_normal[1]*gm1*val_velocity[iSpecies][1]/c2;
-			val_invp_tensor[loc+1][loc+3]=val_normal[0] / val_density[iSpecies]+val_normal[1]*gm1*val_velocity[iSpecies][2]/c2;
-			val_invp_tensor[loc+1][loc+4]=-val_normal[1]*gm1/c2;
-
-			val_invp_tensor[loc+2][loc+0]=val_normal[2]-val_normal[1]*val_velocity[iSpecies][0] / val_density[iSpecies]+val_normal[0]*val_velocity[iSpecies][1] / val_density[iSpecies]-val_normal[2]/c2*gm1*(0.5*sqvel-hf-val_energy_el[iSpecies]);
-			val_invp_tensor[loc+2][loc+1]=val_normal[1] / val_density[iSpecies]+val_normal[2]*gm1*val_velocity[iSpecies][0]/c2;
-			val_invp_tensor[loc+2][loc+2]=-val_normal[0] / val_density[iSpecies]+val_normal[2]*gm1*val_velocity[iSpecies][1]/c2;
-			val_invp_tensor[loc+2][loc+3]=val_normal[2]*gm1*val_velocity[iSpecies][2]/c2;
-			val_invp_tensor[loc+2][loc+4]=-val_normal[2]*gm1/c2;
-
-			val_invp_tensor[loc+3][loc+0]=-(val_normal[0]*val_velocity[iSpecies][0]+val_normal[1]*val_velocity[iSpecies][1]+val_normal[2]*val_velocity[iSpecies][2]) / val_density[iSpecies]+(1.0/rhoxc)*gm1*(0.5*sqvel-hf-val_energy_el[iSpecies]);
-			val_invp_tensor[loc+3][loc+1]=val_normal[0] / val_density[iSpecies]-gm1*val_velocity[iSpecies][0]/rhoxc;
-			val_invp_tensor[loc+3][loc+2]=val_normal[1] / val_density[iSpecies]-gm1*val_velocity[iSpecies][1]/rhoxc;
-			val_invp_tensor[loc+3][loc+3]=val_normal[2] / val_density[iSpecies]-gm1*val_velocity[iSpecies][2]/rhoxc;
-			val_invp_tensor[loc+3][loc+4]=(Gamma-1.0)/rhoxc;
-
-			val_invp_tensor[loc+4][loc+0]=(val_normal[0]*val_velocity[iSpecies][0]+val_normal[1]*val_velocity[iSpecies][1]+val_normal[2]*val_velocity[iSpecies][2]) / val_density[iSpecies]+(1.0/rhoxc)*gm1*(0.5*sqvel-hf-val_energy_el[iSpecies]);
-			val_invp_tensor[loc+4][loc+1]=-val_normal[0] / val_density[iSpecies]-gm1*val_velocity[iSpecies][0]/rhoxc;
-			val_invp_tensor[loc+4][loc+2]=-val_normal[1] / val_density[iSpecies]-gm1*val_velocity[iSpecies][1]/rhoxc;
-			val_invp_tensor[loc+4][loc+3]=-val_normal[2] / val_density[iSpecies]-gm1*val_velocity[iSpecies][2]/rhoxc;
-			val_invp_tensor[loc+4][loc+4]=(Gamma-1.0)/rhoxc;
-
-			if (iSpecies < nDiatomics) {
-				//Last row
-				val_invp_tensor[loc+5][loc+0] = -val_energy_vib[iSpecies]/val_density[iSpecies];
-				val_invp_tensor[loc+5][loc+1] = 0.0;
-				val_invp_tensor[loc+5][loc+2] = 0.0;
-				val_invp_tensor[loc+5][loc+3] = 0.0;
-				val_invp_tensor[loc+5][loc+4] = 0.0;
-				val_invp_tensor[loc+5][loc+5] = 1/val_density[iSpecies];
-
-				//Last column				
-				val_invp_tensor[loc+0][loc+5] = val_normal[0]*gm1_o_c2;
-				val_invp_tensor[loc+1][loc+5] = val_normal[1]*gm1_o_c2;
-				val_invp_tensor[loc+2][loc+5] = val_normal[2]*gm1_o_c2;
-				val_invp_tensor[loc+3][loc+5] = -gm1/rhoxc;
-				val_invp_tensor[loc+4][loc+5] = -gm1/rhoxc;
-			}
-		}
-	}
-
-	if(nDim == 2) {
-
-		for (iSpecies = 0; iSpecies < nSpecies; iSpecies ++) {
-			if ( iSpecies < nDiatomics ) loc = (nDim+3)*iSpecies;
-			else loc = (nDim+3)*nDiatomics + (nDim+2)*(iSpecies-nDiatomics);
-
-			rhoxc		= val_density[iSpecies] * val_soundspeed[iSpecies];
-			c2			= val_soundspeed[iSpecies] * val_soundspeed[iSpecies];
-			k0orho		= val_normal[0] / val_density[iSpecies];
-			k1orho		= val_normal[1] / val_density[iSpecies];
-			Gamma = config->GetSpecies_Gamma(iSpecies);
-			gm1 = Gamma-1.0;			
-			gm1_o_c2	= gm1/c2;
-			gm1_o_rhoxc = gm1/rhoxc;
-			hf = config->GetEnthalpy_Formation(iSpecies);
-
-			sqvel = val_velocity[iSpecies][0]*val_velocity[iSpecies][0]+val_velocity[iSpecies][1]*val_velocity[iSpecies][1];
-
-			val_invp_tensor[loc+0][loc+0]=1.0-gm1_o_c2*(0.5*sqvel-config->GetEnthalpy_Formation(iSpecies)-val_energy_el[iSpecies]);
-			val_invp_tensor[loc+0][loc+1]=gm1_o_c2*val_velocity[iSpecies][0];
-			val_invp_tensor[loc+0][loc+2]=gm1_o_c2*val_velocity[iSpecies][1];
-			val_invp_tensor[loc+0][loc+3]=-gm1_o_c2;
-
-			val_invp_tensor[loc+1][loc+0]=-k1orho*val_velocity[iSpecies][0]+k0orho*val_velocity[iSpecies][1];
-			val_invp_tensor[loc+1][loc+1]=k1orho;
-			val_invp_tensor[loc+1][loc+2]=-k0orho;
-			val_invp_tensor[loc+1][loc+3]=0.0;
-
-			val_invp_tensor[loc+2][loc+0]=-k0orho*val_velocity[iSpecies][0]-k1orho*val_velocity[iSpecies][1]+gm1_o_rhoxc*(0.5*sqvel-config->GetEnthalpy_Formation(iSpecies)-val_energy_el[iSpecies]);
-			val_invp_tensor[loc+2][loc+1]=k0orho-gm1_o_rhoxc*val_velocity[iSpecies][0];
-			val_invp_tensor[loc+2][loc+2]=k1orho-gm1_o_rhoxc*val_velocity[iSpecies][1];
-			val_invp_tensor[loc+2][loc+3]=gm1_o_rhoxc;
-
-			val_invp_tensor[loc+3][loc+0]=k0orho*val_velocity[iSpecies][0]+k1orho*val_velocity[iSpecies][1]+gm1_o_rhoxc*(0.5*sqvel-config->GetEnthalpy_Formation(iSpecies)-val_energy_el[iSpecies]);
-			val_invp_tensor[loc+3][loc+1]=-k0orho-gm1_o_rhoxc*val_velocity[iSpecies][0];
-			val_invp_tensor[loc+3][loc+2]=-k1orho-gm1_o_rhoxc*val_velocity[iSpecies][1];
-			val_invp_tensor[loc+3][loc+3]=gm1_o_rhoxc;
-
-			if (iSpecies < nDiatomics) {
-				//Last row
-				val_invp_tensor[loc+4][loc+0] = -val_energy_vib[iSpecies]/val_density[iSpecies];
-				val_invp_tensor[loc+4][loc+1] = 0.0;
-				val_invp_tensor[loc+4][loc+2] = 0.0;
-				val_invp_tensor[loc+4][loc+3] = 0.0;
-				val_invp_tensor[loc+4][loc+4] = 1/val_density[iSpecies];
-
-				//Last column				
-				val_invp_tensor[loc+0][loc+4] = gm1_o_c2;
-				val_invp_tensor[loc+1][loc+4] = 0.0;
-				val_invp_tensor[loc+2][loc+4] = -gm1/rhoxc;
-				val_invp_tensor[loc+3][loc+4] = -gm1/rhoxc;
-
-
-			}
-		}
-	}
-}
-
-void CNumerics::GetinvRinvPe(double Beta2, double val_enthalpy, double val_soundspeed, double val_density, double* val_velocity, double **invRinvPe) {
-
-	double sqvel;
-	double factor = 1.0/(val_soundspeed*val_soundspeed*Beta2);
-
-	if(nDim == 2) {
-
-		sqvel = val_velocity[0]*val_velocity[0]+val_velocity[1]*val_velocity[1];
-
-		invRinvPe[0][0] = factor;
-		invRinvPe[0][1] = 0.0;
-		invRinvPe[0][2] = 0.0;
-		invRinvPe[0][3] = -val_density/Gamma;
-
-		invRinvPe[1][0] = val_velocity[0]*factor;
-		invRinvPe[1][1] = val_density;
-		invRinvPe[1][2] = 0.0;
-		invRinvPe[1][3] = -val_density*val_velocity[0]/Gamma;
-
-		invRinvPe[2][0] = val_velocity[1]*factor;
-		invRinvPe[2][1] = 0;
-		invRinvPe[2][2] = val_density;
-		invRinvPe[2][3] = -val_density*val_velocity[1]/Gamma;
-
-		invRinvPe[3][0] = val_enthalpy*factor;
-		invRinvPe[3][1] = val_density*val_velocity[0];
-		invRinvPe[3][2] = val_density*val_velocity[1];
-		invRinvPe[3][3] = -val_density*sqvel/(2.0*Gamma);
-	}
-	else {
-
-		sqvel = val_velocity[0]*val_velocity[0]+val_velocity[1]*val_velocity[1]+val_velocity[2]*val_velocity[2];
-
-		invRinvPe[0][0] =  factor;
-		invRinvPe[0][1] = 0.0;
-		invRinvPe[0][2] = 0.0;
-		invRinvPe[0][3] = 0.0;
-		invRinvPe[0][4] = -val_density/Gamma;
-
-		invRinvPe[1][0] = val_velocity[0]*factor;
-		invRinvPe[1][1] = val_density;
-		invRinvPe[1][2] = 0.0;
-		invRinvPe[1][3] = 0.0;
-		invRinvPe[1][4] = -val_density*val_velocity[0]/Gamma;
-
-		invRinvPe[2][0] = val_velocity[1]*factor;
-		invRinvPe[2][1] = 0;
-		invRinvPe[2][2] = val_density;
-		invRinvPe[2][3] = 0.0;
-		invRinvPe[2][4] = -val_density*val_velocity[1]/Gamma;
-
-
-		invRinvPe[3][0] = val_velocity[2]*factor;
-		invRinvPe[3][1] = 0;
-		invRinvPe[3][2] = 0;
-		invRinvPe[3][3] = val_density;
-		invRinvPe[3][4] = -val_density*val_velocity[2]/Gamma;
-
-		invRinvPe[4][0] = val_enthalpy*factor;
-		invRinvPe[4][1] = val_density*val_velocity[0];
-		invRinvPe[4][2] = val_density*val_velocity[1];
-		invRinvPe[4][3] = val_density*val_velocity[2];
-		invRinvPe[4][4] = -val_density*sqvel/(2.0*Gamma);
-
-	}
-
-}
-
-void CNumerics::GetRMatrix(double val_pressure, double val_soundspeed, double val_density, double* val_velocity, double **R_Matrix) {
-
-	double sqvel;
-	//double factor = 1.0/(val_soundspeed*val_soundspeed*1);
-	double gm1 = Gamma - 1.0;
-
-	if(nDim == 2) {
-
-		sqvel = val_velocity[0]*val_velocity[0]+val_velocity[1]*val_velocity[1];
-
-		R_Matrix[0][0] =  0.5*gm1*sqvel;
-		R_Matrix[0][1] = -val_velocity[0]*gm1;
-		R_Matrix[0][2] = -val_velocity[1]*gm1;
-		R_Matrix[0][3] = gm1;
-
-		R_Matrix[1][0] = -val_velocity[0]/val_density;
-		R_Matrix[1][1] = 1.0/val_density;
-		R_Matrix[1][2] = 0.0;
-		R_Matrix[1][3] = 0.0;
-
-		R_Matrix[2][0] = -val_velocity[1]/val_density;
-		R_Matrix[2][1] = 0.0;
-		R_Matrix[2][2] = 1.0/val_density;
-		R_Matrix[2][3] = 0.0;
-
-		R_Matrix[3][0] = 0.5*gm1*sqvel/val_pressure - Gamma/val_density;
-		R_Matrix[3][1] = -gm1*val_velocity[0]/val_pressure;
-		R_Matrix[3][2] = -gm1*val_velocity[1]/val_pressure;
-		R_Matrix[3][3] = gm1/val_pressure;
-	}
-	else {
-
-		sqvel = val_velocity[0]*val_velocity[0]+val_velocity[1]*val_velocity[1]+val_velocity[2]*val_velocity[2];
-
-		R_Matrix[0][0] =  0.5*gm1*sqvel;
-		R_Matrix[0][1] = -val_velocity[0]*gm1;
-		R_Matrix[0][2] = -val_velocity[1]*gm1;
-		R_Matrix[0][3] = -val_velocity[2]*gm1;
-		R_Matrix[0][4] = gm1;
-
-		R_Matrix[1][0] = -val_velocity[0]/val_density;
-		R_Matrix[1][1] = 1.0/val_density;
-		R_Matrix[1][2] = 0.0;
-		R_Matrix[1][3] = 0.0;
-		R_Matrix[1][4] = 0.0;
-
-		R_Matrix[2][0] = -val_velocity[1]/val_density;
-		R_Matrix[2][1] = 0.0;
-		R_Matrix[2][2] = 1.0/val_density;
-		R_Matrix[2][3] = 0.0;
-		R_Matrix[2][4] = 0.0;
-
-		R_Matrix[3][0] = -val_velocity[2]/val_density;
-		R_Matrix[3][1] = 0.0;
-		R_Matrix[3][2] = 0.0;
-		R_Matrix[3][3] = 1.0/val_density;
-		R_Matrix[3][4] = 0.0;
-
-		R_Matrix[4][0] = 0.5*gm1*sqvel/val_pressure - Gamma/val_density;
-		R_Matrix[4][1] = -gm1*val_velocity[0]/val_pressure;
-		R_Matrix[4][2] = -gm1*val_velocity[1]/val_pressure;
-		R_Matrix[4][3] = -gm1*val_velocity[2]/val_pressure;
-		R_Matrix[4][4] = gm1/val_pressure;
-
-	}
-
-}
-
-
-void CNumerics::GetPrecondJacobian(double Beta2, double r_hat, double s_hat, double t_hat, double rB2a2, double* Lambda, double *val_normal,
-		double **val_absPeJac) {
-
-	double lam1, lam2, lam3, lam4;
-	lam1 = Lambda[0]; lam2 = Lambda[1]; lam3 = Lambda[2]; lam4 = Lambda[3];
-
-	if(nDim == 2) {
-
-		val_absPeJac[0][0] =  lam3*s_hat/(2.0*t_hat) - lam4*r_hat/(2.0*t_hat);
-		val_absPeJac[0][1] = -lam3*rB2a2*val_normal[0]/(2.0*t_hat) + lam4*rB2a2*val_normal[0]/(2.0*t_hat);
-		val_absPeJac[0][2] = -lam3*rB2a2*val_normal[1]/(2.0*t_hat) + lam4*rB2a2*val_normal[1]/(2.0*t_hat);
-		val_absPeJac[0][3] =  0.0;
-
-		val_absPeJac[1][0] = r_hat*val_normal[0]*lam3*s_hat/(2.0*t_hat*rB2a2) + s_hat*val_normal[0]*lam4*(-r_hat)/(2.0*t_hat*rB2a2);
-		val_absPeJac[1][1] = lam2*(val_normal[1]*val_normal[1]) - lam3*r_hat*val_normal[0]*val_normal[0]/(2.0*t_hat) + lam4*s_hat*val_normal[0]*val_normal[0]/(2.0*t_hat);
-		val_absPeJac[1][2] = -lam2*val_normal[0]*val_normal[1] - lam3*r_hat*val_normal[0]*val_normal[1]/(2.0*t_hat) + lam4*s_hat*val_normal[0]*val_normal[1]/(2.0*t_hat);
-		val_absPeJac[1][3] = 0.0;
-
-		val_absPeJac[2][0] = lam3*r_hat*val_normal[1]*s_hat/(2.0*t_hat*rB2a2) - s_hat*val_normal[1]*lam4*r_hat/(2.0*t_hat*rB2a2);
-		val_absPeJac[2][1] = -val_normal[0]*val_normal[1]*lam2 - r_hat*val_normal[1]*val_normal[0]*lam3/(2.0*t_hat) + s_hat*val_normal[0]*val_normal[1]*lam4/(2.0*t_hat);
-		val_absPeJac[2][2] = val_normal[0]*val_normal[0]*lam2 -r_hat*val_normal[1]*val_normal[1]*lam3/(2.0*t_hat) + s_hat*val_normal[1]*val_normal[1]*lam4/(2.0*t_hat);
-		val_absPeJac[2][3] = 0.0;
-
-		val_absPeJac[3][0] = 0.0;
-		val_absPeJac[3][1] = 0.0;
-		val_absPeJac[3][2] = 0.0;
-		val_absPeJac[3][3] = lam1;
-
-	}
-	else {
-
-		double lam5 = Lambda[4];
-
-		val_absPeJac[0][0] =  lam4*s_hat/(2.0*t_hat) - lam5*r_hat/(2.0*t_hat);
-		val_absPeJac[0][1] = -lam4*rB2a2*val_normal[0]/(2.0*t_hat) + lam5*rB2a2*val_normal[0]/(2.0*t_hat);
-		val_absPeJac[0][2] = -lam4*rB2a2*val_normal[1]/(2.0*t_hat) + lam5*rB2a2*val_normal[1]/(2.0*t_hat);
-		val_absPeJac[0][3] = -lam4*rB2a2*val_normal[2]/(2.0*t_hat) + lam5*rB2a2*val_normal[2]/(2.0*t_hat);
-		val_absPeJac[0][4] =  0.0;
-
-		val_absPeJac[1][0] = r_hat*val_normal[0]*lam4*s_hat/(2.0*t_hat*rB2a2) + s_hat*val_normal[0]*lam5*(-r_hat)/(2.0*t_hat*rB2a2);
-		val_absPeJac[1][1] = lam2*(val_normal[2]*val_normal[2] + val_normal[1]*val_normal[1]) - lam4*r_hat*val_normal[0]*val_normal[0]/(2.0*t_hat) + lam5*s_hat*val_normal[0]*val_normal[0]/(2.0*t_hat);
-		val_absPeJac[1][2] = -lam2*val_normal[0]*val_normal[1] - lam4*r_hat*val_normal[0]*val_normal[1]/(2.0*t_hat) + lam5*s_hat*val_normal[0]*val_normal[1]/(2.0*t_hat);
-		val_absPeJac[1][3] = -lam2*val_normal[0]*val_normal[2] - lam4*r_hat*val_normal[0]*val_normal[2]/(2.0*t_hat) + lam5*s_hat*val_normal[0]*val_normal[2]/(2.0*t_hat);
-		val_absPeJac[1][4] = 0.0;
-
-		val_absPeJac[2][0] = lam4*r_hat*val_normal[1]*s_hat/(2.0*t_hat*rB2a2) - s_hat*val_normal[1]*lam5*r_hat/(2.0*t_hat*rB2a2);
-		val_absPeJac[2][1] = -val_normal[0]*val_normal[1]*lam2 - r_hat*val_normal[1]*val_normal[0]*lam4/(2.0*t_hat) + s_hat*val_normal[0]*val_normal[1]*lam5/(2.0*t_hat);
-		val_absPeJac[2][2] = val_normal[0]*val_normal[0]*lam2 + val_normal[2]*val_normal[2]*lam3 -r_hat*val_normal[1]*val_normal[1]*lam4/(2.0*t_hat) + s_hat*val_normal[1]*val_normal[1]*lam5/(2.0*t_hat);
-		val_absPeJac[2][3] = -val_normal[2]*val_normal[1]*lam2 - r_hat*val_normal[2]*val_normal[1]*lam4/(2.0*t_hat) + s_hat*lam5*val_normal[1]*val_normal[2]/(2.0*t_hat);
-		val_absPeJac[2][4] = 0.0;
-
-		val_absPeJac[3][0] = r_hat*s_hat*val_normal[2]*lam4/(2.0*t_hat*rB2a2) - r_hat*s_hat*val_normal[2]*lam5/(2.0*t_hat*rB2a2);
-		val_absPeJac[3][1] = -val_normal[0]*val_normal[2]*lam3 - lam4*val_normal[0]*val_normal[2]*r_hat/(2.0*t_hat) + lam5*val_normal[0]*val_normal[2]*s_hat/(2.0*t_hat);
-		val_absPeJac[3][2] = -val_normal[1]*val_normal[2]*lam3 - lam4*val_normal[1]*val_normal[2]*r_hat/(2.0*t_hat) + lam5*val_normal[1]*val_normal[2]*s_hat/(2.0*t_hat);
-		val_absPeJac[3][3] = (val_normal[1]*val_normal[1] + val_normal[0]*val_normal[0])*lam3 - lam4*val_normal[2]*val_normal[2]*r_hat/(2.0*t_hat) + lam5*val_normal[2]*val_normal[2]*s_hat/(2.0*t_hat);
-		val_absPeJac[3][4] = 0.0;
-
-		val_absPeJac[4][0] = 0.0;
-		val_absPeJac[4][1] = 0.0;
-		val_absPeJac[4][2] = 0.0;
-		val_absPeJac[4][3] = 0.0;
-		val_absPeJac[4][4] = lam1;
-
-	}
-
-}
-
-void CNumerics::GetPArtCompMatrix(double *val_density, double *val_velocity, double *val_betainc2,
-		double *val_normal, double **val_p_tensor) {
-	double a, a2, Projvel, area2, sx, sy, sz = 0.0, u, v, w = 0.0, factor = 0.0;
-
-	sx = val_normal[0]; sy = val_normal[1]; u = val_velocity[0]; v = val_velocity[1];
-    if (nDim == 3) { sz = val_normal[2]; w = val_velocity[2]; }
-	Projvel = u*sx + v*sy; area2 = sx*sx + sy*sy;
-    if (nDim == 3) { Projvel += w*sz; area2 += sz*sz; }
-	a2 = Projvel*Projvel + ((*val_betainc2)/(*val_density))*area2; a = sqrt(a2);
-	factor = 1/(2.0*((*val_betainc2)/(*val_density))*a2);
-
-    if(nDim == 2) {
-		val_p_tensor[0][0] = 0.0;
-		val_p_tensor[0][1] = factor*((*val_betainc2)/(*val_density))*a;
-		val_p_tensor[0][2] = -factor*((*val_betainc2)/(*val_density))*a;
-        
-		val_p_tensor[1][0] = -factor*2.0*sy*((*val_betainc2)/(*val_density));
-		val_p_tensor[1][1] = factor*(u*(a+Projvel) + sx*((*val_betainc2)/(*val_density)));
-		val_p_tensor[1][2] = factor*(u*(Projvel-a) + sx*((*val_betainc2)/(*val_density)));
-        
-		val_p_tensor[2][0] = factor*2.0*sx*((*val_betainc2)/(*val_density));
-		val_p_tensor[2][1] = factor*(v*(a+Projvel) + sy*((*val_betainc2)/(*val_density)));
-		val_p_tensor[2][2] = factor*(v*(Projvel-a) + sy*((*val_betainc2)/(*val_density)));
-	}
-	else {
-		val_p_tensor[0][0] = 0.0;
-		val_p_tensor[0][1] = 0.0;
-		val_p_tensor[0][2] = ((*val_betainc2)/(*val_density))*a;
-		val_p_tensor[0][3] = -((*val_betainc2)/(*val_density))*a;
-
-		val_p_tensor[1][0] = -sz;
-		val_p_tensor[1][1] = -sy;
-		val_p_tensor[1][2] = u*(Projvel+a) + sx*((*val_betainc2)/(*val_density));
-		val_p_tensor[1][3] = u*(Projvel-a) + sx*((*val_betainc2)/(*val_density));
-
-		val_p_tensor[2][0] = 0.0;
-		val_p_tensor[2][1] = sx;
-		val_p_tensor[2][2] = v*(Projvel+a) + sy*((*val_betainc2)/(*val_density));
-		val_p_tensor[2][3] = v*(Projvel-a) + sy*((*val_betainc2)/(*val_density));
-
-		val_p_tensor[3][0] = sx;
-		val_p_tensor[3][1] = 0.0;
-		val_p_tensor[3][2] = w*(Projvel+a) + sz*((*val_betainc2)/(*val_density));
-		val_p_tensor[3][3] = w*(Projvel-a) + sz*((*val_betainc2)/(*val_density));
-	}
-
-}
-
-void CNumerics::GetPArtCompMatrix_inv(double *val_density, double *val_velocity, double *val_betainc2,
-		double *val_normal, double **val_invp_tensor) {
-	double a, a2, Projvel, area2, sx, sy, sz = 0.0, u, v, w = 0.0;
-
-	sx = val_normal[0]; sy = val_normal[1]; u = val_velocity[0]; v = val_velocity[1];
-    if (nDim == 3) { sz = val_normal[2]; w = val_velocity[2];}
-	Projvel = u*sx + v*sy; area2 = sx*sx + sy*sy;
-    if (nDim == 3) { Projvel += w*sz; area2 += sz*sz; }
-	a2 = Projvel*Projvel + ((*val_betainc2)/(*val_density))*area2; a = sqrt(a2);
-
-    if (nDim == 2) {
-		val_invp_tensor[0][0] = (sy*u-sx*v);
-		val_invp_tensor[0][1] = -v*Projvel-sy*((*val_betainc2)/(*val_density));
-		val_invp_tensor[0][2] = u*Projvel+sx*((*val_betainc2)/(*val_density));
-        
-		val_invp_tensor[1][0] = (a-Projvel);
-		val_invp_tensor[1][1] = ((*val_betainc2)/(*val_density))*sx;
-		val_invp_tensor[1][2] = ((*val_betainc2)/(*val_density))*sy;
-        
-		val_invp_tensor[2][0] = (-a-Projvel);
-		val_invp_tensor[2][1] = ((*val_betainc2)/(*val_density))*sx;
-		val_invp_tensor[2][2] = ((*val_betainc2)/(*val_density))*sy;
-	}
-	else {
-		val_invp_tensor[0][0] = (sz*Projvel-area2*w)/(sx*a2);
-		val_invp_tensor[0][1] = -(w*Projvel+sz*((*val_betainc2)/(*val_density)))/a2;
-		val_invp_tensor[0][2] = -sy*(w*Projvel+sz*((*val_betainc2)/(*val_density)))/(sx*a2);
-		val_invp_tensor[0][3] = ((sx*u+sy*v)*Projvel+(sx*sx+sy*sy)*((*val_betainc2)/(*val_density)))/(sx*a2);
-
-		val_invp_tensor[1][0] = (sy*Projvel-area2*v)/(sx*a2);
-		val_invp_tensor[1][1] = -(v*Projvel+sy*((*val_betainc2)/(*val_density)))/a2;
-		val_invp_tensor[1][2] = ((sx*u+sz*w)*Projvel+(sx*sx+sz*sz)*((*val_betainc2)/(*val_density)))/(sx*a2);
-		val_invp_tensor[1][3] = -sz*(v*Projvel+sy*((*val_betainc2)/(*val_density)))/(sx*a2);
-
-		val_invp_tensor[2][0] = -(Projvel-a)/(2.0*a2*((*val_betainc2)/(*val_density)));
-		val_invp_tensor[2][1] = sx/(2.0*a2);
-		val_invp_tensor[2][2] = sy/(2.0*a2);
-		val_invp_tensor[2][3] = sz/(2.0*a2);
-
-		val_invp_tensor[3][0] = -(Projvel+a)/(2.0*a2*((*val_betainc2)/(*val_density)));
-		val_invp_tensor[3][1] = sx/(2.0*a2);
-		val_invp_tensor[3][2] = sy/(2.0*a2);
-		val_invp_tensor[3][3] = sz/(2.0*a2);
-	}
-
-}
-
-void CNumerics::GetPArtComp_FreeSurf_Matrix(double *val_density, double *val_ddensity, double *val_velocity, double *val_betainc2, double *val_levelset, double *val_normal, double **val_p_tensor) {
-  
-	double a = 0.0, b = 0.0, c = 0.0, d = 0.0, area2 = 0.0, e2 = 0.0, f = 0.0, nx = 0.0, ny = 0.0, nz = 0.0, u = 0.0, v = 0.0, w = 0.0;
-  
-  a = (*val_betainc2)/(*val_density);
-  b = (*val_levelset)/(*val_density);
-  c = (*val_ddensity);
-  
-  if (nDim == 2) {
-    
-    nx = val_normal[0];   ny = val_normal[1];   area2 = nx*nx + ny*ny;
-    u = val_velocity[0];  v = val_velocity[1];  d = u*nx + v*ny;
-    e2 = (2.0*d - b*c*d)*(2.0*d - b*c*d);
-    f = sqrt(4.0*a*area2 + e2);
-    
-    val_p_tensor[0][0] = 0;
-    val_p_tensor[0][1] = 0;
-    val_p_tensor[0][2] = (d*d*(1.0 - b*c) + 2.0*a*area2 + d*d + d*f)/(2.0*b*area2);
-    val_p_tensor[0][3] = (d*d*(1.0 - b*c) + 2.0*a*area2 + d*d - d*f)/(2.0*b*area2);
-    
-    val_p_tensor[1][0] = (c*d)/nx;
-    val_p_tensor[1][1] = -(ny/nx);
-    val_p_tensor[1][2] = (d*nx*(b*c - 1.0) + nx*nx*u + 2.0*ny*ny*u - nx*ny*v - nx*f)/(2*b*area2);
-    val_p_tensor[1][3] = (d*nx*(b*c - 1.0) + nx*nx*u + 2.0*ny*ny*u - nx*ny*v + nx*f)/(2*b*area2);
-    
-    val_p_tensor[2][0] = 0.0;
-    val_p_tensor[2][1] = 1.0;
-    val_p_tensor[2][2] = (d*ny*(b*c - 1.0) - nx*ny*u + 2.0*nx*nx*v + ny*ny*v - ny*f)/(2*b*area2);
-    val_p_tensor[2][3] = (d*ny*(b*c - 1.0) - nx*ny*u + 2.0*nx*nx*v + ny*ny*v + ny*f)/(2*b*area2);
-    
-    val_p_tensor[3][0] = 1.0;
-    val_p_tensor[3][1] = 0.0;
-    val_p_tensor[3][2] = 1.0;
-    val_p_tensor[3][3] = 1.0;
-    
-	}
-	else {
-  
-    nx = val_normal[0];   ny = val_normal[1];   nz = val_normal[2];   area2 = nx*nx + ny*ny + nz*nz;
-    u = val_velocity[0];  v = val_velocity[1];  w = val_velocity[2];  d = u*nx + v*ny + w*nz;
-    e2 = (2.0*d - b*c*d)*(2.0*d - b*c*d);
-    f = sqrt(4.0*a*area2 + e2);
-  
-    val_p_tensor[0][0] = 0.0;
-    val_p_tensor[0][1] = 0.0;
-    val_p_tensor[0][2] = 0.0;
-    val_p_tensor[0][3] = -((a*(b*c*d + f))/(b*(2.0*d - b*c*d - f)));
-    val_p_tensor[0][4] = (a*(- b*c*d + f))/(b*(2.0*d - b*c*d + f));
-      
-    val_p_tensor[1][0] = (c*d)/nx;
-    val_p_tensor[1][1] = -(nz/nx);
-    val_p_tensor[1][2] = -(ny/nx);
-    val_p_tensor[1][3] = -((-2.0*a*nx + b*c*d*u - 2.0*u*d + u*f)/(b*(2.0*d - b*c*d - f)));
-    val_p_tensor[1][4] = -((-2.0*a*nx + b*c*d*u - 2.0*u*d - u*f)/(b*(2.0*d - b*c*d + f)));
-      
-    val_p_tensor[2][0] = 0.0;
-    val_p_tensor[2][1] = 0.0;
-    val_p_tensor[2][2] = 1.0;
-    val_p_tensor[2][3] = -((-2.0*a*ny + b*c*d*v - 2.0*v*d + v*f)/(b*(2.0*d - b*c*d - f)));
-    val_p_tensor[2][4] = -((-2.0*a*ny + b*c*d*v - 2.0*v*d - v*f)/(b*(2.0*d - b*c*d + f)));
-      
-    val_p_tensor[3][0] = 0.0;
-    val_p_tensor[3][1] = 1.0;
-    val_p_tensor[3][2] = 0.0;
-    val_p_tensor[3][3] = -((-2.0*a*nz + b*c*d*w - 2.0*w*d + w*f)/(b*(2.0*d - b*c*d - f)));
-    val_p_tensor[3][4] = -((-2.0*a*nz + b*c*d*w - 2.0*w*d - w*f)/(b*(2.0*d - b*c*d + f)));
-
-    val_p_tensor[4][0] = 1.0;
-    val_p_tensor[4][1] = 0.0;
-    val_p_tensor[4][2] = 0.0;
-    val_p_tensor[4][3] = 1.0;
-    val_p_tensor[4][4] = 1.0;
-    
-  }
-  
-}
-
-void CNumerics::GetPArtComp_FreeSurf_Matrix_inv(double *val_density, double *val_ddensity, double *val_velocity, double *val_betainc2, double *val_levelset,
-                                      double *val_normal, double **val_invp_tensor) {
-  
-	double a = 0.0, b = 0.0, c = 0.0, d = 0.0, area2 = 0.0, e2 = 0.0, f = 0.0, nx = 0.0, ny = 0.0, nz = 0.0, u = 0.0, v = 0.0, w = 0.0;
-  
-  a = (*val_betainc2)/(*val_density);
-  b = (*val_levelset)/(*val_density);
-  c = (*val_ddensity);
-  
-  if (nDim == 2) {
-    
-    nx = val_normal[0];   ny = val_normal[1];   area2 = nx*nx + ny*ny;
-    u = val_velocity[0];  v = val_velocity[1];  d = u*nx + v*ny;
-    e2 = (2.0*d - b*c*d)*(2.0*d - b*c*d);
-    f = sqrt(4.0*a*area2 + e2);
-
-    val_invp_tensor[0][0] = -((b*area2)/(a*area2 + d*d*(1.0 - b*c)));
-    val_invp_tensor[0][1] = -((b*d*nx)/(a*area2 + d*d*(1.0 - b*c)));
-    val_invp_tensor[0][2] = -((b*d*ny)/(a*area2 + d*d*(1.0 - b*c)));
-    val_invp_tensor[0][3] = ( a*area2 + d*d)/(a*area2 + d*d*(1.0 - b*c));
-    
-    val_invp_tensor[1][0] = (-b*c*d*ny + nx*(ny*u - nx*v))/(a*area2 + d*d*(1.0-b*c));
-    val_invp_tensor[1][1] = -((nx*(a*ny + d*v))/(a*area2 + d*d*(1.0-b*c)));
-    val_invp_tensor[1][2] = (-b*c*d*d + nx*(a*nx + d*u))/(a*area2 + d*d*(1.0-b*c));
-    val_invp_tensor[1][3] = (c*d*(a*ny + d*v))/(a*area2 + d*d*(1.0-b*c));
-    
-    val_invp_tensor[2][0] = (b*area2*(-b*c*d + f))/(2.0*(-b*c*d*d + a*area2 + d*d)*f);
-    val_invp_tensor[2][1] = -((b*nx*(-(2.0 - b*c)*d*d - 2.0*a*area2 + d*f))/(2.0*(- a*area2 - d*d*(1.0-b*c))*f));
-    val_invp_tensor[2][2] = -((b*ny*(-(2.0 - b*c)*d*d - 2.0*a*area2 + d*f))/(2.0*(- a*area2 - d*d*(1.0-b*c))*f));
-    val_invp_tensor[2][3] = (b*c*d*(-(2.0 - b*c)*d*d - 2.0*a*area2 + d*f))/(2.0*(- a*area2 - d*d*(1.0-b*c))*f);
-    
-    val_invp_tensor[3][0] = (b*area2*(b*c*d + f))/(2.0*(-b*c*d*d + a*area2 + d*d)*f);
-    val_invp_tensor[3][1] = -((b*nx*((2.0 - b*c)*d*d + 2.0*a*area2 + d*f))/(2.0*(- a*area2 - d*d*(1.0-b*c))*f));
-    val_invp_tensor[3][2] = -((b*ny*((2.0 - b*c)*d*d + 2.0*a*area2 + d*f))/(2.0*(- a*area2 - d*d*(1.0-b*c))*f));
-    val_invp_tensor[3][3] = (b*c*d*((2.0 - b*c)*d*d + 2.0*a*area2 + d*f))/(2.0*(- a*area2 - d*d*(1.0-b*c))*f);
-    
-	}
-	else {
-  
-    nx = val_normal[0];   ny = val_normal[1];   nz = val_normal[2];   area2 = nx*nx + ny*ny + nz*nz;
-    u = val_velocity[0];  v = val_velocity[1];  w = val_velocity[2];  d = u*nx + v*ny + w*nz;
-    e2 = (2.0*d - b*c*d)*(2.0*d - b*c*d);
-    f = sqrt(4.0*a*area2 + e2);
-    
-    val_invp_tensor[0][0] = (b*area2)/(b*c*d*d - a*area2 - d*d);
-    val_invp_tensor[0][1] = -((b*d*nx)/(-b*c*d*d + a*area2 + d*d));
-    val_invp_tensor[0][2] = -((b*d*ny)/(-b*c*d*d + a*area2 + d*d));
-    val_invp_tensor[0][3] = -((b*d*nz)/(-b*c*d*d + a*area2 + d*d));
-    val_invp_tensor[0][4] = (a*area2 + d*d)/(-b*c*d*d +a*area2 + d*d);
-    
-    val_invp_tensor[1][0] = (-b*c*d*nz +nx*nz*u - nx*nx*w + ny*(nz*v - ny*w))/(-b*c*d*d +a*area2 + d*d);
-    val_invp_tensor[1][1] = -((nx*(a*nz + d*w))/(-b*c*d*d + a*area2 + d*d));
-    val_invp_tensor[1][2] = -((ny*(a*nz + d*w))/(-b*c*d*d + a*area2 + d*d));
-    val_invp_tensor[1][3] = (-b*c*d*d + a*(nx*nx + ny*ny) + d*(nx*u + ny*v))/(-b*c*d*d + a*area2 + d*d);
-    val_invp_tensor[1][4] = (c*d*(a*nz + d*w))/(-b*c*d*d + a*area2 + d*d);
-        
-    val_invp_tensor[2][0] = (-b*c*d*ny + nx*ny*u - nx*nx*v + nz*(-nz*v + ny*w))/(-b*c*d*d + a*area2 + d*d);
-    val_invp_tensor[2][1] =  -((nx*(a*ny + d*v))/(-b*c*d*d + a*area2 + d*d));
-    val_invp_tensor[2][2] = (-b*c*d*d + a*(nx*nx + nz*nz) + d*(nx*u + nz*w))/(-b*c*d*d + a*area2 + d*d);
-    val_invp_tensor[2][3] = -((nz*(a*ny + d*v))/(-b*c*d*d + a*area2 + d*d));
-    val_invp_tensor[2][4] = (c*d*(a*ny + d*v))/(-b*c*d*d + a*area2 + d*(nx*u + ny*v + nz*w));
-    
-    val_invp_tensor[3][0] = -(b*(-d + b*c*d - d + f)*(b*b*c*c*d*d + 2.0*a*area2 + d*d - 3.0*b*c*d*d + 2.0*nx*ny*u*v + 2.0*nx*nz*u*w + 2.0*ny*nz*v*w + nx*nx*u*u + ny*ny*v*v + nz*nz*w*w - b*c*d*f + d*f))/(4*a*(b*c*d*d - a*area2 - d*d)*f);
-    val_invp_tensor[3][1] = (b*nx*(-d + b*c*d - d + f)*(- b*c*d + f))/(4.0*(b*c*d*d - a*area2 - d*d)*f);
-    val_invp_tensor[3][2] = (b*ny*(-d + b*c*d - d + f)*(- b*c*d + f))/(4.0*(b*c*d*d - a*area2 - d*d)*f);
-    val_invp_tensor[3][3] = (b*nz*(-d + b*c*d - d + f)*(- b*c*d + f))/(4.0*(b*c*d*d - a*area2 - d*d)*f);
-    val_invp_tensor[3][4] = -((b*c*d*(-d + b*c*d - d + f)*(- b*c*d + f))/(4.0*(b*c*d*d - a*area2 - d*d)*f));
-        
-    val_invp_tensor[4][0] = -(b*(2.0*d - b*c*d + f)*(b*b*c*c*d*d + 2.0*a*area2 + d*d - 3.0*b*c*d*d + 2.0*nx*ny*u*v + 2.0*nx*nz*u*w + 2.0*ny*nz*v*w + nx*nx*u*u + ny*ny*v*v + nz*nz*w*w + b*c*d*f - d*f))/(4*a*(b*c*d*d - a*area2 - d*d)*f);
-    val_invp_tensor[4][1] = -((b*nx*(b*c*d + f)*(2.0*d - b*c*d + f))/(4.0*(b*c*d*d - a*area2 - d*d)*f));
-    val_invp_tensor[4][2] = -((b*ny*(b*c*d + f)*(2.0*d - b*c*d + f))/(4.0*(b*c*d*d - a*area2 - d*d)*f));
-    val_invp_tensor[4][3] = -((b*nz*(b*c*d + f)*(2.0*d - b*c*d + f))/(4.0*(b*c*d*d - a*area2 - d*d)*f));
-    val_invp_tensor[4][4] = (b*c*d*(b*c*d + f)*(2.0*d - b*c*d + f))/(4.0*(b*c*d*d - a*area2 - d*d)*f);
-
-  }
-  
-}
-
-void CNumerics::GetJacInviscidLambda_fabs(double *val_velocity, double val_soundspeed,
-		double *val_normal, double *val_Lambda_Vector) {
-	double ProjVelocity = 0;
-
-	for (unsigned short iDim = 0; iDim < nDim; iDim++)
-		ProjVelocity += val_velocity[iDim]*val_normal[iDim];
-
-	if (nDim == 3) {
-		val_Lambda_Vector[0] = fabs(ProjVelocity);
-		val_Lambda_Vector[1] = fabs(ProjVelocity);
-		val_Lambda_Vector[2] = fabs(ProjVelocity);
-		val_Lambda_Vector[3] = fabs(ProjVelocity + val_soundspeed);
-		val_Lambda_Vector[4] = fabs(ProjVelocity - val_soundspeed);
-	}
-
-	if(nDim == 2) {
-		val_Lambda_Vector[0] = fabs(ProjVelocity);
-		val_Lambda_Vector[1] = fabs(ProjVelocity);
-		val_Lambda_Vector[2] = fabs(ProjVelocity + val_soundspeed);
-		val_Lambda_Vector[3] = fabs(ProjVelocity - val_soundspeed);
-	}
-}
-
-void CNumerics::ConsVar2PrimVar_MultiSpecies(double *val_consvar, double *val_primvar) {
-	double Density, sq_vel = 0;
-	unsigned short iDim, loc, iSpecies;
-
-	for (iSpecies = 0; iSpecies < nSpecies; iSpecies ++) {
-		loc = (nDim+2)*iSpecies;
-		Density = val_consvar[loc + 0];
-		sq_vel = 0.0;
-		Gamma = Vector_Gamma[iSpecies];
-		Gamma_Minus_One = Gamma - 1.0;
-		for (iDim = 0; iDim < nDim; iDim++) {
-			val_primvar[loc + iDim+1] = val_consvar[loc + iDim+1]/Density;
-			sq_vel += val_primvar[loc + iDim+1]*val_primvar[loc + iDim+1];
-		}
-		val_primvar[loc + nDim + 1] = Gamma_Minus_One*(val_consvar[loc + nDim+1]-0.5*sq_vel*val_consvar[loc + 0]);
-		val_primvar[loc + 0] = val_primvar[loc + nDim + 1] / (Gas_Constant_MultipleSpecies[iSpecies]*Density);
-	}
-}
-
-void CNumerics::GetViscousFlux(double *val_primvar, double **val_gradprimvar,
-		double val_laminar_viscosity, double val_eddy_viscosity, double val_mach_inf) {
-
-	double total_viscosity = val_laminar_viscosity + val_eddy_viscosity;
-	double cp = (Gamma / Gamma_Minus_One) * Gas_Constant;
-	double heat_flux_factor = cp * (val_laminar_viscosity/PRANDTL + val_eddy_viscosity/PRANDTL_TURB);
-
-	double div_vel = 0.0;
-	for (unsigned short iDim = 0 ; iDim < nDim; iDim++)
-		div_vel += val_gradprimvar[iDim+1][iDim];
-
-	for (unsigned short iDim = 0 ; iDim < nDim; iDim++) {
-		for (unsigned short jDim = 0 ; jDim < nDim; jDim++) {
-			tau[iDim][jDim] = total_viscosity*( val_gradprimvar[jDim+1][iDim] + val_gradprimvar[iDim+1][jDim] )
-																																																																																																									-TWO3*total_viscosity*div_vel*delta[iDim][jDim];
-		}
-	}
-
-	// Gradient of primitive variables -> [Temp vel_x vel_y vel_z Pressure]
-	if (nDim == 3) {
-		Flux_Tensor[0][0] = 0.0;
-		Flux_Tensor[1][0] = tau[0][0];
-		Flux_Tensor[2][0] = tau[0][1];
-		Flux_Tensor[3][0] = tau[0][2];
-		Flux_Tensor[4][0] = tau[0][0]*val_primvar[1] + tau[0][1]*val_primvar[2] + tau[0][2]*val_primvar[3] +
-				heat_flux_factor*val_gradprimvar[0][0];
-
-		Flux_Tensor[0][1] = 0.0;
-		Flux_Tensor[1][1] = tau[1][0];
-		Flux_Tensor[2][1] = tau[1][1];
-		Flux_Tensor[3][1] = tau[1][2];
-		Flux_Tensor[4][1] = tau[1][0]*val_primvar[1] + tau[1][1]*val_primvar[2] + tau[1][2]*val_primvar[3] +
-				heat_flux_factor*val_gradprimvar[0][1];
-
-		Flux_Tensor[0][2] = 0.0;
-		Flux_Tensor[1][2] = tau[2][0];
-		Flux_Tensor[2][2] = tau[2][1];
-		Flux_Tensor[3][2] = tau[2][2];
-		Flux_Tensor[4][2] = tau[2][0]*val_primvar[1] + tau[2][1]*val_primvar[2] + tau[2][2]*val_primvar[3] +
-				heat_flux_factor*val_gradprimvar[0][2];
-	}
-	if (nDim == 2) {
-		Flux_Tensor[0][0] = 0.0;
-		Flux_Tensor[1][0] = tau[0][0];
-		Flux_Tensor[2][0] = tau[0][1];
-		Flux_Tensor[3][0] = tau[0][0]*val_primvar[1] + tau[0][1]*val_primvar[2]+
-				heat_flux_factor*val_gradprimvar[0][0];
-
-		Flux_Tensor[0][1] = 0.0;
-		Flux_Tensor[1][1] = tau[1][0];
-		Flux_Tensor[2][1] = tau[1][1];
-		Flux_Tensor[3][1] = tau[1][0]*val_primvar[1] + tau[1][1]*val_primvar[2]+
-				heat_flux_factor*val_gradprimvar[0][1];
-	}
-}
-
-void CNumerics::GetViscousProjFlux(double *val_primvar, double **val_gradprimvar, double val_turb_ke, double *val_normal, double val_laminar_viscosity,
-		double val_eddy_viscosity) {
-
-	unsigned short iVar, iDim, jDim;
-	double total_viscosity, heat_flux_factor, div_vel, cp, Density;
-	Density = val_primvar[nDim+2];
-
-	total_viscosity = val_laminar_viscosity + val_eddy_viscosity;
-	cp = (Gamma / Gamma_Minus_One) * Gas_Constant;
-	heat_flux_factor = cp * (val_laminar_viscosity/PRANDTL + val_eddy_viscosity/PRANDTL_TURB);
-
-	div_vel = 0.0;
-	for (iDim = 0 ; iDim < nDim; iDim++)
-		div_vel += val_gradprimvar[iDim+1][iDim];
-
-	for (iDim = 0 ; iDim < nDim; iDim++)
-		for (jDim = 0 ; jDim < nDim; jDim++)
-			tau[iDim][jDim] = total_viscosity*( val_gradprimvar[jDim+1][iDim] + val_gradprimvar[iDim+1][jDim] )
-			- TWO3*total_viscosity*div_vel*delta[iDim][jDim]
-			                                           - TWO3*Density*val_turb_ke*delta[iDim][jDim];
-
-
-	/*--- Gradient of primitive variables -> [Temp vel_x vel_y vel_z Pressure] ---*/
-	if (nDim == 2) {
-		Flux_Tensor[0][0] = 0.0;
-		Flux_Tensor[1][0] = tau[0][0];
-		Flux_Tensor[2][0] = tau[0][1];
-		Flux_Tensor[3][0] = tau[0][0]*val_primvar[1] + tau[0][1]*val_primvar[2]+
-				heat_flux_factor*val_gradprimvar[0][0];
-
-		Flux_Tensor[0][1] = 0.0;
-		Flux_Tensor[1][1] = tau[1][0];
-		Flux_Tensor[2][1] = tau[1][1];
-		Flux_Tensor[3][1] = tau[1][0]*val_primvar[1] + tau[1][1]*val_primvar[2]+
-				heat_flux_factor*val_gradprimvar[0][1];
-	} else {
-		Flux_Tensor[0][0] = 0.0;
-		Flux_Tensor[1][0] = tau[0][0];
-		Flux_Tensor[2][0] = tau[0][1];
-		Flux_Tensor[3][0] = tau[0][2];
-		Flux_Tensor[4][0] = tau[0][0]*val_primvar[1] + tau[0][1]*val_primvar[2] + tau[0][2]*val_primvar[3] +
-				heat_flux_factor*val_gradprimvar[0][0];
-
-		Flux_Tensor[0][1] = 0.0;
-		Flux_Tensor[1][1] = tau[1][0];
-		Flux_Tensor[2][1] = tau[1][1];
-		Flux_Tensor[3][1] = tau[1][2];
-		Flux_Tensor[4][1] = tau[1][0]*val_primvar[1] + tau[1][1]*val_primvar[2] + tau[1][2]*val_primvar[3] +
-				heat_flux_factor*val_gradprimvar[0][1];
-
-		Flux_Tensor[0][2] = 0.0;
-		Flux_Tensor[1][2] = tau[2][0];
-		Flux_Tensor[2][2] = tau[2][1];
-		Flux_Tensor[3][2] = tau[2][2];
-		Flux_Tensor[4][2] = tau[2][0]*val_primvar[1] + tau[2][1]*val_primvar[2] + tau[2][2]*val_primvar[3] +
-				heat_flux_factor*val_gradprimvar[0][2];
-	}
-
-	for (iVar = 0; iVar < nVar; iVar++) {
-		Proj_Flux_Tensor[iVar] = 0.0;
-		for (iDim = 0; iDim < nDim; iDim++)
-			Proj_Flux_Tensor[iVar] += Flux_Tensor[iVar][iDim] * val_normal[iDim];
-	}
-
-}
-
-void CNumerics::GetViscousProjFlux(double *val_primvar, double **val_gradprimvar, double *val_normal, double* val_laminar_viscosity,
-		double* val_eddy_viscosity, unsigned short val_iSpecies) {
-	unsigned short iVar, iDim, jDim, nVar_species;
-	double total_viscosity, heat_flux_factor, heat_flux_factor_vib, div_vel, cp;
-
-	Gamma = Vector_Gamma[val_iSpecies];
-	Gamma_Minus_One = Gamma - 1.0;
-	total_viscosity = val_laminar_viscosity[val_iSpecies] + val_eddy_viscosity[val_iSpecies];
-	cp = (Gamma / Gamma_Minus_One) * Gas_Constant_MultipleSpecies[val_iSpecies];
-	heat_flux_factor = cp * (val_laminar_viscosity[val_iSpecies]/PRANDTL + val_eddy_viscosity[val_iSpecies]/PRANDTL_TURB);
-	div_vel = 0.0;
-	for (iDim = 0 ; iDim < nDim; iDim++)
-		div_vel += val_gradprimvar[iDim+1][iDim];
-
-	for (iDim = 0 ; iDim < nDim; iDim++)
-		for (jDim = 0 ; jDim < nDim; jDim++)
-			tau[iDim][jDim] = total_viscosity*( val_gradprimvar[jDim+1][iDim] + val_gradprimvar[iDim+1][jDim]) -
-			TWO3*total_viscosity*div_vel*delta[iDim][jDim];
-
-	/*--- Populate entries in the viscous flux vector ---*/
-	for (iDim = 0; iDim < nDim; iDim++) {
-		Flux_Tensor[0][iDim] = 0.0;
-		Flux_Tensor[nDim+1][iDim] =0.0;
-		for (jDim = 0; jDim < nDim; jDim++) {
-			Flux_Tensor[jDim+1][iDim] = tau[iDim][jDim];
-			Flux_Tensor[nDim+1][iDim] += tau[iDim][jDim]*val_primvar[jDim+1];
-		}
-		Flux_Tensor[nDim+1][iDim] += heat_flux_factor*val_gradprimvar[0][iDim];
-
-		//NOTE: THIS IS NOT PROPERLY IMPLEMENTED.  MUST REVISIT TO MAKE GENERAL FOR MOLECULES W/ INTERNAL STRUCTURE!!
-		if (val_iSpecies < nDiatomics) {
-			heat_flux_factor_vib = heat_flux_factor;
-			Flux_Tensor[nDim+1][iDim] += heat_flux_factor_vib*val_gradprimvar[nDim+1][iDim];
-			Flux_Tensor[nDim+2][iDim]  = heat_flux_factor_vib*val_gradprimvar[nDim+1][iDim];
-		}
-	}
-
-	/*--- Project the viscous flux vector in the normal direction ---*/
-	if (val_iSpecies < nDiatomics) nVar_species = nDim+3;
-	else nVar_species = nDim+2;
-	for (iVar = 0; iVar < nVar_species; iVar++) {
-		Proj_Flux_Tensor[iVar] = 0.0;
-		for (iDim = 0; iDim < nDim; iDim++)
-			Proj_Flux_Tensor[iVar] += Flux_Tensor[iVar][iDim]*val_normal[iDim];
-	}
-}
-
-void CNumerics::GetViscousProjFlux(double *val_primvar, double **val_gradprimvar, double *val_normal, double* val_laminar_viscosity, double* val_eddy_viscosity, double *val_therm_conductivity, double *val_therm_conductivity_vib, unsigned short val_iSpecies) {
-	unsigned short iVar, iDim, jDim, nVar_species;
-	double total_viscosity, div_vel;
-
-	total_viscosity = val_laminar_viscosity[val_iSpecies] + val_eddy_viscosity[val_iSpecies];
-
-	div_vel = 0.0;
-	for (iDim = 0 ; iDim < nDim; iDim++)
-		div_vel += val_gradprimvar[iDim+1][iDim];
-
-	for (iDim = 0 ; iDim < nDim; iDim++)
-		for (jDim = 0 ; jDim < nDim; jDim++)
-			tau[iDim][jDim] = total_viscosity*( val_gradprimvar[jDim+1][iDim] + val_gradprimvar[iDim+1][jDim]) -
-		                  	TWO3*total_viscosity*div_vel*delta[iDim][jDim];
-
-	/*--- Populate entries in the viscous flux vector ---*/
-	for (iDim = 0; iDim < nDim; iDim++) {
-		Flux_Tensor[0][iDim] = 0.0;
-		Flux_Tensor[nDim+1][iDim] = 0.0;
-		for (jDim = 0; jDim < nDim; jDim++) {
-			Flux_Tensor[jDim+1][iDim]  = tau[iDim][jDim];
-			Flux_Tensor[nDim+1][iDim] += tau[iDim][jDim]*val_primvar[jDim+1];
-		}
-		Flux_Tensor[nDim+1][iDim] += val_therm_conductivity[val_iSpecies]*val_gradprimvar[0][iDim];
-
-		if (val_iSpecies < nDiatomics) {
-			Flux_Tensor[nDim+1][iDim] += val_therm_conductivity_vib[val_iSpecies]*val_gradprimvar[nDim+1][iDim];
-			Flux_Tensor[nDim+2][iDim]  = val_therm_conductivity_vib[val_iSpecies]*val_gradprimvar[nDim+1][iDim];
-		}
-	}
-
-	/*--- Project the viscous flux vector in the normal direction ---*/
-	if (val_iSpecies < nDiatomics) nVar_species = nDim+3;
-	else nVar_species = nDim+2;
-	for (iVar = 0; iVar < nVar_species; iVar++) {
-		Proj_Flux_Tensor[iVar] = 0.0;
-		for (iDim = 0; iDim < nDim; iDim++)
-			Proj_Flux_Tensor[iVar] += Flux_Tensor[iVar][iDim]*val_normal[iDim];
-	}
-}
-
-void CNumerics::GetViscousArtCompProjFlux(double *val_primvar, double **val_gradprimvar, double *val_normal, double val_laminar_viscosity,
-		double val_eddy_viscosity) {
-	unsigned short iVar, iDim;
-	double total_viscosity;
-	
-	total_viscosity = (val_laminar_viscosity + val_eddy_viscosity);
-
-	if (nDim == 3) {
-		Flux_Tensor[0][0] = 0.0;
-		Flux_Tensor[1][0] = total_viscosity * val_gradprimvar[1][0];
-		Flux_Tensor[2][0] = total_viscosity * val_gradprimvar[2][0];
-		Flux_Tensor[3][0] = total_viscosity * val_gradprimvar[3][0];
-
-		Flux_Tensor[0][1] = 0.0;
-		Flux_Tensor[1][1] = total_viscosity * val_gradprimvar[1][1];
-		Flux_Tensor[2][1] = total_viscosity * val_gradprimvar[2][1];
-		Flux_Tensor[3][1] = total_viscosity * val_gradprimvar[3][1];
-
-		Flux_Tensor[0][2] = 0.0;
-		Flux_Tensor[1][2] = total_viscosity * val_gradprimvar[1][2];
-		Flux_Tensor[2][2] = total_viscosity * val_gradprimvar[2][2];
-		Flux_Tensor[3][2] = total_viscosity * val_gradprimvar[3][2];
-	}
-
-	if (nDim == 2) {
-		Flux_Tensor[0][0] = 0.0;
-		Flux_Tensor[1][0] = total_viscosity * val_gradprimvar[1][0];
-		Flux_Tensor[2][0] = total_viscosity * val_gradprimvar[2][0];
-
-		Flux_Tensor[0][1] = 0.0;
-		Flux_Tensor[1][1] = total_viscosity * val_gradprimvar[1][1];
-		Flux_Tensor[2][1] = total_viscosity * val_gradprimvar[2][1];
-	}
-
-	for (iVar = 0; iVar < nVar; iVar++) {
-		Proj_Flux_Tensor[iVar] = 0.0;
-		for (iDim = 0; iDim < nDim; iDim++)
-			Proj_Flux_Tensor[iVar] += Flux_Tensor[iVar][iDim] * val_normal[iDim];
-	}
-}
-
-void CNumerics::GetViscousProjJacs(double *val_Mean_PrimVar, double val_laminar_viscosity,
-		double val_eddy_viscosity, double val_dist_ij, double *val_normal, double val_dS,
-		double *val_Proj_Visc_Flux, double **val_Proj_Jac_Tensor_i, double **val_Proj_Jac_Tensor_j) {
-	unsigned short iDim, iVar, jVar;
-
-	double theta = 0.0, sqvel = 0.0, proj_viscousflux_vel = 0.0;
-  
-	for (iDim = 0; iDim < nDim; iDim++) {
-		theta += val_normal[iDim]*val_normal[iDim];
-		sqvel += val_Mean_PrimVar[iDim+1]*val_Mean_PrimVar[iDim+1];
-		proj_viscousflux_vel += val_Proj_Visc_Flux[iDim+1]*val_Mean_PrimVar[iDim+1];
-	}
-  
-	double phi = 0.5*(Gamma-1.0)*sqvel;
-	double Density = val_Mean_PrimVar[nDim+2];
-	double Pressure = val_Mean_PrimVar[nDim+1];
-	double total_viscosity = val_laminar_viscosity + val_eddy_viscosity;
-	double heat_flux_factor = val_laminar_viscosity / PRANDTL + val_eddy_viscosity / PRANDTL_TURB;
-	double cpoR = Gamma/(Gamma-1.0); // cp over R
-	double factor = total_viscosity*val_dS/(Density*val_dist_ij);
-	double phi_rho = -cpoR*heat_flux_factor*Pressure/(Density*Density);
-	double phi_p = cpoR*heat_flux_factor/(Density);
-	double rhoovisc = Density/(total_viscosity); // rho over viscosity
-
-  for (unsigned short iVar = 0; iVar < nVar; iVar++) {
-    for (unsigned short jVar = 0; jVar < nVar; jVar++) {
-      val_Proj_Jac_Tensor_i[iVar][jVar] = 0.0;
-      val_Proj_Jac_Tensor_j[iVar][jVar] = 0.0;
-    }
-  }
-  
-	if (nDim == 2) {
-    
-		double thetax = theta + val_normal[0]*val_normal[0]/3.0;
-		double thetay = theta + val_normal[1]*val_normal[1]/3.0;
-
-		double etaz = val_normal[0]*val_normal[1]/3.0;
-
-		double pix = val_Mean_PrimVar[1]*thetax + val_Mean_PrimVar[2]*etaz;
-		double piy = val_Mean_PrimVar[1]*etaz   + val_Mean_PrimVar[2]*thetay;
-
-		val_Proj_Jac_Tensor_i[0][0] = 0.0;
-		val_Proj_Jac_Tensor_i[0][1] = 0.0;
-		val_Proj_Jac_Tensor_i[0][2] = 0.0;
-		val_Proj_Jac_Tensor_i[0][3] = 0.0;
-		val_Proj_Jac_Tensor_i[1][0] = factor*pix;
-		val_Proj_Jac_Tensor_i[1][1] = -factor*thetax;
-		val_Proj_Jac_Tensor_i[1][2] = -factor*etaz;
-		val_Proj_Jac_Tensor_i[1][3] = 0.0;
-		val_Proj_Jac_Tensor_i[2][0] = factor*piy;
-		val_Proj_Jac_Tensor_i[2][1] = -factor*etaz;
-		val_Proj_Jac_Tensor_i[2][2] = -factor*thetay;
-		val_Proj_Jac_Tensor_i[2][3] = 0.0;
-
-		val_Proj_Jac_Tensor_i[3][0] = -factor*(rhoovisc*theta*(phi_rho+phi*phi_p) -
-				pix*val_Mean_PrimVar[1]+piy*val_Mean_PrimVar[2]);
-		val_Proj_Jac_Tensor_i[3][1] = -factor*(pix-rhoovisc*theta*phi_p*(Gamma-1.0)*val_Mean_PrimVar[1]);
-		val_Proj_Jac_Tensor_i[3][2] = -factor*(piy-rhoovisc*theta*phi_p*(Gamma-1.0)*val_Mean_PrimVar[2]);
-		val_Proj_Jac_Tensor_i[3][3] = -factor*((Gamma-1.0)*rhoovisc*theta*phi_p);
-    
-		for (iVar = 0; iVar < nVar; iVar++)
-			for (jVar = 0; jVar < nVar; jVar++)
-				val_Proj_Jac_Tensor_j[iVar][jVar] = -val_Proj_Jac_Tensor_i[iVar][jVar];
-
-		factor = 0.5/Density;
-		val_Proj_Jac_Tensor_i[3][0] += factor*proj_viscousflux_vel;
-		val_Proj_Jac_Tensor_j[3][0] += factor*proj_viscousflux_vel;
-		val_Proj_Jac_Tensor_i[3][1] += factor*val_Proj_Visc_Flux[1];
-		val_Proj_Jac_Tensor_j[3][1] += factor*val_Proj_Visc_Flux[1];
-		val_Proj_Jac_Tensor_i[3][2] += factor*val_Proj_Visc_Flux[2];
-		val_Proj_Jac_Tensor_j[3][2] += factor*val_Proj_Visc_Flux[2];
-    
-    
-	} 
-	else {
-
-		double thetax = theta + val_normal[0]*val_normal[0]/3.0;
-		double thetay = theta + val_normal[1]*val_normal[1]/3.0;
-		double thetaz = theta + val_normal[2]*val_normal[2]/3.0;
-
-		double etax = val_normal[1]*val_normal[2]/3.0;
-		double etay = val_normal[0]*val_normal[2]/3.0;
-		double etaz = val_normal[0]*val_normal[1]/3.0;
-
-		double pix = val_Mean_PrimVar[1]*thetax + val_Mean_PrimVar[2]*etaz   + val_Mean_PrimVar[3]*etay;
-		double piy = val_Mean_PrimVar[1]*etaz   + val_Mean_PrimVar[2]*thetay + val_Mean_PrimVar[3]*etax;
-		double piz = val_Mean_PrimVar[1]*etay   + val_Mean_PrimVar[2]*etax   + val_Mean_PrimVar[3]*thetaz;
-
-		val_Proj_Jac_Tensor_i[0][0] = 0.0;
-		val_Proj_Jac_Tensor_i[0][1] = 0.0;
-		val_Proj_Jac_Tensor_i[0][2] = 0.0;
-		val_Proj_Jac_Tensor_i[0][3] = 0.0;
-		val_Proj_Jac_Tensor_i[0][4] = 0.0;
-		val_Proj_Jac_Tensor_i[1][0] = factor*pix;
-		val_Proj_Jac_Tensor_i[1][1] = -factor*thetax;
-		val_Proj_Jac_Tensor_i[1][2] = -factor*etaz;
-		val_Proj_Jac_Tensor_i[1][3] = -factor*etay;
-		val_Proj_Jac_Tensor_i[1][4] = 0.0;
-		val_Proj_Jac_Tensor_i[2][0] = factor*piy;
-		val_Proj_Jac_Tensor_i[2][1] = -factor*etaz;
-		val_Proj_Jac_Tensor_i[2][2] = -factor*thetay;
-		val_Proj_Jac_Tensor_i[2][3] = -factor*etax;
-		val_Proj_Jac_Tensor_i[2][4] = 0.0;
-		val_Proj_Jac_Tensor_i[3][0] = factor*piz;
-		val_Proj_Jac_Tensor_i[3][1] = -factor*etay;
-		val_Proj_Jac_Tensor_i[3][2] = -factor*etax;
-		val_Proj_Jac_Tensor_i[3][3] = -factor*thetaz;
-		val_Proj_Jac_Tensor_i[3][4] = 0.0;
-		val_Proj_Jac_Tensor_i[4][0] = -factor*(rhoovisc*theta*(phi_rho+phi*phi_p) -
-				pix*val_Mean_PrimVar[1] + piy*val_Mean_PrimVar[2] + piz*val_Mean_PrimVar[3]);
-		val_Proj_Jac_Tensor_i[4][1] = -factor*(pix-rhoovisc*theta*phi_p*(Gamma-1)*val_Mean_PrimVar[1]);
-		val_Proj_Jac_Tensor_i[4][2] = -factor*(piy-rhoovisc*theta*phi_p*(Gamma-1)*val_Mean_PrimVar[2]);
-		val_Proj_Jac_Tensor_i[4][3] = -factor*(piz-rhoovisc*theta*phi_p*(Gamma-1)*val_Mean_PrimVar[3]);
-		val_Proj_Jac_Tensor_i[4][4] = -factor*((Gamma-1)*rhoovisc*theta*phi_p);
-
-		for (iVar = 0; iVar < nVar; iVar++)
-			for (jVar = 0; jVar < nVar; jVar++)
-				val_Proj_Jac_Tensor_j[iVar][jVar] = -val_Proj_Jac_Tensor_i[iVar][jVar];
-
-		factor = 0.5/Density;
-		val_Proj_Jac_Tensor_i[4][0] += factor*proj_viscousflux_vel;
-		val_Proj_Jac_Tensor_j[4][0] += factor*proj_viscousflux_vel;
-		val_Proj_Jac_Tensor_i[4][1] += factor*val_Proj_Visc_Flux[1];
-		val_Proj_Jac_Tensor_j[4][1] += factor*val_Proj_Visc_Flux[1];
-		val_Proj_Jac_Tensor_i[4][2] += factor*val_Proj_Visc_Flux[2];
-		val_Proj_Jac_Tensor_j[4][2] += factor*val_Proj_Visc_Flux[2];
-		val_Proj_Jac_Tensor_i[4][3] += factor*val_Proj_Visc_Flux[3];
-		val_Proj_Jac_Tensor_j[4][3] += factor*val_Proj_Visc_Flux[3];
-
-	}
-
-}
-
-void CNumerics::GetViscousProjJacsDiatomics(double *val_Mean_PrimVar,   double *val_laminar_viscosity, double *val_eddy_viscosity, double *val_thermal_conductivity, double *val_thermal_conductivity_vib, double val_dist_ij, double *val_normal, double val_dS, double *val_Proj_Visc_Flux, double **val_Proj_Jac_Tensor_i, double **val_Proj_Jac_Tensor_j, unsigned short val_iSpecies) {
-  
-  unsigned short iDim, iVar, jVar, kVar, loc, nVar_species;
-  double tmp_i, tmp_j;
-  double Theta, Theta_x, Theta_y, Theta_z, Eta_x, Eta_y, Eta_z, Pi_x, Pi_y, Pi_z, factor;
-  double Viscosity_ij, ThermConductivity_ij, ThermConductivity_vib_ij, Gamma, GasConstant, Density, Vel2, Ttr, Tvib, h_f, Energy_el, CharVibTemp;
-  
-  /*--- Determine location in the Jacobian based on species ---*/
-  if ( val_iSpecies < nDiatomics ) {
-    loc = (nDim+3)*val_iSpecies;
-    nVar_species = (nDim+3);
-  }
-  else {
-    loc = (nDim+3)*nDiatomics + (nDim+2)*(val_iSpecies-nDiatomics);
-    nVar_species = (nDim+2);
-  }
-  
-	/*--- Calculate useful quantities ---*/
-	Theta = 0.0;
-	Vel2 = 0.0;
-	for (iDim = 0; iDim < nDim; iDim++) {
-		Theta += val_normal[iDim]*val_normal[iDim];
-		Vel2  += val_Mean_PrimVar[iDim+1]*val_Mean_PrimVar[iDim+1];
-	}
-  
-  Viscosity_ij             = val_laminar_viscosity[val_iSpecies];
-  ThermConductivity_ij     = val_thermal_conductivity[val_iSpecies];
-  ThermConductivity_vib_ij = val_thermal_conductivity_vib[val_iSpecies];
-  GasConstant              = Gas_Constant_MultipleSpecies[val_iSpecies];
-  CharVibTemp              = Theta_v[val_iSpecies];
-  Gamma                    = Vector_Gamma[val_iSpecies];
-  factor                   = Viscosity_ij / val_dist_ij;
-  Density                  = val_Mean_PrimVar[nDim+3];
-  Ttr                      = val_Mean_PrimVar[0];
-  Tvib                     = val_Mean_PrimVar[nDim+1];
-  h_f                      = Enthalpy_formation[val_iSpecies];
-  Energy_el                = 0.0;
-  
-  if (nDim == 3) {
-    /*--- Populate the transformation matrix ---*/
-    //Comment: Technically, we should calculate this matrix using i and j values separately, then apply them to the appropriate Jacobian matrices at i & j.  We can try this with PrimVar_i and PrimVar_j as members of the CNumerics class, but try this implementation with the mean quantities as a first attempt
-    dVdU[0][0] = 1.0;
-    dVdU[0][1] = 0.0;
-    dVdU[0][2] = 0.0;
-    dVdU[0][3] = 0.0;
-    dVdU[0][4] = 0.0;
-    
-    dVdU[1][0] = -val_Mean_PrimVar[1]/Density;
-    dVdU[1][1] = 1.0/Density;
-    dVdU[1][2] = 0.0;
-    dVdU[1][3] = 0.0;
-    dVdU[1][4] = 0.0;
-    
-    dVdU[2][0] = -val_Mean_PrimVar[2]/Density;
-    dVdU[2][1] = 0.0;
-    dVdU[2][2] = 1.0/Density;
-    dVdU[2][3] = 0.0;
-    dVdU[2][4] = 0.0;
-    
-    dVdU[3][0] = -val_Mean_PrimVar[3]/Density;
-    dVdU[3][1] = 0.0;
-    dVdU[3][2] = 0.0;
-    dVdU[3][3] = 1.0/Density;
-    dVdU[3][4] = 0.0;
-    
-    dVdU[4][0] = 1.0/Density * ( -Ttr + (Gamma-1.0)/GasConstant*(Vel2/2.0 - h_f - Energy_el) );
-    dVdU[4][1] = -(Gamma-1.0)/GasConstant * val_Mean_PrimVar[1]/Density;
-    dVdU[4][2] = -(Gamma-1.0)/GasConstant * val_Mean_PrimVar[2]/Density;
-    dVdU[4][3] = -(Gamma-1.0)/GasConstant * val_Mean_PrimVar[3]/Density;
-    dVdU[4][4] = (Gamma-1.0)/(GasConstant*Density);
-    
-    if (val_iSpecies < nDiatomics) {
-      dVdU[5][0] = -Tvib*Tvib/(CharVibTemp*Density) * ( 1.0 - 1.0/(exp(CharVibTemp/Tvib)) );
-      dVdU[5][1] = 0.0;
-      dVdU[5][2] = 0.0;
-      dVdU[5][3] = 0.0;
-      dVdU[5][4] = 0.0;
-      dVdU[5][5] = Tvib*Tvib/(CharVibTemp*CharVibTemp*Density*GasConstant) * (exp(CharVibTemp/Tvib)-1.0)*(exp(CharVibTemp/Tvib)-1.0)/exp(CharVibTemp/Tvib);
-      
-      dVdU[0][5] = 0.0;
-      dVdU[1][5] = 0.0;
-      dVdU[2][5] = 0.0;
-      dVdU[3][5] = 0.0;
-      dVdU[4][5] = -(Gamma-1.0)/(GasConstant*Density); 
-    }    
-    
-    /*--- Calculate useful quantities ---*/
-    Theta_x = Theta + 1.0/3.0 * val_normal[0]*val_normal[0];
-    Theta_y = Theta + 1.0/3.0 * val_normal[1]*val_normal[1];
-    Theta_z = Theta + 1.0/3.0 * val_normal[2]*val_normal[2];
-    Eta_x   = 1.0/3.0 * val_normal[1]*val_normal[2];
-    Eta_y   = 1.0/3.0 * val_normal[0]*val_normal[2];
-    Eta_z   = 1.0/3.0 * val_normal[0]*val_normal[1];
-    Pi_x    =   val_Mean_PrimVar[1] * factor * Theta_x
-              + val_Mean_PrimVar[2] * factor * Eta_z
-              + val_Mean_PrimVar[3] * factor * Eta_y;
-    Pi_y    =   val_Mean_PrimVar[1] * factor * Eta_z
-              + val_Mean_PrimVar[2] * factor * Theta_y
-              + val_Mean_PrimVar[3] * factor * Eta_x;
-    Pi_z    =   val_Mean_PrimVar[1] * factor * Eta_y
-              + val_Mean_PrimVar[2] * factor * Eta_x
-              + val_Mean_PrimVar[3] * factor * Theta_z;
-        
-    /*--- First row: dFv(1)/dV' ---*/
-    dFvdV_j[0][0] = 0.0;
-    dFvdV_j[0][1] = 0.0;
-    dFvdV_j[0][2] = 0.0;
-    dFvdV_j[0][3] = 0.0;
-    dFvdV_j[0][4] = 0.0;
-    
-    /*--- Second row: dFv(2)/dV' ---*/
-    dFvdV_j[1][0] = 0.0;
-    dFvdV_j[1][1] = factor * Theta_x;
-    dFvdV_j[1][2] = factor * Eta_z;
-    dFvdV_j[1][3] = factor * Eta_y;
-    dFvdV_j[1][4] = 0.0;
-    
-    /*--- Third row: dFv(3)/dV' ---*/
-    dFvdV_j[2][0] = 0.0;
-    dFvdV_j[2][1] = factor * Eta_z;
-    dFvdV_j[2][2] = factor * Theta_y;
-    dFvdV_j[2][3] = factor * Eta_x;
-    dFvdV_j[2][4] = 0.0;
-    
-    /*--- Fourth row: dFv(4)/dV' ---*/
-    dFvdV_j[3][0] = 0.0;
-    dFvdV_j[3][1] = factor * Eta_y;
-    dFvdV_j[3][2] = factor * Eta_x;
-    dFvdV_j[3][3] = factor * Theta_z;
-    dFvdV_j[3][4] = 0.0;
-    
-    /*--- Fifth row: dFv(5)/dV' ---*/
-    dFvdV_j[4][0] = 0.0;
-    dFvdV_j[4][1] = Pi_x; // Additional term follows
-    dFvdV_j[4][2] = Pi_y; // Additional term follows
-    dFvdV_j[4][3] = Pi_z; // Additional term follows
-    dFvdV_j[4][4] = ThermConductivity_ij*Theta/val_dist_ij;
-
-    
-    /*--- Add additional column and row to accommodate vibrational energy convection ---*/
-    if (val_iSpecies < nDiatomics) {
-      dFvdV_j[0][5] = 0.0;
-      dFvdV_j[1][5] = 0.0;
-      dFvdV_j[2][5] = 0.0;
-      dFvdV_j[3][5] = 0.0;
-      dFvdV_j[4][5] = ThermConductivity_vib_ij*Theta/val_dist_ij;
-      dFvdV_j[5][0] = 0.0;
-      dFvdV_j[5][1] = 0.0;
-      dFvdV_j[5][2] = 0.0;
-      dFvdV_j[5][3] = 0.0;
-      dFvdV_j[5][4] = 0.0;
-      dFvdV_j[5][5] = ThermConductivity_vib_ij*Theta/val_dist_ij;
-    }
-    
-  } else {
-    /*--- Populate the transformation matrix ---*/
-    //Comment: Technically, we should calculate this matrix using i and j values separately, then apply them to the appropriate Jacobian matrices at i & j.  We can try this with PrimVar_i and PrimVar_j as members of the CNumerics class, but try this implementation with the mean quantities as a first attempt
-    dVdU[0][0] = 1.0;
-    dVdU[0][1] = 0.0;
-    dVdU[0][2] = 0.0;
-    dVdU[0][3] = 0.0;
-    
-    dVdU[1][0] = -val_Mean_PrimVar[1]/Density;
-    dVdU[1][1] = 1.0/Density;
-    dVdU[1][2] = 0.0;
-    dVdU[1][3] = 0.0;
-    
-    dVdU[2][0] = -val_Mean_PrimVar[2]/Density;
-    dVdU[2][1] = 0.0;
-    dVdU[2][2] = 1.0/Density;
-    dVdU[2][3] = 0.0;
-    
-    dVdU[3][0] = 1.0/Density * ( -Ttr + (Gamma-1.0)/GasConstant*(Vel2/2.0 - h_f - Energy_el) );
-    dVdU[3][1] = -(Gamma-1.0)/GasConstant * val_Mean_PrimVar[1]/Density;
-    dVdU[3][2] = -(Gamma-1.0)/GasConstant * val_Mean_PrimVar[2]/Density;
-    dVdU[3][3] = (Gamma-1.0)/(GasConstant*Density);
-    
-    if (val_iSpecies < nDiatomics) {
-      dVdU[4][0] = -Tvib*Tvib/(CharVibTemp*Density) * ( 1.0 - 1.0/(exp(CharVibTemp/Tvib)) );
-      dVdU[4][1] = 0.0;
-      dVdU[4][2] = 0.0;
-      dVdU[4][3] = 0.0;
-      dVdU[4][4] = Tvib*Tvib/(CharVibTemp*CharVibTemp*Density*GasConstant) * (exp(CharVibTemp/Tvib)-1.0)*(exp(CharVibTemp/Tvib)-1.0)/exp(CharVibTemp/Tvib);
-      
-      dVdU[0][4] = 0.0;
-      dVdU[1][4] = 0.0;
-      dVdU[2][4] = 0.0;
-      dVdU[3][4] = -(Gamma-1.0)/(GasConstant*Density);
-    }
-    
-    /*--- Calculate useful quantities ---*/
-    Theta_x = Theta + 1.0/3.0 * val_normal[0]*val_normal[0];
-    Theta_y = Theta + 1.0/3.0 * val_normal[1]*val_normal[1];
-    Eta_z   = 1.0/3.0 * val_normal[0] * val_normal[1];
-    Pi_x    =   val_Mean_PrimVar[1] * factor * Theta_x
-              + val_Mean_PrimVar[2] * factor * Eta_z;
-    Pi_y    =   val_Mean_PrimVar[1] * factor * Eta_z
-              + val_Mean_PrimVar[2] * factor * Theta_y;
-    
-    /*--- First row: dFv(1)/dV' ---*/
-    dFvdV_j[0][0] = 0.0;
-    dFvdV_j[0][1] = 0.0;
-    dFvdV_j[0][2] = 0.0;
-    dFvdV_j[0][3] = 0.0;
-    
-    /*--- Second row: dFv(2)/dV' ---*/
-    dFvdV_j[1][0] = 0.0;
-    dFvdV_j[1][1] = factor * Theta_x;
-    dFvdV_j[1][2] = factor * Eta_z;
-    dFvdV_j[1][3] = 0.0;
-    
-    /*--- Third row: dFv(3)/dV' ---*/
-    dFvdV_j[2][0] = 0.0;
-    dFvdV_j[2][1] = factor * Eta_z;
-    dFvdV_j[2][2] = factor * Theta_x;
-    dFvdV_j[2][3] = 0.0;
-    
-    /*--- Fourth row: dFv(4)/dV' ---*/
-    dFvdV_j[3][0] = 0.0;
-    dFvdV_j[3][1] = Pi_x; // Additional term follows
-    dFvdV_j[3][2] = Pi_y; // Additional term follows
-    dFvdV_j[3][3] = ThermConductivity_ij*Theta/val_dist_ij;
- 
-    /*--- Add additional column and row to accommodate vibrational energy convection ---*/
-    if (val_iSpecies < nDiatomics) {
-      dFvdV_j[0][4] = 0.0;
-      dFvdV_j[1][4] = 0.0;
-      dFvdV_j[2][4] = 0.0;
-      dFvdV_j[3][4] = ThermConductivity_vib_ij*Theta/val_dist_ij;
-      dFvdV_j[4][0] = 0.0;
-      dFvdV_j[4][1] = 0.0;
-      dFvdV_j[4][2] = 0.0;
-      dFvdV_j[4][3] = 0.0;
-      dFvdV_j[4][4] = ThermConductivity_vib_ij*Theta/val_dist_ij;
-    }
-  }
-  
-  /*--- Set the Jacobian at point i ---*/
-  for (iVar = 0; iVar < nVar_species; iVar++)
-    for (jVar = 0; jVar < nVar_species; jVar++)
-      dFvdV_i[iVar][jVar] = -dFvdV_j[iVar][jVar];
-  
-  /*--- Add the final terms to the Jacobian that are the same for both points i and j ---*/
-  // Note: Projected viscous fluxes are already integrated over the interface, divide by dS
-  for (iDim = 0; iDim < nDim; iDim++) {
-    dFvdV_i[nDim+1][iDim+1] += 0.5 * val_Proj_Visc_Flux[iDim+1]/val_dS;
-    dFvdV_j[nDim+1][iDim+1] += 0.5 * val_Proj_Visc_Flux[iDim+1]/val_dS;
-  }
-  
-  /*--- Multiply Tensor by the transformation matrix and area dS ---*/
-  for (iVar = 0; iVar < nVar_species; iVar++) {
-    for (jVar = 0; jVar < nVar_species; jVar++) {
-      tmp_i = 0.0;
-      tmp_j = 0.0;
-      for (kVar = 0; kVar < nVar_species; kVar++) {
-        tmp_i += dFvdV_i[iVar][kVar]*dVdU[kVar][jVar];
-        tmp_j += dFvdV_j[iVar][kVar]*dVdU[kVar][jVar];
-      }
-      val_Proj_Jac_Tensor_i[loc+iVar][loc+jVar] = tmp_i*val_dS;
-      val_Proj_Jac_Tensor_j[loc+iVar][loc+jVar] = tmp_j*val_dS;
-    }
-  }
-}
-
-
-void CNumerics::GetViscousProjJacs(double *val_Mean_PrimVar,   double *val_laminar_viscosity,
-                                   double *val_eddy_viscosity, double *val_thermal_conductivity, double *val_thermal_conductivity_vib, double val_dist_ij, double *val_normal, double val_dS,
-                                   double *val_Proj_Visc_Flux, double **val_Proj_Jac_Tensor_i, double **val_Proj_Jac_Tensor_j,
-                                   unsigned short val_iSpecies) {
-  
-	unsigned short iDim, iVar, jVar, loc;
-  
-	if ( val_iSpecies < nDiatomics ) loc = (nDim+3)*val_iSpecies;
-	else loc = (nDim+3)*nDiatomics + (nDim+2)*(val_iSpecies-nDiatomics);
-  
-	double theta = 0.0, sqvel = 0.0, proj_viscousflux_vel = 0.0;
-	for (iDim = 0; iDim < nDim; iDim++) {
-		theta += val_normal[iDim]*val_normal[iDim];
-		sqvel += val_Mean_PrimVar[iDim+1]*val_Mean_PrimVar[iDim+1];
-		proj_viscousflux_vel += val_Proj_Visc_Flux[iDim+1]*val_Mean_PrimVar[iDim+1];
-	}
-	double phi = 0.5*(Gamma-1.)*sqvel;
-  
-	double Gamma = Vector_Gamma[val_iSpecies];
-	double Density = val_Mean_PrimVar[nDim+3];
-	double Pressure = val_Mean_PrimVar[nDim+2];
-	double total_viscosity = val_laminar_viscosity[val_iSpecies] + val_eddy_viscosity[val_iSpecies];
-  
-  //double heat_flux_factor = val_laminar_viscosity[val_iSpecies] / PRANDTL + val_eddy_viscosity[val_iSpecies] / PRANDTL_TURB;
-  double heat_flux_factor = val_thermal_conductivity[val_iSpecies] / (Gamma/(Gamma-1.0) * Gas_Constant_MultipleSpecies[val_iSpecies]);  
-  
-	double cpoR = Gamma/(Gamma-1.); // cp over R
-	double factor = total_viscosity/(Density*val_dist_ij)*val_dS;
-	double phi_rho = -cpoR*heat_flux_factor*Pressure/(Density*Density);
-	double phi_p = cpoR*heat_flux_factor/Density;
-	double rhoovisc = Density/total_viscosity; // rho over viscosity
-  
-  
-	if (nDim == 2) {
-		double thetax = theta + val_normal[0]*val_normal[0]/3.0;
-		double thetay = theta + val_normal[1]*val_normal[1]/3.0;
-    
-		double etaz = val_normal[0]*val_normal[1]/3.0;
-    
-		double pix = val_Mean_PrimVar[1]*thetax + val_Mean_PrimVar[2]*etaz;
-		double piy = val_Mean_PrimVar[1]*etaz   + val_Mean_PrimVar[2]*thetay;
-    
-		val_Proj_Jac_Tensor_i[loc+0][loc+0] = 0.0;
-		val_Proj_Jac_Tensor_i[loc+0][loc+1] = 0.0;
-		val_Proj_Jac_Tensor_i[loc+0][loc+2] = 0.0;
-		val_Proj_Jac_Tensor_i[loc+0][loc+3] = 0.0;
-		val_Proj_Jac_Tensor_i[loc+1][loc+0] = factor*pix;
-		val_Proj_Jac_Tensor_i[loc+1][loc+1] = -factor*thetax;
-		val_Proj_Jac_Tensor_i[loc+1][loc+2] = -factor*etaz;
-		val_Proj_Jac_Tensor_i[loc+1][loc+3] = 0.0;
-		val_Proj_Jac_Tensor_i[loc+2][loc+0] = factor*piy;
-		val_Proj_Jac_Tensor_i[loc+2][loc+1] = -factor*etaz;
-		val_Proj_Jac_Tensor_i[loc+2][loc+2] = -factor*thetay;
-		val_Proj_Jac_Tensor_i[loc+2][loc+3] = 0.0;
-    
-		val_Proj_Jac_Tensor_i[loc+3][loc+0] = -factor*(rhoovisc*theta*(phi_rho+phi*phi_p) -
-                                                   pix*val_Mean_PrimVar[1]+piy*val_Mean_PrimVar[2]);
-		val_Proj_Jac_Tensor_i[loc+3][loc+1] = -factor*(pix-rhoovisc*theta*phi_p*(Gamma-1)*val_Mean_PrimVar[1]);
-		val_Proj_Jac_Tensor_i[loc+3][loc+2] = -factor*(piy-rhoovisc*theta*phi_p*(Gamma-1)*val_Mean_PrimVar[2]);
-		val_Proj_Jac_Tensor_i[loc+3][loc+3] = -factor*((Gamma-1)*rhoovisc*theta*phi_p);
-    
-		for (iVar = 0; iVar < nVar; iVar++)
-			for (jVar = 0; jVar < nVar; jVar++)
-				val_Proj_Jac_Tensor_j[iVar][jVar] = -val_Proj_Jac_Tensor_i[iVar][jVar];
-    
-		factor = 0.5/Density;
-		val_Proj_Jac_Tensor_i[loc+3][loc+0] += factor*proj_viscousflux_vel;
-		val_Proj_Jac_Tensor_j[loc+3][loc+0] += factor*proj_viscousflux_vel;
-		val_Proj_Jac_Tensor_i[loc+3][loc+1] += factor*val_Proj_Visc_Flux[1];
-		val_Proj_Jac_Tensor_j[loc+3][loc+1] += factor*val_Proj_Visc_Flux[1];
-		val_Proj_Jac_Tensor_i[loc+3][loc+2] += factor*val_Proj_Visc_Flux[2];
-		val_Proj_Jac_Tensor_j[loc+3][loc+2] += factor*val_Proj_Visc_Flux[2];
-	}
-	else {
-    
-		double thetax = theta + val_normal[0]*val_normal[0]/3.0;
-		double thetay = theta + val_normal[1]*val_normal[1]/3.0;
-		double thetaz = theta + val_normal[2]*val_normal[2]/3.0;
-    
-		double etax = val_normal[1]*val_normal[2]/3.0;
-		double etay = val_normal[0]*val_normal[2]/3.0;
-		double etaz = val_normal[0]*val_normal[1]/3.0;
-    
-		double pix = val_Mean_PrimVar[1]*thetax + val_Mean_PrimVar[2]*etaz   + val_Mean_PrimVar[3]*etay;
-		double piy = val_Mean_PrimVar[1]*etaz   + val_Mean_PrimVar[2]*thetay + val_Mean_PrimVar[3]*etax;
-		double piz = val_Mean_PrimVar[1]*etay   + val_Mean_PrimVar[2]*etax   + val_Mean_PrimVar[3]*thetaz;
-    
-		val_Proj_Jac_Tensor_i[loc+0][loc+0] = 0.0;
-		val_Proj_Jac_Tensor_i[loc+0][loc+1] = 0.0;
-		val_Proj_Jac_Tensor_i[loc+0][loc+2] = 0.0;
-		val_Proj_Jac_Tensor_i[loc+0][loc+3] = 0.0;
-		val_Proj_Jac_Tensor_i[loc+0][loc+4] = 0.0;
-		val_Proj_Jac_Tensor_i[loc+1][loc+0] = factor*pix;
-		val_Proj_Jac_Tensor_i[loc+1][loc+1] = -factor*thetax;
-		val_Proj_Jac_Tensor_i[loc+1][loc+2] = -factor*etaz;
-		val_Proj_Jac_Tensor_i[loc+1][loc+3] = -factor*etay;
-		val_Proj_Jac_Tensor_i[loc+1][loc+4] = 0.0;
-		val_Proj_Jac_Tensor_i[loc+2][loc+0] = factor*piy;
-		val_Proj_Jac_Tensor_i[loc+2][loc+1] = -factor*etaz;
-		val_Proj_Jac_Tensor_i[loc+2][loc+2] = -factor*thetay;
-		val_Proj_Jac_Tensor_i[loc+2][loc+3] = -factor*etax;
-		val_Proj_Jac_Tensor_i[loc+2][loc+4] = 0.0;
-		val_Proj_Jac_Tensor_i[loc+3][loc+0] = factor*piz;
-		val_Proj_Jac_Tensor_i[loc+3][loc+1] = -factor*etay;
-		val_Proj_Jac_Tensor_i[loc+3][loc+2] = -factor*etax;
-		val_Proj_Jac_Tensor_i[loc+3][loc+3] = -factor*thetaz;
-		val_Proj_Jac_Tensor_i[loc+3][loc+4] = 0.0;
-		val_Proj_Jac_Tensor_i[loc+4][loc+0] = -factor*(rhoovisc*theta*(phi_rho+phi*phi_p) -
-                                                   pix*val_Mean_PrimVar[1] + piy*val_Mean_PrimVar[2] + piz*val_Mean_PrimVar[3]);
-		val_Proj_Jac_Tensor_i[loc+4][loc+1] = -factor*(pix-rhoovisc*theta*phi_p*(Gamma-1)*val_Mean_PrimVar[1]);
-		val_Proj_Jac_Tensor_i[loc+4][loc+2] = -factor*(piy-rhoovisc*theta*phi_p*(Gamma-1)*val_Mean_PrimVar[2]);
-		val_Proj_Jac_Tensor_i[loc+4][loc+3] = -factor*(piz-rhoovisc*theta*phi_p*(Gamma-1)*val_Mean_PrimVar[3]);
-		val_Proj_Jac_Tensor_i[loc+4][loc+4] = -factor*((Gamma-1)*rhoovisc*theta*phi_p);
-    
-/*    cout << "K term (old): " << -factor*(rhoovisc*theta*(phi_rho+phi*phi_p)) << endl;
-    cout << "pi terms (old): " << -factor*(-pix*val_Mean_PrimVar[1] + piy*val_Mean_PrimVar[2] + piz*val_Mean_PrimVar[3]) << endl;
-    cout << "****" << endl;
-    cin.get();*/
-    
-		for (iVar = 0; iVar < nVar; iVar++)
-			for (jVar = 0; jVar < nVar; jVar++)
-				val_Proj_Jac_Tensor_j[iVar][jVar] = -val_Proj_Jac_Tensor_i[iVar][jVar];
-    
-		factor = 0.5/Density;
-		val_Proj_Jac_Tensor_i[loc+4][loc+0] += factor*proj_viscousflux_vel;
-		val_Proj_Jac_Tensor_j[loc+4][loc+0] += factor*proj_viscousflux_vel;
-		val_Proj_Jac_Tensor_i[loc+4][loc+1] += factor*val_Proj_Visc_Flux[1];
-		val_Proj_Jac_Tensor_j[loc+4][loc+1] += factor*val_Proj_Visc_Flux[1];
-		val_Proj_Jac_Tensor_i[loc+4][loc+2] += factor*val_Proj_Visc_Flux[2];
-		val_Proj_Jac_Tensor_j[loc+4][loc+2] += factor*val_Proj_Visc_Flux[2];
-		val_Proj_Jac_Tensor_i[loc+4][loc+3] += factor*val_Proj_Visc_Flux[3];
-		val_Proj_Jac_Tensor_j[loc+4][loc+3] += factor*val_Proj_Visc_Flux[3];
-	}
-}
-
-
-//NOTE: THIS ROUTINE NOT GENERAL FOR MOLECULES W/ INTERNAL STRUCTURE!!!
-void CNumerics::GetViscousProjJacs(double *val_Mean_PrimVar,   double *val_laminar_viscosity,
-		double *val_eddy_viscosity, double val_dist_ij, double *val_normal, double val_dS,
-		double *val_Proj_Visc_Flux, double **val_Proj_Jac_Tensor_i, double **val_Proj_Jac_Tensor_j,
-		unsigned short val_iSpecies) {
-
-	unsigned short iDim, iVar, jVar, loc;
-
-	if ( val_iSpecies < nDiatomics ) loc = (nDim+3)*val_iSpecies;
-	else loc = (nDim+3)*nDiatomics + (nDim+2)*(val_iSpecies-nDiatomics);
-
-	double theta = 0.0, sqvel = 0.0, proj_viscousflux_vel = 0.0;
-	for (iDim = 0; iDim < nDim; iDim++) {
-		theta += val_normal[iDim]*val_normal[iDim];
-		sqvel += val_Mean_PrimVar[iDim+1]*val_Mean_PrimVar[iDim+1];
-		proj_viscousflux_vel += val_Proj_Visc_Flux[iDim+1]*val_Mean_PrimVar[iDim+1];
-	}
-	double phi = 0.5*(Gamma-1.)*sqvel;
-
-	double Gamma = Vector_Gamma[val_iSpecies];
-	double Density = val_Mean_PrimVar[nDim+3];
-	double Pressure = val_Mean_PrimVar[nDim+2];
-	double total_viscosity = val_laminar_viscosity[val_iSpecies] + val_eddy_viscosity[val_iSpecies];
-
-  double heat_flux_factor = val_laminar_viscosity[val_iSpecies] / PRANDTL + val_eddy_viscosity[val_iSpecies] / PRANDTL_TURB;
-  
-  
-	double cpoR = Gamma/(Gamma-1.); // cp over R
-	double factor = total_viscosity/(Density*val_dist_ij)*val_dS;
-	double phi_rho = -cpoR*heat_flux_factor*Pressure/(Density*Density);
-	double phi_p = cpoR*heat_flux_factor/Density;
-	double rhoovisc = Density/total_viscosity; // rho over viscosity
-
-  
-	if (nDim == 2) {
-		double thetax = theta + val_normal[0]*val_normal[0]/3.0;
-		double thetay = theta + val_normal[1]*val_normal[1]/3.0;
-
-		double etaz = val_normal[0]*val_normal[1]/3.0;
-
-		double pix = val_Mean_PrimVar[1]*thetax + val_Mean_PrimVar[2]*etaz;
-		double piy = val_Mean_PrimVar[1]*etaz   + val_Mean_PrimVar[2]*thetay;
-
-		val_Proj_Jac_Tensor_i[loc+0][loc+0] = 0.0;
-		val_Proj_Jac_Tensor_i[loc+0][loc+1] = 0.0;
-		val_Proj_Jac_Tensor_i[loc+0][loc+2] = 0.0;
-		val_Proj_Jac_Tensor_i[loc+0][loc+3] = 0.0;
-		val_Proj_Jac_Tensor_i[loc+1][loc+0] = factor*pix;
-		val_Proj_Jac_Tensor_i[loc+1][loc+1] = -factor*thetax;
-		val_Proj_Jac_Tensor_i[loc+1][loc+2] = -factor*etaz;
-		val_Proj_Jac_Tensor_i[loc+1][loc+3] = 0.0;
-		val_Proj_Jac_Tensor_i[loc+2][loc+0] = factor*piy;
-		val_Proj_Jac_Tensor_i[loc+2][loc+1] = -factor*etaz;
-		val_Proj_Jac_Tensor_i[loc+2][loc+2] = -factor*thetay;
-		val_Proj_Jac_Tensor_i[loc+2][loc+3] = 0.0;
-
-		val_Proj_Jac_Tensor_i[loc+3][loc+0] = -factor*(rhoovisc*theta*(phi_rho+phi*phi_p) -
-				pix*val_Mean_PrimVar[1]+piy*val_Mean_PrimVar[2]);
-		val_Proj_Jac_Tensor_i[loc+3][loc+1] = -factor*(pix-rhoovisc*theta*phi_p*(Gamma-1)*val_Mean_PrimVar[1]);
-		val_Proj_Jac_Tensor_i[loc+3][loc+2] = -factor*(piy-rhoovisc*theta*phi_p*(Gamma-1)*val_Mean_PrimVar[2]);
-		val_Proj_Jac_Tensor_i[loc+3][loc+3] = -factor*((Gamma-1)*rhoovisc*theta*phi_p);
-
-		for (iVar = 0; iVar < nVar; iVar++)
-			for (jVar = 0; jVar < nVar; jVar++)
-				val_Proj_Jac_Tensor_j[iVar][jVar] = -val_Proj_Jac_Tensor_i[iVar][jVar];
-
-		factor = 0.5/Density;
-		val_Proj_Jac_Tensor_i[loc+3][loc+0] += factor*proj_viscousflux_vel;
-		val_Proj_Jac_Tensor_j[loc+3][loc+0] += factor*proj_viscousflux_vel;
-		val_Proj_Jac_Tensor_i[loc+3][loc+1] += factor*val_Proj_Visc_Flux[1];
-		val_Proj_Jac_Tensor_j[loc+3][loc+1] += factor*val_Proj_Visc_Flux[1];
-		val_Proj_Jac_Tensor_i[loc+3][loc+2] += factor*val_Proj_Visc_Flux[2];
-		val_Proj_Jac_Tensor_j[loc+3][loc+2] += factor*val_Proj_Visc_Flux[2];
-	}
-	else {
-
-		double thetax = theta + val_normal[0]*val_normal[0]/3.0;
-		double thetay = theta + val_normal[1]*val_normal[1]/3.0;
-		double thetaz = theta + val_normal[2]*val_normal[2]/3.0;
-
-		double etax = val_normal[1]*val_normal[2]/3.0;
-		double etay = val_normal[0]*val_normal[2]/3.0;
-		double etaz = val_normal[0]*val_normal[1]/3.0;
-
-		double pix = val_Mean_PrimVar[1]*thetax + val_Mean_PrimVar[2]*etaz   + val_Mean_PrimVar[3]*etay;
-		double piy = val_Mean_PrimVar[1]*etaz   + val_Mean_PrimVar[2]*thetay + val_Mean_PrimVar[3]*etax;
-		double piz = val_Mean_PrimVar[1]*etay   + val_Mean_PrimVar[2]*etax   + val_Mean_PrimVar[3]*thetaz;
-
-		val_Proj_Jac_Tensor_i[loc+0][loc+0] = 0.0;
-		val_Proj_Jac_Tensor_i[loc+0][loc+1] = 0.0;
-		val_Proj_Jac_Tensor_i[loc+0][loc+2] = 0.0;
-		val_Proj_Jac_Tensor_i[loc+0][loc+3] = 0.0;
-		val_Proj_Jac_Tensor_i[loc+0][loc+4] = 0.0;
-		val_Proj_Jac_Tensor_i[loc+1][loc+0] = factor*pix;
-		val_Proj_Jac_Tensor_i[loc+1][loc+1] = -factor*thetax;
-		val_Proj_Jac_Tensor_i[loc+1][loc+2] = -factor*etaz;
-		val_Proj_Jac_Tensor_i[loc+1][loc+3] = -factor*etay;
-		val_Proj_Jac_Tensor_i[loc+1][loc+4] = 0.0;
-		val_Proj_Jac_Tensor_i[loc+2][loc+0] = factor*piy;
-		val_Proj_Jac_Tensor_i[loc+2][loc+1] = -factor*etaz;
-		val_Proj_Jac_Tensor_i[loc+2][loc+2] = -factor*thetay;
-		val_Proj_Jac_Tensor_i[loc+2][loc+3] = -factor*etax;
-		val_Proj_Jac_Tensor_i[loc+2][loc+4] = 0.0;
-		val_Proj_Jac_Tensor_i[loc+3][loc+0] = factor*piz;
-		val_Proj_Jac_Tensor_i[loc+3][loc+1] = -factor*etay;
-		val_Proj_Jac_Tensor_i[loc+3][loc+2] = -factor*etax;
-		val_Proj_Jac_Tensor_i[loc+3][loc+3] = -factor*thetaz;
-		val_Proj_Jac_Tensor_i[loc+3][loc+4] = 0.0;
-		val_Proj_Jac_Tensor_i[loc+4][loc+0] = -factor*(rhoovisc*theta*(phi_rho+phi*phi_p) -
-				pix*val_Mean_PrimVar[1] + piy*val_Mean_PrimVar[2] + piz*val_Mean_PrimVar[3]);
-		val_Proj_Jac_Tensor_i[loc+4][loc+1] = -factor*(pix-rhoovisc*theta*phi_p*(Gamma-1)*val_Mean_PrimVar[1]);
-		val_Proj_Jac_Tensor_i[loc+4][loc+2] = -factor*(piy-rhoovisc*theta*phi_p*(Gamma-1)*val_Mean_PrimVar[2]);
-		val_Proj_Jac_Tensor_i[loc+4][loc+3] = -factor*(piz-rhoovisc*theta*phi_p*(Gamma-1)*val_Mean_PrimVar[3]);
-		val_Proj_Jac_Tensor_i[loc+4][loc+4] = -factor*((Gamma-1)*rhoovisc*theta*phi_p);
-    
-		for (iVar = 0; iVar < nVar; iVar++)
-			for (jVar = 0; jVar < nVar; jVar++)
-				val_Proj_Jac_Tensor_j[iVar][jVar] = -val_Proj_Jac_Tensor_i[iVar][jVar];
-
-		factor = 0.5/Density;
-		val_Proj_Jac_Tensor_i[loc+4][loc+0] += factor*proj_viscousflux_vel;
-		val_Proj_Jac_Tensor_j[loc+4][loc+0] += factor*proj_viscousflux_vel;
-		val_Proj_Jac_Tensor_i[loc+4][loc+1] += factor*val_Proj_Visc_Flux[1];
-		val_Proj_Jac_Tensor_j[loc+4][loc+1] += factor*val_Proj_Visc_Flux[1];
-		val_Proj_Jac_Tensor_i[loc+4][loc+2] += factor*val_Proj_Visc_Flux[2];
-		val_Proj_Jac_Tensor_j[loc+4][loc+2] += factor*val_Proj_Visc_Flux[2];
-		val_Proj_Jac_Tensor_i[loc+4][loc+3] += factor*val_Proj_Visc_Flux[3];
-		val_Proj_Jac_Tensor_j[loc+4][loc+3] += factor*val_Proj_Visc_Flux[3];
-	}
-}
-
-void CNumerics::GetViscousArtCompProjJacs(double val_laminar_viscosity,
-		double val_eddy_viscosity, double val_dist_ij, double *val_normal, double val_dS,
-		double **val_Proj_Jac_Tensor_i, double **val_Proj_Jac_Tensor_j) {
-	unsigned short iDim, iVar, jVar;
-
-	double theta = 0.0;
-	for (iDim = 0; iDim < nDim; iDim++)
-		theta += val_normal[iDim]*val_normal[iDim];
-
-	double total_viscosity = val_laminar_viscosity + val_eddy_viscosity;
-	double factor = total_viscosity/(val_dist_ij)*val_dS;
-
-	if (nDim == 3) {
-		double thetax = theta + val_normal[0]*val_normal[0]/3.0;
-		double thetay = theta + val_normal[1]*val_normal[1]/3.0;
-		double thetaz = theta + val_normal[2]*val_normal[2]/3.0;
-
-		double etax = val_normal[1]*val_normal[2]/3.0;
-		double etay = val_normal[0]*val_normal[2]/3.0;
-		double etaz = val_normal[0]*val_normal[1]/3.0;
-
-		val_Proj_Jac_Tensor_i[0][0] = 0.0;
-		val_Proj_Jac_Tensor_i[0][1] = 0.0;
-		val_Proj_Jac_Tensor_i[0][2] = 0.0;
-		val_Proj_Jac_Tensor_i[0][3] = 0.0;
-		val_Proj_Jac_Tensor_i[1][0] = 0.0;
-		val_Proj_Jac_Tensor_i[1][1] = -factor*thetax;
-		val_Proj_Jac_Tensor_i[1][2] = -factor*etaz;
-		val_Proj_Jac_Tensor_i[1][3] = -factor*etay;
-		val_Proj_Jac_Tensor_i[2][0] = 0.0;
-		val_Proj_Jac_Tensor_i[2][1] = -factor*etaz;
-		val_Proj_Jac_Tensor_i[2][2] = -factor*thetay;
-		val_Proj_Jac_Tensor_i[2][3] = -factor*etax;
-		val_Proj_Jac_Tensor_i[3][0] = 0.0;
-		val_Proj_Jac_Tensor_i[3][1] = -factor*etay;
-		val_Proj_Jac_Tensor_i[3][2] = -factor*etax;
-		val_Proj_Jac_Tensor_i[3][3] = -factor*thetaz;
-
-		for (iVar = 0; iVar < nVar; iVar++)
-			for (jVar = 0; jVar < nVar; jVar++)
-				val_Proj_Jac_Tensor_j[iVar][jVar] = -val_Proj_Jac_Tensor_i[iVar][jVar];
-
-	}
-
-	if (nDim == 2) {
-		double thetax = theta + val_normal[0]*val_normal[0]/3.0;
-		double thetay = theta + val_normal[1]*val_normal[1]/3.0;
-		double etaz = val_normal[0]*val_normal[1]/3.0;
-
-		val_Proj_Jac_Tensor_i[0][0] = 0.0;
-		val_Proj_Jac_Tensor_i[0][1] = 0.0;
-		val_Proj_Jac_Tensor_i[0][2] = 0.0;
-		val_Proj_Jac_Tensor_i[1][0] = 0.0;
-		val_Proj_Jac_Tensor_i[1][1] = -factor*thetax;
-		val_Proj_Jac_Tensor_i[1][2] = -factor*etaz;
-		val_Proj_Jac_Tensor_i[2][0] = 0.0;
-		val_Proj_Jac_Tensor_i[2][1] = -factor*etaz;
-		val_Proj_Jac_Tensor_i[2][2] = -factor*thetay;
-
-		for (iVar = 0; iVar < nVar; iVar++)
-			for (jVar = 0; jVar < nVar; jVar++)
-				val_Proj_Jac_Tensor_j[iVar][jVar] = -val_Proj_Jac_Tensor_i[iVar][jVar];
-	}
-}
-
-CSourceNothing::CSourceNothing(unsigned short val_nDim, unsigned short val_nVar, CConfig *config) : CNumerics(val_nDim, val_nVar, config) { }
-
-CSourceNothing::~CSourceNothing(void) { }
+/*!
+ * \file numerics_structure.cpp
+ * \brief This file contains all the numerical methods.
+ * \author Aerospace Design Laboratory (Stanford University) <http://su2.stanford.edu>.
+ * \version 2.0.7
+ *
+ * Stanford University Unstructured (SU2).
+ * Copyright (C) 2012-2013 Aerospace Design Laboratory (ADL).
+ *
+ * SU2 is free software; you can redistribute it and/or
+ * modify it under the terms of the GNU Lesser General Public
+ * License as published by the Free Software Foundation; either
+ * version 2.1 of the License, or (at your option) any later version.
+ *
+ * SU2 is distributed in the hope that it will be useful,
+ * but WITHOUT ANY WARRANTY; without even the implied warranty of
+ * MERCHANTABILITY or FITNESS FOR A PARTICULAR PURPOSE. See the GNU
+ * Lesser General Public License for more details.
+ *
+ * You should have received a copy of the GNU Lesser General Public
+ * License along with SU2. If not, see <http://www.gnu.org/licenses/>.
+ */
+
+#include "../include/numerics_structure.hpp"
+
+CNumerics::CNumerics(void) { }
+
+CNumerics::CNumerics(unsigned short val_nDim, unsigned short val_nVar, CConfig *config) {
+	nDim = val_nDim;
+	nVar = val_nVar;
+	Gamma = config->GetGamma();
+	Gamma_Minus_One = Gamma - 1.0;
+	Gas_Constant = config->GetGas_ConstantND();
+
+	//U_id = new double [nVar];
+	//U_jd = new double [nVar];
+
+	UnitNormal = new double [nDim];
+	UnitNormald = new double [nDim];
+
+	Normal = new double [nDim];
+	Flux_Tensor = new double* [nVar];
+	for (unsigned short iVar = 0; iVar < (nVar); iVar++)
+		Flux_Tensor[iVar] = new double [nDim];
+
+	tau = new double* [nDim];
+	delta = new double* [nDim];
+	for (unsigned short iDim = 0; iDim < nDim; iDim++) {
+		tau[iDim] = new double [nDim];
+		delta[iDim] = new double [nDim];
+	}
+
+	for (unsigned short iDim = 0; iDim < nDim; iDim++) {
+		for (unsigned short jDim = 0; jDim < nDim; jDim++) {
+			if (iDim==jDim) delta[iDim][jDim]=1.0;
+			else delta[iDim][jDim]=0.0;
+		}
+	}
+
+	U_n = new double [nVar];
+	U_nM1 = new double [nVar];
+	U_nP1 = new double [nVar];
+
+	Proj_Flux_Tensor = new double [nVar];
+
+	turb_ke_i = 0.0;
+	turb_ke_j = 0.0;
+  
+  if ((config->GetKind_Solver() == TNE2_EULER) || (config->GetKind_Solver() == TNE2_NAVIER_STOKES))
+    nSpecies = nVar - nDim - 2;
+
+
+}
+/* Class overloaded to include multiple fluid equations for plasma */
+CNumerics::CNumerics(unsigned short val_nDim, unsigned short val_nVar, unsigned short val_nSpecies, CConfig *config) {
+
+	nDim		= val_nDim;
+	nVar		= val_nVar;
+	nSpecies	= val_nSpecies;
+	Gamma = config->GetGamma();
+	Gamma_Minus_One = Gamma - 1.0;
+	Gas_Constant_MultipleSpecies = new double [nSpecies];
+	Vector_Gamma = new double [nSpecies];
+
+	for (unsigned short iSpecies = 0; iSpecies < nSpecies; iSpecies ++) {
+		Gas_Constant_MultipleSpecies[iSpecies] =config->GetSpecies_Gas_Constant(iSpecies);
+		Vector_Gamma[iSpecies] =   config->GetSpecies_Gamma(iSpecies);
+	}
+
+	UnitNormal = new double [nDim];
+	Normal  = new double [nDim];
+	Flux_Tensor = new double* [nVar];
+	for (unsigned short iVar = 0; iVar < (nVar); iVar++)
+		Flux_Tensor[iVar] = new double [nDim];
+
+	tau = new double* [nDim];
+	delta = new double* [nDim];
+	for (unsigned short iDim = 0; iDim < nDim; iDim++) {
+		tau[iDim] = new double [nDim];
+		delta[iDim] = new double [nDim];
+	}
+
+	for (unsigned short iDim = 0; iDim < nDim; iDim++) {
+		for (unsigned short jDim = 0; jDim < nDim; jDim++) {
+			if (iDim==jDim) delta[iDim][jDim]=1.0;
+			else delta[iDim][jDim]=0.0;
+		}
+	}
+
+	U_n = new double [nVar];
+	U_nM1 = new double [nVar];
+	U_nP1 = new double [nVar];
+
+	Proj_Flux_Tensor = new double [nVar];
+
+	Laminar_Viscosity_MultipleSpecies_i = new double [nSpecies];
+	Laminar_Viscosity_MultipleSpecies_j = new double [nSpecies];
+	Eddy_Viscosity_MultipleSpecies_i = new double [nSpecies];
+	Eddy_Viscosity_MultipleSpecies_j = new double [nSpecies];
+
+}
+
+/* Class overloaded to include multiple fluid equations for plasma */
+CNumerics::CNumerics(unsigned short val_nDim, unsigned short val_nVar, unsigned short val_nSpecies, unsigned short val_nDiatomics, unsigned short val_nMonatomics, CConfig *config) {
+
+	/*--- Set parameters ---*/
+	nDim		        = val_nDim;
+	nVar		        = val_nVar;
+	nSpecies	      = val_nSpecies;
+	nMonatomics     = val_nMonatomics;
+	nDiatomics      = val_nDiatomics;
+	Gamma           = config->GetGamma();
+	Gamma_Minus_One = Gamma - 1.0;
+
+	/*--- Allocate gas property arrays ---*/
+	Gas_Constant_MultipleSpecies = new double [nSpecies];
+	Vector_Gamma                 = new double [nSpecies];
+	Enthalpy_formation           = new double [nSpecies];
+	Theta_v                      = new double [nSpecies];
+
+	for (unsigned short iSpecies = 0; iSpecies < nSpecies; iSpecies ++) {
+		Gas_Constant_MultipleSpecies[iSpecies] = config->GetSpecies_Gas_Constant(iSpecies);
+		Vector_Gamma[iSpecies]                 = config->GetSpecies_Gamma(iSpecies);
+		Enthalpy_formation[iSpecies]           = config->GetEnthalpy_Formation(iSpecies);
+		Theta_v[iSpecies]                      = config->GetCharVibTemp(iSpecies);
+	}
+
+	UnitNormal = new double [nDim];
+	Normal  = new double [nDim];
+	Flux_Tensor = new double* [nDim+3];
+	for (unsigned short iVar = 0; iVar < nDim+3; iVar++)
+		Flux_Tensor[iVar] = new double [nDim];
+
+	tau   = new double* [nDim];
+	delta = new double* [nDim];
+	for (unsigned short iDim = 0; iDim < nDim; iDim++) {
+		tau[iDim]   = new double [nDim];
+		delta[iDim] = new double [nDim];
+	}
+
+	for (unsigned short iDim = 0; iDim < nDim; iDim++) {
+		for (unsigned short jDim = 0; jDim < nDim; jDim++) {
+			if (iDim==jDim) delta[iDim][jDim]=1.0;
+			else delta[iDim][jDim]=0.0;
+		}
+	}
+
+	U_n   = new double[nVar];
+	U_nM1 = new double[nVar];
+	U_nP1 = new double[nVar];
+
+	Proj_Flux_Tensor = new double [nDim+3];
+
+	Laminar_Viscosity_MultipleSpecies_i        = new double[nSpecies];
+	Laminar_Viscosity_MultipleSpecies_j        = new double[nSpecies];
+	Eddy_Viscosity_MultipleSpecies_i           = new double[nSpecies];
+	Eddy_Viscosity_MultipleSpecies_j           = new double[nSpecies];
+	Thermal_Conductivity_MultipleSpecies_i     = new double[nSpecies];
+	Thermal_Conductivity_MultipleSpecies_j     = new double[nSpecies];
+	Thermal_Conductivity_vib_MultipleSpecies_i = new double[nSpecies];
+	Thermal_Conductivity_vib_MultipleSpecies_j = new double[nSpecies];
+
+	dVdU    = new double *[nDim+3];
+	dFvdV_j = new double *[nDim+3];
+	dFvdV_i = new double *[nDim+3];
+	unsigned short iVar;
+	for (iVar = 0; iVar < nVar; iVar++) {
+		dVdU[iVar] = new double[nDim+3];
+		dFvdV_j[iVar] = new double [nDim+3];
+		dFvdV_i[iVar] = new double [nDim+3];
+	}
+
+}
+
+CNumerics::~CNumerics(void) {
+
+  delete [] Normal;
+	delete [] UnitNormal;
+
+	delete [] U_n;
+	delete [] U_nM1;
+	delete [] U_nP1;
+
+	// visc
+	delete [] Proj_Flux_Tensor;
+
+	for (unsigned short iVar = 0; iVar < nDim+3; iVar++) {
+		delete [] Flux_Tensor[iVar];
+	}
+	delete [] Flux_Tensor;
+
+	for (unsigned short iDim = 0; iDim < nDim; iDim++) {
+		delete [] tau[iDim];
+		delete [] delta[iDim];
+	}
+	delete [] tau;
+	delete [] delta;
+	delete [] Normal;
+	delete [] Gas_Constant_MultipleSpecies;
+	delete [] Vector_Gamma;
+	delete [] Enthalpy_formation;
+	delete [] Theta_v;
+	if (Laminar_Viscosity_MultipleSpecies_i        != NULL) delete [] Laminar_Viscosity_MultipleSpecies_i;
+	if (Laminar_Viscosity_MultipleSpecies_j        != NULL) delete [] Laminar_Viscosity_MultipleSpecies_j;
+	if (Eddy_Viscosity_MultipleSpecies_i           != NULL) delete [] Eddy_Viscosity_MultipleSpecies_i;
+	if (Eddy_Viscosity_MultipleSpecies_j           != NULL) delete [] Eddy_Viscosity_MultipleSpecies_j;
+	if (Thermal_Conductivity_MultipleSpecies_i     != NULL) delete [] Thermal_Conductivity_MultipleSpecies_i;
+	if (Thermal_Conductivity_MultipleSpecies_j     != NULL) delete [] Thermal_Conductivity_MultipleSpecies_i;
+	if (Thermal_Conductivity_vib_MultipleSpecies_i != NULL) delete [] Thermal_Conductivity_vib_MultipleSpecies_i;
+	if (Thermal_Conductivity_vib_MultipleSpecies_j != NULL) delete [] Thermal_Conductivity_vib_MultipleSpecies_i;
+
+
+	unsigned short iVar;
+	for (iVar = 0; iVar < nVar; iVar++) {
+		delete [] dVdU[iVar];
+		delete [] dFvdV_i[iVar];
+		delete [] dFvdV_j[iVar];
+	}
+	delete [] dVdU;
+	delete [] dFvdV_i;
+	delete [] dFvdV_j;
+
+}
+
+void CNumerics::GetInviscidFlux(double val_density, double *val_velocity,
+		double val_pressure, double val_enthalpy) {
+	if (nDim == 3) {
+		Flux_Tensor[0][0] = val_density*val_velocity[0];
+		Flux_Tensor[1][0] = Flux_Tensor[0][0]*val_velocity[0]+val_pressure;
+		Flux_Tensor[2][0] = Flux_Tensor[0][0]*val_velocity[1];
+		Flux_Tensor[3][0] = Flux_Tensor[0][0]*val_velocity[2];
+		Flux_Tensor[4][0] = Flux_Tensor[0][0]*val_enthalpy;
+
+		Flux_Tensor[0][1] = val_density*val_velocity[1];
+		Flux_Tensor[1][1] = Flux_Tensor[0][1]*val_velocity[0];
+		Flux_Tensor[2][1] = Flux_Tensor[0][1]*val_velocity[1]+val_pressure;
+		Flux_Tensor[3][1] = Flux_Tensor[0][1]*val_velocity[2];
+		Flux_Tensor[4][1] = Flux_Tensor[0][1]*val_enthalpy;
+
+		Flux_Tensor[0][2] = val_density*val_velocity[2];
+		Flux_Tensor[1][2] = Flux_Tensor[0][2]*val_velocity[0];
+		Flux_Tensor[2][2] = Flux_Tensor[0][2]*val_velocity[1];
+		Flux_Tensor[3][2] = Flux_Tensor[0][2]*val_velocity[2]+val_pressure;
+		Flux_Tensor[4][2] = Flux_Tensor[0][2]*val_enthalpy;
+
+	}
+	if(nDim == 2) {
+		Flux_Tensor[0][0] = val_density*val_velocity[0];
+		Flux_Tensor[1][0] = Flux_Tensor[0][0]*val_velocity[0]+val_pressure;
+		Flux_Tensor[2][0] = Flux_Tensor[0][0]*val_velocity[1];
+		Flux_Tensor[3][0] = Flux_Tensor[0][0]*val_enthalpy;
+
+		Flux_Tensor[0][1] = val_density*val_velocity[1];
+		Flux_Tensor[1][1] = Flux_Tensor[0][1]*val_velocity[0];
+		Flux_Tensor[2][1] = Flux_Tensor[0][1]*val_velocity[1]+val_pressure;
+		Flux_Tensor[3][1] = Flux_Tensor[0][1]*val_enthalpy;
+	}
+}
+
+void CNumerics::GetInviscidProjFlux(double *val_density, double *val_velocity,
+                                    double *val_pressure, double *val_enthalpy,
+                                    double *val_normal, double *val_Proj_Flux) {
+    double rhou, rhov, rhow;
+    
+
+	if (nDim == 2) {
+		rhou = (*val_density)*val_velocity[0];
+		rhov = (*val_density)*val_velocity[1];
+
+		val_Proj_Flux[0] = rhou*val_normal[0];
+		val_Proj_Flux[1] = (rhou*val_velocity[0]+(*val_pressure))*val_normal[0];
+		val_Proj_Flux[2] = rhou*val_velocity[1]*val_normal[0];
+		val_Proj_Flux[3] = rhou*(*val_enthalpy)*val_normal[0];
+
+		val_Proj_Flux[0] += rhov*val_normal[1];
+		val_Proj_Flux[1] += rhov*val_velocity[0]*val_normal[1];
+		val_Proj_Flux[2] += (rhov*val_velocity[1]+(*val_pressure))*val_normal[1];
+		val_Proj_Flux[3] += rhov*(*val_enthalpy)*val_normal[1];
+	} 
+	else {
+		rhou = (*val_density)*val_velocity[0];
+		rhov = (*val_density)*val_velocity[1];
+		rhow = (*val_density)*val_velocity[2];
+
+		val_Proj_Flux[0] = rhou*val_normal[0];
+		val_Proj_Flux[1] = (rhou*val_velocity[0]+(*val_pressure))*val_normal[0];
+		val_Proj_Flux[2] = rhou*val_velocity[1]*val_normal[0];
+		val_Proj_Flux[3] = rhou*val_velocity[2]*val_normal[0];
+		val_Proj_Flux[4] = rhou*(*val_enthalpy)*val_normal[0];
+
+		val_Proj_Flux[0] += rhov*val_normal[1];
+		val_Proj_Flux[1] += rhov*val_velocity[0]*val_normal[1];
+		val_Proj_Flux[2] += (rhov*val_velocity[1]+(*val_pressure))*val_normal[1];
+		val_Proj_Flux[3] += rhov*val_velocity[2]*val_normal[1];
+		val_Proj_Flux[4] += rhov*(*val_enthalpy)*val_normal[1];
+
+		val_Proj_Flux[0] += rhow*val_normal[2];
+		val_Proj_Flux[1] += rhow*val_velocity[0]*val_normal[2];
+		val_Proj_Flux[2] += rhow*val_velocity[1]*val_normal[2];
+		val_Proj_Flux[3] += (rhow*val_velocity[2]+(*val_pressure))*val_normal[2];
+		val_Proj_Flux[4] += rhow*(*val_enthalpy)*val_normal[2];
+	}
+
+}
+
+void CNumerics::GetInviscidProjFlux(double *val_density, double *val_velocity,
+                                    double *val_pressure, double *val_enthalpy,
+                                    double *val_energy_ve, double *val_normal,
+                                    double *val_Proj_Flux) {
+  unsigned short iSpecies;
+  double rho, rhou, rhov, rhow;
+  
+  //************************************************//
+  // Please do not delete //SU2_CPP2C comment lines //
+  //************************************************//
+  
+  //SU2_CPP2C SUB START GetInviscidProjFlux
+  //SU2_CPP2C SUB VARS *val_density val_velocity *val_pressure *val_enthalpy val_Proj_Flux val_normal
+  
+  rho = 0.0;
+  for (iSpecies = 0; iSpecies < nSpecies; iSpecies++)
+    rho += val_density[iSpecies];
+  
+	if (nDim == 2) {
+		rhou = rho*val_velocity[0];
+		rhov = rho*val_velocity[1];
+    
+    /*--- iDim = 0 (x-direction) ---*/
+    for (iSpecies = 0; iSpecies < nSpecies; iSpecies++)
+      val_Proj_Flux[iSpecies] = rhou * (val_density[iSpecies]/rho) * val_normal[0];
+		val_Proj_Flux[nSpecies]   = (rhou * val_velocity[0] + (*val_pressure)) * val_normal[0];
+		val_Proj_Flux[nSpecies+1] = rhou * val_velocity[1] * val_normal[0];
+		val_Proj_Flux[nSpecies+2] = rhou * (*val_enthalpy) * val_normal[0];
+    val_Proj_Flux[nSpecies+3] = rhou * (*val_energy_ve) * val_normal[0];
+    
+    /*---- iDim = 1 (y-direction) ---*/
+    for (iSpecies = 0; iSpecies < nSpecies; iSpecies++)
+      val_Proj_Flux[iSpecies] += rhov * (val_density[iSpecies]/rho) * val_normal[1];
+		val_Proj_Flux[nSpecies]   += rhov * val_velocity[0] * val_normal[1];
+		val_Proj_Flux[nSpecies+1] += (rhov * val_velocity[1] + (*val_pressure)) * val_normal[1];
+		val_Proj_Flux[nSpecies+2] += rhov * (*val_enthalpy) * val_normal[1];
+    val_Proj_Flux[nSpecies+3] += rhov * (*val_energy_ve) * val_normal[1];
+	}
+	else {
+		rhou = (*val_density)*val_velocity[0];
+		rhov = (*val_density)*val_velocity[1];
+		rhow = (*val_density)*val_velocity[2];
+    
+    /*--- iDim = 0 (x-direction) ---*/
+    for (iSpecies = 0; iSpecies < nSpecies; iSpecies++)
+      val_Proj_Flux[iSpecies] = rhou * (val_density[iSpecies]/rho) * val_normal[0];
+		val_Proj_Flux[nSpecies]   = (rhou * val_velocity[0] + (*val_pressure)) * val_normal[0];
+		val_Proj_Flux[nSpecies+1] = rhou * val_velocity[1] * val_normal[0];
+		val_Proj_Flux[nSpecies+2] = rhou * val_velocity[2] * val_normal[0];
+		val_Proj_Flux[nSpecies+3] = rhou * (*val_enthalpy) * val_normal[0];
+    val_Proj_Flux[nSpecies+4] = rhou * (*val_energy_ve) * val_normal[0];
+    
+    /*--- iDim = 0 (y-direction) ---*/
+    for (iSpecies = 0; iSpecies < nSpecies; iSpecies++)
+      val_Proj_Flux[iSpecies] += rhov * (val_density[iSpecies]/rho) * val_normal[1];
+		val_Proj_Flux[nSpecies]   += rhov * val_velocity[0] * val_normal[1];
+		val_Proj_Flux[nSpecies+1] += (rhov * val_velocity[1] + (*val_pressure)) * val_normal[1];
+		val_Proj_Flux[nSpecies+2] += rhov * val_velocity[2] * val_normal[1];
+		val_Proj_Flux[nSpecies+3] += rhov * (*val_enthalpy) * val_normal[1];
+    val_Proj_Flux[nSpecies+4] += rhov * (*val_energy_ve) * val_normal[1];
+    
+    /*--- iDim = 0 (z-direction) ---*/
+    for (iSpecies = 0; iSpecies < nSpecies; iSpecies++)
+      val_Proj_Flux[iSpecies] += rhow * (val_density[iSpecies]/rho) * val_normal[2];
+		val_Proj_Flux[nSpecies]   += rhow * val_velocity[0] * val_normal[2];
+		val_Proj_Flux[nSpecies+1] += rhow * val_velocity[1] * val_normal[2];
+		val_Proj_Flux[nSpecies+2] += (rhow * val_velocity[2] + (*val_pressure)) * val_normal[2];
+		val_Proj_Flux[nSpecies+3] += rhow * (*val_enthalpy) * val_normal[2];
+    val_Proj_Flux[nSpecies+4] += rhow * (*val_energy_ve) * val_normal[2];
+	}
+  
+  //SU2_CPP2C SUB END GetInviscidProjFlux
+}
+
+
+void CNumerics::GetInviscidArtCompProjFlux(double *val_density, double *val_velocity, double *val_pressure, double *val_betainc2,
+                                           double *val_normal, double *val_Proj_Flux) {
+  
+  double rhou, rhov, rhow;
+  
+  if (nDim == 2) {
+    rhou = (*val_density)*val_velocity[0];
+		rhov = (*val_density)*val_velocity[1];
+    
+		val_Proj_Flux[0] = (*val_betainc2)*(val_velocity[0]*val_normal[0] + val_velocity[1]*val_normal[1]);
+		val_Proj_Flux[1] = (rhou*val_velocity[0]+(*val_pressure))*val_normal[0] + rhou*val_velocity[1]*val_normal[1];
+		val_Proj_Flux[2] = rhov*val_velocity[0]*val_normal[0] + (rhov*val_velocity[1]+(*val_pressure))*val_normal[1];
+	}
+  else {
+    rhou = (*val_density)*val_velocity[0];
+		rhov = (*val_density)*val_velocity[1];
+		rhow = (*val_density)*val_velocity[2];
+    
+		val_Proj_Flux[0] = (*val_betainc2)*(val_velocity[0]*val_normal[0] + val_velocity[1]*val_normal[1] + val_velocity[2]*val_normal[2]);
+		val_Proj_Flux[1] = (rhou*val_velocity[0]+(*val_pressure))*val_normal[0] + rhou*val_velocity[1]*val_normal[1] + rhou*val_velocity[2]*val_normal[2];
+		val_Proj_Flux[2] = rhov*val_velocity[0]*val_normal[0] + (rhov*val_velocity[1]+(*val_pressure))*val_normal[1] + rhov*val_velocity[2]*val_normal[2];
+		val_Proj_Flux[3] = rhow*val_velocity[0]*val_normal[0] + rhow*val_velocity[1]*val_normal[1] + (rhow*val_velocity[2]+(*val_pressure))*val_normal[2];
+	}
+  
+}
+
+void CNumerics::GetInviscidArtComp_FreeSurf_ProjFlux(double *val_density, double *val_velocity, double *val_pressure, double *val_betainc2,
+                                                     double *val_levelset, double *val_normal, double *val_Proj_Flux) {
+  
+  double rhou, rhov, rhow, ProjVel;
+  
+  if (nDim == 2) {
+    rhou = (*val_density)*val_velocity[0];
+		rhov = (*val_density)*val_velocity[1];
+    ProjVel = (val_velocity[0]*val_normal[0] + val_velocity[1]*val_normal[1]);
+    
+		val_Proj_Flux[0] = (*val_betainc2)*ProjVel;
+		val_Proj_Flux[1] = (rhou*val_velocity[0]+(*val_pressure))*val_normal[0] + rhou*val_velocity[1]*val_normal[1];
+		val_Proj_Flux[2] = rhov*val_velocity[0]*val_normal[0] + (rhov*val_velocity[1]+(*val_pressure))*val_normal[1];
+    val_Proj_Flux[3] = (*val_levelset)*ProjVel;
+	}
+  else {
+    rhou = (*val_density)*val_velocity[0];
+		rhov = (*val_density)*val_velocity[1];
+		rhow = (*val_density)*val_velocity[2];
+    ProjVel = (val_velocity[0]*val_normal[0] + val_velocity[1]*val_normal[1] + val_velocity[2]*val_normal[2]);
+
+		val_Proj_Flux[0] = (*val_betainc2)*ProjVel;
+		val_Proj_Flux[1] = (rhou*val_velocity[0]+(*val_pressure))*val_normal[0] + rhou*val_velocity[1]*val_normal[1] + rhou*val_velocity[2]*val_normal[2];
+		val_Proj_Flux[2] = rhov*val_velocity[0]*val_normal[0] + (rhov*val_velocity[1]+(*val_pressure))*val_normal[1] + rhov*val_velocity[2]*val_normal[2];
+		val_Proj_Flux[3] = rhow*val_velocity[0]*val_normal[0] + rhow*val_velocity[1]*val_normal[1] + (rhow*val_velocity[2]+(*val_pressure))*val_normal[2];
+    val_Proj_Flux[4] = (*val_levelset)*ProjVel;
+	}
+
+}
+
+
+void CNumerics::GetInviscidProjFlux(double *val_density, double **val_velocity,
+		double *val_pressure, double *val_enthalpy,
+		double *val_normal, double *val_Proj_Flux) {
+	unsigned short iSpecies, loc = 0;
+
+	for ( iSpecies = 0; iSpecies < nSpecies; iSpecies ++) {
+		loc = iSpecies*(nDim+2);
+		Gamma = Vector_Gamma[iSpecies];
+		Gamma_Minus_One = Gamma - 1.0;
+
+		if(nDim == 3) {
+			double rhou		= val_density[iSpecies]*val_velocity[iSpecies][0];
+			double rhov		= val_density[iSpecies]*val_velocity[iSpecies][1];
+			double rhow		= val_density[iSpecies]*val_velocity[iSpecies][2];
+			double pressure = val_pressure[iSpecies];
+			double u		= val_velocity[iSpecies][0];
+			double v		= val_velocity[iSpecies][1];
+			double w		= val_velocity[iSpecies][2];
+			double enthalpy = val_enthalpy[iSpecies];
+			val_Proj_Flux[loc + 0] = rhou*val_normal[0] + rhov*val_normal[1] + rhow*val_normal[2];
+			val_Proj_Flux[loc + 1] = (rhou*u + pressure)*val_normal[0] + rhov*u*val_normal[1]+ rhow*u*val_normal[2];
+			val_Proj_Flux[loc + 2] = rhou*v*val_normal[0] + (rhov*v+pressure)*val_normal[1] + rhow*v*val_normal[2];
+			val_Proj_Flux[loc + 3] = rhou*w*val_normal[0] + rhov*w*val_normal[1] + (rhow*w + pressure)*val_normal[2];
+			val_Proj_Flux[loc + 4] = rhou*enthalpy*val_normal[0] + rhov*enthalpy*val_normal[1] + rhow*enthalpy*val_normal[2] ;
+		}
+
+		if(nDim == 2) {
+			double rhou		= val_density[iSpecies]*val_velocity[iSpecies][0];
+			double rhov		= val_density[iSpecies]*val_velocity[iSpecies][1];
+			double pressure = val_pressure[iSpecies];
+			double u		= val_velocity[iSpecies][0];
+			double v		= val_velocity[iSpecies][1];
+			double enthalpy = val_enthalpy[iSpecies];
+			val_Proj_Flux[loc + 0] = rhou*val_normal[0] + rhov*val_normal[1];
+			val_Proj_Flux[loc + 1] = (rhou*u + pressure)*val_normal[0] + rhov*u*val_normal[1];
+			val_Proj_Flux[loc + 2] = rhou*v*val_normal[0] + (rhov*v+pressure)*val_normal[1];
+			val_Proj_Flux[loc + 3] = rhou*enthalpy*val_normal[0] + rhov*enthalpy*val_normal[1];
+		}
+	}
+}
+
+void CNumerics::GetInviscidProjFlux_(double *val_density, double **val_velocity, double *val_pressure, double *val_enthalpy,
+		double *val_energy_vib, double *val_normal, double *val_Proj_Flux) {
+
+	unsigned short iSpecies, iVar, iDim, jDim, loc = 0;
+
+	for (iVar = 0; iVar < nVar; iVar++)
+		val_Proj_Flux[iVar] = 0.0;
+
+	for ( iSpecies = 0; iSpecies < nSpecies; iSpecies ++) {
+		if ( iSpecies < nDiatomics ) loc = (nDim+3)*iSpecies;
+		else loc = (nDim+3)*nDiatomics + (nDim+2)*(iSpecies-nDiatomics);
+
+		for (iDim = 0; iDim < nDim; iDim++) {
+			val_Proj_Flux[loc+0] += val_density[iSpecies]*val_velocity[iSpecies][iDim]*val_normal[iDim];
+			for (jDim = 0; jDim < nDim; jDim++) {
+				val_Proj_Flux[loc+iDim+1] += val_density[iSpecies]*val_velocity[iSpecies][iDim]*val_velocity[iSpecies][jDim]*val_normal[jDim];
+			}
+			val_Proj_Flux[loc+iDim+1] += val_pressure[iSpecies]*val_normal[iDim];
+			val_Proj_Flux[loc+nDim+1] += val_density[iSpecies]*val_enthalpy[iSpecies]*val_velocity[iSpecies][iDim]*val_normal[iDim];
+			if (iSpecies < nDiatomics) 
+				val_Proj_Flux[loc+nDim+2] += val_density[iSpecies]*val_velocity[iSpecies][iDim]*val_energy_vib[iSpecies]*val_normal[iDim];
+		}
+	}
+}
+
+void CNumerics::GetInviscidProjJac(double *val_velocity, double *val_energy, double *val_normal,
+		double val_scale, double **val_Proj_Jac_Tensor) {
+	unsigned short iDim, jDim;
+    double sqvel, proj_vel, phi, a1, a2;
+    
+	sqvel = 0.0, proj_vel = 0.0;
+	for (iDim = 0; iDim < nDim; iDim++) {
+		sqvel    += val_velocity[iDim]*val_velocity[iDim];
+		proj_vel += val_velocity[iDim]*val_normal[iDim];
+	}
+    
+	phi = 0.5*Gamma_Minus_One*sqvel;
+	a1 = Gamma*(*val_energy)-phi;
+	a2 = Gamma-1.0;
+
+	val_Proj_Jac_Tensor[0][0] = 0.0;
+	for (iDim = 0; iDim < nDim; iDim++)
+		val_Proj_Jac_Tensor[0][iDim+1] = val_scale*val_normal[iDim];
+	val_Proj_Jac_Tensor[0][nDim+1] = 0.0;
+
+	for (iDim = 0; iDim < nDim; iDim++) {
+		val_Proj_Jac_Tensor[iDim+1][0] = val_scale*(val_normal[iDim]*phi - val_velocity[iDim]*proj_vel);
+		for (jDim = 0; jDim < nDim; jDim++)
+			val_Proj_Jac_Tensor[iDim+1][jDim+1] = val_scale*(val_normal[jDim]*val_velocity[iDim]-a2*val_normal[iDim]*val_velocity[jDim]);
+		val_Proj_Jac_Tensor[iDim+1][iDim+1] += val_scale*proj_vel;
+		val_Proj_Jac_Tensor[iDim+1][nDim+1] = val_scale*a2*val_normal[iDim];
+	}
+
+	val_Proj_Jac_Tensor[nDim+1][0] = val_scale*proj_vel*(phi-a1);
+	for (iDim = 0; iDim < nDim; iDim++)
+		val_Proj_Jac_Tensor[nDim+1][iDim+1] = val_scale*(val_normal[iDim]*a1-a2*val_velocity[iDim]*proj_vel);
+	val_Proj_Jac_Tensor[nDim+1][nDim+1] = val_scale*Gamma*proj_vel;
+}
+
+void CNumerics::GetInviscidProjJac(double *val_density, double *val_velocity, double *val_enthalpy,
+                                   double *val_energy_ve, double *val_dPdrhos, double val_dPdrhoE,
+                                   double val_dPdrhoEve, double *val_normal, double val_scale,
+                                   double **val_Proj_Jac_Tensor) {
+	unsigned short iDim, iVar, jVar, iSpecies, jSpecies;
+  double proj_vel, rho;
+  
+  
+  for (iVar = 0; iVar < nVar; iVar++)
+    for (jVar = 0; jVar < nVar; jVar++)
+      val_Proj_Jac_Tensor[iVar][jVar] = 0.0;
+  
+  rho = 0.0;
+  for (iSpecies = 0; iSpecies < nSpecies; iSpecies++)
+    rho += val_density[iSpecies];
+	proj_vel = 0.0;
+	for (iDim = 0; iDim < nDim; iDim++) {
+		proj_vel += val_velocity[iDim]*val_normal[iDim];
+	}
+  
+/*  cout << "CNumerics -- InvProjJac: " << endl;
+  cout << "nSpecies: " << nSpecies << endl;
+  cout << "ProjVel: " << proj_vel << endl;
+  cout << "rho: " << rho << endl;
+  cout << "Val Velocity: " << val_velocity[0] << endl;
+  cout << "Enthalpy: " << *val_enthalpy << endl;
+  cout << "dPdrhos: " << val_dPdrhos[0] << endl;
+  cout << "dPdrhoE: " << val_dPdrhoE << endl;
+  cout << "dPdrhoEve: " << val_dPdrhoEve << endl;
+  cin.get();*/
+  
+  for (iSpecies = 0; iSpecies < nSpecies; iSpecies++) {
+    for (jSpecies = 0; jSpecies < nSpecies; jSpecies++) {
+      val_Proj_Jac_Tensor[iSpecies][jSpecies] = -(val_density[iSpecies]/rho) * proj_vel;
+    }
+    val_Proj_Jac_Tensor[iSpecies][iSpecies]  += proj_vel;
+    val_Proj_Jac_Tensor[iSpecies][nSpecies]   = (val_density[iSpecies]/rho) * val_normal[0];
+    val_Proj_Jac_Tensor[iSpecies][nSpecies+1] = (val_density[iSpecies]/rho) * val_normal[1];
+    val_Proj_Jac_Tensor[iSpecies][nSpecies+2] = (val_density[iSpecies]/rho) * val_normal[2];
+    
+    val_Proj_Jac_Tensor[nSpecies][iSpecies]   = val_dPdrhos[iSpecies]*val_normal[0] - proj_vel*val_velocity[0];
+    val_Proj_Jac_Tensor[nSpecies+1][iSpecies] = val_dPdrhos[iSpecies]*val_normal[1] - proj_vel*val_velocity[1];
+    val_Proj_Jac_Tensor[nSpecies+2][iSpecies] = val_dPdrhos[iSpecies]*val_normal[2] - proj_vel*val_velocity[2];
+    val_Proj_Jac_Tensor[nSpecies+3][iSpecies] = (val_dPdrhos[iSpecies]-(*val_enthalpy)) * proj_vel;
+    val_Proj_Jac_Tensor[nSpecies+4][iSpecies] = -proj_vel * (*val_energy_ve);
+  }
+  
+  val_Proj_Jac_Tensor[nSpecies][nSpecies]     = -val_dPdrhoE*val_velocity[0]*val_normal[0] + val_velocity[0]*val_normal[0] + proj_vel;
+  val_Proj_Jac_Tensor[nSpecies][nSpecies+1]   = -val_dPdrhoE*val_velocity[1]*val_normal[0] + val_velocity[0]*val_normal[1];
+  val_Proj_Jac_Tensor[nSpecies][nSpecies+2]   = -val_dPdrhoE*val_velocity[2]*val_normal[0] + val_velocity[0]*val_normal[2];
+  val_Proj_Jac_Tensor[nSpecies][nSpecies+3]   = val_dPdrhoE * val_normal[0];
+  val_Proj_Jac_Tensor[nSpecies][nSpecies+4]   = val_dPdrhoEve * val_normal[0];
+  
+  val_Proj_Jac_Tensor[nSpecies+1][nSpecies]   = -val_dPdrhoE*val_velocity[0]*val_normal[1] + val_velocity[1]*val_normal[0];
+  val_Proj_Jac_Tensor[nSpecies+1][nSpecies+1] = -val_dPdrhoE*val_velocity[1]*val_normal[1] + val_velocity[1]*val_normal[1] + proj_vel;
+  val_Proj_Jac_Tensor[nSpecies+1][nSpecies+2] = -val_dPdrhoE*val_velocity[2]*val_normal[1] + val_velocity[1]*val_normal[2];
+  val_Proj_Jac_Tensor[nSpecies+1][nSpecies+3] = val_dPdrhoE * val_normal[1];
+  val_Proj_Jac_Tensor[nSpecies+1][nSpecies+4] = val_dPdrhoEve * val_normal[1];
+  
+  val_Proj_Jac_Tensor[nSpecies+2][nSpecies]   = -val_dPdrhoE*val_velocity[0]*val_normal[2] + val_velocity[2]*val_normal[0];
+  val_Proj_Jac_Tensor[nSpecies+2][nSpecies+1] = -val_dPdrhoE*val_velocity[1]*val_normal[2] + val_velocity[2]*val_normal[1];
+  val_Proj_Jac_Tensor[nSpecies+2][nSpecies+2] = -val_dPdrhoE*val_velocity[2]*val_normal[2] + val_velocity[2]*val_normal[2] + proj_vel;
+  val_Proj_Jac_Tensor[nSpecies+2][nSpecies+3] = val_dPdrhoE * val_normal[2];
+  val_Proj_Jac_Tensor[nSpecies+2][nSpecies+4] = val_dPdrhoEve * val_normal[2];
+  
+  val_Proj_Jac_Tensor[nSpecies+3][nSpecies]   = -val_dPdrhoE*val_velocity[0]*proj_vel + (*val_enthalpy)*val_normal[0];
+  val_Proj_Jac_Tensor[nSpecies+3][nSpecies+1] = -val_dPdrhoE*val_velocity[1]*proj_vel + (*val_enthalpy)*val_normal[1];
+  val_Proj_Jac_Tensor[nSpecies+3][nSpecies+2] = -val_dPdrhoE*val_velocity[2]*proj_vel + (*val_enthalpy)*val_normal[2];
+  val_Proj_Jac_Tensor[nSpecies+3][nSpecies+3] = val_dPdrhoE*proj_vel + proj_vel;
+  val_Proj_Jac_Tensor[nSpecies+3][nSpecies+4] = val_dPdrhoEve * proj_vel;
+  
+  val_Proj_Jac_Tensor[nSpecies+4][nSpecies]   = (*val_energy_ve) * val_normal[0];
+  val_Proj_Jac_Tensor[nSpecies+4][nSpecies+1] = (*val_energy_ve) * val_normal[1];
+  val_Proj_Jac_Tensor[nSpecies+4][nSpecies+2] = (*val_energy_ve) * val_normal[2];
+  val_Proj_Jac_Tensor[nSpecies+4][nSpecies+3] = 0.0;
+  val_Proj_Jac_Tensor[nSpecies+4][nSpecies+4] = proj_vel;
+  
+	for (iVar = 0; iVar < nVar; iVar++)
+    for (jVar = 0; jVar < nVar; jVar++)
+      val_Proj_Jac_Tensor[iVar][jVar] = val_scale * val_Proj_Jac_Tensor[iVar][jVar];
+}
+
+
+void CNumerics::GetInviscidArtCompProjJac(double *val_density, double *val_velocity, double *val_betainc2, double *val_normal,
+		double val_scale, double **val_Proj_Jac_Tensor) {
+	unsigned short iDim;
+	double proj_vel;
+
+	proj_vel = 0.0;
+	for (iDim = 0; iDim < nDim; iDim++)
+		proj_vel += val_velocity[iDim]*val_normal[iDim];
+
+    if (nDim == 2) {
+		val_Proj_Jac_Tensor[0][0] = 0.0;
+		val_Proj_Jac_Tensor[0][1] = val_scale*(*val_betainc2)*val_normal[0]/(*val_density);
+		val_Proj_Jac_Tensor[0][2] = val_scale*(*val_betainc2)*val_normal[1]/(*val_density);
+        
+		val_Proj_Jac_Tensor[1][0] = val_scale*val_normal[0];
+		val_Proj_Jac_Tensor[1][1] = val_scale*(val_velocity[0]*val_normal[0] + proj_vel);
+		val_Proj_Jac_Tensor[1][2] = val_scale*val_velocity[0]*val_normal[1];
+        
+		val_Proj_Jac_Tensor[2][0] = val_scale*val_normal[1];
+		val_Proj_Jac_Tensor[2][1] = val_scale*val_velocity[1]*val_normal[0];
+		val_Proj_Jac_Tensor[2][2] = val_scale*(val_velocity[1]*val_normal[1] + proj_vel);
+	}
+	else {
+		val_Proj_Jac_Tensor[0][0] = 0.0;
+		val_Proj_Jac_Tensor[0][1] = val_scale*(*val_betainc2)*val_normal[0]/(*val_density);
+		val_Proj_Jac_Tensor[0][2] = val_scale*(*val_betainc2)*val_normal[1]/(*val_density);
+		val_Proj_Jac_Tensor[0][3] = val_scale*(*val_betainc2)*val_normal[2]/(*val_density);
+
+		val_Proj_Jac_Tensor[1][0] = val_scale*val_normal[0];
+		val_Proj_Jac_Tensor[1][1] = val_scale*(val_velocity[0]*val_normal[0] + proj_vel);
+		val_Proj_Jac_Tensor[1][2] = val_scale*val_velocity[0]*val_normal[1];
+		val_Proj_Jac_Tensor[1][3] = val_scale*val_velocity[0]*val_normal[2];
+
+		val_Proj_Jac_Tensor[2][0] = val_scale*val_normal[1];
+		val_Proj_Jac_Tensor[2][1] = val_scale*val_velocity[1]*val_normal[0];
+		val_Proj_Jac_Tensor[2][2] = val_scale*(val_velocity[1]*val_normal[1] + proj_vel);
+		val_Proj_Jac_Tensor[2][3] = val_scale*val_velocity[1]*val_normal[2];
+
+		val_Proj_Jac_Tensor[3][0] = val_scale*val_normal[2];
+		val_Proj_Jac_Tensor[3][1] = val_scale*val_velocity[2]*val_normal[0];
+		val_Proj_Jac_Tensor[3][2] = val_scale*val_velocity[2]*val_normal[1];
+		val_Proj_Jac_Tensor[3][3] = val_scale*(val_velocity[2]*val_normal[2] + proj_vel);
+	}
+
+}
+
+void CNumerics::GetInviscidArtComp_FreeSurf_ProjJac(double *val_density, double *val_ddensity, double *val_velocity, double *val_betainc2, double *val_levelset, double *val_normal,
+                                                    double val_scale, double **val_Proj_Jac_Tensor) {
+  
+	double a = 0.0, b = 0.0, c = 0.0, d = 0.0, area2 = 0.0, nx = 0.0, ny = 0.0, nz = 0.0, u = 0.0, v = 0.0, w = 0.0;
+  
+  a = (*val_betainc2)/(*val_density);
+  b = (*val_levelset)/(*val_density);
+  c = (*val_ddensity);
+  
+  if (nDim == 2) {
+    
+    nx = val_normal[0];   ny = val_normal[1];   area2 = nx*nx + ny*ny;
+    u = val_velocity[0];  v = val_velocity[1];  d = u*nx + v*ny;
+    
+    val_Proj_Jac_Tensor[0][0] = 0.0;
+    val_Proj_Jac_Tensor[0][1] = val_scale*a*nx;
+    val_Proj_Jac_Tensor[0][2] = val_scale*a*ny;
+    val_Proj_Jac_Tensor[0][3] = - val_scale*a*c*d;
+    
+    
+    val_Proj_Jac_Tensor[1][0] = val_scale*nx;
+    val_Proj_Jac_Tensor[1][1] = val_scale*(d + nx*u);
+    val_Proj_Jac_Tensor[1][2] = val_scale*ny*u;
+    val_Proj_Jac_Tensor[1][3] = -val_scale*c*d*u;
+    
+    
+    val_Proj_Jac_Tensor[2][0] = val_scale*ny;
+    val_Proj_Jac_Tensor[2][1] = val_scale*nx*v;
+    val_Proj_Jac_Tensor[2][2] = val_scale*(d + ny*v);
+    val_Proj_Jac_Tensor[2][3] = -val_scale*c*d*v;
+    
+    
+    val_Proj_Jac_Tensor[3][0] = 0.0;
+    val_Proj_Jac_Tensor[3][1] = val_scale*b*nx;
+    val_Proj_Jac_Tensor[3][2] = val_scale*b*ny;
+    val_Proj_Jac_Tensor[3][3] = val_scale*(d - b*c*d);
+    
+  }
+	else {
+  
+    nx = val_normal[0];   ny = val_normal[1];   nz = val_normal[2];   area2 = nx*nx + ny*ny + nz*nz;
+    u = val_velocity[0];  v = val_velocity[1];  w = val_velocity[2];  d = u*nx + v*ny + w*nz;
+  
+    val_Proj_Jac_Tensor[0][0] = 0.0;
+    val_Proj_Jac_Tensor[0][1] = val_scale*a*nx;
+    val_Proj_Jac_Tensor[0][2] = val_scale*a*ny;
+    val_Proj_Jac_Tensor[0][3] = val_scale*a*nz;
+    val_Proj_Jac_Tensor[0][4] = - val_scale*a*c*d;
+    
+    
+    val_Proj_Jac_Tensor[1][0] = val_scale*nx;
+    val_Proj_Jac_Tensor[1][1] = val_scale*(d + nx*u);
+    val_Proj_Jac_Tensor[1][2] = val_scale*ny*u;
+    val_Proj_Jac_Tensor[1][3] = val_scale*nz*u;
+    val_Proj_Jac_Tensor[1][4] = -val_scale*c*d*u;
+    
+    
+    val_Proj_Jac_Tensor[2][0] = val_scale*ny;
+    val_Proj_Jac_Tensor[2][1] = val_scale*nx*v;
+    val_Proj_Jac_Tensor[2][2] = val_scale*(d + ny*v);
+    val_Proj_Jac_Tensor[2][3] = val_scale*nz*v;
+    val_Proj_Jac_Tensor[2][4] = -val_scale*c*d*v;
+    
+    val_Proj_Jac_Tensor[3][0] = val_scale*nz;
+    val_Proj_Jac_Tensor[3][1] = val_scale*nx*w;
+    val_Proj_Jac_Tensor[3][2] = val_scale*ny*w;
+    val_Proj_Jac_Tensor[3][3] = val_scale*(d + nz*w);
+    val_Proj_Jac_Tensor[3][4] = -val_scale*c*d*w;
+    
+    val_Proj_Jac_Tensor[3][0] = 0.0;
+    val_Proj_Jac_Tensor[3][1] = val_scale*b*nx;
+    val_Proj_Jac_Tensor[3][2] = val_scale*b*ny;
+    val_Proj_Jac_Tensor[3][3] = val_scale*b*nz;
+    val_Proj_Jac_Tensor[3][4] = val_scale*(d - b*c*d);
+    
+  }
+  
+}
+
+void CNumerics::GetInviscidProjJac(double **val_velocity, double *val_energy, double *val_normal,
+		double val_scale, double **val_Proj_Jac_Tensor) {
+	unsigned short iDim, jDim;
+	unsigned short iVar, jVar, iSpecies, loc = 0;
+
+	for (iVar = 0; iVar < nVar; iVar ++) {
+		for (jVar = 0; jVar < nVar; jVar ++) {
+			val_Proj_Jac_Tensor[iVar][jVar] = 0.0;
+		}
+	}
+	double sqvel,proj_vel;
+	double phi, a1, a2;
+	for(iSpecies = 0; iSpecies < nSpecies; iSpecies ++) {
+		loc = iSpecies * (nDim+2);
+		Gamma = Vector_Gamma[iSpecies];
+		Gamma_Minus_One = Gamma - 1.0;
+
+		sqvel = 0.0;
+		proj_vel = 0.0;
+		for (iDim = 0; iDim < nDim; iDim++) {
+			sqvel    += val_velocity[iSpecies][iDim]*val_velocity[iSpecies][iDim];
+			proj_vel += val_velocity[iSpecies][iDim]*val_normal[iDim];
+		}
+		phi = 0.5*Gamma_Minus_One*sqvel;
+		a1  = Gamma*val_energy[iSpecies]-phi;
+		a2  = Gamma-1.0;
+
+		val_Proj_Jac_Tensor[loc+0][loc+0] = 0.0;
+		for (iDim = 0; iDim < nDim; iDim++)
+			val_Proj_Jac_Tensor[loc+0][loc+iDim+1] = val_scale*val_normal[iDim];
+		val_Proj_Jac_Tensor[loc+0][loc+nDim+1] = 0.0;
+
+		for (iDim = 0; iDim < nDim; iDim++) {
+			val_Proj_Jac_Tensor[loc+iDim+1][loc+0] = val_scale*(val_normal[iDim]*phi - val_velocity[iSpecies][iDim]*proj_vel);
+			for (jDim = 0; jDim < nDim; jDim++)
+				val_Proj_Jac_Tensor[loc+iDim+1][loc+jDim+1] = val_scale*(val_normal[jDim]*val_velocity[iSpecies][iDim]-a2*val_normal[iDim]*val_velocity[iSpecies][jDim]);
+			val_Proj_Jac_Tensor[loc+iDim+1][loc+iDim+1] += val_scale*proj_vel;
+			val_Proj_Jac_Tensor[loc+iDim+1][loc+nDim+1] = val_scale*a2*val_normal[iDim];
+		}
+
+		val_Proj_Jac_Tensor[loc+nDim+1][loc+0] = val_scale*proj_vel*(phi-a1);
+		for (iDim = 0; iDim < nDim; iDim++)
+			val_Proj_Jac_Tensor[loc+nDim+1][loc+iDim+1] = val_scale*(val_normal[iDim]*a1-a2*val_velocity[iSpecies][iDim]*proj_vel);
+		val_Proj_Jac_Tensor[loc+nDim+1][loc+nDim+1] = val_scale*Gamma*proj_vel;
+	}
+}
+
+
+void CNumerics::GetInviscidProjJac_(double **val_velocity, double *val_energy, double *val_energy_vib, double *val_enthalpy,
+		double *val_normal, double val_scale, double **val_Proj_Jac_Tensor, CConfig *config) {
+	unsigned short iDim, jDim, nVar_Species;
+	unsigned short iVar, jVar, iSpecies, loc = 0;
+	double Energy_el;
+
+	for (iVar = 0; iVar < nVar; iVar ++) {
+		for (jVar = 0; jVar < nVar; jVar ++) {
+			val_Proj_Jac_Tensor[iVar][jVar] = 0.0;			
+		}
+	}
+	double sqvel,proj_vel;
+	double dPdrho_s, dPdE, dPdEvib, a2;
+	//	double phi, a1;
+
+	for(iSpecies = 0; iSpecies < nSpecies; iSpecies ++) {
+		if ( iSpecies < nDiatomics ) {
+			loc = (nDim+3)*iSpecies;
+			nVar_Species = nDim+3;
+		} else {
+			loc = (nDim+3)*nDiatomics + (nDim+2)*(iSpecies-nDiatomics);
+			nVar_Species = nDim+2;
+		}
+		sqvel = 0.0;
+		proj_vel = 0.0;
+		for (iDim = 0; iDim < nDim; iDim++) {
+			sqvel    += val_velocity[iSpecies][iDim]*val_velocity[iSpecies][iDim];
+			proj_vel += val_velocity[iSpecies][iDim]*val_normal[iDim];
+		}
+		/*		if (iSpecies < nDiatomics){
+			phi = 0.5*(GammaDiatomic-1.0)*sqvel;
+			a1  = GammaDiatomic*val_energy[iSpecies]-phi;
+			a2  = GammaDiatomic-1.0;
+		}
+		else {
+			phi = 0.5*(GammaMonatomic-1.0)*sqvel;
+			a1  = GammaMonatomic*val_energy[iSpecies]-phi;
+			a2  = GammaMonatomic-1.0;
+		}*/
+
+		//		phi = 0.5*(Vector_Gamma[iSpecies]-1.0)*sqvel;
+		//		a1  = Vector_Gamma[iSpecies]*val_energy[iSpecies]-phi;
+
+		Energy_el = 0.0;
+		dPdrho_s = (Vector_Gamma[iSpecies]-1.0)*(0.5*sqvel-config->GetEnthalpy_Formation(iSpecies) - Energy_el);
+		dPdE = Vector_Gamma[iSpecies]-1.0;
+		dPdEvib = -(Vector_Gamma[iSpecies]-1.0);
+		a2  = Vector_Gamma[iSpecies]-1.0;
+
+		/*--- New implementation ---*/
+		val_Proj_Jac_Tensor[loc+0][loc+0] = 0.0;
+		for (iDim = 0; iDim < nDim; iDim++)
+			val_Proj_Jac_Tensor[loc+0][loc+iDim+1] = val_scale*val_normal[iDim];
+		val_Proj_Jac_Tensor[loc+0][loc+nDim+1] = 0.0;
+
+		for (iDim = 0; iDim < nDim; iDim++) {
+			val_Proj_Jac_Tensor[loc+iDim+1][loc+0] = val_scale*(val_normal[iDim]*dPdrho_s - val_velocity[iSpecies][iDim]*proj_vel);
+			for (jDim = 0; jDim < nDim; jDim++)
+				val_Proj_Jac_Tensor[loc+iDim+1][loc+jDim+1] = val_scale*(-a2*val_velocity[iSpecies][jDim]*val_normal[iDim] + val_velocity[iSpecies][iDim]*val_normal[jDim]);				
+			val_Proj_Jac_Tensor[loc+iDim+1][loc+iDim+1] += val_scale*proj_vel;
+			val_Proj_Jac_Tensor[loc+iDim+1][loc+nDim+1] = val_scale*dPdE*val_normal[iDim];			
+		}
+
+		val_Proj_Jac_Tensor[loc+nDim+1][loc+0] = val_scale*proj_vel*(dPdrho_s - val_enthalpy[iSpecies]);
+		for (iDim = 0; iDim < nDim; iDim++)
+			val_Proj_Jac_Tensor[loc+nDim+1][loc+iDim+1] = val_scale*(-a2*val_velocity[iSpecies][iDim]*proj_vel + val_enthalpy[iSpecies]*val_normal[iDim]);
+		val_Proj_Jac_Tensor[loc+nDim+1][loc+nDim+1] = val_scale*(1.0+dPdE)*proj_vel;
+
+		/*--- Populate additional row and column to account for diatomic species ---*/
+		if (iSpecies < nDiatomics) {
+			val_Proj_Jac_Tensor[loc+0][loc+nDim+2] = 0.0;
+			val_Proj_Jac_Tensor[loc+nDim+2][loc+0] = -val_scale * val_energy_vib[iSpecies] * proj_vel;
+			for (iDim = 0; iDim < nDim; iDim++) { 
+				val_Proj_Jac_Tensor[loc+iDim+1][loc+nDim+2] = val_scale * dPdEvib * val_normal[iDim];
+				val_Proj_Jac_Tensor[loc+nDim+2][loc+iDim+1] = val_scale * val_energy_vib[iSpecies] * val_normal[iDim];
+			}
+			val_Proj_Jac_Tensor[loc+nDim+2][loc+nDim+1] = 0.0;
+			val_Proj_Jac_Tensor[loc+nDim+1][loc+nDim+2] = val_scale * dPdEvib * proj_vel;
+			val_Proj_Jac_Tensor[loc+nDim+2][loc+nDim+2] = val_scale * proj_vel;
+		}
+	}
+}
+
+
+void CNumerics::SetPastSol (double *val_u_nM1, double *val_u_n, double *val_u_nP1) {
+	unsigned short iVar;
+
+	for(iVar = 0; iVar < nVar; iVar++) {
+		U_nM1[iVar] = val_u_nM1[iVar];
+		U_n[iVar] = val_u_n[iVar];
+		U_nP1[iVar] = val_u_nP1[iVar];
+	}
+
+}
+void CNumerics::SetPastVolume (double val_volume_nM1, double val_volume_n, double val_volume_nP1) {
+	Volume_nM1 = val_volume_nM1;
+	Volume_n = val_volume_n;
+	Volume_nP1 = val_volume_nP1;
+}
+
+
+void CNumerics::GetPMatrix(double *val_density, double *val_velocity,
+		double *val_soundspeed, double *val_normal, double **val_p_tensor) {
+//************************************************//
+// Please do not delete //SU2_CPP2C comment lines //
+//************************************************//
+
+//SU2_CPP2C SUB START GetPMatrix
+//SU2_CPP2C SUB VARS *val_density val_velocity *val_soundspeed val_p_tensor val_normal
+
+	double sqvel, rhooc, rhoxc, c2;
+
+	rhooc = *val_density / *val_soundspeed,
+			rhoxc = *val_density * *val_soundspeed,
+			c2 = *val_soundspeed * *val_soundspeed;
+
+	if(nDim == 2) {
+		sqvel = val_velocity[0]*val_velocity[0]+val_velocity[1]*val_velocity[1];
+
+		val_p_tensor[0][0]=1.0;
+		val_p_tensor[0][1]=0.0;
+		val_p_tensor[0][2]=0.5*rhooc;
+		val_p_tensor[0][3]=0.5*rhooc;
+
+		val_p_tensor[1][0]=val_velocity[0];
+		val_p_tensor[1][1]=*val_density*val_normal[1];
+		val_p_tensor[1][2]=0.5*(val_velocity[0]*rhooc+val_normal[0]**val_density);
+		val_p_tensor[1][3]=0.5*(val_velocity[0]*rhooc-val_normal[0]**val_density);
+
+		val_p_tensor[2][0]=val_velocity[1];
+		val_p_tensor[2][1]=-*val_density*val_normal[0];
+		val_p_tensor[2][2]=0.5*(val_velocity[1]*rhooc+val_normal[1]**val_density);
+		val_p_tensor[2][3]=0.5*(val_velocity[1]*rhooc-val_normal[1]**val_density);
+
+		val_p_tensor[3][0]=0.5*sqvel;
+		val_p_tensor[3][1]=*val_density*val_velocity[0]*val_normal[1]-*val_density*val_velocity[1]*val_normal[0];
+		val_p_tensor[3][2]=0.5*(0.5*sqvel*rhooc+*val_density*val_velocity[0]*val_normal[0]+*val_density*val_velocity[1]*val_normal[1]+rhoxc/Gamma_Minus_One);
+		val_p_tensor[3][3]=0.5*(0.5*sqvel*rhooc-*val_density*val_velocity[0]*val_normal[0]-*val_density*val_velocity[1]*val_normal[1]+rhoxc/Gamma_Minus_One);
+	} 
+	else {
+		sqvel = val_velocity[0]*val_velocity[0]+val_velocity[1]*val_velocity[1]+val_velocity[2]*val_velocity[2];
+
+		val_p_tensor[0][0]=val_normal[0];
+		val_p_tensor[0][1]=val_normal[1];
+		val_p_tensor[0][2]=val_normal[2];
+		val_p_tensor[0][3]=0.5*rhooc;
+		val_p_tensor[0][4]=0.5*rhooc;
+
+		val_p_tensor[1][0]=val_velocity[0]*val_normal[0];
+		val_p_tensor[1][1]=val_velocity[0]*val_normal[1]-*val_density*val_normal[2];
+		val_p_tensor[1][2]=val_velocity[0]*val_normal[2]+*val_density*val_normal[1];
+		val_p_tensor[1][3]=0.5*(val_velocity[0]*rhooc+*val_density*val_normal[0]);
+		val_p_tensor[1][4]=0.5*(val_velocity[0]*rhooc-*val_density*val_normal[0]);
+
+		val_p_tensor[2][0]=val_velocity[1]*val_normal[0]+*val_density*val_normal[2];
+		val_p_tensor[2][1]=val_velocity[1]*val_normal[1];
+		val_p_tensor[2][2]=val_velocity[1]*val_normal[2]-*val_density*val_normal[0];
+		val_p_tensor[2][3]=0.5*(val_velocity[1]*rhooc+*val_density*val_normal[1]);
+		val_p_tensor[2][4]=0.5*(val_velocity[1]*rhooc-*val_density*val_normal[1]);
+
+		val_p_tensor[3][0]=val_velocity[2]*val_normal[0]-*val_density*val_normal[1];
+		val_p_tensor[3][1]=val_velocity[2]*val_normal[1]+*val_density*val_normal[0];
+		val_p_tensor[3][2]=val_velocity[2]*val_normal[2];
+		val_p_tensor[3][3]=0.5*(val_velocity[2]*rhooc+*val_density*val_normal[2]);
+		val_p_tensor[3][4]=0.5*(val_velocity[2]*rhooc-*val_density*val_normal[2]);
+
+		val_p_tensor[4][0]=0.5*sqvel*val_normal[0]+*val_density*val_velocity[1]*val_normal[2]-*val_density*val_velocity[2]*val_normal[1];
+		val_p_tensor[4][1]=0.5*sqvel*val_normal[1]-*val_density*val_velocity[0]*val_normal[2]+*val_density*val_velocity[2]*val_normal[0];
+		val_p_tensor[4][2]=0.5*sqvel*val_normal[2]+*val_density*val_velocity[0]*val_normal[1]-*val_density*val_velocity[1]*val_normal[0];
+		val_p_tensor[4][3]=0.5*(0.5*sqvel*rhooc+*val_density*(val_velocity[0]*val_normal[0]+val_velocity[1]*val_normal[1]+val_velocity[2]*val_normal[2])+rhoxc/Gamma_Minus_One);
+		val_p_tensor[4][4]=0.5*(0.5*sqvel*rhooc-*val_density*(val_velocity[0]*val_normal[0]+val_velocity[1]*val_normal[1]+val_velocity[2]*val_normal[2])+rhoxc/Gamma_Minus_One);
+	}
+
+//SU2_CPP2C SUB END GetPMatrix
+}
+
+
+void CNumerics::GetPMatrix(double *val_density, double *val_velocity, double *val_enthalpy,
+                           double *val_energy_ve, double *val_soundspeed, double *val_dPdrhos,
+                           double val_dPdrhoE, double val_dPdrhoEve, double *val_normal,
+                           double *l, double *m, double **val_p_tensor) {
+//************************************************//
+// Please do not delete //SU2_CPP2C comment lines //
+//************************************************//
+  
+//SU2_CPP2C SUB START GetPMatrix
+//SU2_CPP2C SUB VARS *val_density val_velocity *val_soundspeed val_p_tensor val_normal
+  
+  
+  // P matrix is equivalent to the L matrix in Gnoffo
+  
+  unsigned short iSpecies, iDim, iVar, jVar;
+	double sqvel, rho, a2;
+  double U, V, W;
+  
+  for (iVar = 0; iVar < nVar; iVar++)
+    for (jVar = 0; jVar < nVar; jVar++)
+      val_p_tensor[iVar][jVar] = 0.0;
+  
+  /*--- Pre-compute useful quantities ---*/
+  sqvel = 0.0;
+  rho   = 0.0;
+  for (iSpecies = 0; iSpecies < nSpecies; iSpecies++)
+    rho += val_density[iSpecies];
+  U = 0.0;  V = 0.0;  W = 0.0;
+  for (iDim = 0; iDim < nDim; iDim++) {
+    U     += val_velocity[iDim] * val_normal[iDim];
+    V     += val_velocity[iDim] * l[iDim];
+    W     += val_velocity[iDim] * m[iDim];
+    sqvel += val_velocity[iDim] * val_velocity[iDim];
+  }
+  a2 = (*val_soundspeed) * (*val_soundspeed);
+  
+	if(nDim == 2) {
+		cout << "P matrix not implemented for 2-D Flows!!" << endl;
+    cin.get();
+	}
+	else {
+    
+    for (iSpecies = 0; iSpecies < nSpecies; iSpecies++) {
+      val_p_tensor[iSpecies][iSpecies]   = 1.0/a2;
+      val_p_tensor[iSpecies][nSpecies]   = 0.0;
+      val_p_tensor[iSpecies][nSpecies+1] = 0.0;
+      val_p_tensor[iSpecies][nSpecies+2] = val_density[iSpecies] / (2.0*rho*a2);
+      val_p_tensor[iSpecies][nSpecies+3] = val_density[iSpecies] / (2.0*rho*a2);
+      val_p_tensor[iSpecies][nSpecies+4] = 0.0;
+      
+      val_p_tensor[nSpecies][iSpecies]   = val_velocity[0] / a2;
+      val_p_tensor[nSpecies+1][iSpecies] = val_velocity[1] / a2;
+      val_p_tensor[nSpecies+2][iSpecies] = val_velocity[2] / a2;
+      val_p_tensor[nSpecies+3][iSpecies] = (val_dPdrhoE*sqvel-val_dPdrhos[iSpecies]) / (val_dPdrhoE*a2);
+      val_p_tensor[nSpecies+4][iSpecies] = 0.0;
+    }
+    
+		val_p_tensor[nSpecies][nSpecies]     = l[0];
+    val_p_tensor[nSpecies][nSpecies+1]   = m[0];
+    val_p_tensor[nSpecies][nSpecies+2]   = (val_velocity[0]+(*val_soundspeed)*val_normal[0]) / (2.0*a2);
+    val_p_tensor[nSpecies][nSpecies+3]   = (val_velocity[0]-(*val_soundspeed)*val_normal[0]) / (2.0*a2);
+    val_p_tensor[nSpecies][nSpecies+4]   = 0.0;
+    
+    val_p_tensor[nSpecies+1][nSpecies]   = l[1];
+    val_p_tensor[nSpecies+1][nSpecies+1] = m[1];
+    val_p_tensor[nSpecies+1][nSpecies+2] = (val_velocity[1]+(*val_soundspeed)*val_normal[1]) / (2.0*a2);
+    val_p_tensor[nSpecies+1][nSpecies+3] = (val_velocity[1]-(*val_soundspeed)*val_normal[1]) / (2.0*a2);
+    val_p_tensor[nSpecies+1][nSpecies+4] = 0.0;
+    
+    val_p_tensor[nSpecies+2][nSpecies]   = l[2];
+    val_p_tensor[nSpecies+2][nSpecies+1] = m[2];
+    val_p_tensor[nSpecies+2][nSpecies+2] = (val_velocity[2]+(*val_soundspeed)*val_normal[2]) / (2.0*a2);
+    val_p_tensor[nSpecies+2][nSpecies+3] = (val_velocity[2]-(*val_soundspeed)*val_normal[2]) / (2.0*a2);
+    val_p_tensor[nSpecies+2][nSpecies+4] = 0.0;
+    
+    val_p_tensor[nSpecies+3][nSpecies]   = V;
+    val_p_tensor[nSpecies+3][nSpecies+1] = W;
+    val_p_tensor[nSpecies+3][nSpecies+2] = ((*val_enthalpy)+(*val_soundspeed)*U) / (2.0*a2);
+    val_p_tensor[nSpecies+3][nSpecies+3] = ((*val_enthalpy)-(*val_soundspeed)*U) / (2.0*a2);
+    val_p_tensor[nSpecies+3][nSpecies+4] = -val_dPdrhoEve / (val_dPdrhoE*a2);
+    
+    val_p_tensor[nSpecies+4][nSpecies]   = 0.0;
+    val_p_tensor[nSpecies+4][nSpecies+1] = 0.0;
+    val_p_tensor[nSpecies+4][nSpecies+2] = (*val_energy_ve) / (2.0*a2);
+    val_p_tensor[nSpecies+4][nSpecies+3] = (*val_energy_ve) / (2.0*a2);
+    val_p_tensor[nSpecies+4][nSpecies+4] = 1.0 / a2;
+	}
+//SU2_CPP2C SUB END GetPMatrix
+}
+
+
+void CNumerics::GetPMatrix(double *val_density, double **val_velocity,
+		double *val_soundspeed, double *val_normal, double **val_p_tensor) {
+
+	double sqvel, rhooc, rhoxc, c2, u ,v, w,rho ;
+	unsigned short loc, iVar, jVar, iSpecies;
+
+	for (iVar = 0; iVar < nVar; iVar ++) {
+		for (jVar = 0; jVar < nVar; jVar ++) {
+			val_p_tensor[iVar][jVar]= 0.0;
+		}
+	}
+
+	for (iSpecies = 0; iSpecies < nSpecies; iSpecies ++) {
+		rhooc = val_density[iSpecies]    / val_soundspeed[iSpecies];
+		rhoxc = val_density[iSpecies]	* val_soundspeed[iSpecies];
+		c2    = val_soundspeed[iSpecies] * val_soundspeed[iSpecies];
+		rho   = val_density[iSpecies];
+		loc   = iSpecies * (nDim+2);
+		Gamma = Vector_Gamma[iSpecies];
+		Gamma_Minus_One = Gamma - 1.0;
+		if (nDim == 3) {
+			u	  = val_velocity[iSpecies][0];
+			v     = val_velocity[iSpecies][1];
+			w     = val_velocity[iSpecies][2];
+			sqvel = u*u + v*v + w*w;
+
+			val_p_tensor[loc +0][loc +0]=val_normal[0];
+			val_p_tensor[loc +0][loc +1]=val_normal[1];
+			val_p_tensor[loc +0][loc +2]=val_normal[2];
+			val_p_tensor[loc +0][loc +3]=0.5*rhooc;
+			val_p_tensor[loc +0][loc +4]=0.5*rhooc;
+
+			val_p_tensor[loc +1][loc +0]=u*val_normal[0];
+			val_p_tensor[loc +1][loc +1]=u*val_normal[1]-rho*val_normal[2];
+			val_p_tensor[loc +1][loc +2]=u*val_normal[2]+rho*val_normal[1];
+			val_p_tensor[loc +1][loc +3]=0.5*(u*rhooc+rho*val_normal[0]);
+			val_p_tensor[loc +1][loc +4]=0.5*(u*rhooc-rho*val_normal[0]);
+
+			val_p_tensor[loc +2][loc +0]=v*val_normal[0]+rho*val_normal[2];
+			val_p_tensor[loc +2][loc +1]=v*val_normal[1];
+			val_p_tensor[loc +2][loc +2]=v*val_normal[2]-rho*val_normal[0];
+			val_p_tensor[loc +2][loc +3]=0.5*(v*rhooc+rho*val_normal[1]);
+			val_p_tensor[loc +2][loc +4]=0.5*(v*rhooc-rho*val_normal[1]);
+
+			val_p_tensor[loc +3][loc +0]=w*val_normal[0]-rho*val_normal[1];
+			val_p_tensor[loc +3][loc +1]=w*val_normal[1]+rho*val_normal[0];
+			val_p_tensor[loc +3][loc +2]=w*val_normal[2];
+			val_p_tensor[loc +3][loc +3]=0.5*(w*rhooc+rho*val_normal[2]);
+			val_p_tensor[loc +3][loc +4]=0.5*(w*rhooc-rho*val_normal[2]);
+
+			val_p_tensor[loc +4][loc +0]=0.5*sqvel*val_normal[0]+rho*v*val_normal[2]-rho*w*val_normal[1];
+			val_p_tensor[loc +4][loc +1]=0.5*sqvel*val_normal[1]-rho*u*val_normal[2]+rho*w*val_normal[0];
+			val_p_tensor[loc +4][loc +2]=0.5*sqvel*val_normal[2]+rho*u*val_normal[1]-rho*v*val_normal[0];
+			val_p_tensor[loc +4][loc +3]=0.5*(0.5*sqvel*rhooc+rho*(u*val_normal[0]+v*val_normal[1]+w*val_normal[2])+rhoxc/Gamma_Minus_One);
+			val_p_tensor[loc +4][loc +4]=0.5*(0.5*sqvel*rhooc-rho*(u*val_normal[0]+v*val_normal[1]+w*val_normal[2])+rhoxc/Gamma_Minus_One);
+		}
+		if(nDim == 2) {
+			u	  = val_velocity[iSpecies][0];
+			v     = val_velocity[iSpecies][1];
+			sqvel = u*u + v*v;
+
+			val_p_tensor[loc+0][loc+0]=1.0;
+			val_p_tensor[loc+0][loc+1]=0.0;
+			val_p_tensor[loc+0][loc+2]=0.5*rhooc;
+			val_p_tensor[loc+0][loc+3]=0.5*rhooc;
+
+			val_p_tensor[loc+1][loc+0]=u;
+			val_p_tensor[loc+1][loc+1]=rho *val_normal[1];
+			val_p_tensor[loc+1][loc+2]=0.5*(u*rhooc+val_normal[0]*rho);
+			val_p_tensor[loc+1][loc+3]=0.5*(u*rhooc-val_normal[0]*rho);
+
+			val_p_tensor[loc+2][loc+0]=v;
+			val_p_tensor[loc+2][loc+1]=-rho*val_normal[0];
+			val_p_tensor[loc+2][loc+2]=0.5*(v*rhooc+val_normal[1]*rho);
+			val_p_tensor[loc+2][loc+3]=0.5*(v*rhooc-val_normal[1]*rho);
+
+			val_p_tensor[loc+3][loc+0]=0.5*sqvel;
+			val_p_tensor[loc+3][loc+1]=rho*u*val_normal[1]-rho*v*val_normal[0];
+			val_p_tensor[loc+3][loc+2]=0.5*(0.5*sqvel*rhooc+rho*u*val_normal[0]+rho*v*val_normal[1]+rhoxc/Gamma_Minus_One);
+			val_p_tensor[loc+3][loc+3]=0.5*(0.5*sqvel*rhooc-rho*u*val_normal[0]-rho*v*val_normal[1]+rhoxc/Gamma_Minus_One);
+
+		}
+	}
+}
+
+void CNumerics::GetPMatrix_(double *val_density, double **val_velocity, double *val_enthalpy,
+		double *val_soundspeed, double *val_energy_vib, double *val_energy_el,
+		CConfig *config, double *val_normal, double **val_p_tensor) {
+
+	double sqvel, rhooc, rhoxc, c2, hf;
+	unsigned short loc, iVar, jVar, iSpecies;
+
+	for (iVar = 0; iVar < nVar; iVar ++) {
+		for (jVar = 0; jVar < nVar; jVar ++) {
+			val_p_tensor[iVar][jVar]= 0.0;
+		}
+	}
+
+	if (nDim == 3) {
+		for (iSpecies = 0; iSpecies < nSpecies; iSpecies ++) {
+			if ( iSpecies < nDiatomics ) loc = (nDim+3)*iSpecies;
+			else loc = (nDim+3)*nDiatomics + (nDim+2)*(iSpecies-nDiatomics);
+
+			rhooc = val_density[iSpecies]	 / val_soundspeed[iSpecies],
+					rhoxc = val_density[iSpecies]	 * val_soundspeed[iSpecies],
+					c2 =    val_soundspeed[iSpecies] * val_soundspeed[iSpecies];
+			sqvel = val_velocity[iSpecies][0]*val_velocity[iSpecies][0]+val_velocity[iSpecies][1]*val_velocity[iSpecies][1]+val_velocity[iSpecies][2]*val_velocity[iSpecies][2];
+			hf = config->GetEnthalpy_Formation(iSpecies);
+
+			val_p_tensor[loc+0][loc+0]=val_normal[0];
+			val_p_tensor[loc+0][loc+1]=val_normal[1];
+			val_p_tensor[loc+0][loc+2]=val_normal[2];
+			val_p_tensor[loc+0][loc+3]=0.5*rhooc;
+			val_p_tensor[loc+0][loc+4]=0.5*rhooc;
+
+			val_p_tensor[loc+1][loc+0]=val_velocity[iSpecies][0]*val_normal[0];
+			val_p_tensor[loc+1][loc+1]=val_velocity[iSpecies][0]*val_normal[1]-val_density[iSpecies]*val_normal[2];
+			val_p_tensor[loc+1][loc+2]=val_velocity[iSpecies][0]*val_normal[2]+val_density[iSpecies]*val_normal[1];
+			val_p_tensor[loc+1][loc+3]=0.5*(val_velocity[iSpecies][0]*rhooc+val_density[iSpecies]*val_normal[0]);
+			val_p_tensor[loc+1][loc+4]=0.5*(val_velocity[iSpecies][0]*rhooc-val_density[iSpecies]*val_normal[0]);
+
+			val_p_tensor[loc+2][loc+0]=val_velocity[iSpecies][1]*val_normal[0]+val_density[iSpecies]*val_normal[2];
+			val_p_tensor[loc+2][loc+1]=val_velocity[iSpecies][1]*val_normal[1];
+			val_p_tensor[loc+2][loc+2]=val_velocity[iSpecies][1]*val_normal[2]-val_density[iSpecies]*val_normal[0];
+			val_p_tensor[loc+2][loc+3]=0.5*(val_velocity[iSpecies][1]*rhooc+val_density[iSpecies]*val_normal[1]);
+			val_p_tensor[loc+2][loc+4]=0.5*(val_velocity[iSpecies][1]*rhooc-val_density[iSpecies]*val_normal[1]);
+
+			val_p_tensor[loc+3][loc+0]=val_velocity[iSpecies][2]*val_normal[0]-val_density[iSpecies]*val_normal[1];
+			val_p_tensor[loc+3][loc+1]=val_velocity[iSpecies][2]*val_normal[1]+val_density[iSpecies]*val_normal[0];
+			val_p_tensor[loc+3][loc+2]=val_velocity[iSpecies][2]*val_normal[2];
+			val_p_tensor[loc+3][loc+3]=0.5*(val_velocity[iSpecies][2]*rhooc+val_density[iSpecies]*val_normal[2]);
+			val_p_tensor[loc+3][loc+4]=0.5*(val_velocity[iSpecies][2]*rhooc-val_density[iSpecies]*val_normal[2]);
+
+			if (iSpecies < nDiatomics) {
+
+				val_p_tensor[loc+4][loc+0]=(0.5*sqvel+config->GetEnthalpy_Formation(iSpecies)+val_energy_vib[iSpecies]+val_energy_el[iSpecies])*val_normal[0]+val_density[iSpecies]*val_velocity[iSpecies][1]*val_normal[2]-val_density[iSpecies]*val_velocity[iSpecies][2]*val_normal[1];
+				val_p_tensor[loc+4][loc+1]=(0.5*sqvel+config->GetEnthalpy_Formation(iSpecies)+val_energy_vib[iSpecies]+val_energy_el[iSpecies])*val_normal[1]-val_density[iSpecies]*val_velocity[iSpecies][0]*val_normal[2]+val_density[iSpecies]*val_velocity[iSpecies][2]*val_normal[0];
+				val_p_tensor[loc+4][loc+2]=(0.5*sqvel+config->GetEnthalpy_Formation(iSpecies)+val_energy_vib[iSpecies]+val_energy_el[iSpecies])*val_normal[2]+val_density[iSpecies]*val_velocity[iSpecies][0]*val_normal[1]-val_density[iSpecies]*val_velocity[iSpecies][1]*val_normal[0];
+				val_p_tensor[loc+4][loc+3]=0.5*rhooc*(0.5*sqvel+config->GetEnthalpy_Formation(iSpecies)+val_energy_vib[iSpecies]+val_energy_el[iSpecies])+val_density[iSpecies]*(val_velocity[iSpecies][0]*val_normal[0]/2.0+val_velocity[iSpecies][1]*val_normal[1]/2.0+val_velocity[iSpecies][2]*val_normal[2]/2.0)+rhoxc/(2.0*(GammaDiatomic-1.0));
+				val_p_tensor[loc+4][loc+4]=0.5*rhooc*(0.5*sqvel+config->GetEnthalpy_Formation(iSpecies)+val_energy_vib[iSpecies]+val_energy_el[iSpecies])-val_density[iSpecies]*(val_velocity[iSpecies][0]*val_normal[0]/2.0+val_velocity[iSpecies][1]*val_normal[1]/2.0+val_velocity[iSpecies][2]*val_normal[2]/2.0)+rhoxc/(2.0*(GammaDiatomic-1.0));
+
+				/*--- Last column ---*/
+				val_p_tensor[loc+0][loc+5] = 0.0;
+				val_p_tensor[loc+1][loc+5] = 0.0;
+				val_p_tensor[loc+2][loc+5] = 0.0;
+				val_p_tensor[loc+3][loc+5] = 0.0;
+				val_p_tensor[loc+4][loc+5] = val_density[iSpecies];
+				val_p_tensor[loc+5][loc+5] = val_density[iSpecies];
+
+				/*--- Last row ---*/
+				val_p_tensor[loc+5][loc+0] = val_energy_vib[iSpecies]*val_normal[0];
+				val_p_tensor[loc+5][loc+1] = val_energy_vib[iSpecies]*val_normal[1];
+				val_p_tensor[loc+5][loc+2] = val_energy_vib[iSpecies]*val_normal[2];
+				val_p_tensor[loc+5][loc+3] = val_energy_vib[iSpecies]*val_density[iSpecies]/(2.0*val_soundspeed[iSpecies]);
+				val_p_tensor[loc+5][loc+4] = val_energy_vib[iSpecies]*val_density[iSpecies]/(2.0*val_soundspeed[iSpecies]);				
+
+			}
+			else {
+				val_p_tensor[loc+4][loc+0]=(0.5*sqvel+config->GetEnthalpy_Formation(iSpecies)+val_energy_el[iSpecies])*val_normal[0]+val_density[iSpecies]*val_velocity[iSpecies][1]*val_normal[2]-val_density[iSpecies]*val_velocity[iSpecies][2]*val_normal[1];
+				val_p_tensor[loc+4][loc+1]=(0.5*sqvel+config->GetEnthalpy_Formation(iSpecies)+val_energy_el[iSpecies])*val_normal[1]-val_density[iSpecies]*val_velocity[iSpecies][0]*val_normal[2]+val_density[iSpecies]*val_velocity[iSpecies][2]*val_normal[0];
+				val_p_tensor[loc+4][loc+2]=(0.5*sqvel+config->GetEnthalpy_Formation(iSpecies)+val_energy_el[iSpecies])*val_normal[2]+val_density[iSpecies]*val_velocity[iSpecies][0]*val_normal[1]-val_density[iSpecies]*val_velocity[iSpecies][1]*val_normal[0];
+				val_p_tensor[loc+4][loc+3]=0.5*rhooc*(0.5*sqvel+config->GetEnthalpy_Formation(iSpecies)+val_energy_el[iSpecies])+val_density[iSpecies]*(val_velocity[iSpecies][0]*val_normal[0]/2.0+val_velocity[iSpecies][1]*val_normal[1]/2.0+val_velocity[iSpecies][2]*val_normal[2]/2.0)+rhoxc/(2.0*(GammaMonatomic-1.0));
+				val_p_tensor[loc+4][loc+4]=0.5*rhooc*(0.5*sqvel+config->GetEnthalpy_Formation(iSpecies)+val_energy_el[iSpecies])-val_density[iSpecies]*(val_velocity[iSpecies][0]*val_normal[0]/2.0+val_velocity[iSpecies][1]*val_normal[1]/2.0+val_velocity[iSpecies][2]*val_normal[2]/2.0)+rhoxc/(2.0*(GammaMonatomic-1.0));
+			}
+
+		}
+	}
+
+	if(nDim == 2) {
+		for (iSpecies = 0; iSpecies < nSpecies; iSpecies++) {
+			if ( iSpecies < nDiatomics ) loc = (nDim+3)*iSpecies;
+			else loc = (nDim+3)*nDiatomics + (nDim+2)*(iSpecies-nDiatomics);
+
+			rhooc = val_density[iSpecies]	 / val_soundspeed[iSpecies],
+					rhoxc = val_density[iSpecies]	 * val_soundspeed[iSpecies],
+					c2 =    val_soundspeed[iSpecies] * val_soundspeed[iSpecies];
+			sqvel = val_velocity[iSpecies][0]*val_velocity[iSpecies][0]+val_velocity[iSpecies][1]*val_velocity[iSpecies][1];
+			hf = config->GetEnthalpy_Formation(iSpecies);
+
+			val_p_tensor[loc+0][loc+0]=1.0;
+			val_p_tensor[loc+0][loc+1]=0.0;
+			val_p_tensor[loc+0][loc+2]=0.5*rhooc;
+			val_p_tensor[loc+0][loc+3]=0.5*rhooc;
+
+			val_p_tensor[loc+1][loc+0]=val_velocity[iSpecies][0];
+			val_p_tensor[loc+1][loc+1]=val_density[iSpecies]*val_normal[1];
+			val_p_tensor[loc+1][loc+2]=0.5*(val_velocity[iSpecies][0]*rhooc+val_normal[0]*val_density[iSpecies]);
+			val_p_tensor[loc+1][loc+3]=0.5*(val_velocity[iSpecies][0]*rhooc-val_normal[0]*val_density[iSpecies]);
+
+			val_p_tensor[loc+2][loc+0]=val_velocity[iSpecies][1];
+			val_p_tensor[loc+2][loc+1]=-val_density[iSpecies]*val_normal[0];
+			val_p_tensor[loc+2][loc+2]=0.5*(val_velocity[iSpecies][1]*rhooc+val_normal[1]*val_density[iSpecies]);
+			val_p_tensor[loc+2][loc+3]=0.5*(val_velocity[iSpecies][1]*rhooc-val_normal[1]*val_density[iSpecies]);
+
+			if (iSpecies < nDiatomics) {
+				val_p_tensor[loc+3][loc+0] = 0.5*sqvel + config->GetEnthalpy_Formation(iSpecies) + val_energy_vib[iSpecies] + val_energy_el[iSpecies];
+				val_p_tensor[loc+3][loc+1] = val_density[iSpecies]*val_velocity[iSpecies][0]*val_normal[1] - val_density[iSpecies]*val_velocity[iSpecies][1]*val_normal[0];
+				val_p_tensor[loc+3][loc+2] = 0.5*rhooc*(0.5*sqvel+config->GetEnthalpy_Formation(iSpecies)+val_energy_vib[iSpecies]+val_energy_el[iSpecies]) + 0.5*val_density[iSpecies]*val_velocity[iSpecies][0]*val_normal[0] + 0.5*val_density[iSpecies]*val_velocity[iSpecies][1]*val_normal[1] + 0.5*rhoxc/(GammaDiatomic-1.0);
+				val_p_tensor[loc+3][loc+3] = 0.5*rhooc*(0.5*sqvel+config->GetEnthalpy_Formation(iSpecies)+val_energy_vib[iSpecies]+val_energy_el[iSpecies]) - 0.5*val_density[iSpecies]*val_velocity[iSpecies][0]*val_normal[0] - 0.5*val_density[iSpecies]*val_velocity[iSpecies][1]*val_normal[1] + 0.5*rhoxc/(GammaDiatomic-1.0);
+
+				/*--- Last column ---*/
+				val_p_tensor[loc+0][loc+4] = 0.0;
+				val_p_tensor[loc+1][loc+4] = 0.0;
+				val_p_tensor[loc+2][loc+4] = 0.0;
+				val_p_tensor[loc+3][loc+4] = val_density[iSpecies];
+				val_p_tensor[loc+4][loc+4] = val_density[iSpecies];
+
+				/*--- Last row ---*/
+				val_p_tensor[loc+4][loc+0] = val_energy_vib[iSpecies];
+				val_p_tensor[loc+4][loc+1] = 0.0;
+				val_p_tensor[loc+4][loc+2] = val_energy_vib[iSpecies]*val_density[iSpecies]/(2.0*val_soundspeed[iSpecies]);
+				val_p_tensor[loc+4][loc+3] = val_energy_vib[iSpecies]*val_density[iSpecies]/(2.0*val_soundspeed[iSpecies]);		
+			}
+			else {
+				val_p_tensor[loc+3][loc+0] = 0.5*sqvel + config->GetEnthalpy_Formation(iSpecies) + val_energy_el[iSpecies];
+				val_p_tensor[loc+3][loc+1] = val_density[iSpecies]*val_velocity[iSpecies][0]*val_normal[1] - val_density[iSpecies]*val_velocity[iSpecies][1]*val_normal[0];
+				val_p_tensor[loc+3][loc+2] = 0.5*rhooc*(0.5*sqvel+config->GetEnthalpy_Formation(iSpecies)+val_energy_el[iSpecies]) + 0.5*val_density[iSpecies]*val_velocity[iSpecies][0]*val_normal[0] + 0.5*val_density[iSpecies]*val_velocity[iSpecies][1]*val_normal[1] + 0.5*rhoxc/(GammaMonatomic-1.0);
+				val_p_tensor[loc+3][loc+3] = 0.5*rhooc*(0.5*sqvel+config->GetEnthalpy_Formation(iSpecies)+val_energy_el[iSpecies]) - 0.5*val_density[iSpecies]*val_velocity[iSpecies][0]*val_normal[0] - 0.5*val_density[iSpecies]*val_velocity[iSpecies][1]*val_normal[1] + 0.5*rhoxc/(GammaMonatomic-1.0);
+			}
+		}
+	}
+}
+
+
+void CNumerics::GetPMatrix_AM(double *val_density, double **val_velocity,
+		double *val_soundspeed, double *val_normal, double **val_p_tensor, double *val_vibrational_energy) {
+
+	double sqvel, rhooc, rhoxc, c2;
+	unsigned short loc, iVar, jVar, iSpecies;
+
+	for (iVar = 0; iVar < nVar; iVar ++) {
+		for (jVar = 0; jVar < nVar; jVar ++) {
+			val_p_tensor[iVar][jVar]= 0.0;
+		}
+	}
+
+	if (nDim == 3) {
+		for (iSpecies = 0; iSpecies < nSpecies; iSpecies ++) {
+			if ( iSpecies < nDiatomics ) loc = (nDim+3)*iSpecies;
+			else loc = (nDim+3)*nDiatomics + (nDim+2)*(iSpecies-nDiatomics);
+
+			rhooc = val_density[iSpecies]	 / val_soundspeed[iSpecies],
+					rhoxc = val_density[iSpecies]	 * val_soundspeed[iSpecies],
+					c2 =    val_soundspeed[iSpecies] * val_soundspeed[iSpecies];
+			sqvel = val_velocity[iSpecies][0]*val_velocity[iSpecies][0]+val_velocity[iSpecies][1]*val_velocity[iSpecies][1]+val_velocity[iSpecies][2]*val_velocity[iSpecies][2];
+
+			val_p_tensor[loc+0][loc+0]=val_normal[0];
+			val_p_tensor[loc+0][loc+1]=val_normal[1];
+			val_p_tensor[loc+0][loc+2]=val_normal[2];
+			val_p_tensor[loc+0][loc+3]=0.5*rhooc;
+			val_p_tensor[loc+0][loc+4]=0.5*rhooc;
+
+			val_p_tensor[loc+1][loc+0]=val_velocity[iSpecies][0]*val_normal[0];
+			val_p_tensor[loc+1][loc+1]=val_velocity[iSpecies][0]*val_normal[1]-val_density[iSpecies]*val_normal[2];
+			val_p_tensor[loc+1][loc+2]=val_velocity[iSpecies][0]*val_normal[2]+val_density[iSpecies]*val_normal[1];
+			val_p_tensor[loc+1][loc+3]=0.5*(val_velocity[iSpecies][0]*rhooc+val_density[iSpecies]*val_normal[0]);
+			val_p_tensor[loc+1][loc+4]=0.5*(val_velocity[iSpecies][0]*rhooc-val_density[iSpecies]*val_normal[0]);
+
+			val_p_tensor[loc+2][loc+0]=val_velocity[iSpecies][1]*val_normal[0]+val_density[iSpecies]*val_normal[2];
+			val_p_tensor[loc+2][loc+1]=val_velocity[iSpecies][1]*val_normal[1];
+			val_p_tensor[loc+2][loc+2]=val_velocity[iSpecies][1]*val_normal[2]-val_density[iSpecies]*val_normal[0];
+			val_p_tensor[loc+2][loc+3]=0.5*(val_velocity[iSpecies][1]*rhooc+val_density[iSpecies]*val_normal[1]);
+			val_p_tensor[loc+2][loc+4]=0.5*(val_velocity[iSpecies][1]*rhooc-val_density[iSpecies]*val_normal[1]);
+
+			val_p_tensor[loc+3][loc+0]=val_velocity[iSpecies][2]*val_normal[0]-val_density[iSpecies]*val_normal[1];
+			val_p_tensor[loc+3][loc+1]=val_velocity[iSpecies][2]*val_normal[1]+val_density[iSpecies]*val_normal[0];
+			val_p_tensor[loc+3][loc+2]=val_velocity[iSpecies][2]*val_normal[2];
+			val_p_tensor[loc+3][loc+3]=0.5*(val_velocity[iSpecies][2]*rhooc+val_density[iSpecies]*val_normal[2]);
+			val_p_tensor[loc+3][loc+4]=0.5*(val_velocity[iSpecies][2]*rhooc-val_density[iSpecies]*val_normal[2]);
+
+			val_p_tensor[loc+4][loc+0]=0.5*sqvel*val_normal[0]+val_density[iSpecies]*val_velocity[iSpecies][1]*val_normal[2]-val_density[iSpecies]*val_velocity[iSpecies][2]*val_normal[1];
+			val_p_tensor[loc+4][loc+1]=0.5*sqvel*val_normal[1]-val_density[iSpecies]*val_velocity[iSpecies][0]*val_normal[2]+val_density[iSpecies]*val_velocity[iSpecies][2]*val_normal[0];
+			val_p_tensor[loc+4][loc+2]=0.5*sqvel*val_normal[2]+val_density[iSpecies]*val_velocity[iSpecies][0]*val_normal[1]-val_density[iSpecies]*val_velocity[iSpecies][1]*val_normal[0];
+			val_p_tensor[loc+4][loc+3]=0.5*(0.5*sqvel*rhooc+val_density[iSpecies]*(val_velocity[iSpecies][0]*val_normal[0]+val_velocity[iSpecies][1]*val_normal[1]+val_velocity[iSpecies][2]*val_normal[2])+rhoxc/(GammaDiatomic-1.0));
+			val_p_tensor[loc+4][loc+4]=0.5*(0.5*sqvel*rhooc-val_density[iSpecies]*(val_velocity[iSpecies][0]*val_normal[0]+val_velocity[iSpecies][1]*val_normal[1]+val_velocity[iSpecies][2]*val_normal[2])+rhoxc/(GammaDiatomic-1.0));
+
+
+			if (iSpecies < nDiatomics) {
+				val_p_tensor[loc+0][loc+5] = 1.0;
+				val_p_tensor[loc+1][loc+5] = 1.0;
+				val_p_tensor[loc+2][loc+5] = 1.0;
+				val_p_tensor[loc+3][loc+5] = 1.0;
+				val_p_tensor[loc+4][loc+5] = 1.0;
+				val_p_tensor[loc+5][loc+5] = 1.0;
+			}
+
+		}
+	}
+
+	if(nDim == 2) {
+		for (iSpecies = 0; iSpecies < nSpecies; iSpecies++) {
+			if ( iSpecies < nDiatomics ) loc = (nDim+3)*iSpecies;
+			else loc = (nDim+3)*nDiatomics + (nDim+2)*(iSpecies-nDiatomics);
+
+			rhooc = val_density[iSpecies]	 / val_soundspeed[iSpecies],
+					rhoxc = val_density[iSpecies]	 * val_soundspeed[iSpecies],
+					c2 =    val_soundspeed[iSpecies] * val_soundspeed[iSpecies];
+			sqvel = val_velocity[iSpecies][0]*val_velocity[iSpecies][0]+val_velocity[iSpecies][1]*val_velocity[iSpecies][1];
+
+			val_p_tensor[loc+0][loc+0]=1.0;
+			val_p_tensor[loc+0][loc+1]=0.0;
+			val_p_tensor[loc+0][loc+2]=0.5*rhooc;
+			val_p_tensor[loc+0][loc+3]=0.5*rhooc;
+
+			val_p_tensor[loc+1][loc+0]=val_velocity[iSpecies][0];
+			val_p_tensor[loc+1][loc+1]=val_density[iSpecies]*val_normal[1];
+			val_p_tensor[loc+1][loc+2]=0.5*(val_velocity[iSpecies][0]*rhooc+val_normal[0]*val_density[iSpecies]);
+			val_p_tensor[loc+1][loc+3]=0.5*(val_velocity[iSpecies][0]*rhooc-val_normal[0]*val_density[iSpecies]);
+
+			val_p_tensor[loc+2][loc+0]=val_velocity[iSpecies][1];
+			val_p_tensor[loc+2][loc+1]=-val_density[iSpecies]*val_normal[0];
+			val_p_tensor[loc+2][loc+2]=0.5*(val_velocity[iSpecies][1]*rhooc+val_normal[1]*val_density[iSpecies]);
+			val_p_tensor[loc+2][loc+3]=0.5*(val_velocity[iSpecies][1]*rhooc-val_normal[1]*val_density[iSpecies]);
+
+			val_p_tensor[loc+3][loc+0]=0.5*sqvel;
+			val_p_tensor[loc+3][loc+1]=val_density[iSpecies]*val_velocity[iSpecies][0]*val_normal[1]-val_density[iSpecies]*val_velocity[iSpecies][1]*val_normal[0];
+			val_p_tensor[loc+3][loc+2] = 0.5*(0.5*sqvel*rhooc+val_density[iSpecies]*val_velocity[iSpecies][0]*val_normal[0]+val_density[iSpecies]*val_velocity[iSpecies][1]*val_normal[1]+rhoxc/(GammaDiatomic-1.0));
+			val_p_tensor[loc+3][loc+3] = 0.5*(0.5*sqvel*rhooc-val_density[iSpecies]*val_velocity[iSpecies][0]*val_normal[0]-val_density[iSpecies]*val_velocity[iSpecies][1]*val_normal[1]+rhoxc/(GammaDiatomic-1.0));
+
+			if (iSpecies < nDiatomics) {
+				val_p_tensor[loc+0][loc+4] = 1.0;
+				val_p_tensor[loc+1][loc+4] = 1.0;
+				val_p_tensor[loc+2][loc+4] = 1.0;
+				val_p_tensor[loc+3][loc+4] = 1.0;
+				val_p_tensor[loc+4][loc+4] = 1.0;
+
+			}
+		}
+	}
+}
+
+void CNumerics::GetPMatrix_inv_AM(double *val_density, double **val_velocity,
+		double *val_soundspeed, double *val_normal, double **val_invp_tensor, double *val_vibrational_energy) {
+
+	double rhoxc, c2, gm1, k0orho, k1orho, gm1_o_c2, gm1_o_rhoxc, sqvel;
+	unsigned short loc, iSpecies; // location along the matrix
+	unsigned short iVar, jVar;
+
+	for (iVar = 0; iVar < nVar; iVar ++) {
+		for (jVar = 0; jVar < nVar; jVar ++) {
+			val_invp_tensor[iVar][jVar] = 0.0;
+		}
+	}
+
+	if (nDim == 3) {
+		for (iSpecies = 0; iSpecies < nSpecies; iSpecies++) {
+			if ( iSpecies < nDiatomics ) loc = (nDim+3)*iSpecies;
+			else loc = (nDim+3)*nDiatomics + (nDim+2)*(iSpecies-nDiatomics);
+
+			rhoxc		= val_density[iSpecies] * val_soundspeed[iSpecies];
+			c2			= val_soundspeed[iSpecies] * val_soundspeed[iSpecies];
+			k0orho		= val_normal[0] / val_density[iSpecies];
+			k1orho		= val_normal[1] / val_density[iSpecies];
+			if (iSpecies < nDiatomics)
+				gm1 = GammaDiatomic-1.0;
+			else
+				gm1 = GammaMonatomic-1.0;
+
+			gm1_o_c2	= gm1/c2;
+			gm1_o_rhoxc = gm1/rhoxc;
+			sqvel = val_velocity[iSpecies][0]*val_velocity[iSpecies][0]+val_velocity[iSpecies][1]*val_velocity[iSpecies][1]+val_velocity[iSpecies][2]*val_velocity[iSpecies][2];
+
+			val_invp_tensor[loc+0][loc+0]=val_normal[0]-val_normal[2]*val_velocity[iSpecies][1] / val_density[iSpecies]+val_normal[1]*val_velocity[iSpecies][2] / val_density[iSpecies]-val_normal[0]*0.5*gm1*sqvel/c2;
+			val_invp_tensor[loc+0][loc+1]=val_normal[0]*gm1*val_velocity[iSpecies][0]/c2;
+			val_invp_tensor[loc+0][loc+2]=val_normal[2] / val_density[iSpecies]+val_normal[0]*gm1*val_velocity[iSpecies][1]/c2;
+			val_invp_tensor[loc+0][loc+3]=-val_normal[1] / val_density[iSpecies]+val_normal[0]*gm1*val_velocity[iSpecies][2]/c2;
+			val_invp_tensor[loc+0][loc+4]=-val_normal[0]*gm1/c2;
+
+			val_invp_tensor[loc+1][loc+0]=val_normal[1]+val_normal[2]*val_velocity[iSpecies][0] / val_density[iSpecies]-val_normal[0]*val_velocity[iSpecies][2] / val_density[iSpecies]-val_normal[1]*0.5*gm1*sqvel/c2;
+			val_invp_tensor[loc+1][loc+1]=-val_normal[2] / val_density[iSpecies]+val_normal[1]*gm1*val_velocity[iSpecies][0]/c2;
+			val_invp_tensor[loc+1][loc+2]=val_normal[1]*gm1*val_velocity[iSpecies][1]/c2;
+			val_invp_tensor[loc+1][loc+3]=val_normal[0] / val_density[iSpecies]+val_normal[1]*gm1*val_velocity[iSpecies][2]/c2;
+			val_invp_tensor[loc+1][loc+4]=-val_normal[1]*gm1/c2;
+
+			val_invp_tensor[loc+2][loc+0]=val_normal[2]-val_normal[1]*val_velocity[iSpecies][0] / val_density[iSpecies]+val_normal[0]*val_velocity[iSpecies][1] / val_density[iSpecies]-val_normal[2]*0.5*gm1*sqvel/c2;
+			val_invp_tensor[loc+2][loc+1]=val_normal[1] / val_density[iSpecies]+val_normal[2]*gm1*val_velocity[iSpecies][0]/c2;
+			val_invp_tensor[loc+2][loc+2]=-val_normal[0] / val_density[iSpecies]+val_normal[2]*gm1*val_velocity[iSpecies][1]/c2;
+			val_invp_tensor[loc+2][loc+3]=val_normal[2]*gm1*val_velocity[iSpecies][2]/c2;
+			val_invp_tensor[loc+2][loc+4]=-val_normal[2]*gm1/c2;
+
+			val_invp_tensor[loc+3][loc+0]=-(val_normal[0]*val_velocity[iSpecies][0]+val_normal[1]*val_velocity[iSpecies][1]+val_normal[2]*val_velocity[iSpecies][2]) / val_density[iSpecies]+0.5*gm1*sqvel/rhoxc;
+			val_invp_tensor[loc+3][loc+1]=val_normal[0] / val_density[iSpecies]-gm1*val_velocity[iSpecies][0]/rhoxc;
+			val_invp_tensor[loc+3][loc+2]=val_normal[1] / val_density[iSpecies]-gm1*val_velocity[iSpecies][1]/rhoxc;
+			val_invp_tensor[loc+3][loc+3]=val_normal[2] / val_density[iSpecies]-gm1*val_velocity[iSpecies][2]/rhoxc;
+			val_invp_tensor[loc+3][loc+4]=gm1/rhoxc;
+
+			val_invp_tensor[loc+4][loc+0]=(val_normal[0]*val_velocity[iSpecies][0]+val_normal[1]*val_velocity[iSpecies][1]+val_normal[2]*val_velocity[iSpecies][2]) / val_density[iSpecies]+0.5*gm1*sqvel/rhoxc;
+			val_invp_tensor[loc+4][loc+1]=-val_normal[0] / val_density[iSpecies]-gm1*val_velocity[iSpecies][0]/rhoxc;
+			val_invp_tensor[loc+4][loc+2]=-val_normal[1] / val_density[iSpecies]-gm1*val_velocity[iSpecies][1]/rhoxc;
+			val_invp_tensor[loc+4][loc+3]=-val_normal[2] / val_density[iSpecies]-gm1*val_velocity[iSpecies][2]/rhoxc;
+			val_invp_tensor[loc+4][loc+4]=gm1/rhoxc;
+
+		}
+	}
+
+	if(nDim == 2) {
+
+		for (iSpecies = 0; iSpecies < nSpecies; iSpecies ++) {
+			if ( iSpecies < nDiatomics ) loc = (nDim+3)*iSpecies;
+			else loc = (nDim+3)*nDiatomics + (nDim+2)*(iSpecies-nDiatomics);
+
+			rhoxc		= val_density[iSpecies] * val_soundspeed[iSpecies];
+			c2			= val_soundspeed[iSpecies] * val_soundspeed[iSpecies];
+			k0orho		= val_normal[0] / val_density[iSpecies];
+			k1orho		= val_normal[1] / val_density[iSpecies];
+			if (iSpecies < nDiatomics)
+				gm1 = GammaDiatomic-1.0;
+			else
+				gm1 = GammaMonatomic-1.0;
+
+			gm1_o_c2	= gm1/c2;
+			gm1_o_rhoxc = gm1/rhoxc;
+
+			sqvel = val_velocity[iSpecies][0]*val_velocity[iSpecies][0]+val_velocity[iSpecies][1]*val_velocity[iSpecies][1];
+
+			val_invp_tensor[loc+0][loc+0]=1.0-0.5*gm1_o_c2*sqvel;
+			val_invp_tensor[loc+0][loc+1]=gm1_o_c2*val_velocity[iSpecies][0];
+			val_invp_tensor[loc+0][loc+2]=gm1_o_c2*val_velocity[iSpecies][1];
+			val_invp_tensor[loc+0][loc+3]=-gm1_o_c2;
+
+			val_invp_tensor[loc+1][loc+0]=-k1orho*val_velocity[iSpecies][0]+k0orho*val_velocity[iSpecies][1];
+			val_invp_tensor[loc+1][loc+1]=k1orho;
+			val_invp_tensor[loc+1][loc+2]=-k0orho;
+			val_invp_tensor[loc+1][loc+3]=0.0;
+
+			val_invp_tensor[loc+2][loc+0]=-k0orho*val_velocity[iSpecies][0]-k1orho*val_velocity[iSpecies][1]+0.5*gm1_o_rhoxc*sqvel;
+			val_invp_tensor[loc+2][loc+1]=k0orho-gm1_o_rhoxc*val_velocity[iSpecies][0];
+			val_invp_tensor[loc+2][loc+2]=k1orho-gm1_o_rhoxc*val_velocity[iSpecies][1];
+			val_invp_tensor[loc+2][loc+3]=gm1_o_rhoxc;
+
+			val_invp_tensor[loc+3][loc+0]=k0orho*val_velocity[iSpecies][0]+k1orho*val_velocity[iSpecies][1]+0.5*gm1_o_rhoxc*sqvel;
+			val_invp_tensor[loc+3][loc+1]=-k0orho-gm1_o_rhoxc*val_velocity[iSpecies][0];
+			val_invp_tensor[loc+3][loc+2]=-k1orho-gm1_o_rhoxc*val_velocity[iSpecies][1];
+			val_invp_tensor[loc+3][loc+3]=gm1_o_rhoxc;
+
+		}
+	}
+}
+
+void CNumerics::GetPMatrix_inv(double *val_density, double *val_velocity,
+		double *val_soundspeed, double *val_normal, double **val_invp_tensor) {
+	double rhoxc, c2, gm1, k0orho, k1orho, gm1_o_c2, gm1_o_rhoxc, sqvel;
+
+	rhoxc = *val_density * *val_soundspeed;
+	c2 = *val_soundspeed * *val_soundspeed;
+	gm1 = Gamma_Minus_One;
+	k0orho = val_normal[0] / *val_density;
+	k1orho = val_normal[1] / *val_density;
+	gm1_o_c2 = gm1/c2;
+	gm1_o_rhoxc = gm1/rhoxc;
+
+	if (nDim == 3) {
+		sqvel = val_velocity[0]*val_velocity[0]+val_velocity[1]*val_velocity[1]+val_velocity[2]*val_velocity[2];
+
+		val_invp_tensor[0][0]=val_normal[0]-val_normal[2]*val_velocity[1] / *val_density+val_normal[1]*val_velocity[2] / *val_density-val_normal[0]*0.5*gm1*sqvel/c2;
+		val_invp_tensor[0][1]=val_normal[0]*gm1*val_velocity[0]/c2;
+		val_invp_tensor[0][2]=val_normal[2] / *val_density+val_normal[0]*gm1*val_velocity[1]/c2;
+		val_invp_tensor[0][3]=-val_normal[1] / *val_density+val_normal[0]*gm1*val_velocity[2]/c2;
+		val_invp_tensor[0][4]=-val_normal[0]*gm1/c2;
+
+		val_invp_tensor[1][0]=val_normal[1]+val_normal[2]*val_velocity[0] / *val_density-val_normal[0]*val_velocity[2] / *val_density-val_normal[1]*0.5*gm1*sqvel/c2;
+		val_invp_tensor[1][1]=-val_normal[2] / *val_density+val_normal[1]*gm1*val_velocity[0]/c2;
+		val_invp_tensor[1][2]=val_normal[1]*gm1*val_velocity[1]/c2;
+		val_invp_tensor[1][3]=val_normal[0] / *val_density+val_normal[1]*gm1*val_velocity[2]/c2;
+		val_invp_tensor[1][4]=-val_normal[1]*gm1/c2;
+
+		val_invp_tensor[2][0]=val_normal[2]-val_normal[1]*val_velocity[0] / *val_density+val_normal[0]*val_velocity[1] / *val_density-val_normal[2]*0.5*gm1*sqvel/c2;
+		val_invp_tensor[2][1]=val_normal[1] / *val_density+val_normal[2]*gm1*val_velocity[0]/c2;
+		val_invp_tensor[2][2]=-val_normal[0] / *val_density+val_normal[2]*gm1*val_velocity[1]/c2;
+		val_invp_tensor[2][3]=val_normal[2]*gm1*val_velocity[2]/c2;
+		val_invp_tensor[2][4]=-val_normal[2]*gm1/c2;
+
+		val_invp_tensor[3][0]=-(val_normal[0]*val_velocity[0]+val_normal[1]*val_velocity[1]+val_normal[2]*val_velocity[2]) / *val_density+0.5*gm1*sqvel/rhoxc;
+		val_invp_tensor[3][1]=val_normal[0] / *val_density-gm1*val_velocity[0]/rhoxc;
+		val_invp_tensor[3][2]=val_normal[1] / *val_density-gm1*val_velocity[1]/rhoxc;
+		val_invp_tensor[3][3]=val_normal[2] / *val_density-gm1*val_velocity[2]/rhoxc;
+		val_invp_tensor[3][4]=Gamma_Minus_One/rhoxc;
+
+		val_invp_tensor[4][0]=(val_normal[0]*val_velocity[0]+val_normal[1]*val_velocity[1]+val_normal[2]*val_velocity[2]) / *val_density+0.5*gm1*sqvel/rhoxc;
+		val_invp_tensor[4][1]=-val_normal[0] / *val_density-gm1*val_velocity[0]/rhoxc;
+		val_invp_tensor[4][2]=-val_normal[1] / *val_density-gm1*val_velocity[1]/rhoxc;
+		val_invp_tensor[4][3]=-val_normal[2] / *val_density-gm1*val_velocity[2]/rhoxc;
+		val_invp_tensor[4][4]=Gamma_Minus_One/rhoxc;
+	}
+	if(nDim == 2) {
+		sqvel = val_velocity[0]*val_velocity[0]+val_velocity[1]*val_velocity[1];
+
+		val_invp_tensor[0][0]=1.0-0.5*gm1_o_c2*sqvel;
+		val_invp_tensor[0][1]=gm1_o_c2*val_velocity[0];
+		val_invp_tensor[0][2]=gm1_o_c2*val_velocity[1];
+		val_invp_tensor[0][3]=-gm1_o_c2;
+
+		val_invp_tensor[1][0]=-k1orho*val_velocity[0]+k0orho*val_velocity[1];
+		val_invp_tensor[1][1]=k1orho;
+		val_invp_tensor[1][2]=-k0orho;
+		val_invp_tensor[1][3]=0.0;
+
+		val_invp_tensor[2][0]=-k0orho*val_velocity[0]-k1orho*val_velocity[1]+0.5*gm1_o_rhoxc*sqvel;
+		val_invp_tensor[2][1]=k0orho-gm1_o_rhoxc*val_velocity[0];
+		val_invp_tensor[2][2]=k1orho-gm1_o_rhoxc*val_velocity[1];
+		val_invp_tensor[2][3]=gm1_o_rhoxc;
+
+		val_invp_tensor[3][0]=k0orho*val_velocity[0]+k1orho*val_velocity[1]+0.5*gm1_o_rhoxc*sqvel;
+		val_invp_tensor[3][1]=-k0orho-gm1_o_rhoxc*val_velocity[0];
+		val_invp_tensor[3][2]=-k1orho-gm1_o_rhoxc*val_velocity[1];
+		val_invp_tensor[3][3]=gm1_o_rhoxc;
+	}
+}
+
+
+void CNumerics::GetPMatrix_inv(double *val_density, double *val_velocity, double *val_energy_ve, double *val_soundspeed, double *val_dPdrhos, double val_dPdrhoE, double val_dPdrhoEve, double *val_normal, double *l, double *m, double **val_invp_tensor) {
+
+  unsigned short iSpecies, jSpecies, iDim, iVar, jVar;
+  double rho, a2;
+  double U, V, W;
+  
+  for (iVar = 0; iVar < nVar; iVar++)
+    for (jVar = 0; jVar < nVar; jVar++)
+      val_invp_tensor[iVar][jVar] = 0.0;
+  
+  /*--- Pre-compute useful quantities ---*/
+  rho = 0.0;
+  for (iSpecies = 0; iSpecies < nSpecies; iSpecies++)
+    rho += val_density[iSpecies];
+  U = 0.0;  V = 0.0;  W = 0.0;
+  for (iDim = 0; iDim < nDim; iDim++) {
+    U += val_velocity[iDim] * val_normal[iDim];
+    V += val_velocity[iDim] * l[iDim];
+    W += val_velocity[iDim] * m[iDim];
+  }
+  a2 = (*val_soundspeed) * (*val_soundspeed);
+  
+	if (nDim == 3) {
+
+    for (iSpecies = 0; iSpecies < nSpecies; iSpecies++) {
+      for (jSpecies = 0; jSpecies < nSpecies; jSpecies++) {
+        val_invp_tensor[iSpecies][jSpecies] = -(val_density[iSpecies]/rho) * val_dPdrhos[jSpecies];
+      }
+      val_invp_tensor[iSpecies][iSpecies]  += a2;
+      val_invp_tensor[iSpecies][nSpecies]   = val_dPdrhoE * val_velocity[0] * (val_density[iSpecies]/rho);
+      val_invp_tensor[iSpecies][nSpecies+1] = val_dPdrhoE * val_velocity[1] * (val_density[iSpecies]/rho);
+      val_invp_tensor[iSpecies][nSpecies+2] = val_dPdrhoE * val_velocity[2] * (val_density[iSpecies]/rho);
+      val_invp_tensor[iSpecies][nSpecies+3] = -val_dPdrhoE * (val_density[iSpecies]/rho);
+      val_invp_tensor[iSpecies][nSpecies+4] = -val_dPdrhoEve * (val_density[iSpecies]/rho);
+      
+      val_invp_tensor[nSpecies][iSpecies]   = -V;
+      val_invp_tensor[nSpecies+1][iSpecies] = -W;
+      val_invp_tensor[nSpecies+2][iSpecies] = val_dPdrhos[iSpecies] - U*(*val_soundspeed);
+      val_invp_tensor[nSpecies+3][iSpecies] = val_dPdrhos[iSpecies] + U*(*val_soundspeed);
+      val_invp_tensor[nSpecies+4][iSpecies] = -(*val_energy_ve) * val_dPdrhos[iSpecies];
+    }
+    
+    val_invp_tensor[nSpecies][nSpecies]     = l[0];
+    val_invp_tensor[nSpecies][nSpecies+1]   = l[1];
+    val_invp_tensor[nSpecies][nSpecies+2]   = l[2];
+    val_invp_tensor[nSpecies][nSpecies+3]   = 0.0;
+    val_invp_tensor[nSpecies][nSpecies+4]   = 0.0;
+    
+    val_invp_tensor[nSpecies+1][nSpecies]   = m[0];
+    val_invp_tensor[nSpecies+1][nSpecies+1] = m[1];
+    val_invp_tensor[nSpecies+1][nSpecies+2] = m[2];
+    val_invp_tensor[nSpecies+1][nSpecies+3] = 0.0;
+    val_invp_tensor[nSpecies+1][nSpecies+4] = 0.0;
+    
+    val_invp_tensor[nSpecies+2][nSpecies]   = (*val_soundspeed)*val_normal[0] - val_dPdrhoE*val_velocity[0];
+    val_invp_tensor[nSpecies+2][nSpecies+1] = (*val_soundspeed)*val_normal[1] - val_dPdrhoE*val_velocity[1];
+    val_invp_tensor[nSpecies+2][nSpecies+2] = (*val_soundspeed)*val_normal[2] - val_dPdrhoE*val_velocity[2];
+    val_invp_tensor[nSpecies+2][nSpecies+3] = val_dPdrhoE;
+    val_invp_tensor[nSpecies+2][nSpecies+4] = val_dPdrhoEve;
+    
+    val_invp_tensor[nSpecies+3][nSpecies]   = -(*val_soundspeed)*val_normal[0] - val_dPdrhoE*val_velocity[0];
+    val_invp_tensor[nSpecies+3][nSpecies+1] = -(*val_soundspeed)*val_normal[1] - val_dPdrhoE*val_velocity[1];
+    val_invp_tensor[nSpecies+3][nSpecies+2] = -(*val_soundspeed)*val_normal[2] - val_dPdrhoE*val_velocity[2];
+    val_invp_tensor[nSpecies+3][nSpecies+3] = val_dPdrhoE;
+    val_invp_tensor[nSpecies+3][nSpecies+4] = val_dPdrhoEve;
+    
+    val_invp_tensor[nSpecies+4][nSpecies]   = val_dPdrhoE * val_velocity[0] * (*val_energy_ve);
+    val_invp_tensor[nSpecies+4][nSpecies+1] = val_dPdrhoE * val_velocity[1] * (*val_energy_ve);
+    val_invp_tensor[nSpecies+4][nSpecies+2] = val_dPdrhoE * val_velocity[2] * (*val_energy_ve);
+    val_invp_tensor[nSpecies+4][nSpecies+3] = -val_dPdrhoE * (*val_energy_ve);
+    val_invp_tensor[nSpecies+4][nSpecies+4] = a2 - val_dPdrhoEve*(*val_energy_ve);
+    
+  }
+	if(nDim == 2) {
+		cout << "InvP matrix not implemented for 2D flows!!!!" << endl;
+    cin.get();
+	}
+}
+
+
+void CNumerics::GetPMatrix_inv(double *val_density, double **val_velocity,
+		double *val_soundspeed, double *val_normal, double **val_invp_tensor) {
+
+	double rhoxc, c2, gm1, k0orho, k1orho, gm1_o_c2, gm1_o_rhoxc, sqvel,u ,v,w, rho;
+	double k0, k1 ,k2;
+	unsigned short loc, iSpecies; // location along the matrix
+	unsigned short iVar, jVar;
+
+	for (iVar = 0; iVar < nVar; iVar ++) {
+		for (jVar = 0; jVar < nVar; jVar ++) {
+			val_invp_tensor[iVar][jVar] = 0.0;
+		}
+	}
+
+	for (iSpecies = 0; iSpecies < nSpecies; iSpecies ++) {
+		loc			= (nDim+2)*iSpecies;
+
+		Gamma = Vector_Gamma[iSpecies];
+		Gamma_Minus_One = Gamma - 1.0;
+		gm1 = Gamma_Minus_One;
+		rhoxc		= val_density[iSpecies] * val_soundspeed[iSpecies];
+		c2			= val_soundspeed[iSpecies] * val_soundspeed[iSpecies];
+		k0orho		= val_normal[0] / val_density[iSpecies];
+		k1orho		= val_normal[1] / val_density[iSpecies];
+		gm1_o_c2	= gm1/c2;
+		gm1_o_rhoxc = gm1/rhoxc;
+		rho 		= val_density[iSpecies];
+
+		if (nDim == 3) {
+			u = val_velocity[iSpecies][0];
+			v = val_velocity[iSpecies][1];
+			w = val_velocity[iSpecies][2];
+			k0 = val_normal[0];
+			k1 = val_normal[1];
+			k2 = val_normal[2];
+			sqvel 	= u*u + v*v + w*w;
+
+			val_invp_tensor[loc+ 0][loc + 0] =  k0 - k2*v/rho + k1*w/rho - k0*0.5*gm1*sqvel/c2;
+			val_invp_tensor[loc + 0][loc + 1] =  k0*gm1*u/c2;
+			val_invp_tensor[loc + 0][loc + 2] =  k2/rho + k0*gm1*v/c2;
+			val_invp_tensor[loc + 0][loc + 3] = -k1/rho + k0*gm1*w/c2;
+			val_invp_tensor[loc + 0][loc + 4] = -k0*gm1/c2;
+
+			val_invp_tensor[loc +1][loc + 0] =  k1+k2*u/rho - k0*w/rho - k1*0.5*gm1*sqvel/c2;
+			val_invp_tensor[loc +1][loc + 1] = -k2/rho + k1*gm1*u/c2;
+			val_invp_tensor[loc +1][loc + 2] =  k1*gm1*v/c2;
+			val_invp_tensor[loc +1][loc + 3] =  k0/rho + k1*gm1*w/c2;
+			val_invp_tensor[loc +1][loc + 4] = -k1*gm1/c2;
+
+			val_invp_tensor[loc +2][loc + 0] =  k2 - k1*u/rho + k0*v/rho - k2*0.5*gm1*sqvel/c2;
+			val_invp_tensor[loc +2][loc + 1] =  k1/rho + k2*gm1*u/c2;
+			val_invp_tensor[loc +2][loc + 2] = -k0/rho + k2*gm1*v/c2;
+			val_invp_tensor[loc +2][loc + 3] =  k2*gm1*w/c2;
+			val_invp_tensor[loc +2][loc + 4] = -k2*gm1/c2;
+
+			val_invp_tensor[loc + 3][loc + 0] = -(k0*u+k1*v+k2*w)/rho + 0.5*gm1*sqvel/rhoxc;
+			val_invp_tensor[loc + 3][loc + 1] = k0/rho - gm1*u/rhoxc;
+			val_invp_tensor[loc + 3][loc + 2] = k1/rho - gm1*v/rhoxc;
+			val_invp_tensor[loc + 3][loc + 3] = k2/rho - gm1*w/rhoxc;
+			val_invp_tensor[loc + 3][loc + 4] = gm1/rhoxc;
+
+			val_invp_tensor[loc + 4][loc + 0] = (k0*u+k1*v+k2*w) /rho + 0.5*gm1*sqvel/rhoxc;
+			val_invp_tensor[loc + 4][loc + 1] = -k0/rho - gm1*u/rhoxc;
+			val_invp_tensor[loc + 4][loc + 2] = -k1/rho - gm1*v/rhoxc;
+			val_invp_tensor[loc + 4][loc + 3] = -k2/rho - gm1*w/rhoxc;
+			val_invp_tensor[loc + 4][loc + 4] =  gm1/rhoxc;
+		}
+
+		if(nDim == 2) {
+
+			sqvel = val_velocity[iSpecies][0]*val_velocity[iSpecies][0]+val_velocity[iSpecies][1]*val_velocity[iSpecies][1];
+
+			val_invp_tensor[loc+0][loc+0]=1.0-0.5*gm1_o_c2*sqvel;
+			val_invp_tensor[loc+0][loc+1]=gm1_o_c2*val_velocity[iSpecies][0];
+			val_invp_tensor[loc+0][loc+2]=gm1_o_c2*val_velocity[iSpecies][1];
+			val_invp_tensor[loc+0][loc+3]=-gm1_o_c2;
+
+			val_invp_tensor[loc+1][loc+0]=-k1orho*val_velocity[iSpecies][0]+k0orho*val_velocity[iSpecies][1];
+			val_invp_tensor[loc+1][loc+1]=k1orho;
+			val_invp_tensor[loc+1][loc+2]=-k0orho;
+			val_invp_tensor[loc+1][loc+3]=0.0;
+
+			val_invp_tensor[loc+2][loc+0]=-k0orho*val_velocity[iSpecies][0]-k1orho*val_velocity[iSpecies][1]+0.5*gm1_o_rhoxc*sqvel;
+			val_invp_tensor[loc+2][loc+1]=k0orho-gm1_o_rhoxc*val_velocity[iSpecies][0];
+			val_invp_tensor[loc+2][loc+2]=k1orho-gm1_o_rhoxc*val_velocity[iSpecies][1];
+			val_invp_tensor[loc+2][loc+3]=gm1_o_rhoxc;
+
+			val_invp_tensor[loc+3][loc+0]=k0orho*val_velocity[iSpecies][0]+k1orho*val_velocity[iSpecies][1]+0.5*gm1_o_rhoxc*sqvel;
+			val_invp_tensor[loc+3][loc+1]=-k0orho-gm1_o_rhoxc*val_velocity[iSpecies][0];
+			val_invp_tensor[loc+3][loc+2]=-k1orho-gm1_o_rhoxc*val_velocity[iSpecies][1];
+			val_invp_tensor[loc+3][loc+3]=gm1_o_rhoxc;
+		}
+	}
+}
+
+void CNumerics::GetPMatrix_inv_(double *val_density, double **val_velocity, double *val_soundspeed,
+		double *val_energy_vib, double *val_energy_el, CConfig *config,
+		double *val_normal, double **val_invp_tensor) {
+
+	double rhoxc, c2, gm1, k0orho, k1orho, gm1_o_c2, gm1_o_rhoxc, sqvel, hf;
+	unsigned short loc, iSpecies; // location along the matrix
+	unsigned short iVar, jVar;
+
+	for (iVar = 0; iVar < nVar; iVar ++) {
+		for (jVar = 0; jVar < nVar; jVar ++) {
+			val_invp_tensor[iVar][jVar] = 0.0;
+		}
+	}
+
+	/*--- New implementation ---*/
+	if (nDim == 3) {
+		for (iSpecies = 0; iSpecies < nSpecies; iSpecies++) {
+			if ( iSpecies < nDiatomics ) loc = (nDim+3)*iSpecies;
+			else loc = (nDim+3)*nDiatomics + (nDim+2)*(iSpecies-nDiatomics);
+
+			rhoxc		= val_density[iSpecies] * val_soundspeed[iSpecies];
+			c2			= val_soundspeed[iSpecies] * val_soundspeed[iSpecies];
+			k0orho		= val_normal[0] / val_density[iSpecies];
+			k1orho		= val_normal[1] / val_density[iSpecies];
+			Gamma = config->GetSpecies_Gamma(iSpecies);
+			gm1 = Gamma-1.0;
+			hf = config->GetEnthalpy_Formation(iSpecies);
+
+			gm1_o_c2	= gm1/c2;
+			gm1_o_rhoxc = gm1/rhoxc;
+			sqvel = val_velocity[iSpecies][0]*val_velocity[iSpecies][0]+val_velocity[iSpecies][1]*val_velocity[iSpecies][1]+val_velocity[iSpecies][2]*val_velocity[iSpecies][2];
+
+			val_invp_tensor[loc+0][loc+0]=val_normal[0]-val_normal[2]*val_velocity[iSpecies][1] / val_density[iSpecies]+val_normal[1]*val_velocity[iSpecies][2] / val_density[iSpecies]-val_normal[0]/c2*gm1*(0.5*sqvel-hf-val_energy_el[iSpecies]);
+			val_invp_tensor[loc+0][loc+1]=val_normal[0]*gm1*val_velocity[iSpecies][0]/c2;
+			val_invp_tensor[loc+0][loc+2]=val_normal[2] / val_density[iSpecies]+val_normal[0]*gm1*val_velocity[iSpecies][1]/c2;
+			val_invp_tensor[loc+0][loc+3]=-val_normal[1] / val_density[iSpecies]+val_normal[0]*gm1*val_velocity[iSpecies][2]/c2;
+			val_invp_tensor[loc+0][loc+4]=-val_normal[0]*gm1/c2;
+
+			val_invp_tensor[loc+1][loc+0]=val_normal[1]+val_normal[2]*val_velocity[iSpecies][0] / val_density[iSpecies]-val_normal[0]*val_velocity[iSpecies][2] / val_density[iSpecies]-val_normal[1]/c2*gm1*(0.5*sqvel-hf-val_energy_el[iSpecies]);
+			val_invp_tensor[loc+1][loc+1]=-val_normal[2] / val_density[iSpecies]+val_normal[1]*gm1*val_velocity[iSpecies][0]/c2;
+			val_invp_tensor[loc+1][loc+2]=val_normal[1]*gm1*val_velocity[iSpecies][1]/c2;
+			val_invp_tensor[loc+1][loc+3]=val_normal[0] / val_density[iSpecies]+val_normal[1]*gm1*val_velocity[iSpecies][2]/c2;
+			val_invp_tensor[loc+1][loc+4]=-val_normal[1]*gm1/c2;
+
+			val_invp_tensor[loc+2][loc+0]=val_normal[2]-val_normal[1]*val_velocity[iSpecies][0] / val_density[iSpecies]+val_normal[0]*val_velocity[iSpecies][1] / val_density[iSpecies]-val_normal[2]/c2*gm1*(0.5*sqvel-hf-val_energy_el[iSpecies]);
+			val_invp_tensor[loc+2][loc+1]=val_normal[1] / val_density[iSpecies]+val_normal[2]*gm1*val_velocity[iSpecies][0]/c2;
+			val_invp_tensor[loc+2][loc+2]=-val_normal[0] / val_density[iSpecies]+val_normal[2]*gm1*val_velocity[iSpecies][1]/c2;
+			val_invp_tensor[loc+2][loc+3]=val_normal[2]*gm1*val_velocity[iSpecies][2]/c2;
+			val_invp_tensor[loc+2][loc+4]=-val_normal[2]*gm1/c2;
+
+			val_invp_tensor[loc+3][loc+0]=-(val_normal[0]*val_velocity[iSpecies][0]+val_normal[1]*val_velocity[iSpecies][1]+val_normal[2]*val_velocity[iSpecies][2]) / val_density[iSpecies]+(1.0/rhoxc)*gm1*(0.5*sqvel-hf-val_energy_el[iSpecies]);
+			val_invp_tensor[loc+3][loc+1]=val_normal[0] / val_density[iSpecies]-gm1*val_velocity[iSpecies][0]/rhoxc;
+			val_invp_tensor[loc+3][loc+2]=val_normal[1] / val_density[iSpecies]-gm1*val_velocity[iSpecies][1]/rhoxc;
+			val_invp_tensor[loc+3][loc+3]=val_normal[2] / val_density[iSpecies]-gm1*val_velocity[iSpecies][2]/rhoxc;
+			val_invp_tensor[loc+3][loc+4]=(Gamma-1.0)/rhoxc;
+
+			val_invp_tensor[loc+4][loc+0]=(val_normal[0]*val_velocity[iSpecies][0]+val_normal[1]*val_velocity[iSpecies][1]+val_normal[2]*val_velocity[iSpecies][2]) / val_density[iSpecies]+(1.0/rhoxc)*gm1*(0.5*sqvel-hf-val_energy_el[iSpecies]);
+			val_invp_tensor[loc+4][loc+1]=-val_normal[0] / val_density[iSpecies]-gm1*val_velocity[iSpecies][0]/rhoxc;
+			val_invp_tensor[loc+4][loc+2]=-val_normal[1] / val_density[iSpecies]-gm1*val_velocity[iSpecies][1]/rhoxc;
+			val_invp_tensor[loc+4][loc+3]=-val_normal[2] / val_density[iSpecies]-gm1*val_velocity[iSpecies][2]/rhoxc;
+			val_invp_tensor[loc+4][loc+4]=(Gamma-1.0)/rhoxc;
+
+			if (iSpecies < nDiatomics) {
+				//Last row
+				val_invp_tensor[loc+5][loc+0] = -val_energy_vib[iSpecies]/val_density[iSpecies];
+				val_invp_tensor[loc+5][loc+1] = 0.0;
+				val_invp_tensor[loc+5][loc+2] = 0.0;
+				val_invp_tensor[loc+5][loc+3] = 0.0;
+				val_invp_tensor[loc+5][loc+4] = 0.0;
+				val_invp_tensor[loc+5][loc+5] = 1/val_density[iSpecies];
+
+				//Last column				
+				val_invp_tensor[loc+0][loc+5] = val_normal[0]*gm1_o_c2;
+				val_invp_tensor[loc+1][loc+5] = val_normal[1]*gm1_o_c2;
+				val_invp_tensor[loc+2][loc+5] = val_normal[2]*gm1_o_c2;
+				val_invp_tensor[loc+3][loc+5] = -gm1/rhoxc;
+				val_invp_tensor[loc+4][loc+5] = -gm1/rhoxc;
+			}
+		}
+	}
+
+	if(nDim == 2) {
+
+		for (iSpecies = 0; iSpecies < nSpecies; iSpecies ++) {
+			if ( iSpecies < nDiatomics ) loc = (nDim+3)*iSpecies;
+			else loc = (nDim+3)*nDiatomics + (nDim+2)*(iSpecies-nDiatomics);
+
+			rhoxc		= val_density[iSpecies] * val_soundspeed[iSpecies];
+			c2			= val_soundspeed[iSpecies] * val_soundspeed[iSpecies];
+			k0orho		= val_normal[0] / val_density[iSpecies];
+			k1orho		= val_normal[1] / val_density[iSpecies];
+			Gamma = config->GetSpecies_Gamma(iSpecies);
+			gm1 = Gamma-1.0;			
+			gm1_o_c2	= gm1/c2;
+			gm1_o_rhoxc = gm1/rhoxc;
+			hf = config->GetEnthalpy_Formation(iSpecies);
+
+			sqvel = val_velocity[iSpecies][0]*val_velocity[iSpecies][0]+val_velocity[iSpecies][1]*val_velocity[iSpecies][1];
+
+			val_invp_tensor[loc+0][loc+0]=1.0-gm1_o_c2*(0.5*sqvel-config->GetEnthalpy_Formation(iSpecies)-val_energy_el[iSpecies]);
+			val_invp_tensor[loc+0][loc+1]=gm1_o_c2*val_velocity[iSpecies][0];
+			val_invp_tensor[loc+0][loc+2]=gm1_o_c2*val_velocity[iSpecies][1];
+			val_invp_tensor[loc+0][loc+3]=-gm1_o_c2;
+
+			val_invp_tensor[loc+1][loc+0]=-k1orho*val_velocity[iSpecies][0]+k0orho*val_velocity[iSpecies][1];
+			val_invp_tensor[loc+1][loc+1]=k1orho;
+			val_invp_tensor[loc+1][loc+2]=-k0orho;
+			val_invp_tensor[loc+1][loc+3]=0.0;
+
+			val_invp_tensor[loc+2][loc+0]=-k0orho*val_velocity[iSpecies][0]-k1orho*val_velocity[iSpecies][1]+gm1_o_rhoxc*(0.5*sqvel-config->GetEnthalpy_Formation(iSpecies)-val_energy_el[iSpecies]);
+			val_invp_tensor[loc+2][loc+1]=k0orho-gm1_o_rhoxc*val_velocity[iSpecies][0];
+			val_invp_tensor[loc+2][loc+2]=k1orho-gm1_o_rhoxc*val_velocity[iSpecies][1];
+			val_invp_tensor[loc+2][loc+3]=gm1_o_rhoxc;
+
+			val_invp_tensor[loc+3][loc+0]=k0orho*val_velocity[iSpecies][0]+k1orho*val_velocity[iSpecies][1]+gm1_o_rhoxc*(0.5*sqvel-config->GetEnthalpy_Formation(iSpecies)-val_energy_el[iSpecies]);
+			val_invp_tensor[loc+3][loc+1]=-k0orho-gm1_o_rhoxc*val_velocity[iSpecies][0];
+			val_invp_tensor[loc+3][loc+2]=-k1orho-gm1_o_rhoxc*val_velocity[iSpecies][1];
+			val_invp_tensor[loc+3][loc+3]=gm1_o_rhoxc;
+
+			if (iSpecies < nDiatomics) {
+				//Last row
+				val_invp_tensor[loc+4][loc+0] = -val_energy_vib[iSpecies]/val_density[iSpecies];
+				val_invp_tensor[loc+4][loc+1] = 0.0;
+				val_invp_tensor[loc+4][loc+2] = 0.0;
+				val_invp_tensor[loc+4][loc+3] = 0.0;
+				val_invp_tensor[loc+4][loc+4] = 1/val_density[iSpecies];
+
+				//Last column				
+				val_invp_tensor[loc+0][loc+4] = gm1_o_c2;
+				val_invp_tensor[loc+1][loc+4] = 0.0;
+				val_invp_tensor[loc+2][loc+4] = -gm1/rhoxc;
+				val_invp_tensor[loc+3][loc+4] = -gm1/rhoxc;
+
+
+			}
+		}
+	}
+}
+
+void CNumerics::GetinvRinvPe(double Beta2, double val_enthalpy, double val_soundspeed, double val_density, double* val_velocity, double **invRinvPe) {
+
+	double sqvel;
+	double factor = 1.0/(val_soundspeed*val_soundspeed*Beta2);
+
+	if(nDim == 2) {
+
+		sqvel = val_velocity[0]*val_velocity[0]+val_velocity[1]*val_velocity[1];
+
+		invRinvPe[0][0] = factor;
+		invRinvPe[0][1] = 0.0;
+		invRinvPe[0][2] = 0.0;
+		invRinvPe[0][3] = -val_density/Gamma;
+
+		invRinvPe[1][0] = val_velocity[0]*factor;
+		invRinvPe[1][1] = val_density;
+		invRinvPe[1][2] = 0.0;
+		invRinvPe[1][3] = -val_density*val_velocity[0]/Gamma;
+
+		invRinvPe[2][0] = val_velocity[1]*factor;
+		invRinvPe[2][1] = 0;
+		invRinvPe[2][2] = val_density;
+		invRinvPe[2][3] = -val_density*val_velocity[1]/Gamma;
+
+		invRinvPe[3][0] = val_enthalpy*factor;
+		invRinvPe[3][1] = val_density*val_velocity[0];
+		invRinvPe[3][2] = val_density*val_velocity[1];
+		invRinvPe[3][3] = -val_density*sqvel/(2.0*Gamma);
+	}
+	else {
+
+		sqvel = val_velocity[0]*val_velocity[0]+val_velocity[1]*val_velocity[1]+val_velocity[2]*val_velocity[2];
+
+		invRinvPe[0][0] =  factor;
+		invRinvPe[0][1] = 0.0;
+		invRinvPe[0][2] = 0.0;
+		invRinvPe[0][3] = 0.0;
+		invRinvPe[0][4] = -val_density/Gamma;
+
+		invRinvPe[1][0] = val_velocity[0]*factor;
+		invRinvPe[1][1] = val_density;
+		invRinvPe[1][2] = 0.0;
+		invRinvPe[1][3] = 0.0;
+		invRinvPe[1][4] = -val_density*val_velocity[0]/Gamma;
+
+		invRinvPe[2][0] = val_velocity[1]*factor;
+		invRinvPe[2][1] = 0;
+		invRinvPe[2][2] = val_density;
+		invRinvPe[2][3] = 0.0;
+		invRinvPe[2][4] = -val_density*val_velocity[1]/Gamma;
+
+
+		invRinvPe[3][0] = val_velocity[2]*factor;
+		invRinvPe[3][1] = 0;
+		invRinvPe[3][2] = 0;
+		invRinvPe[3][3] = val_density;
+		invRinvPe[3][4] = -val_density*val_velocity[2]/Gamma;
+
+		invRinvPe[4][0] = val_enthalpy*factor;
+		invRinvPe[4][1] = val_density*val_velocity[0];
+		invRinvPe[4][2] = val_density*val_velocity[1];
+		invRinvPe[4][3] = val_density*val_velocity[2];
+		invRinvPe[4][4] = -val_density*sqvel/(2.0*Gamma);
+
+	}
+
+}
+
+void CNumerics::GetRMatrix(double val_pressure, double val_soundspeed, double val_density, double* val_velocity, double **R_Matrix) {
+
+	double sqvel;
+	//double factor = 1.0/(val_soundspeed*val_soundspeed*1);
+	double gm1 = Gamma - 1.0;
+
+	if(nDim == 2) {
+
+		sqvel = val_velocity[0]*val_velocity[0]+val_velocity[1]*val_velocity[1];
+
+		R_Matrix[0][0] =  0.5*gm1*sqvel;
+		R_Matrix[0][1] = -val_velocity[0]*gm1;
+		R_Matrix[0][2] = -val_velocity[1]*gm1;
+		R_Matrix[0][3] = gm1;
+
+		R_Matrix[1][0] = -val_velocity[0]/val_density;
+		R_Matrix[1][1] = 1.0/val_density;
+		R_Matrix[1][2] = 0.0;
+		R_Matrix[1][3] = 0.0;
+
+		R_Matrix[2][0] = -val_velocity[1]/val_density;
+		R_Matrix[2][1] = 0.0;
+		R_Matrix[2][2] = 1.0/val_density;
+		R_Matrix[2][3] = 0.0;
+
+		R_Matrix[3][0] = 0.5*gm1*sqvel/val_pressure - Gamma/val_density;
+		R_Matrix[3][1] = -gm1*val_velocity[0]/val_pressure;
+		R_Matrix[3][2] = -gm1*val_velocity[1]/val_pressure;
+		R_Matrix[3][3] = gm1/val_pressure;
+	}
+	else {
+
+		sqvel = val_velocity[0]*val_velocity[0]+val_velocity[1]*val_velocity[1]+val_velocity[2]*val_velocity[2];
+
+		R_Matrix[0][0] =  0.5*gm1*sqvel;
+		R_Matrix[0][1] = -val_velocity[0]*gm1;
+		R_Matrix[0][2] = -val_velocity[1]*gm1;
+		R_Matrix[0][3] = -val_velocity[2]*gm1;
+		R_Matrix[0][4] = gm1;
+
+		R_Matrix[1][0] = -val_velocity[0]/val_density;
+		R_Matrix[1][1] = 1.0/val_density;
+		R_Matrix[1][2] = 0.0;
+		R_Matrix[1][3] = 0.0;
+		R_Matrix[1][4] = 0.0;
+
+		R_Matrix[2][0] = -val_velocity[1]/val_density;
+		R_Matrix[2][1] = 0.0;
+		R_Matrix[2][2] = 1.0/val_density;
+		R_Matrix[2][3] = 0.0;
+		R_Matrix[2][4] = 0.0;
+
+		R_Matrix[3][0] = -val_velocity[2]/val_density;
+		R_Matrix[3][1] = 0.0;
+		R_Matrix[3][2] = 0.0;
+		R_Matrix[3][3] = 1.0/val_density;
+		R_Matrix[3][4] = 0.0;
+
+		R_Matrix[4][0] = 0.5*gm1*sqvel/val_pressure - Gamma/val_density;
+		R_Matrix[4][1] = -gm1*val_velocity[0]/val_pressure;
+		R_Matrix[4][2] = -gm1*val_velocity[1]/val_pressure;
+		R_Matrix[4][3] = -gm1*val_velocity[2]/val_pressure;
+		R_Matrix[4][4] = gm1/val_pressure;
+
+	}
+
+}
+
+
+void CNumerics::GetPrecondJacobian(double Beta2, double r_hat, double s_hat, double t_hat, double rB2a2, double* Lambda, double *val_normal,
+		double **val_absPeJac) {
+
+	double lam1, lam2, lam3, lam4;
+	lam1 = Lambda[0]; lam2 = Lambda[1]; lam3 = Lambda[2]; lam4 = Lambda[3];
+
+	if(nDim == 2) {
+
+		val_absPeJac[0][0] =  lam3*s_hat/(2.0*t_hat) - lam4*r_hat/(2.0*t_hat);
+		val_absPeJac[0][1] = -lam3*rB2a2*val_normal[0]/(2.0*t_hat) + lam4*rB2a2*val_normal[0]/(2.0*t_hat);
+		val_absPeJac[0][2] = -lam3*rB2a2*val_normal[1]/(2.0*t_hat) + lam4*rB2a2*val_normal[1]/(2.0*t_hat);
+		val_absPeJac[0][3] =  0.0;
+
+		val_absPeJac[1][0] = r_hat*val_normal[0]*lam3*s_hat/(2.0*t_hat*rB2a2) + s_hat*val_normal[0]*lam4*(-r_hat)/(2.0*t_hat*rB2a2);
+		val_absPeJac[1][1] = lam2*(val_normal[1]*val_normal[1]) - lam3*r_hat*val_normal[0]*val_normal[0]/(2.0*t_hat) + lam4*s_hat*val_normal[0]*val_normal[0]/(2.0*t_hat);
+		val_absPeJac[1][2] = -lam2*val_normal[0]*val_normal[1] - lam3*r_hat*val_normal[0]*val_normal[1]/(2.0*t_hat) + lam4*s_hat*val_normal[0]*val_normal[1]/(2.0*t_hat);
+		val_absPeJac[1][3] = 0.0;
+
+		val_absPeJac[2][0] = lam3*r_hat*val_normal[1]*s_hat/(2.0*t_hat*rB2a2) - s_hat*val_normal[1]*lam4*r_hat/(2.0*t_hat*rB2a2);
+		val_absPeJac[2][1] = -val_normal[0]*val_normal[1]*lam2 - r_hat*val_normal[1]*val_normal[0]*lam3/(2.0*t_hat) + s_hat*val_normal[0]*val_normal[1]*lam4/(2.0*t_hat);
+		val_absPeJac[2][2] = val_normal[0]*val_normal[0]*lam2 -r_hat*val_normal[1]*val_normal[1]*lam3/(2.0*t_hat) + s_hat*val_normal[1]*val_normal[1]*lam4/(2.0*t_hat);
+		val_absPeJac[2][3] = 0.0;
+
+		val_absPeJac[3][0] = 0.0;
+		val_absPeJac[3][1] = 0.0;
+		val_absPeJac[3][2] = 0.0;
+		val_absPeJac[3][3] = lam1;
+
+	}
+	else {
+
+		double lam5 = Lambda[4];
+
+		val_absPeJac[0][0] =  lam4*s_hat/(2.0*t_hat) - lam5*r_hat/(2.0*t_hat);
+		val_absPeJac[0][1] = -lam4*rB2a2*val_normal[0]/(2.0*t_hat) + lam5*rB2a2*val_normal[0]/(2.0*t_hat);
+		val_absPeJac[0][2] = -lam4*rB2a2*val_normal[1]/(2.0*t_hat) + lam5*rB2a2*val_normal[1]/(2.0*t_hat);
+		val_absPeJac[0][3] = -lam4*rB2a2*val_normal[2]/(2.0*t_hat) + lam5*rB2a2*val_normal[2]/(2.0*t_hat);
+		val_absPeJac[0][4] =  0.0;
+
+		val_absPeJac[1][0] = r_hat*val_normal[0]*lam4*s_hat/(2.0*t_hat*rB2a2) + s_hat*val_normal[0]*lam5*(-r_hat)/(2.0*t_hat*rB2a2);
+		val_absPeJac[1][1] = lam2*(val_normal[2]*val_normal[2] + val_normal[1]*val_normal[1]) - lam4*r_hat*val_normal[0]*val_normal[0]/(2.0*t_hat) + lam5*s_hat*val_normal[0]*val_normal[0]/(2.0*t_hat);
+		val_absPeJac[1][2] = -lam2*val_normal[0]*val_normal[1] - lam4*r_hat*val_normal[0]*val_normal[1]/(2.0*t_hat) + lam5*s_hat*val_normal[0]*val_normal[1]/(2.0*t_hat);
+		val_absPeJac[1][3] = -lam2*val_normal[0]*val_normal[2] - lam4*r_hat*val_normal[0]*val_normal[2]/(2.0*t_hat) + lam5*s_hat*val_normal[0]*val_normal[2]/(2.0*t_hat);
+		val_absPeJac[1][4] = 0.0;
+
+		val_absPeJac[2][0] = lam4*r_hat*val_normal[1]*s_hat/(2.0*t_hat*rB2a2) - s_hat*val_normal[1]*lam5*r_hat/(2.0*t_hat*rB2a2);
+		val_absPeJac[2][1] = -val_normal[0]*val_normal[1]*lam2 - r_hat*val_normal[1]*val_normal[0]*lam4/(2.0*t_hat) + s_hat*val_normal[0]*val_normal[1]*lam5/(2.0*t_hat);
+		val_absPeJac[2][2] = val_normal[0]*val_normal[0]*lam2 + val_normal[2]*val_normal[2]*lam3 -r_hat*val_normal[1]*val_normal[1]*lam4/(2.0*t_hat) + s_hat*val_normal[1]*val_normal[1]*lam5/(2.0*t_hat);
+		val_absPeJac[2][3] = -val_normal[2]*val_normal[1]*lam2 - r_hat*val_normal[2]*val_normal[1]*lam4/(2.0*t_hat) + s_hat*lam5*val_normal[1]*val_normal[2]/(2.0*t_hat);
+		val_absPeJac[2][4] = 0.0;
+
+		val_absPeJac[3][0] = r_hat*s_hat*val_normal[2]*lam4/(2.0*t_hat*rB2a2) - r_hat*s_hat*val_normal[2]*lam5/(2.0*t_hat*rB2a2);
+		val_absPeJac[3][1] = -val_normal[0]*val_normal[2]*lam3 - lam4*val_normal[0]*val_normal[2]*r_hat/(2.0*t_hat) + lam5*val_normal[0]*val_normal[2]*s_hat/(2.0*t_hat);
+		val_absPeJac[3][2] = -val_normal[1]*val_normal[2]*lam3 - lam4*val_normal[1]*val_normal[2]*r_hat/(2.0*t_hat) + lam5*val_normal[1]*val_normal[2]*s_hat/(2.0*t_hat);
+		val_absPeJac[3][3] = (val_normal[1]*val_normal[1] + val_normal[0]*val_normal[0])*lam3 - lam4*val_normal[2]*val_normal[2]*r_hat/(2.0*t_hat) + lam5*val_normal[2]*val_normal[2]*s_hat/(2.0*t_hat);
+		val_absPeJac[3][4] = 0.0;
+
+		val_absPeJac[4][0] = 0.0;
+		val_absPeJac[4][1] = 0.0;
+		val_absPeJac[4][2] = 0.0;
+		val_absPeJac[4][3] = 0.0;
+		val_absPeJac[4][4] = lam1;
+
+	}
+
+}
+
+void CNumerics::GetPArtCompMatrix(double *val_density, double *val_velocity, double *val_betainc2,
+		double *val_normal, double **val_p_tensor) {
+	double a, a2, Projvel, area2, sx, sy, sz = 0.0, u, v, w = 0.0, factor = 0.0;
+
+	sx = val_normal[0]; sy = val_normal[1]; u = val_velocity[0]; v = val_velocity[1];
+    if (nDim == 3) { sz = val_normal[2]; w = val_velocity[2]; }
+	Projvel = u*sx + v*sy; area2 = sx*sx + sy*sy;
+    if (nDim == 3) { Projvel += w*sz; area2 += sz*sz; }
+	a2 = Projvel*Projvel + ((*val_betainc2)/(*val_density))*area2; a = sqrt(a2);
+	factor = 1/(2.0*((*val_betainc2)/(*val_density))*a2);
+
+    if(nDim == 2) {
+		val_p_tensor[0][0] = 0.0;
+		val_p_tensor[0][1] = factor*((*val_betainc2)/(*val_density))*a;
+		val_p_tensor[0][2] = -factor*((*val_betainc2)/(*val_density))*a;
+        
+		val_p_tensor[1][0] = -factor*2.0*sy*((*val_betainc2)/(*val_density));
+		val_p_tensor[1][1] = factor*(u*(a+Projvel) + sx*((*val_betainc2)/(*val_density)));
+		val_p_tensor[1][2] = factor*(u*(Projvel-a) + sx*((*val_betainc2)/(*val_density)));
+        
+		val_p_tensor[2][0] = factor*2.0*sx*((*val_betainc2)/(*val_density));
+		val_p_tensor[2][1] = factor*(v*(a+Projvel) + sy*((*val_betainc2)/(*val_density)));
+		val_p_tensor[2][2] = factor*(v*(Projvel-a) + sy*((*val_betainc2)/(*val_density)));
+	}
+	else {
+		val_p_tensor[0][0] = 0.0;
+		val_p_tensor[0][1] = 0.0;
+		val_p_tensor[0][2] = ((*val_betainc2)/(*val_density))*a;
+		val_p_tensor[0][3] = -((*val_betainc2)/(*val_density))*a;
+
+		val_p_tensor[1][0] = -sz;
+		val_p_tensor[1][1] = -sy;
+		val_p_tensor[1][2] = u*(Projvel+a) + sx*((*val_betainc2)/(*val_density));
+		val_p_tensor[1][3] = u*(Projvel-a) + sx*((*val_betainc2)/(*val_density));
+
+		val_p_tensor[2][0] = 0.0;
+		val_p_tensor[2][1] = sx;
+		val_p_tensor[2][2] = v*(Projvel+a) + sy*((*val_betainc2)/(*val_density));
+		val_p_tensor[2][3] = v*(Projvel-a) + sy*((*val_betainc2)/(*val_density));
+
+		val_p_tensor[3][0] = sx;
+		val_p_tensor[3][1] = 0.0;
+		val_p_tensor[3][2] = w*(Projvel+a) + sz*((*val_betainc2)/(*val_density));
+		val_p_tensor[3][3] = w*(Projvel-a) + sz*((*val_betainc2)/(*val_density));
+	}
+
+}
+
+void CNumerics::GetPArtCompMatrix_inv(double *val_density, double *val_velocity, double *val_betainc2,
+		double *val_normal, double **val_invp_tensor) {
+	double a, a2, Projvel, area2, sx, sy, sz = 0.0, u, v, w = 0.0;
+
+	sx = val_normal[0]; sy = val_normal[1]; u = val_velocity[0]; v = val_velocity[1];
+    if (nDim == 3) { sz = val_normal[2]; w = val_velocity[2];}
+	Projvel = u*sx + v*sy; area2 = sx*sx + sy*sy;
+    if (nDim == 3) { Projvel += w*sz; area2 += sz*sz; }
+	a2 = Projvel*Projvel + ((*val_betainc2)/(*val_density))*area2; a = sqrt(a2);
+
+    if (nDim == 2) {
+		val_invp_tensor[0][0] = (sy*u-sx*v);
+		val_invp_tensor[0][1] = -v*Projvel-sy*((*val_betainc2)/(*val_density));
+		val_invp_tensor[0][2] = u*Projvel+sx*((*val_betainc2)/(*val_density));
+        
+		val_invp_tensor[1][0] = (a-Projvel);
+		val_invp_tensor[1][1] = ((*val_betainc2)/(*val_density))*sx;
+		val_invp_tensor[1][2] = ((*val_betainc2)/(*val_density))*sy;
+        
+		val_invp_tensor[2][0] = (-a-Projvel);
+		val_invp_tensor[2][1] = ((*val_betainc2)/(*val_density))*sx;
+		val_invp_tensor[2][2] = ((*val_betainc2)/(*val_density))*sy;
+	}
+	else {
+		val_invp_tensor[0][0] = (sz*Projvel-area2*w)/(sx*a2);
+		val_invp_tensor[0][1] = -(w*Projvel+sz*((*val_betainc2)/(*val_density)))/a2;
+		val_invp_tensor[0][2] = -sy*(w*Projvel+sz*((*val_betainc2)/(*val_density)))/(sx*a2);
+		val_invp_tensor[0][3] = ((sx*u+sy*v)*Projvel+(sx*sx+sy*sy)*((*val_betainc2)/(*val_density)))/(sx*a2);
+
+		val_invp_tensor[1][0] = (sy*Projvel-area2*v)/(sx*a2);
+		val_invp_tensor[1][1] = -(v*Projvel+sy*((*val_betainc2)/(*val_density)))/a2;
+		val_invp_tensor[1][2] = ((sx*u+sz*w)*Projvel+(sx*sx+sz*sz)*((*val_betainc2)/(*val_density)))/(sx*a2);
+		val_invp_tensor[1][3] = -sz*(v*Projvel+sy*((*val_betainc2)/(*val_density)))/(sx*a2);
+
+		val_invp_tensor[2][0] = -(Projvel-a)/(2.0*a2*((*val_betainc2)/(*val_density)));
+		val_invp_tensor[2][1] = sx/(2.0*a2);
+		val_invp_tensor[2][2] = sy/(2.0*a2);
+		val_invp_tensor[2][3] = sz/(2.0*a2);
+
+		val_invp_tensor[3][0] = -(Projvel+a)/(2.0*a2*((*val_betainc2)/(*val_density)));
+		val_invp_tensor[3][1] = sx/(2.0*a2);
+		val_invp_tensor[3][2] = sy/(2.0*a2);
+		val_invp_tensor[3][3] = sz/(2.0*a2);
+	}
+
+}
+
+void CNumerics::GetPArtComp_FreeSurf_Matrix(double *val_density, double *val_ddensity, double *val_velocity, double *val_betainc2, double *val_levelset, double *val_normal, double **val_p_tensor) {
+  
+	double a = 0.0, b = 0.0, c = 0.0, d = 0.0, area2 = 0.0, e2 = 0.0, f = 0.0, nx = 0.0, ny = 0.0, nz = 0.0, u = 0.0, v = 0.0, w = 0.0;
+  
+  a = (*val_betainc2)/(*val_density);
+  b = (*val_levelset)/(*val_density);
+  c = (*val_ddensity);
+  
+  if (nDim == 2) {
+    
+    nx = val_normal[0];   ny = val_normal[1];   area2 = nx*nx + ny*ny;
+    u = val_velocity[0];  v = val_velocity[1];  d = u*nx + v*ny;
+    e2 = (2.0*d - b*c*d)*(2.0*d - b*c*d);
+    f = sqrt(4.0*a*area2 + e2);
+    
+    val_p_tensor[0][0] = 0;
+    val_p_tensor[0][1] = 0;
+    val_p_tensor[0][2] = (d*d*(1.0 - b*c) + 2.0*a*area2 + d*d + d*f)/(2.0*b*area2);
+    val_p_tensor[0][3] = (d*d*(1.0 - b*c) + 2.0*a*area2 + d*d - d*f)/(2.0*b*area2);
+    
+    val_p_tensor[1][0] = (c*d)/nx;
+    val_p_tensor[1][1] = -(ny/nx);
+    val_p_tensor[1][2] = (d*nx*(b*c - 1.0) + nx*nx*u + 2.0*ny*ny*u - nx*ny*v - nx*f)/(2*b*area2);
+    val_p_tensor[1][3] = (d*nx*(b*c - 1.0) + nx*nx*u + 2.0*ny*ny*u - nx*ny*v + nx*f)/(2*b*area2);
+    
+    val_p_tensor[2][0] = 0.0;
+    val_p_tensor[2][1] = 1.0;
+    val_p_tensor[2][2] = (d*ny*(b*c - 1.0) - nx*ny*u + 2.0*nx*nx*v + ny*ny*v - ny*f)/(2*b*area2);
+    val_p_tensor[2][3] = (d*ny*(b*c - 1.0) - nx*ny*u + 2.0*nx*nx*v + ny*ny*v + ny*f)/(2*b*area2);
+    
+    val_p_tensor[3][0] = 1.0;
+    val_p_tensor[3][1] = 0.0;
+    val_p_tensor[3][2] = 1.0;
+    val_p_tensor[3][3] = 1.0;
+    
+	}
+	else {
+  
+    nx = val_normal[0];   ny = val_normal[1];   nz = val_normal[2];   area2 = nx*nx + ny*ny + nz*nz;
+    u = val_velocity[0];  v = val_velocity[1];  w = val_velocity[2];  d = u*nx + v*ny + w*nz;
+    e2 = (2.0*d - b*c*d)*(2.0*d - b*c*d);
+    f = sqrt(4.0*a*area2 + e2);
+  
+    val_p_tensor[0][0] = 0.0;
+    val_p_tensor[0][1] = 0.0;
+    val_p_tensor[0][2] = 0.0;
+    val_p_tensor[0][3] = -((a*(b*c*d + f))/(b*(2.0*d - b*c*d - f)));
+    val_p_tensor[0][4] = (a*(- b*c*d + f))/(b*(2.0*d - b*c*d + f));
+      
+    val_p_tensor[1][0] = (c*d)/nx;
+    val_p_tensor[1][1] = -(nz/nx);
+    val_p_tensor[1][2] = -(ny/nx);
+    val_p_tensor[1][3] = -((-2.0*a*nx + b*c*d*u - 2.0*u*d + u*f)/(b*(2.0*d - b*c*d - f)));
+    val_p_tensor[1][4] = -((-2.0*a*nx + b*c*d*u - 2.0*u*d - u*f)/(b*(2.0*d - b*c*d + f)));
+      
+    val_p_tensor[2][0] = 0.0;
+    val_p_tensor[2][1] = 0.0;
+    val_p_tensor[2][2] = 1.0;
+    val_p_tensor[2][3] = -((-2.0*a*ny + b*c*d*v - 2.0*v*d + v*f)/(b*(2.0*d - b*c*d - f)));
+    val_p_tensor[2][4] = -((-2.0*a*ny + b*c*d*v - 2.0*v*d - v*f)/(b*(2.0*d - b*c*d + f)));
+      
+    val_p_tensor[3][0] = 0.0;
+    val_p_tensor[3][1] = 1.0;
+    val_p_tensor[3][2] = 0.0;
+    val_p_tensor[3][3] = -((-2.0*a*nz + b*c*d*w - 2.0*w*d + w*f)/(b*(2.0*d - b*c*d - f)));
+    val_p_tensor[3][4] = -((-2.0*a*nz + b*c*d*w - 2.0*w*d - w*f)/(b*(2.0*d - b*c*d + f)));
+
+    val_p_tensor[4][0] = 1.0;
+    val_p_tensor[4][1] = 0.0;
+    val_p_tensor[4][2] = 0.0;
+    val_p_tensor[4][3] = 1.0;
+    val_p_tensor[4][4] = 1.0;
+    
+  }
+  
+}
+
+void CNumerics::GetPArtComp_FreeSurf_Matrix_inv(double *val_density, double *val_ddensity, double *val_velocity, double *val_betainc2, double *val_levelset,
+                                      double *val_normal, double **val_invp_tensor) {
+  
+	double a = 0.0, b = 0.0, c = 0.0, d = 0.0, area2 = 0.0, e2 = 0.0, f = 0.0, nx = 0.0, ny = 0.0, nz = 0.0, u = 0.0, v = 0.0, w = 0.0;
+  
+  a = (*val_betainc2)/(*val_density);
+  b = (*val_levelset)/(*val_density);
+  c = (*val_ddensity);
+  
+  if (nDim == 2) {
+    
+    nx = val_normal[0];   ny = val_normal[1];   area2 = nx*nx + ny*ny;
+    u = val_velocity[0];  v = val_velocity[1];  d = u*nx + v*ny;
+    e2 = (2.0*d - b*c*d)*(2.0*d - b*c*d);
+    f = sqrt(4.0*a*area2 + e2);
+
+    val_invp_tensor[0][0] = -((b*area2)/(a*area2 + d*d*(1.0 - b*c)));
+    val_invp_tensor[0][1] = -((b*d*nx)/(a*area2 + d*d*(1.0 - b*c)));
+    val_invp_tensor[0][2] = -((b*d*ny)/(a*area2 + d*d*(1.0 - b*c)));
+    val_invp_tensor[0][3] = ( a*area2 + d*d)/(a*area2 + d*d*(1.0 - b*c));
+    
+    val_invp_tensor[1][0] = (-b*c*d*ny + nx*(ny*u - nx*v))/(a*area2 + d*d*(1.0-b*c));
+    val_invp_tensor[1][1] = -((nx*(a*ny + d*v))/(a*area2 + d*d*(1.0-b*c)));
+    val_invp_tensor[1][2] = (-b*c*d*d + nx*(a*nx + d*u))/(a*area2 + d*d*(1.0-b*c));
+    val_invp_tensor[1][3] = (c*d*(a*ny + d*v))/(a*area2 + d*d*(1.0-b*c));
+    
+    val_invp_tensor[2][0] = (b*area2*(-b*c*d + f))/(2.0*(-b*c*d*d + a*area2 + d*d)*f);
+    val_invp_tensor[2][1] = -((b*nx*(-(2.0 - b*c)*d*d - 2.0*a*area2 + d*f))/(2.0*(- a*area2 - d*d*(1.0-b*c))*f));
+    val_invp_tensor[2][2] = -((b*ny*(-(2.0 - b*c)*d*d - 2.0*a*area2 + d*f))/(2.0*(- a*area2 - d*d*(1.0-b*c))*f));
+    val_invp_tensor[2][3] = (b*c*d*(-(2.0 - b*c)*d*d - 2.0*a*area2 + d*f))/(2.0*(- a*area2 - d*d*(1.0-b*c))*f);
+    
+    val_invp_tensor[3][0] = (b*area2*(b*c*d + f))/(2.0*(-b*c*d*d + a*area2 + d*d)*f);
+    val_invp_tensor[3][1] = -((b*nx*((2.0 - b*c)*d*d + 2.0*a*area2 + d*f))/(2.0*(- a*area2 - d*d*(1.0-b*c))*f));
+    val_invp_tensor[3][2] = -((b*ny*((2.0 - b*c)*d*d + 2.0*a*area2 + d*f))/(2.0*(- a*area2 - d*d*(1.0-b*c))*f));
+    val_invp_tensor[3][3] = (b*c*d*((2.0 - b*c)*d*d + 2.0*a*area2 + d*f))/(2.0*(- a*area2 - d*d*(1.0-b*c))*f);
+    
+	}
+	else {
+  
+    nx = val_normal[0];   ny = val_normal[1];   nz = val_normal[2];   area2 = nx*nx + ny*ny + nz*nz;
+    u = val_velocity[0];  v = val_velocity[1];  w = val_velocity[2];  d = u*nx + v*ny + w*nz;
+    e2 = (2.0*d - b*c*d)*(2.0*d - b*c*d);
+    f = sqrt(4.0*a*area2 + e2);
+    
+    val_invp_tensor[0][0] = (b*area2)/(b*c*d*d - a*area2 - d*d);
+    val_invp_tensor[0][1] = -((b*d*nx)/(-b*c*d*d + a*area2 + d*d));
+    val_invp_tensor[0][2] = -((b*d*ny)/(-b*c*d*d + a*area2 + d*d));
+    val_invp_tensor[0][3] = -((b*d*nz)/(-b*c*d*d + a*area2 + d*d));
+    val_invp_tensor[0][4] = (a*area2 + d*d)/(-b*c*d*d +a*area2 + d*d);
+    
+    val_invp_tensor[1][0] = (-b*c*d*nz +nx*nz*u - nx*nx*w + ny*(nz*v - ny*w))/(-b*c*d*d +a*area2 + d*d);
+    val_invp_tensor[1][1] = -((nx*(a*nz + d*w))/(-b*c*d*d + a*area2 + d*d));
+    val_invp_tensor[1][2] = -((ny*(a*nz + d*w))/(-b*c*d*d + a*area2 + d*d));
+    val_invp_tensor[1][3] = (-b*c*d*d + a*(nx*nx + ny*ny) + d*(nx*u + ny*v))/(-b*c*d*d + a*area2 + d*d);
+    val_invp_tensor[1][4] = (c*d*(a*nz + d*w))/(-b*c*d*d + a*area2 + d*d);
+        
+    val_invp_tensor[2][0] = (-b*c*d*ny + nx*ny*u - nx*nx*v + nz*(-nz*v + ny*w))/(-b*c*d*d + a*area2 + d*d);
+    val_invp_tensor[2][1] =  -((nx*(a*ny + d*v))/(-b*c*d*d + a*area2 + d*d));
+    val_invp_tensor[2][2] = (-b*c*d*d + a*(nx*nx + nz*nz) + d*(nx*u + nz*w))/(-b*c*d*d + a*area2 + d*d);
+    val_invp_tensor[2][3] = -((nz*(a*ny + d*v))/(-b*c*d*d + a*area2 + d*d));
+    val_invp_tensor[2][4] = (c*d*(a*ny + d*v))/(-b*c*d*d + a*area2 + d*(nx*u + ny*v + nz*w));
+    
+    val_invp_tensor[3][0] = -(b*(-d + b*c*d - d + f)*(b*b*c*c*d*d + 2.0*a*area2 + d*d - 3.0*b*c*d*d + 2.0*nx*ny*u*v + 2.0*nx*nz*u*w + 2.0*ny*nz*v*w + nx*nx*u*u + ny*ny*v*v + nz*nz*w*w - b*c*d*f + d*f))/(4*a*(b*c*d*d - a*area2 - d*d)*f);
+    val_invp_tensor[3][1] = (b*nx*(-d + b*c*d - d + f)*(- b*c*d + f))/(4.0*(b*c*d*d - a*area2 - d*d)*f);
+    val_invp_tensor[3][2] = (b*ny*(-d + b*c*d - d + f)*(- b*c*d + f))/(4.0*(b*c*d*d - a*area2 - d*d)*f);
+    val_invp_tensor[3][3] = (b*nz*(-d + b*c*d - d + f)*(- b*c*d + f))/(4.0*(b*c*d*d - a*area2 - d*d)*f);
+    val_invp_tensor[3][4] = -((b*c*d*(-d + b*c*d - d + f)*(- b*c*d + f))/(4.0*(b*c*d*d - a*area2 - d*d)*f));
+        
+    val_invp_tensor[4][0] = -(b*(2.0*d - b*c*d + f)*(b*b*c*c*d*d + 2.0*a*area2 + d*d - 3.0*b*c*d*d + 2.0*nx*ny*u*v + 2.0*nx*nz*u*w + 2.0*ny*nz*v*w + nx*nx*u*u + ny*ny*v*v + nz*nz*w*w + b*c*d*f - d*f))/(4*a*(b*c*d*d - a*area2 - d*d)*f);
+    val_invp_tensor[4][1] = -((b*nx*(b*c*d + f)*(2.0*d - b*c*d + f))/(4.0*(b*c*d*d - a*area2 - d*d)*f));
+    val_invp_tensor[4][2] = -((b*ny*(b*c*d + f)*(2.0*d - b*c*d + f))/(4.0*(b*c*d*d - a*area2 - d*d)*f));
+    val_invp_tensor[4][3] = -((b*nz*(b*c*d + f)*(2.0*d - b*c*d + f))/(4.0*(b*c*d*d - a*area2 - d*d)*f));
+    val_invp_tensor[4][4] = (b*c*d*(b*c*d + f)*(2.0*d - b*c*d + f))/(4.0*(b*c*d*d - a*area2 - d*d)*f);
+
+  }
+  
+}
+
+void CNumerics::GetJacInviscidLambda_fabs(double *val_velocity, double val_soundspeed,
+		double *val_normal, double *val_Lambda_Vector) {
+	double ProjVelocity = 0;
+
+	for (unsigned short iDim = 0; iDim < nDim; iDim++)
+		ProjVelocity += val_velocity[iDim]*val_normal[iDim];
+
+	if (nDim == 3) {
+		val_Lambda_Vector[0] = fabs(ProjVelocity);
+		val_Lambda_Vector[1] = fabs(ProjVelocity);
+		val_Lambda_Vector[2] = fabs(ProjVelocity);
+		val_Lambda_Vector[3] = fabs(ProjVelocity + val_soundspeed);
+		val_Lambda_Vector[4] = fabs(ProjVelocity - val_soundspeed);
+	}
+
+	if(nDim == 2) {
+		val_Lambda_Vector[0] = fabs(ProjVelocity);
+		val_Lambda_Vector[1] = fabs(ProjVelocity);
+		val_Lambda_Vector[2] = fabs(ProjVelocity + val_soundspeed);
+		val_Lambda_Vector[3] = fabs(ProjVelocity - val_soundspeed);
+	}
+}
+
+void CNumerics::ConsVar2PrimVar_MultiSpecies(double *val_consvar, double *val_primvar) {
+	double Density, sq_vel = 0;
+	unsigned short iDim, loc, iSpecies;
+
+	for (iSpecies = 0; iSpecies < nSpecies; iSpecies ++) {
+		loc = (nDim+2)*iSpecies;
+		Density = val_consvar[loc + 0];
+		sq_vel = 0.0;
+		Gamma = Vector_Gamma[iSpecies];
+		Gamma_Minus_One = Gamma - 1.0;
+		for (iDim = 0; iDim < nDim; iDim++) {
+			val_primvar[loc + iDim+1] = val_consvar[loc + iDim+1]/Density;
+			sq_vel += val_primvar[loc + iDim+1]*val_primvar[loc + iDim+1];
+		}
+		val_primvar[loc + nDim + 1] = Gamma_Minus_One*(val_consvar[loc + nDim+1]-0.5*sq_vel*val_consvar[loc + 0]);
+		val_primvar[loc + 0] = val_primvar[loc + nDim + 1] / (Gas_Constant_MultipleSpecies[iSpecies]*Density);
+	}
+}
+
+void CNumerics::GetViscousFlux(double *val_primvar, double **val_gradprimvar,
+		double val_laminar_viscosity, double val_eddy_viscosity, double val_mach_inf) {
+
+	double total_viscosity = val_laminar_viscosity + val_eddy_viscosity;
+	double cp = (Gamma / Gamma_Minus_One) * Gas_Constant;
+	double heat_flux_factor = cp * (val_laminar_viscosity/PRANDTL + val_eddy_viscosity/PRANDTL_TURB);
+
+	double div_vel = 0.0;
+	for (unsigned short iDim = 0 ; iDim < nDim; iDim++)
+		div_vel += val_gradprimvar[iDim+1][iDim];
+
+	for (unsigned short iDim = 0 ; iDim < nDim; iDim++) {
+		for (unsigned short jDim = 0 ; jDim < nDim; jDim++) {
+			tau[iDim][jDim] = total_viscosity*( val_gradprimvar[jDim+1][iDim] + val_gradprimvar[iDim+1][jDim] )
+																																																																																																									-TWO3*total_viscosity*div_vel*delta[iDim][jDim];
+		}
+	}
+
+	// Gradient of primitive variables -> [Temp vel_x vel_y vel_z Pressure]
+	if (nDim == 3) {
+		Flux_Tensor[0][0] = 0.0;
+		Flux_Tensor[1][0] = tau[0][0];
+		Flux_Tensor[2][0] = tau[0][1];
+		Flux_Tensor[3][0] = tau[0][2];
+		Flux_Tensor[4][0] = tau[0][0]*val_primvar[1] + tau[0][1]*val_primvar[2] + tau[0][2]*val_primvar[3] +
+				heat_flux_factor*val_gradprimvar[0][0];
+
+		Flux_Tensor[0][1] = 0.0;
+		Flux_Tensor[1][1] = tau[1][0];
+		Flux_Tensor[2][1] = tau[1][1];
+		Flux_Tensor[3][1] = tau[1][2];
+		Flux_Tensor[4][1] = tau[1][0]*val_primvar[1] + tau[1][1]*val_primvar[2] + tau[1][2]*val_primvar[3] +
+				heat_flux_factor*val_gradprimvar[0][1];
+
+		Flux_Tensor[0][2] = 0.0;
+		Flux_Tensor[1][2] = tau[2][0];
+		Flux_Tensor[2][2] = tau[2][1];
+		Flux_Tensor[3][2] = tau[2][2];
+		Flux_Tensor[4][2] = tau[2][0]*val_primvar[1] + tau[2][1]*val_primvar[2] + tau[2][2]*val_primvar[3] +
+				heat_flux_factor*val_gradprimvar[0][2];
+	}
+	if (nDim == 2) {
+		Flux_Tensor[0][0] = 0.0;
+		Flux_Tensor[1][0] = tau[0][0];
+		Flux_Tensor[2][0] = tau[0][1];
+		Flux_Tensor[3][0] = tau[0][0]*val_primvar[1] + tau[0][1]*val_primvar[2]+
+				heat_flux_factor*val_gradprimvar[0][0];
+
+		Flux_Tensor[0][1] = 0.0;
+		Flux_Tensor[1][1] = tau[1][0];
+		Flux_Tensor[2][1] = tau[1][1];
+		Flux_Tensor[3][1] = tau[1][0]*val_primvar[1] + tau[1][1]*val_primvar[2]+
+				heat_flux_factor*val_gradprimvar[0][1];
+	}
+}
+
+void CNumerics::GetViscousProjFlux(double *val_primvar, double **val_gradprimvar, double val_turb_ke, double *val_normal, double val_laminar_viscosity,
+		double val_eddy_viscosity) {
+
+	unsigned short iVar, iDim, jDim;
+	double total_viscosity, heat_flux_factor, div_vel, cp, Density;
+	Density = val_primvar[nDim+2];
+
+	total_viscosity = val_laminar_viscosity + val_eddy_viscosity;
+	cp = (Gamma / Gamma_Minus_One) * Gas_Constant;
+	heat_flux_factor = cp * (val_laminar_viscosity/PRANDTL + val_eddy_viscosity/PRANDTL_TURB);
+
+	div_vel = 0.0;
+	for (iDim = 0 ; iDim < nDim; iDim++)
+		div_vel += val_gradprimvar[iDim+1][iDim];
+
+	for (iDim = 0 ; iDim < nDim; iDim++)
+		for (jDim = 0 ; jDim < nDim; jDim++)
+			tau[iDim][jDim] = total_viscosity*( val_gradprimvar[jDim+1][iDim] + val_gradprimvar[iDim+1][jDim] )
+			- TWO3*total_viscosity*div_vel*delta[iDim][jDim]
+			                                           - TWO3*Density*val_turb_ke*delta[iDim][jDim];
+
+
+	/*--- Gradient of primitive variables -> [Temp vel_x vel_y vel_z Pressure] ---*/
+	if (nDim == 2) {
+		Flux_Tensor[0][0] = 0.0;
+		Flux_Tensor[1][0] = tau[0][0];
+		Flux_Tensor[2][0] = tau[0][1];
+		Flux_Tensor[3][0] = tau[0][0]*val_primvar[1] + tau[0][1]*val_primvar[2]+
+				heat_flux_factor*val_gradprimvar[0][0];
+
+		Flux_Tensor[0][1] = 0.0;
+		Flux_Tensor[1][1] = tau[1][0];
+		Flux_Tensor[2][1] = tau[1][1];
+		Flux_Tensor[3][1] = tau[1][0]*val_primvar[1] + tau[1][1]*val_primvar[2]+
+				heat_flux_factor*val_gradprimvar[0][1];
+	} else {
+		Flux_Tensor[0][0] = 0.0;
+		Flux_Tensor[1][0] = tau[0][0];
+		Flux_Tensor[2][0] = tau[0][1];
+		Flux_Tensor[3][0] = tau[0][2];
+		Flux_Tensor[4][0] = tau[0][0]*val_primvar[1] + tau[0][1]*val_primvar[2] + tau[0][2]*val_primvar[3] +
+				heat_flux_factor*val_gradprimvar[0][0];
+
+		Flux_Tensor[0][1] = 0.0;
+		Flux_Tensor[1][1] = tau[1][0];
+		Flux_Tensor[2][1] = tau[1][1];
+		Flux_Tensor[3][1] = tau[1][2];
+		Flux_Tensor[4][1] = tau[1][0]*val_primvar[1] + tau[1][1]*val_primvar[2] + tau[1][2]*val_primvar[3] +
+				heat_flux_factor*val_gradprimvar[0][1];
+
+		Flux_Tensor[0][2] = 0.0;
+		Flux_Tensor[1][2] = tau[2][0];
+		Flux_Tensor[2][2] = tau[2][1];
+		Flux_Tensor[3][2] = tau[2][2];
+		Flux_Tensor[4][2] = tau[2][0]*val_primvar[1] + tau[2][1]*val_primvar[2] + tau[2][2]*val_primvar[3] +
+				heat_flux_factor*val_gradprimvar[0][2];
+	}
+
+	for (iVar = 0; iVar < nVar; iVar++) {
+		Proj_Flux_Tensor[iVar] = 0.0;
+		for (iDim = 0; iDim < nDim; iDim++)
+			Proj_Flux_Tensor[iVar] += Flux_Tensor[iVar][iDim] * val_normal[iDim];
+	}
+
+}
+
+void CNumerics::GetViscousProjFlux(double *val_primvar, double **val_gradprimvar, double *val_normal, double* val_laminar_viscosity,
+		double* val_eddy_viscosity, unsigned short val_iSpecies) {
+	unsigned short iVar, iDim, jDim, nVar_species;
+	double total_viscosity, heat_flux_factor, heat_flux_factor_vib, div_vel, cp;
+
+	Gamma = Vector_Gamma[val_iSpecies];
+	Gamma_Minus_One = Gamma - 1.0;
+	total_viscosity = val_laminar_viscosity[val_iSpecies] + val_eddy_viscosity[val_iSpecies];
+	cp = (Gamma / Gamma_Minus_One) * Gas_Constant_MultipleSpecies[val_iSpecies];
+	heat_flux_factor = cp * (val_laminar_viscosity[val_iSpecies]/PRANDTL + val_eddy_viscosity[val_iSpecies]/PRANDTL_TURB);
+	div_vel = 0.0;
+	for (iDim = 0 ; iDim < nDim; iDim++)
+		div_vel += val_gradprimvar[iDim+1][iDim];
+
+	for (iDim = 0 ; iDim < nDim; iDim++)
+		for (jDim = 0 ; jDim < nDim; jDim++)
+			tau[iDim][jDim] = total_viscosity*( val_gradprimvar[jDim+1][iDim] + val_gradprimvar[iDim+1][jDim]) -
+			TWO3*total_viscosity*div_vel*delta[iDim][jDim];
+
+	/*--- Populate entries in the viscous flux vector ---*/
+	for (iDim = 0; iDim < nDim; iDim++) {
+		Flux_Tensor[0][iDim] = 0.0;
+		Flux_Tensor[nDim+1][iDim] =0.0;
+		for (jDim = 0; jDim < nDim; jDim++) {
+			Flux_Tensor[jDim+1][iDim] = tau[iDim][jDim];
+			Flux_Tensor[nDim+1][iDim] += tau[iDim][jDim]*val_primvar[jDim+1];
+		}
+		Flux_Tensor[nDim+1][iDim] += heat_flux_factor*val_gradprimvar[0][iDim];
+
+		//NOTE: THIS IS NOT PROPERLY IMPLEMENTED.  MUST REVISIT TO MAKE GENERAL FOR MOLECULES W/ INTERNAL STRUCTURE!!
+		if (val_iSpecies < nDiatomics) {
+			heat_flux_factor_vib = heat_flux_factor;
+			Flux_Tensor[nDim+1][iDim] += heat_flux_factor_vib*val_gradprimvar[nDim+1][iDim];
+			Flux_Tensor[nDim+2][iDim]  = heat_flux_factor_vib*val_gradprimvar[nDim+1][iDim];
+		}
+	}
+
+	/*--- Project the viscous flux vector in the normal direction ---*/
+	if (val_iSpecies < nDiatomics) nVar_species = nDim+3;
+	else nVar_species = nDim+2;
+	for (iVar = 0; iVar < nVar_species; iVar++) {
+		Proj_Flux_Tensor[iVar] = 0.0;
+		for (iDim = 0; iDim < nDim; iDim++)
+			Proj_Flux_Tensor[iVar] += Flux_Tensor[iVar][iDim]*val_normal[iDim];
+	}
+}
+
+void CNumerics::GetViscousProjFlux(double *val_primvar, double **val_gradprimvar, double *val_normal, double* val_laminar_viscosity, double* val_eddy_viscosity, double *val_therm_conductivity, double *val_therm_conductivity_vib, unsigned short val_iSpecies) {
+	unsigned short iVar, iDim, jDim, nVar_species;
+	double total_viscosity, div_vel;
+
+	total_viscosity = val_laminar_viscosity[val_iSpecies] + val_eddy_viscosity[val_iSpecies];
+
+	div_vel = 0.0;
+	for (iDim = 0 ; iDim < nDim; iDim++)
+		div_vel += val_gradprimvar[iDim+1][iDim];
+
+	for (iDim = 0 ; iDim < nDim; iDim++)
+		for (jDim = 0 ; jDim < nDim; jDim++)
+			tau[iDim][jDim] = total_viscosity*( val_gradprimvar[jDim+1][iDim] + val_gradprimvar[iDim+1][jDim]) -
+		                  	TWO3*total_viscosity*div_vel*delta[iDim][jDim];
+
+	/*--- Populate entries in the viscous flux vector ---*/
+	for (iDim = 0; iDim < nDim; iDim++) {
+		Flux_Tensor[0][iDim] = 0.0;
+		Flux_Tensor[nDim+1][iDim] = 0.0;
+		for (jDim = 0; jDim < nDim; jDim++) {
+			Flux_Tensor[jDim+1][iDim]  = tau[iDim][jDim];
+			Flux_Tensor[nDim+1][iDim] += tau[iDim][jDim]*val_primvar[jDim+1];
+		}
+		Flux_Tensor[nDim+1][iDim] += val_therm_conductivity[val_iSpecies]*val_gradprimvar[0][iDim];
+
+		if (val_iSpecies < nDiatomics) {
+			Flux_Tensor[nDim+1][iDim] += val_therm_conductivity_vib[val_iSpecies]*val_gradprimvar[nDim+1][iDim];
+			Flux_Tensor[nDim+2][iDim]  = val_therm_conductivity_vib[val_iSpecies]*val_gradprimvar[nDim+1][iDim];
+		}
+	}
+
+	/*--- Project the viscous flux vector in the normal direction ---*/
+	if (val_iSpecies < nDiatomics) nVar_species = nDim+3;
+	else nVar_species = nDim+2;
+	for (iVar = 0; iVar < nVar_species; iVar++) {
+		Proj_Flux_Tensor[iVar] = 0.0;
+		for (iDim = 0; iDim < nDim; iDim++)
+			Proj_Flux_Tensor[iVar] += Flux_Tensor[iVar][iDim]*val_normal[iDim];
+	}
+}
+
+void CNumerics::GetViscousArtCompProjFlux(double *val_primvar, double **val_gradprimvar, double *val_normal, double val_laminar_viscosity,
+		double val_eddy_viscosity) {
+	unsigned short iVar, iDim;
+	double total_viscosity;
+	
+	total_viscosity = (val_laminar_viscosity + val_eddy_viscosity);
+
+	if (nDim == 3) {
+		Flux_Tensor[0][0] = 0.0;
+		Flux_Tensor[1][0] = total_viscosity * val_gradprimvar[1][0];
+		Flux_Tensor[2][0] = total_viscosity * val_gradprimvar[2][0];
+		Flux_Tensor[3][0] = total_viscosity * val_gradprimvar[3][0];
+
+		Flux_Tensor[0][1] = 0.0;
+		Flux_Tensor[1][1] = total_viscosity * val_gradprimvar[1][1];
+		Flux_Tensor[2][1] = total_viscosity * val_gradprimvar[2][1];
+		Flux_Tensor[3][1] = total_viscosity * val_gradprimvar[3][1];
+
+		Flux_Tensor[0][2] = 0.0;
+		Flux_Tensor[1][2] = total_viscosity * val_gradprimvar[1][2];
+		Flux_Tensor[2][2] = total_viscosity * val_gradprimvar[2][2];
+		Flux_Tensor[3][2] = total_viscosity * val_gradprimvar[3][2];
+	}
+
+	if (nDim == 2) {
+		Flux_Tensor[0][0] = 0.0;
+		Flux_Tensor[1][0] = total_viscosity * val_gradprimvar[1][0];
+		Flux_Tensor[2][0] = total_viscosity * val_gradprimvar[2][0];
+
+		Flux_Tensor[0][1] = 0.0;
+		Flux_Tensor[1][1] = total_viscosity * val_gradprimvar[1][1];
+		Flux_Tensor[2][1] = total_viscosity * val_gradprimvar[2][1];
+	}
+
+	for (iVar = 0; iVar < nVar; iVar++) {
+		Proj_Flux_Tensor[iVar] = 0.0;
+		for (iDim = 0; iDim < nDim; iDim++)
+			Proj_Flux_Tensor[iVar] += Flux_Tensor[iVar][iDim] * val_normal[iDim];
+	}
+}
+
+void CNumerics::GetViscousProjJacs(double *val_Mean_PrimVar, double val_laminar_viscosity,
+		double val_eddy_viscosity, double val_dist_ij, double *val_normal, double val_dS,
+		double *val_Proj_Visc_Flux, double **val_Proj_Jac_Tensor_i, double **val_Proj_Jac_Tensor_j) {
+	unsigned short iDim, iVar, jVar;
+
+	double theta = 0.0, sqvel = 0.0, proj_viscousflux_vel = 0.0;
+  
+	for (iDim = 0; iDim < nDim; iDim++) {
+		theta += val_normal[iDim]*val_normal[iDim];
+		sqvel += val_Mean_PrimVar[iDim+1]*val_Mean_PrimVar[iDim+1];
+		proj_viscousflux_vel += val_Proj_Visc_Flux[iDim+1]*val_Mean_PrimVar[iDim+1];
+	}
+  
+	double phi = 0.5*(Gamma-1.0)*sqvel;
+	double Density = val_Mean_PrimVar[nDim+2];
+	double Pressure = val_Mean_PrimVar[nDim+1];
+	double total_viscosity = val_laminar_viscosity + val_eddy_viscosity;
+	double heat_flux_factor = val_laminar_viscosity / PRANDTL + val_eddy_viscosity / PRANDTL_TURB;
+	double cpoR = Gamma/(Gamma-1.0); // cp over R
+	double factor = total_viscosity*val_dS/(Density*val_dist_ij);
+	double phi_rho = -cpoR*heat_flux_factor*Pressure/(Density*Density);
+	double phi_p = cpoR*heat_flux_factor/(Density);
+	double rhoovisc = Density/(total_viscosity); // rho over viscosity
+
+  for (unsigned short iVar = 0; iVar < nVar; iVar++) {
+    for (unsigned short jVar = 0; jVar < nVar; jVar++) {
+      val_Proj_Jac_Tensor_i[iVar][jVar] = 0.0;
+      val_Proj_Jac_Tensor_j[iVar][jVar] = 0.0;
+    }
+  }
+  
+	if (nDim == 2) {
+    
+		double thetax = theta + val_normal[0]*val_normal[0]/3.0;
+		double thetay = theta + val_normal[1]*val_normal[1]/3.0;
+
+		double etaz = val_normal[0]*val_normal[1]/3.0;
+
+		double pix = val_Mean_PrimVar[1]*thetax + val_Mean_PrimVar[2]*etaz;
+		double piy = val_Mean_PrimVar[1]*etaz   + val_Mean_PrimVar[2]*thetay;
+
+		val_Proj_Jac_Tensor_i[0][0] = 0.0;
+		val_Proj_Jac_Tensor_i[0][1] = 0.0;
+		val_Proj_Jac_Tensor_i[0][2] = 0.0;
+		val_Proj_Jac_Tensor_i[0][3] = 0.0;
+		val_Proj_Jac_Tensor_i[1][0] = factor*pix;
+		val_Proj_Jac_Tensor_i[1][1] = -factor*thetax;
+		val_Proj_Jac_Tensor_i[1][2] = -factor*etaz;
+		val_Proj_Jac_Tensor_i[1][3] = 0.0;
+		val_Proj_Jac_Tensor_i[2][0] = factor*piy;
+		val_Proj_Jac_Tensor_i[2][1] = -factor*etaz;
+		val_Proj_Jac_Tensor_i[2][2] = -factor*thetay;
+		val_Proj_Jac_Tensor_i[2][3] = 0.0;
+
+		val_Proj_Jac_Tensor_i[3][0] = -factor*(rhoovisc*theta*(phi_rho+phi*phi_p) -
+				pix*val_Mean_PrimVar[1]+piy*val_Mean_PrimVar[2]);
+		val_Proj_Jac_Tensor_i[3][1] = -factor*(pix-rhoovisc*theta*phi_p*(Gamma-1.0)*val_Mean_PrimVar[1]);
+		val_Proj_Jac_Tensor_i[3][2] = -factor*(piy-rhoovisc*theta*phi_p*(Gamma-1.0)*val_Mean_PrimVar[2]);
+		val_Proj_Jac_Tensor_i[3][3] = -factor*((Gamma-1.0)*rhoovisc*theta*phi_p);
+    
+		for (iVar = 0; iVar < nVar; iVar++)
+			for (jVar = 0; jVar < nVar; jVar++)
+				val_Proj_Jac_Tensor_j[iVar][jVar] = -val_Proj_Jac_Tensor_i[iVar][jVar];
+
+		factor = 0.5/Density;
+		val_Proj_Jac_Tensor_i[3][0] += factor*proj_viscousflux_vel;
+		val_Proj_Jac_Tensor_j[3][0] += factor*proj_viscousflux_vel;
+		val_Proj_Jac_Tensor_i[3][1] += factor*val_Proj_Visc_Flux[1];
+		val_Proj_Jac_Tensor_j[3][1] += factor*val_Proj_Visc_Flux[1];
+		val_Proj_Jac_Tensor_i[3][2] += factor*val_Proj_Visc_Flux[2];
+		val_Proj_Jac_Tensor_j[3][2] += factor*val_Proj_Visc_Flux[2];
+    
+    
+	} 
+	else {
+
+		double thetax = theta + val_normal[0]*val_normal[0]/3.0;
+		double thetay = theta + val_normal[1]*val_normal[1]/3.0;
+		double thetaz = theta + val_normal[2]*val_normal[2]/3.0;
+
+		double etax = val_normal[1]*val_normal[2]/3.0;
+		double etay = val_normal[0]*val_normal[2]/3.0;
+		double etaz = val_normal[0]*val_normal[1]/3.0;
+
+		double pix = val_Mean_PrimVar[1]*thetax + val_Mean_PrimVar[2]*etaz   + val_Mean_PrimVar[3]*etay;
+		double piy = val_Mean_PrimVar[1]*etaz   + val_Mean_PrimVar[2]*thetay + val_Mean_PrimVar[3]*etax;
+		double piz = val_Mean_PrimVar[1]*etay   + val_Mean_PrimVar[2]*etax   + val_Mean_PrimVar[3]*thetaz;
+
+		val_Proj_Jac_Tensor_i[0][0] = 0.0;
+		val_Proj_Jac_Tensor_i[0][1] = 0.0;
+		val_Proj_Jac_Tensor_i[0][2] = 0.0;
+		val_Proj_Jac_Tensor_i[0][3] = 0.0;
+		val_Proj_Jac_Tensor_i[0][4] = 0.0;
+		val_Proj_Jac_Tensor_i[1][0] = factor*pix;
+		val_Proj_Jac_Tensor_i[1][1] = -factor*thetax;
+		val_Proj_Jac_Tensor_i[1][2] = -factor*etaz;
+		val_Proj_Jac_Tensor_i[1][3] = -factor*etay;
+		val_Proj_Jac_Tensor_i[1][4] = 0.0;
+		val_Proj_Jac_Tensor_i[2][0] = factor*piy;
+		val_Proj_Jac_Tensor_i[2][1] = -factor*etaz;
+		val_Proj_Jac_Tensor_i[2][2] = -factor*thetay;
+		val_Proj_Jac_Tensor_i[2][3] = -factor*etax;
+		val_Proj_Jac_Tensor_i[2][4] = 0.0;
+		val_Proj_Jac_Tensor_i[3][0] = factor*piz;
+		val_Proj_Jac_Tensor_i[3][1] = -factor*etay;
+		val_Proj_Jac_Tensor_i[3][2] = -factor*etax;
+		val_Proj_Jac_Tensor_i[3][3] = -factor*thetaz;
+		val_Proj_Jac_Tensor_i[3][4] = 0.0;
+		val_Proj_Jac_Tensor_i[4][0] = -factor*(rhoovisc*theta*(phi_rho+phi*phi_p) -
+				pix*val_Mean_PrimVar[1] + piy*val_Mean_PrimVar[2] + piz*val_Mean_PrimVar[3]);
+		val_Proj_Jac_Tensor_i[4][1] = -factor*(pix-rhoovisc*theta*phi_p*(Gamma-1)*val_Mean_PrimVar[1]);
+		val_Proj_Jac_Tensor_i[4][2] = -factor*(piy-rhoovisc*theta*phi_p*(Gamma-1)*val_Mean_PrimVar[2]);
+		val_Proj_Jac_Tensor_i[4][3] = -factor*(piz-rhoovisc*theta*phi_p*(Gamma-1)*val_Mean_PrimVar[3]);
+		val_Proj_Jac_Tensor_i[4][4] = -factor*((Gamma-1)*rhoovisc*theta*phi_p);
+
+		for (iVar = 0; iVar < nVar; iVar++)
+			for (jVar = 0; jVar < nVar; jVar++)
+				val_Proj_Jac_Tensor_j[iVar][jVar] = -val_Proj_Jac_Tensor_i[iVar][jVar];
+
+		factor = 0.5/Density;
+		val_Proj_Jac_Tensor_i[4][0] += factor*proj_viscousflux_vel;
+		val_Proj_Jac_Tensor_j[4][0] += factor*proj_viscousflux_vel;
+		val_Proj_Jac_Tensor_i[4][1] += factor*val_Proj_Visc_Flux[1];
+		val_Proj_Jac_Tensor_j[4][1] += factor*val_Proj_Visc_Flux[1];
+		val_Proj_Jac_Tensor_i[4][2] += factor*val_Proj_Visc_Flux[2];
+		val_Proj_Jac_Tensor_j[4][2] += factor*val_Proj_Visc_Flux[2];
+		val_Proj_Jac_Tensor_i[4][3] += factor*val_Proj_Visc_Flux[3];
+		val_Proj_Jac_Tensor_j[4][3] += factor*val_Proj_Visc_Flux[3];
+
+	}
+
+}
+
+void CNumerics::GetViscousProjJacsDiatomics(double *val_Mean_PrimVar,   double *val_laminar_viscosity, double *val_eddy_viscosity, double *val_thermal_conductivity, double *val_thermal_conductivity_vib, double val_dist_ij, double *val_normal, double val_dS, double *val_Proj_Visc_Flux, double **val_Proj_Jac_Tensor_i, double **val_Proj_Jac_Tensor_j, unsigned short val_iSpecies) {
+  
+  unsigned short iDim, iVar, jVar, kVar, loc, nVar_species;
+  double tmp_i, tmp_j;
+  double Theta, Theta_x, Theta_y, Theta_z, Eta_x, Eta_y, Eta_z, Pi_x, Pi_y, Pi_z, factor;
+  double Viscosity_ij, ThermConductivity_ij, ThermConductivity_vib_ij, Gamma, GasConstant, Density, Vel2, Ttr, Tvib, h_f, Energy_el, CharVibTemp;
+  
+  /*--- Determine location in the Jacobian based on species ---*/
+  if ( val_iSpecies < nDiatomics ) {
+    loc = (nDim+3)*val_iSpecies;
+    nVar_species = (nDim+3);
+  }
+  else {
+    loc = (nDim+3)*nDiatomics + (nDim+2)*(val_iSpecies-nDiatomics);
+    nVar_species = (nDim+2);
+  }
+  
+	/*--- Calculate useful quantities ---*/
+	Theta = 0.0;
+	Vel2 = 0.0;
+	for (iDim = 0; iDim < nDim; iDim++) {
+		Theta += val_normal[iDim]*val_normal[iDim];
+		Vel2  += val_Mean_PrimVar[iDim+1]*val_Mean_PrimVar[iDim+1];
+	}
+  
+  Viscosity_ij             = val_laminar_viscosity[val_iSpecies];
+  ThermConductivity_ij     = val_thermal_conductivity[val_iSpecies];
+  ThermConductivity_vib_ij = val_thermal_conductivity_vib[val_iSpecies];
+  GasConstant              = Gas_Constant_MultipleSpecies[val_iSpecies];
+  CharVibTemp              = Theta_v[val_iSpecies];
+  Gamma                    = Vector_Gamma[val_iSpecies];
+  factor                   = Viscosity_ij / val_dist_ij;
+  Density                  = val_Mean_PrimVar[nDim+3];
+  Ttr                      = val_Mean_PrimVar[0];
+  Tvib                     = val_Mean_PrimVar[nDim+1];
+  h_f                      = Enthalpy_formation[val_iSpecies];
+  Energy_el                = 0.0;
+  
+  if (nDim == 3) {
+    /*--- Populate the transformation matrix ---*/
+    //Comment: Technically, we should calculate this matrix using i and j values separately, then apply them to the appropriate Jacobian matrices at i & j.  We can try this with PrimVar_i and PrimVar_j as members of the CNumerics class, but try this implementation with the mean quantities as a first attempt
+    dVdU[0][0] = 1.0;
+    dVdU[0][1] = 0.0;
+    dVdU[0][2] = 0.0;
+    dVdU[0][3] = 0.0;
+    dVdU[0][4] = 0.0;
+    
+    dVdU[1][0] = -val_Mean_PrimVar[1]/Density;
+    dVdU[1][1] = 1.0/Density;
+    dVdU[1][2] = 0.0;
+    dVdU[1][3] = 0.0;
+    dVdU[1][4] = 0.0;
+    
+    dVdU[2][0] = -val_Mean_PrimVar[2]/Density;
+    dVdU[2][1] = 0.0;
+    dVdU[2][2] = 1.0/Density;
+    dVdU[2][3] = 0.0;
+    dVdU[2][4] = 0.0;
+    
+    dVdU[3][0] = -val_Mean_PrimVar[3]/Density;
+    dVdU[3][1] = 0.0;
+    dVdU[3][2] = 0.0;
+    dVdU[3][3] = 1.0/Density;
+    dVdU[3][4] = 0.0;
+    
+    dVdU[4][0] = 1.0/Density * ( -Ttr + (Gamma-1.0)/GasConstant*(Vel2/2.0 - h_f - Energy_el) );
+    dVdU[4][1] = -(Gamma-1.0)/GasConstant * val_Mean_PrimVar[1]/Density;
+    dVdU[4][2] = -(Gamma-1.0)/GasConstant * val_Mean_PrimVar[2]/Density;
+    dVdU[4][3] = -(Gamma-1.0)/GasConstant * val_Mean_PrimVar[3]/Density;
+    dVdU[4][4] = (Gamma-1.0)/(GasConstant*Density);
+    
+    if (val_iSpecies < nDiatomics) {
+      dVdU[5][0] = -Tvib*Tvib/(CharVibTemp*Density) * ( 1.0 - 1.0/(exp(CharVibTemp/Tvib)) );
+      dVdU[5][1] = 0.0;
+      dVdU[5][2] = 0.0;
+      dVdU[5][3] = 0.0;
+      dVdU[5][4] = 0.0;
+      dVdU[5][5] = Tvib*Tvib/(CharVibTemp*CharVibTemp*Density*GasConstant) * (exp(CharVibTemp/Tvib)-1.0)*(exp(CharVibTemp/Tvib)-1.0)/exp(CharVibTemp/Tvib);
+      
+      dVdU[0][5] = 0.0;
+      dVdU[1][5] = 0.0;
+      dVdU[2][5] = 0.0;
+      dVdU[3][5] = 0.0;
+      dVdU[4][5] = -(Gamma-1.0)/(GasConstant*Density); 
+    }    
+    
+    /*--- Calculate useful quantities ---*/
+    Theta_x = Theta + 1.0/3.0 * val_normal[0]*val_normal[0];
+    Theta_y = Theta + 1.0/3.0 * val_normal[1]*val_normal[1];
+    Theta_z = Theta + 1.0/3.0 * val_normal[2]*val_normal[2];
+    Eta_x   = 1.0/3.0 * val_normal[1]*val_normal[2];
+    Eta_y   = 1.0/3.0 * val_normal[0]*val_normal[2];
+    Eta_z   = 1.0/3.0 * val_normal[0]*val_normal[1];
+    Pi_x    =   val_Mean_PrimVar[1] * factor * Theta_x
+              + val_Mean_PrimVar[2] * factor * Eta_z
+              + val_Mean_PrimVar[3] * factor * Eta_y;
+    Pi_y    =   val_Mean_PrimVar[1] * factor * Eta_z
+              + val_Mean_PrimVar[2] * factor * Theta_y
+              + val_Mean_PrimVar[3] * factor * Eta_x;
+    Pi_z    =   val_Mean_PrimVar[1] * factor * Eta_y
+              + val_Mean_PrimVar[2] * factor * Eta_x
+              + val_Mean_PrimVar[3] * factor * Theta_z;
+        
+    /*--- First row: dFv(1)/dV' ---*/
+    dFvdV_j[0][0] = 0.0;
+    dFvdV_j[0][1] = 0.0;
+    dFvdV_j[0][2] = 0.0;
+    dFvdV_j[0][3] = 0.0;
+    dFvdV_j[0][4] = 0.0;
+    
+    /*--- Second row: dFv(2)/dV' ---*/
+    dFvdV_j[1][0] = 0.0;
+    dFvdV_j[1][1] = factor * Theta_x;
+    dFvdV_j[1][2] = factor * Eta_z;
+    dFvdV_j[1][3] = factor * Eta_y;
+    dFvdV_j[1][4] = 0.0;
+    
+    /*--- Third row: dFv(3)/dV' ---*/
+    dFvdV_j[2][0] = 0.0;
+    dFvdV_j[2][1] = factor * Eta_z;
+    dFvdV_j[2][2] = factor * Theta_y;
+    dFvdV_j[2][3] = factor * Eta_x;
+    dFvdV_j[2][4] = 0.0;
+    
+    /*--- Fourth row: dFv(4)/dV' ---*/
+    dFvdV_j[3][0] = 0.0;
+    dFvdV_j[3][1] = factor * Eta_y;
+    dFvdV_j[3][2] = factor * Eta_x;
+    dFvdV_j[3][3] = factor * Theta_z;
+    dFvdV_j[3][4] = 0.0;
+    
+    /*--- Fifth row: dFv(5)/dV' ---*/
+    dFvdV_j[4][0] = 0.0;
+    dFvdV_j[4][1] = Pi_x; // Additional term follows
+    dFvdV_j[4][2] = Pi_y; // Additional term follows
+    dFvdV_j[4][3] = Pi_z; // Additional term follows
+    dFvdV_j[4][4] = ThermConductivity_ij*Theta/val_dist_ij;
+
+    
+    /*--- Add additional column and row to accommodate vibrational energy convection ---*/
+    if (val_iSpecies < nDiatomics) {
+      dFvdV_j[0][5] = 0.0;
+      dFvdV_j[1][5] = 0.0;
+      dFvdV_j[2][5] = 0.0;
+      dFvdV_j[3][5] = 0.0;
+      dFvdV_j[4][5] = ThermConductivity_vib_ij*Theta/val_dist_ij;
+      dFvdV_j[5][0] = 0.0;
+      dFvdV_j[5][1] = 0.0;
+      dFvdV_j[5][2] = 0.0;
+      dFvdV_j[5][3] = 0.0;
+      dFvdV_j[5][4] = 0.0;
+      dFvdV_j[5][5] = ThermConductivity_vib_ij*Theta/val_dist_ij;
+    }
+    
+  } else {
+    /*--- Populate the transformation matrix ---*/
+    //Comment: Technically, we should calculate this matrix using i and j values separately, then apply them to the appropriate Jacobian matrices at i & j.  We can try this with PrimVar_i and PrimVar_j as members of the CNumerics class, but try this implementation with the mean quantities as a first attempt
+    dVdU[0][0] = 1.0;
+    dVdU[0][1] = 0.0;
+    dVdU[0][2] = 0.0;
+    dVdU[0][3] = 0.0;
+    
+    dVdU[1][0] = -val_Mean_PrimVar[1]/Density;
+    dVdU[1][1] = 1.0/Density;
+    dVdU[1][2] = 0.0;
+    dVdU[1][3] = 0.0;
+    
+    dVdU[2][0] = -val_Mean_PrimVar[2]/Density;
+    dVdU[2][1] = 0.0;
+    dVdU[2][2] = 1.0/Density;
+    dVdU[2][3] = 0.0;
+    
+    dVdU[3][0] = 1.0/Density * ( -Ttr + (Gamma-1.0)/GasConstant*(Vel2/2.0 - h_f - Energy_el) );
+    dVdU[3][1] = -(Gamma-1.0)/GasConstant * val_Mean_PrimVar[1]/Density;
+    dVdU[3][2] = -(Gamma-1.0)/GasConstant * val_Mean_PrimVar[2]/Density;
+    dVdU[3][3] = (Gamma-1.0)/(GasConstant*Density);
+    
+    if (val_iSpecies < nDiatomics) {
+      dVdU[4][0] = -Tvib*Tvib/(CharVibTemp*Density) * ( 1.0 - 1.0/(exp(CharVibTemp/Tvib)) );
+      dVdU[4][1] = 0.0;
+      dVdU[4][2] = 0.0;
+      dVdU[4][3] = 0.0;
+      dVdU[4][4] = Tvib*Tvib/(CharVibTemp*CharVibTemp*Density*GasConstant) * (exp(CharVibTemp/Tvib)-1.0)*(exp(CharVibTemp/Tvib)-1.0)/exp(CharVibTemp/Tvib);
+      
+      dVdU[0][4] = 0.0;
+      dVdU[1][4] = 0.0;
+      dVdU[2][4] = 0.0;
+      dVdU[3][4] = -(Gamma-1.0)/(GasConstant*Density);
+    }
+    
+    /*--- Calculate useful quantities ---*/
+    Theta_x = Theta + 1.0/3.0 * val_normal[0]*val_normal[0];
+    Theta_y = Theta + 1.0/3.0 * val_normal[1]*val_normal[1];
+    Eta_z   = 1.0/3.0 * val_normal[0] * val_normal[1];
+    Pi_x    =   val_Mean_PrimVar[1] * factor * Theta_x
+              + val_Mean_PrimVar[2] * factor * Eta_z;
+    Pi_y    =   val_Mean_PrimVar[1] * factor * Eta_z
+              + val_Mean_PrimVar[2] * factor * Theta_y;
+    
+    /*--- First row: dFv(1)/dV' ---*/
+    dFvdV_j[0][0] = 0.0;
+    dFvdV_j[0][1] = 0.0;
+    dFvdV_j[0][2] = 0.0;
+    dFvdV_j[0][3] = 0.0;
+    
+    /*--- Second row: dFv(2)/dV' ---*/
+    dFvdV_j[1][0] = 0.0;
+    dFvdV_j[1][1] = factor * Theta_x;
+    dFvdV_j[1][2] = factor * Eta_z;
+    dFvdV_j[1][3] = 0.0;
+    
+    /*--- Third row: dFv(3)/dV' ---*/
+    dFvdV_j[2][0] = 0.0;
+    dFvdV_j[2][1] = factor * Eta_z;
+    dFvdV_j[2][2] = factor * Theta_x;
+    dFvdV_j[2][3] = 0.0;
+    
+    /*--- Fourth row: dFv(4)/dV' ---*/
+    dFvdV_j[3][0] = 0.0;
+    dFvdV_j[3][1] = Pi_x; // Additional term follows
+    dFvdV_j[3][2] = Pi_y; // Additional term follows
+    dFvdV_j[3][3] = ThermConductivity_ij*Theta/val_dist_ij;
+ 
+    /*--- Add additional column and row to accommodate vibrational energy convection ---*/
+    if (val_iSpecies < nDiatomics) {
+      dFvdV_j[0][4] = 0.0;
+      dFvdV_j[1][4] = 0.0;
+      dFvdV_j[2][4] = 0.0;
+      dFvdV_j[3][4] = ThermConductivity_vib_ij*Theta/val_dist_ij;
+      dFvdV_j[4][0] = 0.0;
+      dFvdV_j[4][1] = 0.0;
+      dFvdV_j[4][2] = 0.0;
+      dFvdV_j[4][3] = 0.0;
+      dFvdV_j[4][4] = ThermConductivity_vib_ij*Theta/val_dist_ij;
+    }
+  }
+  
+  /*--- Set the Jacobian at point i ---*/
+  for (iVar = 0; iVar < nVar_species; iVar++)
+    for (jVar = 0; jVar < nVar_species; jVar++)
+      dFvdV_i[iVar][jVar] = -dFvdV_j[iVar][jVar];
+  
+  /*--- Add the final terms to the Jacobian that are the same for both points i and j ---*/
+  // Note: Projected viscous fluxes are already integrated over the interface, divide by dS
+  for (iDim = 0; iDim < nDim; iDim++) {
+    dFvdV_i[nDim+1][iDim+1] += 0.5 * val_Proj_Visc_Flux[iDim+1]/val_dS;
+    dFvdV_j[nDim+1][iDim+1] += 0.5 * val_Proj_Visc_Flux[iDim+1]/val_dS;
+  }
+  
+  /*--- Multiply Tensor by the transformation matrix and area dS ---*/
+  for (iVar = 0; iVar < nVar_species; iVar++) {
+    for (jVar = 0; jVar < nVar_species; jVar++) {
+      tmp_i = 0.0;
+      tmp_j = 0.0;
+      for (kVar = 0; kVar < nVar_species; kVar++) {
+        tmp_i += dFvdV_i[iVar][kVar]*dVdU[kVar][jVar];
+        tmp_j += dFvdV_j[iVar][kVar]*dVdU[kVar][jVar];
+      }
+      val_Proj_Jac_Tensor_i[loc+iVar][loc+jVar] = tmp_i*val_dS;
+      val_Proj_Jac_Tensor_j[loc+iVar][loc+jVar] = tmp_j*val_dS;
+    }
+  }
+}
+
+
+void CNumerics::GetViscousProjJacs(double *val_Mean_PrimVar,   double *val_laminar_viscosity,
+                                   double *val_eddy_viscosity, double *val_thermal_conductivity, double *val_thermal_conductivity_vib, double val_dist_ij, double *val_normal, double val_dS,
+                                   double *val_Proj_Visc_Flux, double **val_Proj_Jac_Tensor_i, double **val_Proj_Jac_Tensor_j,
+                                   unsigned short val_iSpecies) {
+  
+	unsigned short iDim, iVar, jVar, loc;
+  
+	if ( val_iSpecies < nDiatomics ) loc = (nDim+3)*val_iSpecies;
+	else loc = (nDim+3)*nDiatomics + (nDim+2)*(val_iSpecies-nDiatomics);
+  
+	double theta = 0.0, sqvel = 0.0, proj_viscousflux_vel = 0.0;
+	for (iDim = 0; iDim < nDim; iDim++) {
+		theta += val_normal[iDim]*val_normal[iDim];
+		sqvel += val_Mean_PrimVar[iDim+1]*val_Mean_PrimVar[iDim+1];
+		proj_viscousflux_vel += val_Proj_Visc_Flux[iDim+1]*val_Mean_PrimVar[iDim+1];
+	}
+	double phi = 0.5*(Gamma-1.)*sqvel;
+  
+	double Gamma = Vector_Gamma[val_iSpecies];
+	double Density = val_Mean_PrimVar[nDim+3];
+	double Pressure = val_Mean_PrimVar[nDim+2];
+	double total_viscosity = val_laminar_viscosity[val_iSpecies] + val_eddy_viscosity[val_iSpecies];
+  
+  //double heat_flux_factor = val_laminar_viscosity[val_iSpecies] / PRANDTL + val_eddy_viscosity[val_iSpecies] / PRANDTL_TURB;
+  double heat_flux_factor = val_thermal_conductivity[val_iSpecies] / (Gamma/(Gamma-1.0) * Gas_Constant_MultipleSpecies[val_iSpecies]);  
+  
+	double cpoR = Gamma/(Gamma-1.); // cp over R
+	double factor = total_viscosity/(Density*val_dist_ij)*val_dS;
+	double phi_rho = -cpoR*heat_flux_factor*Pressure/(Density*Density);
+	double phi_p = cpoR*heat_flux_factor/Density;
+	double rhoovisc = Density/total_viscosity; // rho over viscosity
+  
+  
+	if (nDim == 2) {
+		double thetax = theta + val_normal[0]*val_normal[0]/3.0;
+		double thetay = theta + val_normal[1]*val_normal[1]/3.0;
+    
+		double etaz = val_normal[0]*val_normal[1]/3.0;
+    
+		double pix = val_Mean_PrimVar[1]*thetax + val_Mean_PrimVar[2]*etaz;
+		double piy = val_Mean_PrimVar[1]*etaz   + val_Mean_PrimVar[2]*thetay;
+    
+		val_Proj_Jac_Tensor_i[loc+0][loc+0] = 0.0;
+		val_Proj_Jac_Tensor_i[loc+0][loc+1] = 0.0;
+		val_Proj_Jac_Tensor_i[loc+0][loc+2] = 0.0;
+		val_Proj_Jac_Tensor_i[loc+0][loc+3] = 0.0;
+		val_Proj_Jac_Tensor_i[loc+1][loc+0] = factor*pix;
+		val_Proj_Jac_Tensor_i[loc+1][loc+1] = -factor*thetax;
+		val_Proj_Jac_Tensor_i[loc+1][loc+2] = -factor*etaz;
+		val_Proj_Jac_Tensor_i[loc+1][loc+3] = 0.0;
+		val_Proj_Jac_Tensor_i[loc+2][loc+0] = factor*piy;
+		val_Proj_Jac_Tensor_i[loc+2][loc+1] = -factor*etaz;
+		val_Proj_Jac_Tensor_i[loc+2][loc+2] = -factor*thetay;
+		val_Proj_Jac_Tensor_i[loc+2][loc+3] = 0.0;
+    
+		val_Proj_Jac_Tensor_i[loc+3][loc+0] = -factor*(rhoovisc*theta*(phi_rho+phi*phi_p) -
+                                                   pix*val_Mean_PrimVar[1]+piy*val_Mean_PrimVar[2]);
+		val_Proj_Jac_Tensor_i[loc+3][loc+1] = -factor*(pix-rhoovisc*theta*phi_p*(Gamma-1)*val_Mean_PrimVar[1]);
+		val_Proj_Jac_Tensor_i[loc+3][loc+2] = -factor*(piy-rhoovisc*theta*phi_p*(Gamma-1)*val_Mean_PrimVar[2]);
+		val_Proj_Jac_Tensor_i[loc+3][loc+3] = -factor*((Gamma-1)*rhoovisc*theta*phi_p);
+    
+		for (iVar = 0; iVar < nVar; iVar++)
+			for (jVar = 0; jVar < nVar; jVar++)
+				val_Proj_Jac_Tensor_j[iVar][jVar] = -val_Proj_Jac_Tensor_i[iVar][jVar];
+    
+		factor = 0.5/Density;
+		val_Proj_Jac_Tensor_i[loc+3][loc+0] += factor*proj_viscousflux_vel;
+		val_Proj_Jac_Tensor_j[loc+3][loc+0] += factor*proj_viscousflux_vel;
+		val_Proj_Jac_Tensor_i[loc+3][loc+1] += factor*val_Proj_Visc_Flux[1];
+		val_Proj_Jac_Tensor_j[loc+3][loc+1] += factor*val_Proj_Visc_Flux[1];
+		val_Proj_Jac_Tensor_i[loc+3][loc+2] += factor*val_Proj_Visc_Flux[2];
+		val_Proj_Jac_Tensor_j[loc+3][loc+2] += factor*val_Proj_Visc_Flux[2];
+	}
+	else {
+    
+		double thetax = theta + val_normal[0]*val_normal[0]/3.0;
+		double thetay = theta + val_normal[1]*val_normal[1]/3.0;
+		double thetaz = theta + val_normal[2]*val_normal[2]/3.0;
+    
+		double etax = val_normal[1]*val_normal[2]/3.0;
+		double etay = val_normal[0]*val_normal[2]/3.0;
+		double etaz = val_normal[0]*val_normal[1]/3.0;
+    
+		double pix = val_Mean_PrimVar[1]*thetax + val_Mean_PrimVar[2]*etaz   + val_Mean_PrimVar[3]*etay;
+		double piy = val_Mean_PrimVar[1]*etaz   + val_Mean_PrimVar[2]*thetay + val_Mean_PrimVar[3]*etax;
+		double piz = val_Mean_PrimVar[1]*etay   + val_Mean_PrimVar[2]*etax   + val_Mean_PrimVar[3]*thetaz;
+    
+		val_Proj_Jac_Tensor_i[loc+0][loc+0] = 0.0;
+		val_Proj_Jac_Tensor_i[loc+0][loc+1] = 0.0;
+		val_Proj_Jac_Tensor_i[loc+0][loc+2] = 0.0;
+		val_Proj_Jac_Tensor_i[loc+0][loc+3] = 0.0;
+		val_Proj_Jac_Tensor_i[loc+0][loc+4] = 0.0;
+		val_Proj_Jac_Tensor_i[loc+1][loc+0] = factor*pix;
+		val_Proj_Jac_Tensor_i[loc+1][loc+1] = -factor*thetax;
+		val_Proj_Jac_Tensor_i[loc+1][loc+2] = -factor*etaz;
+		val_Proj_Jac_Tensor_i[loc+1][loc+3] = -factor*etay;
+		val_Proj_Jac_Tensor_i[loc+1][loc+4] = 0.0;
+		val_Proj_Jac_Tensor_i[loc+2][loc+0] = factor*piy;
+		val_Proj_Jac_Tensor_i[loc+2][loc+1] = -factor*etaz;
+		val_Proj_Jac_Tensor_i[loc+2][loc+2] = -factor*thetay;
+		val_Proj_Jac_Tensor_i[loc+2][loc+3] = -factor*etax;
+		val_Proj_Jac_Tensor_i[loc+2][loc+4] = 0.0;
+		val_Proj_Jac_Tensor_i[loc+3][loc+0] = factor*piz;
+		val_Proj_Jac_Tensor_i[loc+3][loc+1] = -factor*etay;
+		val_Proj_Jac_Tensor_i[loc+3][loc+2] = -factor*etax;
+		val_Proj_Jac_Tensor_i[loc+3][loc+3] = -factor*thetaz;
+		val_Proj_Jac_Tensor_i[loc+3][loc+4] = 0.0;
+		val_Proj_Jac_Tensor_i[loc+4][loc+0] = -factor*(rhoovisc*theta*(phi_rho+phi*phi_p) -
+                                                   pix*val_Mean_PrimVar[1] + piy*val_Mean_PrimVar[2] + piz*val_Mean_PrimVar[3]);
+		val_Proj_Jac_Tensor_i[loc+4][loc+1] = -factor*(pix-rhoovisc*theta*phi_p*(Gamma-1)*val_Mean_PrimVar[1]);
+		val_Proj_Jac_Tensor_i[loc+4][loc+2] = -factor*(piy-rhoovisc*theta*phi_p*(Gamma-1)*val_Mean_PrimVar[2]);
+		val_Proj_Jac_Tensor_i[loc+4][loc+3] = -factor*(piz-rhoovisc*theta*phi_p*(Gamma-1)*val_Mean_PrimVar[3]);
+		val_Proj_Jac_Tensor_i[loc+4][loc+4] = -factor*((Gamma-1)*rhoovisc*theta*phi_p);
+    
+/*    cout << "K term (old): " << -factor*(rhoovisc*theta*(phi_rho+phi*phi_p)) << endl;
+    cout << "pi terms (old): " << -factor*(-pix*val_Mean_PrimVar[1] + piy*val_Mean_PrimVar[2] + piz*val_Mean_PrimVar[3]) << endl;
+    cout << "****" << endl;
+    cin.get();*/
+    
+		for (iVar = 0; iVar < nVar; iVar++)
+			for (jVar = 0; jVar < nVar; jVar++)
+				val_Proj_Jac_Tensor_j[iVar][jVar] = -val_Proj_Jac_Tensor_i[iVar][jVar];
+    
+		factor = 0.5/Density;
+		val_Proj_Jac_Tensor_i[loc+4][loc+0] += factor*proj_viscousflux_vel;
+		val_Proj_Jac_Tensor_j[loc+4][loc+0] += factor*proj_viscousflux_vel;
+		val_Proj_Jac_Tensor_i[loc+4][loc+1] += factor*val_Proj_Visc_Flux[1];
+		val_Proj_Jac_Tensor_j[loc+4][loc+1] += factor*val_Proj_Visc_Flux[1];
+		val_Proj_Jac_Tensor_i[loc+4][loc+2] += factor*val_Proj_Visc_Flux[2];
+		val_Proj_Jac_Tensor_j[loc+4][loc+2] += factor*val_Proj_Visc_Flux[2];
+		val_Proj_Jac_Tensor_i[loc+4][loc+3] += factor*val_Proj_Visc_Flux[3];
+		val_Proj_Jac_Tensor_j[loc+4][loc+3] += factor*val_Proj_Visc_Flux[3];
+	}
+}
+
+
+//NOTE: THIS ROUTINE NOT GENERAL FOR MOLECULES W/ INTERNAL STRUCTURE!!!
+void CNumerics::GetViscousProjJacs(double *val_Mean_PrimVar,   double *val_laminar_viscosity,
+		double *val_eddy_viscosity, double val_dist_ij, double *val_normal, double val_dS,
+		double *val_Proj_Visc_Flux, double **val_Proj_Jac_Tensor_i, double **val_Proj_Jac_Tensor_j,
+		unsigned short val_iSpecies) {
+
+	unsigned short iDim, iVar, jVar, loc;
+
+	if ( val_iSpecies < nDiatomics ) loc = (nDim+3)*val_iSpecies;
+	else loc = (nDim+3)*nDiatomics + (nDim+2)*(val_iSpecies-nDiatomics);
+
+	double theta = 0.0, sqvel = 0.0, proj_viscousflux_vel = 0.0;
+	for (iDim = 0; iDim < nDim; iDim++) {
+		theta += val_normal[iDim]*val_normal[iDim];
+		sqvel += val_Mean_PrimVar[iDim+1]*val_Mean_PrimVar[iDim+1];
+		proj_viscousflux_vel += val_Proj_Visc_Flux[iDim+1]*val_Mean_PrimVar[iDim+1];
+	}
+	double phi = 0.5*(Gamma-1.)*sqvel;
+
+	double Gamma = Vector_Gamma[val_iSpecies];
+	double Density = val_Mean_PrimVar[nDim+3];
+	double Pressure = val_Mean_PrimVar[nDim+2];
+	double total_viscosity = val_laminar_viscosity[val_iSpecies] + val_eddy_viscosity[val_iSpecies];
+
+  double heat_flux_factor = val_laminar_viscosity[val_iSpecies] / PRANDTL + val_eddy_viscosity[val_iSpecies] / PRANDTL_TURB;
+  
+  
+	double cpoR = Gamma/(Gamma-1.); // cp over R
+	double factor = total_viscosity/(Density*val_dist_ij)*val_dS;
+	double phi_rho = -cpoR*heat_flux_factor*Pressure/(Density*Density);
+	double phi_p = cpoR*heat_flux_factor/Density;
+	double rhoovisc = Density/total_viscosity; // rho over viscosity
+
+  
+	if (nDim == 2) {
+		double thetax = theta + val_normal[0]*val_normal[0]/3.0;
+		double thetay = theta + val_normal[1]*val_normal[1]/3.0;
+
+		double etaz = val_normal[0]*val_normal[1]/3.0;
+
+		double pix = val_Mean_PrimVar[1]*thetax + val_Mean_PrimVar[2]*etaz;
+		double piy = val_Mean_PrimVar[1]*etaz   + val_Mean_PrimVar[2]*thetay;
+
+		val_Proj_Jac_Tensor_i[loc+0][loc+0] = 0.0;
+		val_Proj_Jac_Tensor_i[loc+0][loc+1] = 0.0;
+		val_Proj_Jac_Tensor_i[loc+0][loc+2] = 0.0;
+		val_Proj_Jac_Tensor_i[loc+0][loc+3] = 0.0;
+		val_Proj_Jac_Tensor_i[loc+1][loc+0] = factor*pix;
+		val_Proj_Jac_Tensor_i[loc+1][loc+1] = -factor*thetax;
+		val_Proj_Jac_Tensor_i[loc+1][loc+2] = -factor*etaz;
+		val_Proj_Jac_Tensor_i[loc+1][loc+3] = 0.0;
+		val_Proj_Jac_Tensor_i[loc+2][loc+0] = factor*piy;
+		val_Proj_Jac_Tensor_i[loc+2][loc+1] = -factor*etaz;
+		val_Proj_Jac_Tensor_i[loc+2][loc+2] = -factor*thetay;
+		val_Proj_Jac_Tensor_i[loc+2][loc+3] = 0.0;
+
+		val_Proj_Jac_Tensor_i[loc+3][loc+0] = -factor*(rhoovisc*theta*(phi_rho+phi*phi_p) -
+				pix*val_Mean_PrimVar[1]+piy*val_Mean_PrimVar[2]);
+		val_Proj_Jac_Tensor_i[loc+3][loc+1] = -factor*(pix-rhoovisc*theta*phi_p*(Gamma-1)*val_Mean_PrimVar[1]);
+		val_Proj_Jac_Tensor_i[loc+3][loc+2] = -factor*(piy-rhoovisc*theta*phi_p*(Gamma-1)*val_Mean_PrimVar[2]);
+		val_Proj_Jac_Tensor_i[loc+3][loc+3] = -factor*((Gamma-1)*rhoovisc*theta*phi_p);
+
+		for (iVar = 0; iVar < nVar; iVar++)
+			for (jVar = 0; jVar < nVar; jVar++)
+				val_Proj_Jac_Tensor_j[iVar][jVar] = -val_Proj_Jac_Tensor_i[iVar][jVar];
+
+		factor = 0.5/Density;
+		val_Proj_Jac_Tensor_i[loc+3][loc+0] += factor*proj_viscousflux_vel;
+		val_Proj_Jac_Tensor_j[loc+3][loc+0] += factor*proj_viscousflux_vel;
+		val_Proj_Jac_Tensor_i[loc+3][loc+1] += factor*val_Proj_Visc_Flux[1];
+		val_Proj_Jac_Tensor_j[loc+3][loc+1] += factor*val_Proj_Visc_Flux[1];
+		val_Proj_Jac_Tensor_i[loc+3][loc+2] += factor*val_Proj_Visc_Flux[2];
+		val_Proj_Jac_Tensor_j[loc+3][loc+2] += factor*val_Proj_Visc_Flux[2];
+	}
+	else {
+
+		double thetax = theta + val_normal[0]*val_normal[0]/3.0;
+		double thetay = theta + val_normal[1]*val_normal[1]/3.0;
+		double thetaz = theta + val_normal[2]*val_normal[2]/3.0;
+
+		double etax = val_normal[1]*val_normal[2]/3.0;
+		double etay = val_normal[0]*val_normal[2]/3.0;
+		double etaz = val_normal[0]*val_normal[1]/3.0;
+
+		double pix = val_Mean_PrimVar[1]*thetax + val_Mean_PrimVar[2]*etaz   + val_Mean_PrimVar[3]*etay;
+		double piy = val_Mean_PrimVar[1]*etaz   + val_Mean_PrimVar[2]*thetay + val_Mean_PrimVar[3]*etax;
+		double piz = val_Mean_PrimVar[1]*etay   + val_Mean_PrimVar[2]*etax   + val_Mean_PrimVar[3]*thetaz;
+
+		val_Proj_Jac_Tensor_i[loc+0][loc+0] = 0.0;
+		val_Proj_Jac_Tensor_i[loc+0][loc+1] = 0.0;
+		val_Proj_Jac_Tensor_i[loc+0][loc+2] = 0.0;
+		val_Proj_Jac_Tensor_i[loc+0][loc+3] = 0.0;
+		val_Proj_Jac_Tensor_i[loc+0][loc+4] = 0.0;
+		val_Proj_Jac_Tensor_i[loc+1][loc+0] = factor*pix;
+		val_Proj_Jac_Tensor_i[loc+1][loc+1] = -factor*thetax;
+		val_Proj_Jac_Tensor_i[loc+1][loc+2] = -factor*etaz;
+		val_Proj_Jac_Tensor_i[loc+1][loc+3] = -factor*etay;
+		val_Proj_Jac_Tensor_i[loc+1][loc+4] = 0.0;
+		val_Proj_Jac_Tensor_i[loc+2][loc+0] = factor*piy;
+		val_Proj_Jac_Tensor_i[loc+2][loc+1] = -factor*etaz;
+		val_Proj_Jac_Tensor_i[loc+2][loc+2] = -factor*thetay;
+		val_Proj_Jac_Tensor_i[loc+2][loc+3] = -factor*etax;
+		val_Proj_Jac_Tensor_i[loc+2][loc+4] = 0.0;
+		val_Proj_Jac_Tensor_i[loc+3][loc+0] = factor*piz;
+		val_Proj_Jac_Tensor_i[loc+3][loc+1] = -factor*etay;
+		val_Proj_Jac_Tensor_i[loc+3][loc+2] = -factor*etax;
+		val_Proj_Jac_Tensor_i[loc+3][loc+3] = -factor*thetaz;
+		val_Proj_Jac_Tensor_i[loc+3][loc+4] = 0.0;
+		val_Proj_Jac_Tensor_i[loc+4][loc+0] = -factor*(rhoovisc*theta*(phi_rho+phi*phi_p) -
+				pix*val_Mean_PrimVar[1] + piy*val_Mean_PrimVar[2] + piz*val_Mean_PrimVar[3]);
+		val_Proj_Jac_Tensor_i[loc+4][loc+1] = -factor*(pix-rhoovisc*theta*phi_p*(Gamma-1)*val_Mean_PrimVar[1]);
+		val_Proj_Jac_Tensor_i[loc+4][loc+2] = -factor*(piy-rhoovisc*theta*phi_p*(Gamma-1)*val_Mean_PrimVar[2]);
+		val_Proj_Jac_Tensor_i[loc+4][loc+3] = -factor*(piz-rhoovisc*theta*phi_p*(Gamma-1)*val_Mean_PrimVar[3]);
+		val_Proj_Jac_Tensor_i[loc+4][loc+4] = -factor*((Gamma-1)*rhoovisc*theta*phi_p);
+    
+		for (iVar = 0; iVar < nVar; iVar++)
+			for (jVar = 0; jVar < nVar; jVar++)
+				val_Proj_Jac_Tensor_j[iVar][jVar] = -val_Proj_Jac_Tensor_i[iVar][jVar];
+
+		factor = 0.5/Density;
+		val_Proj_Jac_Tensor_i[loc+4][loc+0] += factor*proj_viscousflux_vel;
+		val_Proj_Jac_Tensor_j[loc+4][loc+0] += factor*proj_viscousflux_vel;
+		val_Proj_Jac_Tensor_i[loc+4][loc+1] += factor*val_Proj_Visc_Flux[1];
+		val_Proj_Jac_Tensor_j[loc+4][loc+1] += factor*val_Proj_Visc_Flux[1];
+		val_Proj_Jac_Tensor_i[loc+4][loc+2] += factor*val_Proj_Visc_Flux[2];
+		val_Proj_Jac_Tensor_j[loc+4][loc+2] += factor*val_Proj_Visc_Flux[2];
+		val_Proj_Jac_Tensor_i[loc+4][loc+3] += factor*val_Proj_Visc_Flux[3];
+		val_Proj_Jac_Tensor_j[loc+4][loc+3] += factor*val_Proj_Visc_Flux[3];
+	}
+}
+
+void CNumerics::GetViscousArtCompProjJacs(double val_laminar_viscosity,
+		double val_eddy_viscosity, double val_dist_ij, double *val_normal, double val_dS,
+		double **val_Proj_Jac_Tensor_i, double **val_Proj_Jac_Tensor_j) {
+	unsigned short iDim, iVar, jVar;
+
+	double theta = 0.0;
+	for (iDim = 0; iDim < nDim; iDim++)
+		theta += val_normal[iDim]*val_normal[iDim];
+
+	double total_viscosity = val_laminar_viscosity + val_eddy_viscosity;
+	double factor = total_viscosity/(val_dist_ij)*val_dS;
+
+	if (nDim == 3) {
+		double thetax = theta + val_normal[0]*val_normal[0]/3.0;
+		double thetay = theta + val_normal[1]*val_normal[1]/3.0;
+		double thetaz = theta + val_normal[2]*val_normal[2]/3.0;
+
+		double etax = val_normal[1]*val_normal[2]/3.0;
+		double etay = val_normal[0]*val_normal[2]/3.0;
+		double etaz = val_normal[0]*val_normal[1]/3.0;
+
+		val_Proj_Jac_Tensor_i[0][0] = 0.0;
+		val_Proj_Jac_Tensor_i[0][1] = 0.0;
+		val_Proj_Jac_Tensor_i[0][2] = 0.0;
+		val_Proj_Jac_Tensor_i[0][3] = 0.0;
+		val_Proj_Jac_Tensor_i[1][0] = 0.0;
+		val_Proj_Jac_Tensor_i[1][1] = -factor*thetax;
+		val_Proj_Jac_Tensor_i[1][2] = -factor*etaz;
+		val_Proj_Jac_Tensor_i[1][3] = -factor*etay;
+		val_Proj_Jac_Tensor_i[2][0] = 0.0;
+		val_Proj_Jac_Tensor_i[2][1] = -factor*etaz;
+		val_Proj_Jac_Tensor_i[2][2] = -factor*thetay;
+		val_Proj_Jac_Tensor_i[2][3] = -factor*etax;
+		val_Proj_Jac_Tensor_i[3][0] = 0.0;
+		val_Proj_Jac_Tensor_i[3][1] = -factor*etay;
+		val_Proj_Jac_Tensor_i[3][2] = -factor*etax;
+		val_Proj_Jac_Tensor_i[3][3] = -factor*thetaz;
+
+		for (iVar = 0; iVar < nVar; iVar++)
+			for (jVar = 0; jVar < nVar; jVar++)
+				val_Proj_Jac_Tensor_j[iVar][jVar] = -val_Proj_Jac_Tensor_i[iVar][jVar];
+
+	}
+
+	if (nDim == 2) {
+		double thetax = theta + val_normal[0]*val_normal[0]/3.0;
+		double thetay = theta + val_normal[1]*val_normal[1]/3.0;
+		double etaz = val_normal[0]*val_normal[1]/3.0;
+
+		val_Proj_Jac_Tensor_i[0][0] = 0.0;
+		val_Proj_Jac_Tensor_i[0][1] = 0.0;
+		val_Proj_Jac_Tensor_i[0][2] = 0.0;
+		val_Proj_Jac_Tensor_i[1][0] = 0.0;
+		val_Proj_Jac_Tensor_i[1][1] = -factor*thetax;
+		val_Proj_Jac_Tensor_i[1][2] = -factor*etaz;
+		val_Proj_Jac_Tensor_i[2][0] = 0.0;
+		val_Proj_Jac_Tensor_i[2][1] = -factor*etaz;
+		val_Proj_Jac_Tensor_i[2][2] = -factor*thetay;
+
+		for (iVar = 0; iVar < nVar; iVar++)
+			for (jVar = 0; jVar < nVar; jVar++)
+				val_Proj_Jac_Tensor_j[iVar][jVar] = -val_Proj_Jac_Tensor_i[iVar][jVar];
+	}
+}
+
+CSourceNothing::CSourceNothing(unsigned short val_nDim, unsigned short val_nVar, CConfig *config) : CNumerics(val_nDim, val_nVar, config) { }
+
+CSourceNothing::~CSourceNothing(void) { }