--- conflicted
+++ resolved
@@ -557,19 +557,7 @@
     /*--- Stop the simulation in case a nan appears, do not save the solution ---*/
     
     if (monitor != monitor) {
-<<<<<<< HEAD
-      if (rank == MASTER_NODE)
-        cout << "\n !!! Error: SU2 has diverged. Now exiting... !!! \n" << endl;
-#ifndef HAVE_MPI
-      exit(EXIT_DIVERGENCE);
-#else
-      MPI_Barrier(MPI_COMM_WORLD);
-      MPI_Abort(MPI_COMM_WORLD,1);
-      MPI_Finalize();
-#endif
-=======
       SU2_MPI::Error("SU2 has diverged (NaN detected).", CURRENT_FUNCTION);
->>>>>>> f5b0b3ab
     }
     
     if (config->GetFinestMesh() != MESH_0 ) Convergence = false;
@@ -609,17 +597,9 @@
     unsigned long iProcessor, owner, *owner_all = NULL;
     
     string Marker_Tag, Monitoring_Tag;
-<<<<<<< HEAD
-    int rank, nProcessor;
-    
-    MPI_Comm_rank(MPI_COMM_WORLD, &rank);
-    MPI_Comm_size(MPI_COMM_WORLD, &nProcessor);
-    
-=======
     int nProcessor = size;
 
->>>>>>> f5b0b3ab
-    /*--- Only if mater node allocate memory ---*/
+    /*--- Only if master node allocate memory ---*/
     
     if (rank == MASTER_NODE) {
       plunge_all = new su2double[nProcessor];
