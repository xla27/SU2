/*!
 * \file driver_structure.cpp
 * \brief The main subroutines for driving single or multi-zone problems.
 * \author T. Economon, H. Kline, R. Sanchez, F. Palacios
 * \version 6.1.0 "Falcon"
 *
 * The current SU2 release has been coordinated by the
 * SU2 International Developers Society <www.su2devsociety.org>
 * with selected contributions from the open-source community.
 *
 * The main research teams contributing to the current release are:
 *  - Prof. Juan J. Alonso's group at Stanford University.
 *  - Prof. Piero Colonna's group at Delft University of Technology.
 *  - Prof. Nicolas R. Gauger's group at Kaiserslautern University of Technology.
 *  - Prof. Alberto Guardone's group at Polytechnic University of Milan.
 *  - Prof. Rafael Palacios' group at Imperial College London.
 *  - Prof. Vincent Terrapon's group at the University of Liege.
 *  - Prof. Edwin van der Weide's group at the University of Twente.
 *  - Lab. of New Concepts in Aeronautics at Tech. Institute of Aeronautics.
 *
 * Copyright 2012-2018, Francisco D. Palacios, Thomas D. Economon,
 *                      Tim Albring, and the SU2 contributors.
 *
 * SU2 is free software; you can redistribute it and/or
 * modify it under the terms of the GNU Lesser General Public
 * License as published by the Free Software Foundation; either
 * version 2.1 of the License, or (at your option) any later version.
 *
 * SU2 is distributed in the hope that it will be useful,
 * but WITHOUT ANY WARRANTY; without even the implied warranty of
 * MERCHANTABILITY or FITNESS FOR A PARTICULAR PURPOSE. See the GNU
 * Lesser General Public License for more details.
 *
 * You should have received a copy of the GNU Lesser General Public
 * License along with SU2. If not, see <http://www.gnu.org/licenses/>.
 */

#include "../include/driver_structure.hpp"
#include "../include/definition_structure.hpp"

#ifdef VTUNEPROF
#include <ittnotify.h>
#endif

CDriver::CDriver(char* confFile,
                 unsigned short val_nZone,
                 unsigned short val_nDim,
                 bool val_periodic,
                 SU2_Comm MPICommunicator):config_file_name(confFile), StartTime(0.0), StopTime(0.0), UsedTime(0.0), ExtIter(0), nZone(val_nZone), nDim(val_nDim), StopCalc(false), fsi(false), fem_solver(false) {


  unsigned short jZone, iSol;
  unsigned short Kind_Grid_Movement;
  bool initStaticMovement;

  SU2_MPI::SetComm(MPICommunicator);

  rank = SU2_MPI::GetRank();
  size = SU2_MPI::GetSize();

  /*--- Start timer to track preprocessing for benchmarking. ---*/
  
#ifndef HAVE_MPI
  StartTime = su2double(clock())/su2double(CLOCKS_PER_SEC);
#else
  StartTime = MPI_Wtime();
#endif
  
  /*--- Create pointers to all of the classes that may be used throughout
   the SU2_CFD code. In general, the pointers are instantiated down a
   hierarchy over all zones, multigrid levels, equation sets, and equation
   terms as described in the comments below. ---*/

  ConvHist_file                  = NULL;
  iteration_container            = NULL;
  output                         = NULL;
  integration_container          = NULL;
  geometry_container             = NULL;
  solver_container               = NULL;
  numerics_container             = NULL;
  config_container               = NULL;
  surface_movement               = NULL;
  grid_movement                  = NULL;
  FFDBox                         = NULL;
  interpolator_container         = NULL;
  transfer_container             = NULL;
  transfer_types                 = NULL;
  nInst                          = NULL;


  /*--- Definition and of the containers for all possible zones. ---*/

  iteration_container            = new CIteration**[nZone];
  solver_container               = new CSolver****[nZone];
  integration_container          = new CIntegration***[nZone];
  numerics_container             = new CNumerics*****[nZone];
  config_container               = new CConfig*[nZone];
  geometry_container             = new CGeometry***[nZone];
  surface_movement               = new CSurfaceMovement*[nZone];
  grid_movement                  = new CVolumetricMovement**[nZone];
  FFDBox                         = new CFreeFormDefBox**[nZone];
  interpolator_container         = new CInterpolator**[nZone];
  transfer_container             = new CTransfer**[nZone];
  output                         = new COutput*[nZone];
  transfer_types                 = new unsigned short*[nZone];
  nInst                          = new unsigned short[nZone];
  driver_config                  = NULL;


  for (iZone = 0; iZone < nZone; iZone++) {
    solver_container[iZone]               = NULL;
    integration_container[iZone]          = NULL;
    numerics_container[iZone]             = NULL;
    config_container[iZone]               = NULL;
    geometry_container[iZone]             = NULL;
    surface_movement[iZone]               = NULL;
    grid_movement[iZone]                  = NULL;
    FFDBox[iZone]                         = NULL;
    interpolator_container[iZone]         = NULL;
    transfer_container[iZone]             = NULL;
    output[iZone]                         = NULL;
    transfer_types[iZone]                 = new unsigned short[nZone];
    nInst[iZone]                          = 1;
  }

  /*--- Preprocessing of the config and mesh files. In this routine, the config file is read
   and it is determined whether a problem is single physics or multiphysics. . ---*/

  Input_Preprocessing(MPICommunicator, val_periodic);

  /*--- Preprocessing of the geometry for all zones. In this routine, the edge-
   based data structure is constructed, i.e. node and cell neighbors are
   identified and linked, face areas and volumes of the dual mesh cells are
   computed, and the multigrid levels are created using an agglomeration procedure. ---*/

  if (rank == MASTER_NODE)
    cout << endl <<"------------------------- Geometry Preprocessing ------------------------" << endl;

    /*--- Determine whether or not the FEM solver is used, which decides the
     type of geometry classes that are instantiated. Only adapted for single-zone problems ---*/
    fem_solver = ((config_container[ZONE_0]->GetKind_Solver() == FEM_EULER)         ||
                  (config_container[ZONE_0]->GetKind_Solver() == FEM_NAVIER_STOKES) ||
                  (config_container[ZONE_0]->GetKind_Solver() == FEM_RANS)          ||
                  (config_container[ZONE_0]->GetKind_Solver() == FEM_LES)           ||
                  (config_container[ZONE_0]->GetKind_Solver() == DISC_ADJ_FEM_EULER) ||
                  (config_container[ZONE_0]->GetKind_Solver() == DISC_ADJ_FEM_NS)    ||
                  (config_container[ZONE_0]->GetKind_Solver() == DISC_ADJ_FEM_RANS));

  if( fem_solver ) {
    switch( config_container[ZONE_0]->GetKind_FEM_Flow() ) {
      case DG: {
        Geometrical_Preprocessing_DGFEM();
        break;
      }
    }
  }
  else {
    Geometrical_Preprocessing();
  }

  for (iZone = 0; iZone < nZone; iZone++) {

    for (iInst = 0; iInst < nInst[iZone]; iInst++){

      /*--- Computation of wall distances for turbulence modeling ---*/

      if ((config_container[iZone]->GetKind_Solver() == RANS) ||
          (config_container[iZone]->GetKind_Solver() == ADJ_RANS) ||
          (config_container[iZone]->GetKind_Solver() == DISC_ADJ_RANS) ||
          (config_container[iZone]->GetKind_Solver() == FEM_RANS) ||
          (config_container[iZone]->GetKind_Solver() == FEM_LES) ) {

        if (rank == MASTER_NODE)
          cout << "Computing wall distances." << endl;

        geometry_container[iZone][iInst][MESH_0]->ComputeWall_Distance(config_container[iZone]);
      }

      /*--- Computation of positive surface area in the z-plane which is used for
     the calculation of force coefficient (non-dimensionalization). ---*/

      geometry_container[iZone][iInst][MESH_0]->SetPositive_ZArea(config_container[iZone]);

      /*--- Set the near-field, interface and actuator disk boundary conditions, if necessary. ---*/

      for (iMesh = 0; iMesh <= config_container[iZone]->GetnMGLevels(); iMesh++) {
        geometry_container[iZone][iInst][iMesh]->MatchNearField(config_container[iZone]);
        geometry_container[iZone][iInst][iMesh]->MatchInterface(config_container[iZone]);
        geometry_container[iZone][iInst][iMesh]->MatchActuator_Disk(config_container[iZone]);
      }

    }

  }

  /*--- If activated by the compile directive, perform a partition analysis. ---*/
#if PARTITION
  if( fem_solver ) Partition_Analysis_FEM(geometry_container[ZONE_0][INST_0][MESH_0], config_container[ZONE_0]);
  else Partition_Analysis(geometry_container[ZONE_0][INST_0][MESH_0], config_container[ZONE_0]);
#endif

  /*--- Output some information about the driver that has been instantiated for the problem. ---*/

  if (rank == MASTER_NODE)
    cout << endl <<"------------------------- Driver information --------------------------" << endl;

  fsi = config_container[ZONE_0]->GetFSI_Simulation();
  bool stat_fsi = ((config_container[ZONE_0]->GetDynamic_Analysis() == STATIC) && (config_container[ZONE_0]->GetUnsteady_Simulation() == STEADY));
  bool disc_adj_fsi = (config_container[ZONE_0]->GetDiscrete_Adjoint());

  if ( (config_container[ZONE_0]->GetKind_Solver() == FEM_ELASTICITY ||
        config_container[ZONE_0]->GetKind_Solver() == DISC_ADJ_FEM) ) {
    if (rank == MASTER_NODE) cout << "A General driver has been instantiated." << endl;
  }
  else if (config_container[ZONE_0]->GetUnsteady_Simulation() == HARMONIC_BALANCE) {
    if (rank == MASTER_NODE) cout << "A Harmonic Balance driver has been instantiated." << endl;
  }
  else if (nZone == 2 && fsi) {
    if (disc_adj_fsi) {
      if (stat_fsi)
        if (rank == MASTER_NODE) cout << "A Discrete-Adjoint driver for Fluid-Structure Interaction has been instantiated." << endl;
    }
    else{
      if (stat_fsi){if (rank == MASTER_NODE) cout << "A Static Fluid-Structure Interaction driver has been instantiated." << endl;}
      else{if (rank == MASTER_NODE) cout << "A Dynamic Fluid-Structure Interaction driver has been instantiated." << endl;}
    }

  }
  else if (config_container[ZONE_0]->GetBoolZoneSpecific()) {
    if (rank == MASTER_NODE) {
      cout << "A multi physical zones driver has been instantiated." << endl;
      for(unsigned short iZone = 0; iZone < nZone; iZone++) {

        unsigned short Kind_Regime = config_container[iZone]->GetKind_Regime();
        cout << "   Zone " << (iZone+1) << ": ";

        switch (config_container[iZone]->GetKind_Solver()) {
          case EULER: case DISC_ADJ_EULER:
            if (Kind_Regime == COMPRESSIBLE) cout << "Compressible Euler equations." << endl;
            if (Kind_Regime == INCOMPRESSIBLE) cout << "Incompressible Euler equations." << endl;
            break;
          case NAVIER_STOKES: case DISC_ADJ_NAVIER_STOKES:
            if (Kind_Regime == COMPRESSIBLE) cout << "Compressible Laminar Navier-Stokes' equations." << endl;
            if (Kind_Regime == INCOMPRESSIBLE) cout << "Incompressible Laminar Navier-Stokes' equations." << endl;
            break;
          case RANS: case DISC_ADJ_RANS:
            if (Kind_Regime == COMPRESSIBLE) cout << "Compressible RANS equations." << endl;
            if (Kind_Regime == INCOMPRESSIBLE) cout << "Incompressible RANS equations." << endl;
            break;
          case HEAT_EQUATION_FVM: cout << "Heat equation." << endl; break;
          case FEM_ELASTICITY: case DISC_ADJ_FEM: cout << "Elasticity solver." << endl; break;
          case ADJ_EULER: cout << "Continuous Euler adjoint equations." << endl; break;
          case ADJ_NAVIER_STOKES: cout << "Continuous Navier-Stokes adjoint equations." << endl; break;
          case ADJ_RANS: cout << "Continuous RANS adjoint equations." << endl; break;
        }
      }
    }
  }
  else {
    if (rank == MASTER_NODE) cout << "A Fluid driver has been instantiated." << endl;
  }

  for (iZone = 0; iZone < nZone; iZone++) {

    /*--- Instantiate the type of physics iteration to be executed within each zone. For
     example, one can execute the same physics across multiple zones (mixing plane),
     different physics in different zones (fluid-structure interaction), or couple multiple
     systems tightly within a single zone by creating a new iteration class (e.g., RANS). ---*/
    
    if (rank == MASTER_NODE) {
      cout << endl <<"------------------------ Iteration Preprocessing ------------------------" << endl;
    }

    iteration_container[iZone] = new CIteration* [nInst[iZone]];
    for (iInst = 0; iInst < nInst[iZone]; iInst++){
      iteration_container[iZone][iInst] = NULL;
    }

    Iteration_Preprocessing();

    /*--- Definition of the solver class: solver_container[#ZONES][#INSTANCES][#MG_GRIDS][#EQ_SYSTEMS].
     The solver classes are specific to a particular set of governing equations,
     and they contain the subroutines with instructions for computing each spatial
     term of the PDE, i.e. loops over the edges to compute convective and viscous
     fluxes, loops over the nodes to compute source terms, and routines for
     imposing various boundary condition type for the PDE. ---*/

    if (rank == MASTER_NODE)
      cout << endl <<"------------------------- Solver Preprocessing --------------------------" << endl;

    solver_container[iZone] = new CSolver*** [nInst[iZone]];


    for (iInst = 0; iInst < nInst[iZone]; iInst++){
      solver_container[iZone][iInst] = NULL;

      solver_container[iZone][iInst] = new CSolver** [config_container[iZone]->GetnMGLevels()+1];
      for (iMesh = 0; iMesh <= config_container[iZone]->GetnMGLevels(); iMesh++)
        solver_container[iZone][iInst][iMesh] = NULL;

      for (iMesh = 0; iMesh <= config_container[iZone]->GetnMGLevels(); iMesh++) {
        solver_container[iZone][iInst][iMesh] = new CSolver* [MAX_SOLS];
        for (iSol = 0; iSol < MAX_SOLS; iSol++)
          solver_container[iZone][iInst][iMesh][iSol] = NULL;
      }

      Solver_Preprocessing(solver_container[iZone], geometry_container[iZone],
                           config_container[iZone], iInst);

    } // End of loop over iInst

    if (rank == MASTER_NODE)
      cout << endl <<"----------------- Integration and Numerics Preprocessing ----------------" << endl;

    /*--- Definition of the integration class: integration_container[#ZONES][#INSTANCES][#EQ_SYSTEMS].
     The integration class orchestrates the execution of the spatial integration
     subroutines contained in the solver class (including multigrid) for computing
     the residual at each node, R(U) and then integrates the equations to a
     steady state or time-accurately. ---*/

    integration_container[iZone] = new CIntegration** [nInst[iZone]];
    for (iInst = 0; iInst < nInst[iZone]; iInst++){
      integration_container[iZone][iInst] = NULL;

      integration_container[iZone][iInst] = new CIntegration*[MAX_SOLS];
      Integration_Preprocessing(integration_container[iZone], geometry_container[iZone],
          config_container[iZone], iInst);
    }
    
    if (rank == MASTER_NODE) cout << "Integration Preprocessing." << endl;

    /*--- Definition of the numerical method class:
     numerics_container[#ZONES][#INSTANCES][#MG_GRIDS][#EQ_SYSTEMS][#EQ_TERMS].
     The numerics class contains the implementation of the numerical methods for
     evaluating convective or viscous fluxes between any two nodes in the edge-based
     data structure (centered, upwind, galerkin), as well as any source terms
     (piecewise constant reconstruction) evaluated in each dual mesh volume. ---*/

    numerics_container[iZone] = new CNumerics****[nInst[iZone]];
    for (iInst = 0; iInst < nInst[iZone]; iInst++){
      numerics_container[iZone][iInst] = NULL;

      numerics_container[iZone][iInst] = new CNumerics***[config_container[iZone]->GetnMGLevels()+1];

      Numerics_Preprocessing(numerics_container[iZone], solver_container[iZone],
          geometry_container[iZone], config_container[iZone], iInst);
    }

    if (rank == MASTER_NODE) cout << "Numerics Preprocessing." << endl;

  }

  /*--- Definition of the interface and transfer conditions between different zones.
   *--- The transfer container is defined for zones paired one to one.
   *--- This only works for a multizone FSI problem (nZone > 1).
   *--- Also, at the moment this capability is limited to two zones (nZone < 3).
   *--- This will change in the future. ---*/

  if ((rank == MASTER_NODE) && nZone > 1)
    cout << endl <<"------------------- Multizone Interface Preprocessing -------------------" << endl;

  if ( nZone > 1 ) {
    for (iZone = 0; iZone < nZone; iZone++){
      transfer_container[iZone] = new CTransfer*[nZone];
      interpolator_container[iZone] = new CInterpolator*[nZone];
      for (jZone = 0; jZone < nZone; jZone++){
        transfer_container[iZone][jZone]             = NULL;
        interpolator_container[iZone][jZone]         = NULL;
      }
    }
    Interface_Preprocessing();
  }

  /*--- Instantiate the geometry movement classes for the solution of unsteady
   flows on dynamic meshes, including rigid mesh transformations, dynamically
   deforming meshes, and preprocessing of harmonic balance. ---*/

  for (iZone = 0; iZone < nZone; iZone++) {

    grid_movement[iZone] = new CVolumetricMovement*[nInst[iZone]];
    for (iInst = 0; iInst < nInst[iZone]; iInst++)
      grid_movement[iZone][iInst] = NULL;

    if (!fem_solver && (config_container[iZone]->GetGrid_Movement() ||
                        (config_container[iZone]->GetDirectDiff() == D_DESIGN))) {
      if (rank == MASTER_NODE)
        cout << "Setting dynamic mesh structure for zone "<< iZone + 1<<"." << endl;
      for (iInst = 0; iInst < nInst[iZone]; iInst++){
        grid_movement[iZone][iInst] = new CVolumetricMovement(geometry_container[iZone][iInst][MESH_0], config_container[iZone]);
      }
      FFDBox[iZone] = new CFreeFormDefBox*[MAX_NUMBER_FFD];
      surface_movement[iZone] = new CSurfaceMovement();
      surface_movement[iZone]->CopyBoundary(geometry_container[iZone][INST_0][MESH_0], config_container[iZone]);
      if (config_container[iZone]->GetUnsteady_Simulation() == HARMONIC_BALANCE){
        for (iInst = 0; iInst < nInst[iZone]; iInst++){
          if (rank == MASTER_NODE) cout << endl <<  "Instance "<< iInst + 1 <<":" << endl;
          iteration_container[ZONE_0][iInst]->SetGrid_Movement(geometry_container, surface_movement, grid_movement, FFDBox, solver_container, config_container, ZONE_0, iInst, 0, 0);
        }
      }
    }

    if (config_container[iZone]->GetDirectDiff() == D_DESIGN) {
      if (rank == MASTER_NODE)
        cout << "Setting surface/volume derivatives." << endl;

      /*--- Set the surface derivatives, i.e. the derivative of the surface mesh nodes with respect to the design variables ---*/

      surface_movement[iZone]->SetSurface_Derivative(geometry_container[iZone][INST_0][MESH_0],config_container[iZone]);

      /*--- Call the volume deformation routine with derivative mode enabled.
       This computes the derivative of the volume mesh with respect to the surface nodes ---*/

      for (iInst = 0; iInst < nInst[iZone]; iInst++){
        grid_movement[iZone][iInst]->SetVolume_Deformation(geometry_container[iZone][iInst][MESH_0],config_container[iZone], true, true);

        /*--- Update the multi-grid structure to propagate the derivative information to the coarser levels ---*/

        geometry_container[iZone][iInst][MESH_0]->UpdateGeometry(geometry_container[iZone][INST_0],config_container[iZone]);

        /*--- Set the derivative of the wall-distance with respect to the surface nodes ---*/

        if ( (config_container[iZone]->GetKind_Solver() == RANS) ||
            (config_container[iZone]->GetKind_Solver() == ADJ_RANS) ||
            (config_container[iZone]->GetKind_Solver() == DISC_ADJ_RANS))
          geometry_container[iZone][iInst][MESH_0]->ComputeWall_Distance(config_container[iZone]);
      }
    }

    if (config_container[iZone]->GetKind_GridMovement(iZone) == FLUID_STRUCTURE_STATIC){
      if (rank == MASTER_NODE)
        cout << "Setting moving mesh structure for static FSI problems." << endl;
      /*--- Instantiate the container for the grid movement structure ---*/
      for (iInst = 0; iInst < nInst[iZone]; iInst++)
        grid_movement[iZone][iInst] = new CElasticityMovement(geometry_container[iZone][iInst][MESH_0], config_container[iZone]);
    }

  }

  if(fsi && (config_container[ZONE_0]->GetRestart() || config_container[ZONE_0]->GetDiscrete_Adjoint())){
    if (rank == MASTER_NODE)cout << endl <<"Restarting Fluid and Structural Solvers." << endl;

    for (iZone = 0; iZone < nZone; iZone++) {
    	for (iInst = 0; iInst < nInst[iZone]; iInst++){
        Solver_Restart(solver_container[iZone], geometry_container[iZone],
                       config_container[iZone], true, iInst);
    	}
    }

  }

  /*---If the Grid Movement is static initialize the static mesh movment.
       Not for the FEM solver, because this is handled later, because
       the integration points must be known. ---*/
  if( !fem_solver ) {
    Kind_Grid_Movement = config_container[ZONE_0]->GetKind_GridMovement(ZONE_0);
    initStaticMovement = (config_container[ZONE_0]->GetGrid_Movement() && (Kind_Grid_Movement == MOVING_WALL
                          || Kind_Grid_Movement == ROTATING_FRAME || Kind_Grid_Movement == STEADY_TRANSLATION));


    if(initStaticMovement){
      if (rank == MASTER_NODE)cout << endl <<"--------------------- Initialize Static Mesh Movement --------------------" << endl;

        InitStaticMeshMovement();
    }

    if (config_container[ZONE_0]->GetBoolTurbomachinery()){
      if (rank == MASTER_NODE)cout << endl <<"---------------------- Turbomachinery Preprocessing ---------------------" << endl;
        TurbomachineryPreprocessing();
    }
  }

  if (rank == MASTER_NODE) cout << endl << "---------------------- Python Interface Preprocessing ---------------------" << endl;
  PythonInterface_Preprocessing();

  if (rank == MASTER_NODE) cout << endl << "-------------------------- Output Preprocessing ---------------------------" << endl;
  Output_Preprocessing();


  /*--- Check for an unsteady restart. Update ExtIter if necessary. ---*/
  if (config_container[ZONE_0]->GetWrt_Unsteady() && config_container[ZONE_0]->GetRestart())
    ExtIter = config_container[ZONE_0]->GetUnst_RestartIter();

  /*--- Check for a dynamic restart (structural analysis). Update ExtIter if necessary. ---*/
  if (config_container[ZONE_0]->GetKind_Solver() == FEM_ELASTICITY
      && config_container[ZONE_0]->GetWrt_Dynamic() && config_container[ZONE_0]->GetRestart())
    ExtIter = config_container[ZONE_0]->GetDyn_RestartIter();

  /*--- Open the FSI convergence history file ---*/

//  if (fsi){
//      if (rank == MASTER_NODE) cout << endl <<"Opening FSI history file." << endl;
//      unsigned short ZONE_FLOW = 0, ZONE_STRUCT = 1;
//      output[ZONE_0]->SpecialOutput_FSI(&FSIHist_file, geometry_container, solver_container,
//                                config_container, integration_container, 0,
//                                ZONE_FLOW, ZONE_STRUCT, true);
//  }

  /*--- Preprocessing time is reported now, but not included in the next compute portion. ---*/
  
#ifndef HAVE_MPI
  StopTime = su2double(clock())/su2double(CLOCKS_PER_SEC);
#else
  StopTime = MPI_Wtime();
#endif
  
  /*--- Compute/print the total time for performance benchmarking. ---*/
  
  UsedTime = StopTime-StartTime;
  UsedTimePreproc    = UsedTime;
  UsedTimeCompute    = 0.0;
  UsedTimeOutput     = 0.0;
  IterCount          = 0;
  OutputCount        = 0;
  MDOFs              = 0.0;
  MDOFsDomain        = 0.0;
  for (iZone = 0; iZone < nZone; iZone++) {
    MDOFs       += (su2double)DOFsPerPoint*(su2double)geometry_container[iZone][INST_0][MESH_0]->GetGlobal_nPoint()/(1.0e6);
    MDOFsDomain += (su2double)DOFsPerPoint*(su2double)geometry_container[iZone][INST_0][MESH_0]->GetGlobal_nPointDomain()/(1.0e6);
  }

  /*--- Reset timer for compute/output performance benchmarking. ---*/
#ifndef HAVE_MPI
  StopTime = su2double(clock())/su2double(CLOCKS_PER_SEC);
#else
  StopTime = MPI_Wtime();
#endif

  /*--- Compute/print the total time for performance benchmarking. ---*/

  UsedTime = StopTime-StartTime;
  UsedTimePreproc = UsedTime;

  /*--- Reset timer for compute performance benchmarking. ---*/
#ifndef HAVE_MPI
  StartTime = su2double(clock())/su2double(CLOCKS_PER_SEC);
#else
  StartTime = MPI_Wtime();
#endif

}

void CDriver::Postprocessing() {

  bool isBinary = config_container[ZONE_0]->GetWrt_Binary_Restart();
  bool wrt_perf = config_container[ZONE_0]->GetWrt_Performance();
  
    /*--- Output some information to the console. ---*/

  if (rank == MASTER_NODE) {

    /*--- Print out the number of non-physical points and reconstructions ---*/

    if (config_container[ZONE_0]->GetNonphysical_Points() > 0)
      cout << "Warning: there are " << config_container[ZONE_0]->GetNonphysical_Points() << " non-physical points in the solution." << endl;
    if (config_container[ZONE_0]->GetNonphysical_Reconstr() > 0)
      cout << "Warning: " << config_container[ZONE_0]->GetNonphysical_Reconstr() << " reconstructed states for upwinding are non-physical." << endl;

  }

  if (rank == MASTER_NODE)
    cout << endl <<"------------------------- Solver Postprocessing -------------------------" << endl;

  for (iZone = 0; iZone < nZone; iZone++) {
    for (iInst = 0; iInst < nInst[iZone]; iInst++){
      Numerics_Postprocessing(numerics_container[iZone], solver_container[iZone][iInst],
          geometry_container[iZone][iInst], config_container[iZone], iInst);
    }
    delete [] numerics_container[iZone];
  }
  delete [] numerics_container;
  if (rank == MASTER_NODE) cout << "Deleted CNumerics container." << endl;
  
  for (iZone = 0; iZone < nZone; iZone++) {
    for (iInst = 0; iInst < nInst[iZone]; iInst++){
      Integration_Postprocessing(integration_container[iZone],
          geometry_container[iZone][iInst],
          config_container[iZone],
          iInst);
    }
    delete [] integration_container[iZone];
  }
  delete [] integration_container;
  if (rank == MASTER_NODE) cout << "Deleted CIntegration container." << endl;
  
  for (iZone = 0; iZone < nZone; iZone++) {
    for (iInst = 0; iInst < nInst[iZone]; iInst++){
      Solver_Postprocessing(solver_container[iZone],
          geometry_container[iZone][iInst],
          config_container[iZone],
          iInst);
    }
    delete [] solver_container[iZone];
  }
  delete [] solver_container;
  if (rank == MASTER_NODE) cout << "Deleted CSolver container." << endl;
  
  for (iZone = 0; iZone < nZone; iZone++) {
	for (iInst = 0; iInst < nInst[iZone]; iInst++)
    delete iteration_container[iZone][iInst];
    delete [] iteration_container[iZone];
  }
  delete [] iteration_container;
  if (rank == MASTER_NODE) cout << "Deleted CIteration container." << endl;
  
  if (interpolator_container != NULL) {
    for (iZone = 0; iZone < nZone; iZone++) {
      if (interpolator_container[iZone] != NULL){
        delete [] interpolator_container[iZone];
      }
    }
    delete [] interpolator_container;
    if (rank == MASTER_NODE) cout << "Deleted CInterpolator container." << endl;
  }
  
  if (transfer_container != NULL) {
    for (iZone = 0; iZone < nZone; iZone++) {
      if (transfer_container[iZone] != NULL) {
        for (unsigned short jZone = 0; jZone < nZone; jZone++)
          if (transfer_container[iZone][jZone] != NULL)
            delete transfer_container[iZone][jZone];
        delete [] transfer_container[iZone];
      }
    }
    delete [] transfer_container;
    if (rank == MASTER_NODE) cout << "Deleted CTransfer container." << endl;
  }
  
  if (transfer_types != NULL) {
    for (iZone = 0; iZone < nZone; iZone++) {
      if (transfer_types[iZone] != NULL)
      delete [] transfer_types[iZone];
    }
    delete [] transfer_types;
  }
  
  for (iZone = 0; iZone < nZone; iZone++) {
    if (geometry_container[iZone] != NULL) {
      for (iInst = 0; iInst < nInst[iZone]; iInst++){
        for (unsigned short iMGlevel = 0; iMGlevel < config_container[iZone]->GetnMGLevels()+1; iMGlevel++) {
          if (geometry_container[iZone][iInst][iMGlevel] != NULL) delete geometry_container[iZone][iInst][iMGlevel];
        }
        if (geometry_container[iZone][iInst] != NULL) delete [] geometry_container[iZone][iInst];
      }
      delete [] geometry_container[iZone];
    }
  }
  delete [] geometry_container;
  if (rank == MASTER_NODE) cout << "Deleted CGeometry container." << endl;

  for (iZone = 0; iZone < nZone; iZone++) {
    delete [] FFDBox[iZone];
  }
  delete [] FFDBox;
  if (rank == MASTER_NODE) cout << "Deleted CFreeFormDefBox class." << endl;

  for (iZone = 0; iZone < nZone; iZone++) {
    delete surface_movement[iZone];
  }
  delete [] surface_movement;
  if (rank == MASTER_NODE) cout << "Deleted CSurfaceMovement class." << endl;

  for (iZone = 0; iZone < nZone; iZone++) {
    for (iInst = 0; iInst < nInst[iZone]; iInst++){
      if (grid_movement[iZone][iInst] != NULL) delete grid_movement[iZone][iInst];
    }
    if (grid_movement[iZone] != NULL) delete [] grid_movement[iZone];
  }
  delete [] grid_movement;
  if (rank == MASTER_NODE) cout << "Deleted CVolumetricMovement class." << endl;

  /*--- Output profiling information ---*/
  // Note that for now this is called only by a single thread, but all
  // necessary variables have been made thread private for safety (tick/tock)!!

  config_container[ZONE_0]->SetProfilingCSV();
  config_container[ZONE_0]->GEMMProfilingCSV();

  /*--- Deallocate config container ---*/
  if (config_container!= NULL) {
    for (iZone = 0; iZone < nZone; iZone++) {
      if (config_container[iZone] != NULL) {
        delete config_container[iZone];
      }
    }
    delete [] config_container;
  }
  if (rank == MASTER_NODE) cout << "Deleted CConfig container." << endl;

  if (nInst != NULL) delete [] nInst;
  if (rank == MASTER_NODE) cout << "Deleted nInst container." << endl;
  
  /*--- Deallocate output container ---*/

  if (output!= NULL) {
    for (iZone = 0; iZone < nZone; iZone++) {
      if (output[iZone] != NULL) {
        delete output[iZone];
      }
    }
    delete [] output;
  }
  if (rank == MASTER_NODE) cout << "Deleted COutput class." << endl;

  if (rank == MASTER_NODE) cout << "-------------------------------------------------------------------------" << endl;


  /*--- Stop the timer and output the final performance summary. ---*/
  
#ifndef HAVE_MPI
  StopTime = su2double(clock())/su2double(CLOCKS_PER_SEC);
#else
  StopTime = MPI_Wtime();
#endif
  UsedTime = StopTime-StartTime;
  UsedTimeCompute += UsedTime;
  
  if ((rank == MASTER_NODE) && (wrt_perf)) {
    su2double TotalTime = UsedTimePreproc + UsedTimeCompute + UsedTimeOutput;
    cout.precision(6);
    cout << endl << endl <<"-------------------------- Performance Summary --------------------------" << endl;
    cout << "Simulation totals:" << endl;
    cout << setw(25) << "Cores:" << setw(12) << size << " | ";
    cout << setw(20) << "DOFs/point:" << setw(12) << (su2double)DOFsPerPoint << endl;
    cout << setw(25) << "DOFs/core:" << setw(12) << 1.0e6*MDOFsDomain/(su2double)size << " | ";
    cout << setw(20) << "Ghost DOFs/core:" << setw(12) << 1.0e6*(MDOFs-MDOFsDomain)/(su2double)size << endl;
    cout << setw(25) << "Wall-clock time (hrs):" << setw(12) << (TotalTime)/(60.0*60.0) << " | ";
    cout << setw(20) << "Core-hrs:" << setw(12) << (su2double)size*(TotalTime)/(60.0*60.0) << endl;
    cout << endl;
    cout << "Preprocessing phase:" << endl;
    cout << setw(25) << "Preproc. Time (s):"  << setw(12)<< UsedTimePreproc << " | ";
    cout << setw(20) << "Preproc. Time (%):" << setw(12)<< ((UsedTimePreproc * 100.0) / (TotalTime)) << endl;
    cout << endl;
    cout << "Compute phase:" << endl;
    cout << setw(25) << "Compute Time (s):"  << setw(12)<< UsedTimeCompute << " | ";
    cout << setw(20) << "Compute Time (%):" << setw(12)<< ((UsedTimeCompute * 100.0) / (TotalTime)) << endl;
    cout << setw(25) << "Iteration count:"  << setw(12)<< IterCount << " | ";
    if (IterCount != 0) {
      cout << setw(20) << "Avg. s/iter:" << setw(12)<< UsedTimeCompute/(su2double)IterCount << endl;
      cout << setw(25) << "Core-s/iter/MDOFs:" << setw(12)<< (su2double)size*UsedTimeCompute/(su2double)IterCount/MDOFsDomain << " | ";
      cout << setw(20) << "MDOFs/s:" << setw(12)<< MDOFsDomain*(su2double)IterCount/UsedTimeCompute << endl;
    } else cout << endl;
    cout << endl;
    cout << "Output phase:" << endl;
    cout << setw(25) << "Output Time (s):"  << setw(12)<< UsedTimeOutput << " | ";
    cout << setw(20) << "Output Time (%):" << setw(12)<< ((UsedTimeOutput * 100.0) / (TotalTime)) << endl;
    cout << setw(25) << "Output count:" << setw(12)<< OutputCount << " | ";
    if (OutputCount != 0) {
      cout << setw(20)<< "Avg. s/output:" << setw(12)<< UsedTimeOutput/(su2double)OutputCount << endl;
      if (isBinary) {
        cout << setw(25)<< "Restart Aggr. BW (MB/s):" << setw(12)<< BandwidthSum/(su2double)OutputCount << " | ";
        cout << setw(20)<< "MB/s/core:" << setw(12)<< BandwidthSum/(su2double)OutputCount/(su2double)size << endl;
      }
    } else cout << endl;
    cout << "-------------------------------------------------------------------------" << endl;
    cout << endl;
  }

  /*--- Exit the solver cleanly ---*/

  if (rank == MASTER_NODE)
    cout << endl <<"------------------------- Exit Success (SU2_CFD) ------------------------" << endl << endl;

}


void CDriver::Input_Preprocessing(SU2_Comm MPICommunicator, bool val_periodic) {

  char zone_file_name[MAX_STRING_SIZE];

  /*--- Initialize the configuration of the driver ---*/

  driver_config = new CConfig(config_file_name, SU2_CFD, ZONE_0, nZone, nDim, VERB_NONE);

  /*--- Loop over all zones to initialize the various classes. In most
   cases, nZone is equal to one. This represents the solution of a partial
   differential equation on a single block, unstructured mesh. ---*/

  for (iZone = 0; iZone < nZone; iZone++) {

    /*--- Definition of the configuration option class for all zones. In this
     constructor, the input configuration file is parsed and all options are
     read and stored. ---*/

    if (driver_config->GetKind_Solver() == MULTIZONE){
      strcpy(zone_file_name, driver_config->GetConfigFilename(iZone).c_str());
      config_container[iZone] = new CConfig(zone_file_name, SU2_CFD, iZone, nZone, nDim, VERB_HIGH);
    }
    else{
      config_container[iZone] = new CConfig(config_file_name, SU2_CFD, iZone, nZone, nDim, VERB_HIGH);
    }

    /*--- Set the MPI communicator ---*/

    config_container[iZone]->SetMPICommunicator(MPICommunicator);

  }

  /*--- Set the multizone part of the problem. ---*/
  if (driver_config->GetKind_Solver() == MULTIZONE){
    for (iZone = 0; iZone < nZone; iZone++) {
      /*--- Set the interface markers for multizone ---*/
      config_container[iZone]->SetMultizone(driver_config, config_container);
    }
  }

  for (iZone = 0; iZone < nZone; iZone++) {

<<<<<<< HEAD
=======
    /*--- Determine whether or not the FEM solver is used, which decides the
     type of geometry classes that are instantiated. ---*/
    fem_solver = ((config_container[iZone]->GetKind_Solver() == FEM_EULER)         ||
                  (config_container[iZone]->GetKind_Solver() == FEM_NAVIER_STOKES) ||
                  (config_container[iZone]->GetKind_Solver() == FEM_RANS)          ||
                  (config_container[iZone]->GetKind_Solver() == FEM_LES)           ||
                  (config_container[iZone]->GetKind_Solver() == DISC_ADJ_FEM_EULER) ||
                  (config_container[iZone]->GetKind_Solver() == DISC_ADJ_FEM_NS)    ||
                  (config_container[iZone]->GetKind_Solver() == DISC_ADJ_FEM_RANS));

>>>>>>> 4e6a0654
    /*--- Read the number of instances for each zone ---*/

    nInst[iZone] = config_container[iZone]->GetnTimeInstances();

    geometry_container[iZone] = new CGeometry** [nInst[iZone]];

    for (iInst = 0; iInst < nInst[iZone]; iInst++){

      config_container[iZone]->SetiInst(iInst);

      /*--- Definition of the geometry class to store the primal grid in the
     partitioning process. ---*/

      CGeometry *geometry_aux = NULL;

<<<<<<< HEAD
=======
      /*--- For the FEM solver with time-accurate local time-stepping, use
       a dummy solver class to retrieve the initial flow state. ---*/

      CSolver *solver_aux = NULL;
      if (fem_solver) solver_aux = new CFEM_DG_EulerSolver(config_container[iZone], nDim, MESH_0);

>>>>>>> 4e6a0654
      /*--- All ranks process the grid and call ParMETIS for partitioning ---*/

      geometry_aux = new CPhysicalGeometry(config_container[iZone], iZone, nZone);

      /*--- Color the initial grid and set the send-receive domains (ParMETIS) ---*/

<<<<<<< HEAD
      geometry_aux->SetColorGrid_Parallel(config_container[iZone]);
=======
      if ( fem_solver ) geometry_aux->SetColorFEMGrid_Parallel(config_container[iZone]);
      else              geometry_aux->SetColorGrid_Parallel(config_container[iZone]);
>>>>>>> 4e6a0654

      /*--- Allocate the memory of the current domain, and divide the grid
     between the ranks. ---*/

      geometry_container[iZone][iInst] = NULL;
<<<<<<< HEAD

      geometry_container[iZone][iInst] = new CGeometry *[config_container[iZone]->GetnMGLevels()+1];
      if (val_periodic) {
        geometry_container[iZone][iInst][MESH_0] = new CPhysicalGeometry(geometry_aux, config_container[iZone]);
      } else {
        geometry_container[iZone][iInst][MESH_0] = new CPhysicalGeometry(geometry_aux, config_container[iZone], val_periodic);
      }

      /*--- Deallocate the memory of geometry_aux ---*/

      delete geometry_aux;

      /*--- Set the transfer information between processors ---*/

      /*--- Add the Send/Receive boundaries ---*/

      geometry_container[iZone][iInst][MESH_0]->SetSendReceive(config_container[iZone]);

      /*--- Add the Send/Receive boundaries ---*/

=======
      geometry_container[iZone][iInst] = new CGeometry *[config_container[iZone]->GetnMGLevels()+1];


      if( fem_solver ) {
        switch( config_container[iZone]->GetKind_FEM_Flow() ) {
          case DG: {
            geometry_container[iZone][iInst][MESH_0] = new CMeshFEM_DG(geometry_aux, config_container[iZone]);
            break;
          }

          default: {
            SU2_MPI::Error("Unknown FEM flow solver.", CURRENT_FUNCTION);
            break;
          }
        }
      }
      else {

        /*--- Until we finish the new periodic BC implementation, use the old
         partitioning routines for cases with periodic BCs. The old routines 
         will be entirely removed eventually in favor of the new methods. ---*/

        if (val_periodic) {
          geometry_container[iZone][iInst][MESH_0] = new CPhysicalGeometry(geometry_aux, config_container[iZone]);
        } else {
          geometry_container[iZone][iInst][MESH_0] = new CPhysicalGeometry(geometry_aux, config_container[iZone], val_periodic);
        }
      }

      /*--- Deallocate the memory of geometry_aux and solver_aux ---*/

      delete geometry_aux;
      if (solver_aux != NULL) delete solver_aux;

      /*--- Add the Send/Receive boundaries ---*/
      geometry_container[iZone][iInst][MESH_0]->SetSendReceive(config_container[iZone]);

      /*--- Add the Send/Receive boundaries ---*/
>>>>>>> 4e6a0654
      geometry_container[iZone][iInst][MESH_0]->SetBoundaries(config_container[iZone]);

    }

  }

}

void CDriver::Geometrical_Preprocessing() {

  unsigned short iMGlevel;
  unsigned short requestedMGlevels = config_container[ZONE_0]->GetnMGLevels();
  unsigned long iPoint;
  bool fea = false;

  for (iZone = 0; iZone < nZone; iZone++) {

    fea = ((config_container[iZone]->GetKind_Solver() == FEM_ELASTICITY) ||
        (config_container[iZone]->GetKind_Solver() == DISC_ADJ_FEM));

    for (iInst = 0; iInst < nInst[iZone]; iInst++){

      /*--- Compute elements surrounding points, points surrounding points ---*/

      if (rank == MASTER_NODE) cout << "Setting point connectivity." << endl;
      geometry_container[iZone][iInst][MESH_0]->SetPoint_Connectivity();

      /*--- Renumbering points using Reverse Cuthill McKee ordering ---*/

      if (rank == MASTER_NODE) cout << "Renumbering points (Reverse Cuthill McKee Ordering)." << endl;
      geometry_container[iZone][iInst][MESH_0]->SetRCM_Ordering(config_container[iZone]);

      /*--- recompute elements surrounding points, points surrounding points ---*/

      if (rank == MASTER_NODE) cout << "Recomputing point connectivity." << endl;
      geometry_container[iZone][iInst][MESH_0]->SetPoint_Connectivity();

      /*--- Compute elements surrounding elements ---*/

      if (rank == MASTER_NODE) cout << "Setting element connectivity." << endl;
      geometry_container[iZone][iInst][MESH_0]->SetElement_Connectivity();

      /*--- Check the orientation before computing geometrical quantities ---*/

      geometry_container[iZone][iInst][MESH_0]->SetBoundVolume();
      if (config_container[iZone]->GetReorientElements()) {
        if (rank == MASTER_NODE) cout << "Checking the numerical grid orientation." << endl;
        geometry_container[iZone][iInst][MESH_0]->Check_IntElem_Orientation(config_container[iZone]);
        geometry_container[iZone][iInst][MESH_0]->Check_BoundElem_Orientation(config_container[iZone]);
      }

      /*--- Create the edge structure ---*/

      if (rank == MASTER_NODE) cout << "Identifying edges and vertices." << endl;
      geometry_container[iZone][iInst][MESH_0]->SetEdges();
      geometry_container[iZone][iInst][MESH_0]->SetVertex(config_container[iZone]);

      /*--- Compute cell center of gravity ---*/

      if ((rank == MASTER_NODE) && (!fea)) cout << "Computing centers of gravity." << endl;
      geometry_container[iZone][iInst][MESH_0]->SetCoord_CG();

      /*--- Create the control volume structures ---*/

      if ((rank == MASTER_NODE) && (!fea)) cout << "Setting the control volume structure." << endl;
      geometry_container[iZone][iInst][MESH_0]->SetControlVolume(config_container[iZone], ALLOCATE);
      geometry_container[iZone][iInst][MESH_0]->SetBoundControlVolume(config_container[iZone], ALLOCATE);

      /*--- Compute the max length. ---*/

      if ((rank == MASTER_NODE) && (!fea)) cout << "Finding max control volume width." << endl;
      geometry_container[iZone][iInst][MESH_0]->SetMaxLength(config_container[iZone]);

      /*--- Visualize a dual control volume if requested ---*/

      if ((config_container[iZone]->GetVisualize_CV() >= 0) &&
          (config_container[iZone]->GetVisualize_CV() < (long)geometry_container[iZone][iInst][MESH_0]->GetnPointDomain()))
        geometry_container[iZone][iInst][MESH_0]->VisualizeControlVolume(config_container[iZone], UPDATE);

      /*--- Identify closest normal neighbor ---*/

      if (rank == MASTER_NODE) cout << "Searching for the closest normal neighbors to the surfaces." << endl;
      geometry_container[iZone][iInst][MESH_0]->FindNormal_Neighbor(config_container[iZone]);

      /*--- Store the global to local mapping. ---*/

      if (rank == MASTER_NODE) cout << "Storing a mapping from global to local point index." << endl;
      geometry_container[iZone][iInst][MESH_0]->SetGlobal_to_Local_Point();

      /*--- Compute the surface curvature ---*/

      if ((rank == MASTER_NODE) && (!fea)) cout << "Compute the surface curvature." << endl;
      geometry_container[iZone][iInst][MESH_0]->ComputeSurf_Curvature(config_container[iZone]);

      /*--- Check for periodicity and disable MG if necessary. ---*/

      if (rank == MASTER_NODE) cout << "Checking for periodicity." << endl;
      geometry_container[iZone][iInst][MESH_0]->Check_Periodicity(config_container[iZone]);

      if ((config_container[iZone]->GetnMGLevels() != 0) && (rank == MASTER_NODE))
        cout << "Setting the multigrid structure." << endl;

    }

  }

  /*--- Loop over all zones at each grid level. ---*/

  for (iZone = 0; iZone < nZone; iZone++) {

    /*--- Loop over all the instances ---*/

    for (iInst = 0; iInst < nInst[iZone]; iInst++){

      /*--- Loop over all the new grid ---*/

      for (iMGlevel = 1; iMGlevel <= config_container[iZone]->GetnMGLevels(); iMGlevel++) {

        /*--- Create main agglomeration structure ---*/

        geometry_container[iZone][iInst][iMGlevel] = new CMultiGridGeometry(geometry_container, config_container, iMGlevel, iZone, iInst);

        /*--- Compute points surrounding points. ---*/

        geometry_container[iZone][iInst][iMGlevel]->SetPoint_Connectivity(geometry_container[iZone][iInst][iMGlevel-1]);

        /*--- Create the edge structure ---*/

        geometry_container[iZone][iInst][iMGlevel]->SetEdges();
        geometry_container[iZone][iInst][iMGlevel]->SetVertex(geometry_container[iZone][iInst][iMGlevel-1], config_container[iZone]);

        /*--- Create the control volume structures ---*/

        geometry_container[iZone][iInst][iMGlevel]->SetControlVolume(config_container[iZone], geometry_container[iZone][iInst][iMGlevel-1], ALLOCATE);
        geometry_container[iZone][iInst][iMGlevel]->SetBoundControlVolume(config_container[iZone], geometry_container[iZone][iInst][iMGlevel-1], ALLOCATE);
        geometry_container[iZone][iInst][iMGlevel]->SetCoord(geometry_container[iZone][iInst][iMGlevel-1]);

        /*--- Compute the max length. ---*/

        geometry_container[iZone][iInst][iMGlevel]->SetMaxLength(config_container[iZone]);

        /*--- Find closest neighbor to a surface point ---*/

        geometry_container[iZone][iInst][iMGlevel]->FindNormal_Neighbor(config_container[iZone]);

        /*--- Protect against the situation that we were not able to complete
       the agglomeration for this level, i.e., there weren't enough points.
       We need to check if we changed the total number of levels and delete
       the incomplete CMultiGridGeometry object. ---*/

        if (config_container[iZone]->GetnMGLevels() != requestedMGlevels) {
          delete geometry_container[iZone][iInst][iMGlevel];
          break;
        }

      }

    }

  }

  /*--- For unsteady simulations, initialize the grid volumes
   and coordinates for previous solutions. Loop over all zones/grids ---*/

  for (iZone = 0; iZone < nZone; iZone++) {
    for (iInst = 0; iInst < nInst[iZone]; iInst++){
      if (config_container[iZone]->GetUnsteady_Simulation() && config_container[iZone]->GetGrid_Movement()) {
        for (iMGlevel = 0; iMGlevel <= config_container[iZone]->GetnMGLevels(); iMGlevel++) {
          for (iPoint = 0; iPoint < geometry_container[iZone][iInst][iMGlevel]->GetnPoint(); iPoint++) {

            /*--- Update cell volume ---*/

            geometry_container[iZone][iInst][iMGlevel]->node[iPoint]->SetVolume_n();
            geometry_container[iZone][iInst][iMGlevel]->node[iPoint]->SetVolume_nM1();

            /*--- Update point coordinates ---*/
            geometry_container[iZone][iInst][iMGlevel]->node[iPoint]->SetCoord_n();
            geometry_container[iZone][iInst][iMGlevel]->node[iPoint]->SetCoord_n1();

          }
        }
      }
    }
  }

}

void CDriver::Geometrical_Preprocessing_DGFEM() {

  /*--- Loop over the number of zones of the fine grid. ---*/

  for(unsigned short iZone = 0; iZone < nZone; iZone++) {

    /*--- Loop over the time instances of this zone. ---*/
    for(unsigned short iInst = 0; iInst < nInst[iZone]; iInst++) {

      /*--- Carry out a dynamic cast to CMeshFEM_DG, such that it is not needed to
       define all virtual functions in the base class CGeometry. ---*/
      CMeshFEM_DG *DGMesh = dynamic_cast<CMeshFEM_DG *>(geometry_container[iZone][iInst][MESH_0]);

      /*--- Determine the standard elements for the volume elements. ---*/
      if (rank == MASTER_NODE) cout << "Creating standard volume elements." << endl;
      DGMesh->CreateStandardVolumeElements(config_container[iZone]);

      /*--- Create the face information needed to compute the contour integral
       for the elements in the Discontinuous Galerkin formulation. ---*/
      if (rank == MASTER_NODE) cout << "Creating face information." << endl;
      DGMesh->CreateFaces(config_container[iZone]);

      /*--- Compute the metric terms of the volume elements. ---*/
      if (rank == MASTER_NODE) cout << "Computing metric terms volume elements." << endl;
      DGMesh->MetricTermsVolumeElements(config_container[iZone]);

      /*--- Compute the metric terms of the surface elements. ---*/
      if (rank == MASTER_NODE) cout << "Computing metric terms surface elements." << endl;
      DGMesh->MetricTermsSurfaceElements(config_container[iZone]);

      /*--- Compute a length scale of the volume elements. ---*/
      if (rank == MASTER_NODE) cout << "Computing length scale volume elements." << endl;
      DGMesh->LengthScaleVolumeElements();

      /*--- Compute the coordinates of the integration points. ---*/
      if (rank == MASTER_NODE) cout << "Computing coordinates of the integration points." << endl;
      DGMesh->CoordinatesIntegrationPoints();

      /*--- Compute the coordinates of the location of the solution DOFs. This is different
            from the grid points when a different polynomial degree is used to represent the
            geometry and solution. ---*/
      if (rank == MASTER_NODE) cout << "Computing coordinates of the solution DOFs." << endl;
      DGMesh->CoordinatesSolDOFs();

      /*--- Initialize the static mesh movement, if necessary. ---*/
      const unsigned short Kind_Grid_Movement = config_container[iZone]->GetKind_GridMovement(iZone);
      const bool initStaticMovement = (config_container[iZone]->GetGrid_Movement() &&
                                      (Kind_Grid_Movement == MOVING_WALL    ||
                                       Kind_Grid_Movement == ROTATING_FRAME ||
                                       Kind_Grid_Movement == STEADY_TRANSLATION));

      if(initStaticMovement){
        if (rank == MASTER_NODE) cout << "Initialize Static Mesh Movement" << endl;
        DGMesh->InitStaticMeshMovement(config_container[iZone], Kind_Grid_Movement, iZone);
      }

      /*--- Perform the preprocessing tasks when wall functions are used. ---*/
      if (rank == MASTER_NODE) cout << "Preprocessing for the wall functions. " << endl;
      DGMesh->WallFunctionPreprocessing(config_container[iZone]);

      /*--- Store the global to local mapping. ---*/
      if (rank == MASTER_NODE) cout << "Storing a mapping from global to local DOF index." << endl;
      geometry_container[iZone][iInst][MESH_0]->SetGlobal_to_Local_Point();
    }

    /*--- Loop to create the coarser grid levels. ---*/

    for(unsigned short iMGlevel=1; iMGlevel<=config_container[ZONE_0]->GetnMGLevels(); iMGlevel++) {

      SU2_MPI::Error("Geometrical_Preprocessing_DGFEM: Coarse grid levels not implemented yet.",
                     CURRENT_FUNCTION);
    }
  }
}

void CDriver::Solver_Preprocessing(CSolver ****solver_container, CGeometry ***geometry,
                                   CConfig *config, unsigned short val_iInst) {
  
  unsigned short iMGlevel;
  bool euler, ns, turbulent,
  fem_euler, fem_ns, fem_turbulent, fem_transition,
  adj_euler, adj_ns, adj_turb,
  heat_fvm,
  fem, disc_adj_fem,
  spalart_allmaras, neg_spalart_allmaras, menter_sst, transition,
  template_solver, disc_adj, disc_adj_turb,
  fem_dg_flow, fem_dg_shock_persson,
  e_spalart_allmaras, comp_spalart_allmaras, e_comp_spalart_allmaras;
  
  /*--- Count the number of DOFs per solution point. ---*/
  
  DOFsPerPoint = 0;
  
  /*--- Initialize some useful booleans ---*/

  euler            = false;  ns              = false;  turbulent     = false;
  fem_euler        = false;  fem_ns          = false;  fem_turbulent = false;
  adj_euler        = false;  adj_ns          = false;  adj_turb      = false;
  spalart_allmaras = false;  menter_sst      = false;  disc_adj_turb = false;
  neg_spalart_allmaras = false;
  disc_adj         = false;
  fem              = false;  disc_adj_fem     = false;
  heat_fvm         = false;
  transition       = false;  fem_transition  = false;
  template_solver  = false;
  fem_dg_flow      = false;  fem_dg_shock_persson = false;
  e_spalart_allmaras = false; comp_spalart_allmaras = false; e_comp_spalart_allmaras = false;
  
  bool compressible   = (config->GetKind_Regime() == COMPRESSIBLE);
  bool incompressible = (config->GetKind_Regime() == INCOMPRESSIBLE);

  /*--- Assign booleans ---*/
  
  switch (config->GetKind_Solver()) {
    case TEMPLATE_SOLVER: template_solver = true; break;
    case EULER : euler = true; break;
    case NAVIER_STOKES: ns = true; heat_fvm = config->GetWeakly_Coupled_Heat(); break;
    case RANS : ns = true; turbulent = true; if (config->GetKind_Trans_Model() == LM) transition = true; heat_fvm = config->GetWeakly_Coupled_Heat(); break;
    case FEM_EULER : fem_euler = true; break;
    case FEM_NAVIER_STOKES: fem_ns = true; break;
    case FEM_RANS : fem_ns = true; fem_turbulent = true; if(config->GetKind_Trans_Model() == LM) fem_transition = true; break;
    case FEM_LES : fem_ns = true; break;
    case HEAT_EQUATION_FVM: heat_fvm = true; break;
    case FEM_ELASTICITY: fem = true; break;
    case ADJ_EULER : euler = true; adj_euler = true; break;
    case ADJ_NAVIER_STOKES : ns = true; turbulent = (config->GetKind_Turb_Model() != NONE); adj_ns = true; break;
    case ADJ_RANS : ns = true; turbulent = true; adj_ns = true; adj_turb = (!config->GetFrozen_Visc_Cont()); break;
    case DISC_ADJ_EULER: euler = true; disc_adj = true; break;
    case DISC_ADJ_NAVIER_STOKES: ns = true; disc_adj = true; heat_fvm = config->GetWeakly_Coupled_Heat(); break;
    case DISC_ADJ_RANS: ns = true; turbulent = true; disc_adj = true; disc_adj_turb = (!config->GetFrozen_Visc_Disc()); heat_fvm = config->GetWeakly_Coupled_Heat(); break;
    case DISC_ADJ_FEM_EULER: fem_euler = true; disc_adj = true; break;
    case DISC_ADJ_FEM_NS: fem_ns = true; disc_adj = true; break;
    case DISC_ADJ_FEM_RANS: fem_ns = true; fem_turbulent = true; disc_adj = true; if(config->GetKind_Trans_Model() == LM) fem_transition = true; break;
    case DISC_ADJ_FEM: fem = true; disc_adj_fem = true; break;
  }
  
  /*--- Determine the kind of FEM solver used for the flow. ---*/

  switch( config->GetKind_FEM_Flow() ) {
    case DG: fem_dg_flow = true; break;
  }

  /*--- Determine the kind of shock capturing method for FEM DG solver. ---*/

  switch( config->GetKind_FEM_DG_Shock() ) {
    case PERSSON: fem_dg_shock_persson = true; break;
  }

  /*--- Assign turbulence model booleans ---*/

  if (turbulent || fem_turbulent)
    switch (config->GetKind_Turb_Model()) {
      case SA:     spalart_allmaras = true;     break;
      case SA_NEG: neg_spalart_allmaras = true; break;
      case SST:    menter_sst = true;           break;
      case SA_E:   e_spalart_allmaras = true;   break;
      case SA_COMP: comp_spalart_allmaras = true; break;
      case SA_E_COMP: e_comp_spalart_allmaras = true; break;
      default: SU2_MPI::Error("Specified turbulence model unavailable or none selected", CURRENT_FUNCTION); break;
    }
  
  /*--- Definition of the Class for the solution: solver_container[DOMAIN][INSTANCE][MESH_LEVEL][EQUATION]. Note that euler, ns
   and potential are incompatible, they use the same position in sol container ---*/

  for (iMGlevel = 0; iMGlevel <= config->GetnMGLevels(); iMGlevel++) {
    
    /*--- Allocate solution for a template problem ---*/
    
    if (template_solver) {
      solver_container[val_iInst][iMGlevel][TEMPLATE_SOL] = new CTemplateSolver(geometry[val_iInst][iMGlevel], config);
      if (iMGlevel == MESH_0) DOFsPerPoint += solver_container[val_iInst][iMGlevel][TEMPLATE_SOL]->GetnVar();
    }
    
    /*--- Allocate solution for direct problem, and run the preprocessing and postprocessing ---*/
    
    if (euler) {
      if (compressible) {
        solver_container[val_iInst][iMGlevel][FLOW_SOL] = new CEulerSolver(geometry[val_iInst][iMGlevel], config, iMGlevel);
        solver_container[val_iInst][iMGlevel][FLOW_SOL]->Preprocessing(geometry[val_iInst][iMGlevel], solver_container[val_iInst][iMGlevel], config, iMGlevel, NO_RK_ITER, RUNTIME_FLOW_SYS, false);
      }
      if (incompressible) {
        solver_container[val_iInst][iMGlevel][FLOW_SOL] = new CIncEulerSolver(geometry[val_iInst][iMGlevel], config, iMGlevel);
        solver_container[val_iInst][iMGlevel][FLOW_SOL]->Preprocessing(geometry[val_iInst][iMGlevel], solver_container[val_iInst][iMGlevel], config, iMGlevel, NO_RK_ITER, RUNTIME_FLOW_SYS, false);
      }
      if (iMGlevel == MESH_0) DOFsPerPoint += solver_container[val_iInst][iMGlevel][FLOW_SOL]->GetnVar();
    }
    if (ns) {
      if (compressible) {
        solver_container[val_iInst][iMGlevel][FLOW_SOL] = new CNSSolver(geometry[val_iInst][iMGlevel], config, iMGlevel);
      }
      if (incompressible) {
        solver_container[val_iInst][iMGlevel][FLOW_SOL] = new CIncNSSolver(geometry[val_iInst][iMGlevel], config, iMGlevel);
      }
      if (iMGlevel == MESH_0) DOFsPerPoint += solver_container[val_iInst][iMGlevel][FLOW_SOL]->GetnVar();
    }
    if (turbulent) {
      if (spalart_allmaras || e_spalart_allmaras || comp_spalart_allmaras || e_comp_spalart_allmaras || neg_spalart_allmaras) {
        solver_container[val_iInst][iMGlevel][TURB_SOL] = new CTurbSASolver(geometry[val_iInst][iMGlevel], config, iMGlevel, solver_container[val_iInst][iMGlevel][FLOW_SOL]->GetFluidModel() );
        solver_container[val_iInst][iMGlevel][FLOW_SOL]->Preprocessing(geometry[val_iInst][iMGlevel], solver_container[val_iInst][iMGlevel], config, iMGlevel, NO_RK_ITER, RUNTIME_FLOW_SYS, false);
        solver_container[val_iInst][iMGlevel][TURB_SOL]->Postprocessing(geometry[val_iInst][iMGlevel], solver_container[val_iInst][iMGlevel], config, iMGlevel);
      }
      else if (menter_sst) {
        solver_container[val_iInst][iMGlevel][TURB_SOL] = new CTurbSSTSolver(geometry[val_iInst][iMGlevel], config, iMGlevel);
        solver_container[val_iInst][iMGlevel][FLOW_SOL]->Preprocessing(geometry[val_iInst][iMGlevel], solver_container[val_iInst][iMGlevel], config, iMGlevel, NO_RK_ITER, RUNTIME_FLOW_SYS, false);
        solver_container[val_iInst][iMGlevel][TURB_SOL]->Postprocessing(geometry[val_iInst][iMGlevel], solver_container[val_iInst][iMGlevel], config, iMGlevel);
        solver_container[val_iInst][iMGlevel][FLOW_SOL]->Preprocessing(geometry[val_iInst][iMGlevel], solver_container[val_iInst][iMGlevel], config, iMGlevel, NO_RK_ITER, RUNTIME_FLOW_SYS, false);
      }
      if (iMGlevel == MESH_0) DOFsPerPoint += solver_container[val_iInst][iMGlevel][TURB_SOL]->GetnVar();
      if (transition) {
        solver_container[val_iInst][iMGlevel][TRANS_SOL] = new CTransLMSolver(geometry[val_iInst][iMGlevel], config, iMGlevel);
        if (iMGlevel == MESH_0) DOFsPerPoint += solver_container[val_iInst][iMGlevel][TRANS_SOL]->GetnVar();
      }
    }
    if (fem_euler) {
      if( fem_dg_flow ) {
        if( fem_dg_shock_persson ) {
          solver_container[val_iInst][iMGlevel][FLOW_SOL] = new CFEM_DG_NSSolver(geometry[val_iInst][iMGlevel], config, iMGlevel);
        }
        else {
          solver_container[val_iInst][iMGlevel][FLOW_SOL] = new CFEM_DG_EulerSolver(geometry[val_iInst][iMGlevel], config, iMGlevel);
        }
      }
    }
    if (fem_ns) {
      if( fem_dg_flow )
        solver_container[val_iInst][iMGlevel][FLOW_SOL] = new CFEM_DG_NSSolver(geometry[val_iInst][iMGlevel], config, iMGlevel);
    }
    if (fem_turbulent) {
      SU2_MPI::Error("Finite element turbulence model not yet implemented.", CURRENT_FUNCTION);

      if(fem_transition)
        SU2_MPI::Error("Finite element transition model not yet implemented.", CURRENT_FUNCTION);
    }
    if (heat_fvm) {
      solver_container[val_iInst][iMGlevel][HEAT_SOL] = new CHeatSolverFVM(geometry[val_iInst][iMGlevel], config, iMGlevel);
      if (iMGlevel == MESH_0) DOFsPerPoint += solver_container[val_iInst][iMGlevel][HEAT_SOL]->GetnVar();
    }
    if (fem) {
      solver_container[val_iInst][iMGlevel][FEA_SOL] = new CFEASolver(geometry[val_iInst][iMGlevel], config);
      if (iMGlevel == MESH_0) DOFsPerPoint += solver_container[val_iInst][iMGlevel][FEA_SOL]->GetnVar();
    }
    
    /*--- Allocate solution for adjoint problem ---*/
    
    if (adj_euler) {
      if (compressible) {
        solver_container[val_iInst][iMGlevel][ADJFLOW_SOL] = new CAdjEulerSolver(geometry[val_iInst][iMGlevel], config, iMGlevel);
      }
      if (incompressible) {
        SU2_MPI::Error("Continuous adjoint for the incompressible solver is not currently available.", CURRENT_FUNCTION);
      }
      if (iMGlevel == MESH_0) DOFsPerPoint += solver_container[val_iInst][iMGlevel][ADJFLOW_SOL]->GetnVar();
    }
    if (adj_ns) {
      if (compressible) {
        solver_container[val_iInst][iMGlevel][ADJFLOW_SOL] = new CAdjNSSolver(geometry[val_iInst][iMGlevel], config, iMGlevel);
      }
      if (incompressible) {
        SU2_MPI::Error("Continuous adjoint for the incompressible solver is not currently available.", CURRENT_FUNCTION);
      }
      if (iMGlevel == MESH_0) DOFsPerPoint += solver_container[val_iInst][iMGlevel][ADJFLOW_SOL]->GetnVar();
    }
    if (adj_turb) {
      solver_container[val_iInst][iMGlevel][ADJTURB_SOL] = new CAdjTurbSolver(geometry[val_iInst][iMGlevel], config, iMGlevel);
      if (iMGlevel == MESH_0) DOFsPerPoint += solver_container[val_iInst][iMGlevel][ADJTURB_SOL]->GetnVar();
    }
     
    if (disc_adj) {
      solver_container[val_iInst][iMGlevel][ADJFLOW_SOL] = new CDiscAdjSolver(geometry[val_iInst][iMGlevel], config, solver_container[val_iInst][iMGlevel][FLOW_SOL], RUNTIME_FLOW_SYS, iMGlevel);
      if (iMGlevel == MESH_0) DOFsPerPoint += solver_container[val_iInst][iMGlevel][ADJFLOW_SOL]->GetnVar();
      if (disc_adj_turb) {
        solver_container[val_iInst][iMGlevel][ADJTURB_SOL] = new CDiscAdjSolver(geometry[val_iInst][iMGlevel], config, solver_container[val_iInst][iMGlevel][TURB_SOL], RUNTIME_TURB_SYS, iMGlevel);
        if (iMGlevel == MESH_0) DOFsPerPoint += solver_container[val_iInst][iMGlevel][ADJTURB_SOL]->GetnVar();
      }
    }
    
    if (disc_adj_fem) {
      solver_container[val_iInst][iMGlevel][ADJFEA_SOL] = new CDiscAdjFEASolver(geometry[val_iInst][iMGlevel], config, solver_container[val_iInst][iMGlevel][FEA_SOL], RUNTIME_FEA_SYS, iMGlevel);
      if (iMGlevel == MESH_0) DOFsPerPoint += solver_container[val_iInst][iMGlevel][ADJFEA_SOL]->GetnVar();
    }
  }


  /*--- Check for restarts and use the LoadRestart() routines. ---*/

  bool update_geo = true;
  if (config->GetFSI_Simulation()) update_geo = false;

  Solver_Restart(solver_container, geometry, config, update_geo, val_iInst);

  /*--- Set up any necessary inlet profiles ---*/

  Inlet_Preprocessing(solver_container[val_iInst], geometry[val_iInst], config);

}

void CDriver::Inlet_Preprocessing(CSolver ***solver_container, CGeometry **geometry,
                                  CConfig *config) {

  bool euler, ns, turbulent,
  adj_euler, adj_ns, adj_turb,
  heat,
  fem,
  template_solver, disc_adj, disc_adj_fem, disc_adj_turb;
  int val_iter = 0;
  unsigned short iMesh;

  /*--- Initialize some useful booleans ---*/

  euler            = false;  ns              = false;  turbulent = false;
  adj_euler        = false;  adj_ns          = false;  adj_turb  = false;
  disc_adj         = false;
  fem              = false;  disc_adj_fem     = false;
  heat             = false;  disc_adj_turb    = false;
  template_solver  = false;

  /*--- Adjust iteration number for unsteady restarts. ---*/

  bool dual_time = ((config->GetUnsteady_Simulation() == DT_STEPPING_1ST) ||
                    (config->GetUnsteady_Simulation() == DT_STEPPING_2ND));
  bool time_stepping = config->GetUnsteady_Simulation() == TIME_STEPPING;
  bool adjoint = (config->GetDiscrete_Adjoint() || config->GetContinuous_Adjoint());

  if (dual_time) {
    if (adjoint) val_iter = SU2_TYPE::Int(config->GetUnst_AdjointIter())-1;
    else if (config->GetUnsteady_Simulation() == DT_STEPPING_1ST)
      val_iter = SU2_TYPE::Int(config->GetUnst_RestartIter())-1;
    else val_iter = SU2_TYPE::Int(config->GetUnst_RestartIter())-2;
  }

  if (time_stepping) {
    if (adjoint) val_iter = SU2_TYPE::Int(config->GetUnst_AdjointIter())-1;
    else val_iter = SU2_TYPE::Int(config->GetUnst_RestartIter())-1;
  }

  /*--- Assign booleans ---*/

  switch (config->GetKind_Solver()) {
    case TEMPLATE_SOLVER: template_solver = true; break;
    case EULER : euler = true; break;
    case NAVIER_STOKES: ns = true; break;
    case RANS : ns = true; turbulent = true; break;
    case HEAT_EQUATION_FVM: heat = true; break;
    case FEM_ELASTICITY: fem = true; break;
    case ADJ_EULER : euler = true; adj_euler = true; break;
    case ADJ_NAVIER_STOKES : ns = true; turbulent = (config->GetKind_Turb_Model() != NONE); adj_ns = true; break;
    case ADJ_RANS : ns = true; turbulent = true; adj_ns = true; adj_turb = (!config->GetFrozen_Visc_Cont()); break;
    case DISC_ADJ_EULER: euler = true; disc_adj = true; break;
    case DISC_ADJ_NAVIER_STOKES: ns = true; disc_adj = true; break;
    case DISC_ADJ_RANS: ns = true; turbulent = true; disc_adj = true; disc_adj_turb = (!config->GetFrozen_Visc_Disc()); break;
    case DISC_ADJ_FEM: fem = true; disc_adj_fem = true; break;
  }


  /*--- Load inlet profile files for any of the active solver containers. 
   Note that these routines fill the fine grid data structures for the markers
   and restrict values down to all coarser MG levels. ---*/

  if (config->GetInlet_Profile_From_File()) {

    /*--- Use LoadInletProfile() routines for the particular solver. ---*/

    if (rank == MASTER_NODE) {
      cout << endl;
      cout << "Reading inlet profile from file: ";
      cout << config->GetInlet_FileName() << endl;
    }

    bool no_profile = false;

    if (euler || ns || adj_euler || adj_ns || disc_adj) {
      solver_container[MESH_0][FLOW_SOL]->LoadInletProfile(geometry, solver_container, config, val_iter, FLOW_SOL, INLET_FLOW);
    }
    if (turbulent || adj_turb || disc_adj_turb) {
      solver_container[MESH_0][TURB_SOL]->LoadInletProfile(geometry, solver_container, config, val_iter, TURB_SOL, INLET_FLOW);
    }

    if (template_solver) {
      no_profile = true;
    }
    if (heat) {
      no_profile = true;
    }
    if (fem) {
      no_profile = true;
    }
    if (disc_adj_fem) {
      no_profile = true;
    }

    /*--- Exit if profiles were requested for a solver that is not available. ---*/

    if (no_profile) {
      SU2_MPI::Error(string("Inlet profile specification via file (C++) has not been \n") +
                     string("implemented yet for this solver.\n") +
                     string("Please set SPECIFIED_INLET_PROFILE= NO and try again."), CURRENT_FUNCTION);
    }

  } else {

    /*--- Uniform inlets or python-customized inlets ---*/

    /* --- Initialize quantities for inlet boundary
     * This routine does not check if they python wrapper is being used to
     * set custom boundary conditions.  This is intentional; the
     * default values for python custom BCs are initialized with the default
     * values specified in the config (avoiding non physical values) --- */

    for (iMesh = 0; iMesh <= config->GetnMGLevels(); iMesh++) {
      for(unsigned short iMarker=0; iMarker < config->GetnMarker_All(); iMarker++) {
        if (euler || ns || adj_euler || adj_ns || disc_adj)
          solver_container[iMesh][FLOW_SOL]->SetUniformInlet(config, iMarker);
        if (turbulent)
          solver_container[iMesh][TURB_SOL]->SetUniformInlet(config, iMarker);
      }
    }
    
  }
  
}

void CDriver::Solver_Restart(CSolver ****solver_container, CGeometry ***geometry,
                             CConfig *config, bool update_geo, unsigned short val_iInst) {

  bool euler, ns, turbulent,
  adj_euler, adj_ns, adj_turb,
  heat_fvm, fem, fem_euler, fem_ns, fem_dg_flow,
  template_solver, disc_adj, disc_adj_fem, disc_adj_turb;
  int val_iter = 0;

  /*--- Initialize some useful booleans ---*/

  euler            = false;  ns           = false;  turbulent   = false;
  adj_euler        = false;  adj_ns       = false;  adj_turb    = false;
  fem_euler        = false;  fem_ns       = false;  fem_dg_flow = false;
  disc_adj         = false;
  fem              = false;  disc_adj_fem     = false;
  disc_adj_turb    = false;
  heat_fvm         = false;  template_solver  = false;

  /*--- Check for restarts and use the LoadRestart() routines. ---*/

  bool restart      = config->GetRestart();
  bool restart_flow = config->GetRestart_Flow();
  bool no_restart   = false;

  bool mz_time_domain  = driver_config->GetTime_Domain();

  /*--- Adjust iteration number for unsteady restarts. ---*/

  bool dual_time = ((config->GetUnsteady_Simulation() == DT_STEPPING_1ST) ||
                    (config->GetUnsteady_Simulation() == DT_STEPPING_2ND));
  bool time_stepping = config->GetUnsteady_Simulation() == TIME_STEPPING;
  bool adjoint = (config->GetDiscrete_Adjoint() || config->GetContinuous_Adjoint());
  bool dynamic = (config->GetDynamic_Analysis() == DYNAMIC); // Dynamic simulation (FSI).

  if (dual_time) {
    if (adjoint) val_iter = SU2_TYPE::Int(config->GetUnst_AdjointIter())-1;
    else if (config->GetUnsteady_Simulation() == DT_STEPPING_1ST)
      val_iter = SU2_TYPE::Int(config->GetUnst_RestartIter())-1;
    else val_iter = SU2_TYPE::Int(config->GetUnst_RestartIter())-2;
  }

  if (time_stepping) {
    if (adjoint) val_iter = SU2_TYPE::Int(config->GetUnst_AdjointIter())-1;
    else val_iter = SU2_TYPE::Int(config->GetUnst_RestartIter())-1;
  }

  /*--- Assign booleans ---*/

  switch (config->GetKind_Solver()) {
    case TEMPLATE_SOLVER: template_solver = true; break;
    case EULER : euler = true; break;
    case NAVIER_STOKES: ns = true; heat_fvm = config->GetWeakly_Coupled_Heat(); break;
    case RANS : ns = true; turbulent = true; heat_fvm = config->GetWeakly_Coupled_Heat(); break;
    case FEM_EULER : fem_euler = true; break;
    case FEM_NAVIER_STOKES: fem_ns = true; break;
    case FEM_RANS : fem_ns = true; break;
    case FEM_LES : fem_ns = true; break;
    case HEAT_EQUATION_FVM: heat_fvm = true; break;
    case FEM_ELASTICITY: fem = true; break;
    case ADJ_EULER : euler = true; adj_euler = true; break;
    case ADJ_NAVIER_STOKES : ns = true; turbulent = (config->GetKind_Turb_Model() != NONE); adj_ns = true; break;
    case ADJ_RANS : ns = true; turbulent = true; adj_ns = true; adj_turb = (!config->GetFrozen_Visc_Cont()); break;
    case DISC_ADJ_EULER: euler = true; disc_adj = true; break;
    case DISC_ADJ_NAVIER_STOKES: ns = true; disc_adj = true; heat_fvm = config->GetWeakly_Coupled_Heat(); break;
    case DISC_ADJ_RANS: ns = true; turbulent = true; disc_adj = true; disc_adj_turb = (!config->GetFrozen_Visc_Disc()); heat_fvm = config->GetWeakly_Coupled_Heat(); break;
    case DISC_ADJ_FEM_EULER: fem_euler = true; disc_adj = true; break;
    case DISC_ADJ_FEM_NS: fem_ns = true; disc_adj = true; break;
    case DISC_ADJ_FEM_RANS: fem_ns = true; turbulent = true; disc_adj = true; disc_adj_turb = (!config->GetFrozen_Visc_Disc()); break;
    case DISC_ADJ_FEM: fem = true; disc_adj_fem = true; break;
  }

  /*--- Determine the kind of FEM solver used for the flow. ---*/

  switch( config->GetKind_FEM_Flow() ) {
    case DG: fem_dg_flow = true; break;
  }

  /*--- Load restarts for any of the active solver containers. Note that
   these restart routines fill the fine grid and interpolate to all MG levels. ---*/

  if (restart || restart_flow) {
    if (euler || ns) {
      solver_container[val_iInst][MESH_0][FLOW_SOL]->LoadRestart(geometry[val_iInst], solver_container[val_iInst], config, val_iter, update_geo);
    }
    if (turbulent) {
      solver_container[val_iInst][MESH_0][TURB_SOL]->LoadRestart(geometry[val_iInst], solver_container[val_iInst], config, val_iter, update_geo);
    }
    if (fem) {
      if (dynamic) val_iter = SU2_TYPE::Int(config->GetDyn_RestartIter())-1;
      solver_container[val_iInst][MESH_0][FEA_SOL]->LoadRestart(geometry[val_iInst], solver_container[val_iInst], config, val_iter, update_geo);
    }
    if (fem_euler || fem_ns) {
      if (fem_dg_flow)
        solver_container[val_iInst][MESH_0][FLOW_SOL]->LoadRestart(geometry[val_iInst], solver_container[val_iInst], config, val_iter, update_geo);
    }
  }

  if (restart) {
    if (template_solver) {
      no_restart = true;
    }
    if (heat_fvm) {
      solver_container[val_iInst][MESH_0][HEAT_SOL]->LoadRestart(geometry[val_iInst], solver_container[val_iInst], config, val_iter, update_geo);
    }
    if (adj_euler || adj_ns) {
      solver_container[val_iInst][MESH_0][ADJFLOW_SOL]->LoadRestart(geometry[val_iInst], solver_container[val_iInst], config, val_iter, update_geo);
    }
    if (adj_turb) {
      no_restart = true;
    }
    if (disc_adj) {
      solver_container[val_iInst][MESH_0][ADJFLOW_SOL]->LoadRestart(geometry[val_iInst], solver_container[val_iInst], config, val_iter, update_geo);
      if (disc_adj_turb)
        solver_container[val_iInst][MESH_0][ADJTURB_SOL]->LoadRestart(geometry[val_iInst], solver_container[val_iInst], config, val_iter, update_geo);
    }
    if (disc_adj_fem) {
        if (dynamic) val_iter = SU2_TYPE::Int(config->GetDyn_RestartIter())-1;
        solver_container[val_iInst][MESH_0][ADJFEA_SOL]->LoadRestart(geometry[val_iInst], solver_container[val_iInst], config, val_iter, update_geo);
    }
  }

  /*--- Exit if a restart was requested for a solver that is not available. ---*/

  if (no_restart) {
    SU2_MPI::Error(string("A restart capability has not been implemented yet for this solver.\n") +
                   string("Please set RESTART_SOL= NO and try again."), CURRENT_FUNCTION);
  }

  /*--- Think about calls to pre / post-processing here, plus realizability checks. ---*/
  

}

void CDriver::Solver_Postprocessing(CSolver ****solver_container, CGeometry **geometry,
                                    CConfig *config, unsigned short val_iInst) {
  unsigned short iMGlevel;
  bool euler, ns, turbulent,
  adj_euler, adj_ns, adj_turb,
  heat_fvm, fem,
  spalart_allmaras, neg_spalart_allmaras, menter_sst, transition,
  template_solver, disc_adj, disc_adj_turb, disc_adj_fem,
  e_spalart_allmaras, comp_spalart_allmaras, e_comp_spalart_allmaras;

  /*--- Initialize some useful booleans ---*/
  
  euler            = false;  ns              = false;  turbulent = false;
  adj_euler        = false;  adj_ns          = false;  adj_turb  = false;
  spalart_allmaras = false;  menter_sst      = false;  disc_adj_turb = false;
  neg_spalart_allmaras = false;
  disc_adj        = false;
  fem              = false;  disc_adj_fem    = false;
  heat_fvm        = false;
  transition       = false;
  template_solver  = false;
  e_spalart_allmaras = false; comp_spalart_allmaras = false; e_comp_spalart_allmaras = false;

  /*--- Assign booleans ---*/
  
  switch (config->GetKind_Solver()) {
    case TEMPLATE_SOLVER: template_solver = true; break;
    case EULER : euler = true; break;
    case NAVIER_STOKES: ns = true; heat_fvm = config->GetWeakly_Coupled_Heat(); break;
    case RANS : ns = true; turbulent = true; if (config->GetKind_Trans_Model() == LM) transition = true; heat_fvm = config->GetWeakly_Coupled_Heat(); break;
    case FEM_EULER : euler = true; break;
    case FEM_NAVIER_STOKES:
    case FEM_LES: ns = true; break;
    case FEM_RANS: ns = true; turbulent = true; if (config->GetKind_Trans_Model() == LM) transition = true; break;
    case HEAT_EQUATION_FVM: heat_fvm = true; break;
    case FEM_ELASTICITY: fem = true; break;
    case ADJ_EULER : euler = true; adj_euler = true; break;
    case ADJ_NAVIER_STOKES : ns = true; turbulent = (config->GetKind_Turb_Model() != NONE); adj_ns = true; break;
    case ADJ_RANS : ns = true; turbulent = true; adj_ns = true; adj_turb = (!config->GetFrozen_Visc_Cont()); break;
    case DISC_ADJ_EULER: euler = true; disc_adj = true; break;
    case DISC_ADJ_NAVIER_STOKES: ns = true; disc_adj = true; heat_fvm = config->GetWeakly_Coupled_Heat(); break;
    case DISC_ADJ_RANS: ns = true; turbulent = true; disc_adj = true; disc_adj_turb = (!config->GetFrozen_Visc_Disc()); heat_fvm = config->GetWeakly_Coupled_Heat(); break;
    case DISC_ADJ_FEM_EULER: euler = true; disc_adj = true; break;
    case DISC_ADJ_FEM_NS: ns = true; disc_adj = true; break;
    case DISC_ADJ_FEM_RANS: ns = true; turbulent = true; disc_adj = true; disc_adj_turb = (!config->GetFrozen_Visc_Disc()); break;
    case DISC_ADJ_FEM: fem = true; disc_adj_fem = true; break;
  }
  
  /*--- Assign turbulence model booleans ---*/
  
  if (turbulent)
    switch (config->GetKind_Turb_Model()) {
    case SA:     spalart_allmaras = true;     break;
    case SA_NEG: neg_spalart_allmaras = true; break;
    case SST:    menter_sst = true;           break;
    case SA_E: e_spalart_allmaras = true; break;
    case SA_COMP: comp_spalart_allmaras = true; break;
    case SA_E_COMP: e_comp_spalart_allmaras = true; break;
    }
  
  /*--- Definition of the Class for the solution: solver_container[DOMAIN][MESH_LEVEL][EQUATION]. Note that euler, ns
   and potential are incompatible, they use the same position in sol container ---*/
  
  for (iMGlevel = 0; iMGlevel <= config->GetnMGLevels(); iMGlevel++) {
    
    /*--- DeAllocate solution for a template problem ---*/
    
    if (template_solver) {
      delete solver_container[val_iInst][iMGlevel][TEMPLATE_SOL];
    }

    /*--- DeAllocate solution for adjoint problem ---*/
    
    if (adj_euler || adj_ns || disc_adj) {
      delete solver_container[val_iInst][iMGlevel][ADJFLOW_SOL];
      if (disc_adj_turb || adj_turb) {
        delete solver_container[val_iInst][iMGlevel][ADJTURB_SOL];
      }
    }

    /*--- DeAllocate solution for direct problem ---*/
    
    if (euler || ns) {
      delete solver_container[val_iInst][iMGlevel][FLOW_SOL];
    }

    if (turbulent) {
      if (spalart_allmaras || neg_spalart_allmaras || menter_sst || e_spalart_allmaras || comp_spalart_allmaras || e_comp_spalart_allmaras) {
        delete solver_container[val_iInst][iMGlevel][TURB_SOL];
      }
      if (transition) {
        delete solver_container[val_iInst][iMGlevel][TRANS_SOL];
      }
    }
    if (heat_fvm) {
      delete solver_container[val_iInst][iMGlevel][HEAT_SOL];
    }
    if (fem) {
      delete solver_container[val_iInst][iMGlevel][FEA_SOL];
    }
    if (disc_adj_fem) {
      delete solver_container[val_iInst][iMGlevel][ADJFEA_SOL];
    }
    
    delete [] solver_container[val_iInst][iMGlevel];
  }
  
  delete [] solver_container[val_iInst];

}

void CDriver::Integration_Preprocessing(CIntegration ***integration_container,
    CGeometry ***geometry, CConfig *config, unsigned short val_iInst) {

  bool euler, adj_euler, ns, adj_ns, turbulent, adj_turb, fem,
      fem_euler, fem_ns, fem_turbulent,
      heat_fvm, template_solver, transition, disc_adj, disc_adj_fem;

  /*--- Initialize some useful booleans ---*/
  euler            = false; adj_euler        = false;
  ns               = false; adj_ns           = false;
  turbulent        = false; adj_turb         = false;
  disc_adj         = false;
  fem_euler        = false;
  fem_ns           = false;
  fem_turbulent    = false;
  heat_fvm         = false;
  fem 			       = false; disc_adj_fem     = false;
  transition       = false;
  template_solver  = false;

  /*--- Assign booleans ---*/
  switch (config->GetKind_Solver()) {
    case TEMPLATE_SOLVER: template_solver = true; break;
    case EULER : euler = true; break;
    case NAVIER_STOKES: ns = true;  heat_fvm = config->GetWeakly_Coupled_Heat(); break;
    case RANS : ns = true; turbulent = true; if (config->GetKind_Trans_Model() == LM) transition = true; heat_fvm = config->GetWeakly_Coupled_Heat(); break;
    case FEM_EULER : fem_euler = true; break;
    case FEM_NAVIER_STOKES: fem_ns = true; break;
    case FEM_RANS : fem_ns = true; fem_turbulent = true; break;
    case FEM_LES :  fem_ns = true; break;
    case HEAT_EQUATION_FVM: heat_fvm = true; break;
    case FEM_ELASTICITY: fem = true; break;
    case ADJ_EULER : euler = true; adj_euler = true; break;
    case ADJ_NAVIER_STOKES : ns = true; turbulent = (config->GetKind_Turb_Model() != NONE); adj_ns = true; break;
    case ADJ_RANS : ns = true; turbulent = true; adj_ns = true; adj_turb = (!config->GetFrozen_Visc_Cont()); break;
    case DISC_ADJ_EULER : euler = true; disc_adj = true; break;
    case DISC_ADJ_FEM_EULER: fem_euler = true; disc_adj = true; break;
    case DISC_ADJ_FEM_NS: fem_ns = true; disc_adj = true; break;
    case DISC_ADJ_FEM_RANS: fem_ns = true; fem_turbulent = true; disc_adj = true; break;
    case DISC_ADJ_NAVIER_STOKES: ns = true; disc_adj = true; heat_fvm = config->GetWeakly_Coupled_Heat(); break;
    case DISC_ADJ_RANS : ns = true; turbulent = true; disc_adj = true; heat_fvm = config->GetWeakly_Coupled_Heat(); break;
    case DISC_ADJ_FEM: fem = true; disc_adj_fem = true; break;
  }

  /*--- Allocate solution for a template problem ---*/
  if (template_solver) integration_container[val_iInst][TEMPLATE_SOL] = new CSingleGridIntegration(config);

  /*--- Allocate solution for direct problem ---*/
  if (euler) integration_container[val_iInst][FLOW_SOL] = new CMultiGridIntegration(config);
  if (ns) integration_container[val_iInst][FLOW_SOL] = new CMultiGridIntegration(config);
  if (turbulent) integration_container[val_iInst][TURB_SOL] = new CSingleGridIntegration(config);
  if (transition) integration_container[val_iInst][TRANS_SOL] = new CSingleGridIntegration(config);
  if (heat_fvm) integration_container[val_iInst][HEAT_SOL] = new CSingleGridIntegration(config);
  if (fem) integration_container[val_iInst][FEA_SOL] = new CStructuralIntegration(config);

  /*--- Allocate integration container for finite element flow solver. ---*/

  if (fem_euler) integration_container[val_iInst][FLOW_SOL] = new CFEM_DG_Integration(config);
  if (fem_ns)    integration_container[val_iInst][FLOW_SOL] = new CFEM_DG_Integration(config);
  //if (fem_turbulent) integration_container[val_iInst][FEM_TURB_SOL] = new CSingleGridIntegration(config);

  if (fem_turbulent)
    SU2_MPI::Error("No turbulent FEM solver yet", CURRENT_FUNCTION);

  /*--- Allocate solution for adjoint problem ---*/
  if (adj_euler) integration_container[val_iInst][ADJFLOW_SOL] = new CMultiGridIntegration(config);
  if (adj_ns) integration_container[val_iInst][ADJFLOW_SOL] = new CMultiGridIntegration(config);
  if (adj_turb) integration_container[val_iInst][ADJTURB_SOL] = new CSingleGridIntegration(config);

  if (disc_adj) integration_container[val_iInst][ADJFLOW_SOL] = new CIntegration(config);
  if (disc_adj_fem) integration_container[val_iInst][ADJFEA_SOL] = new CIntegration(config);

}

void CDriver::Integration_Postprocessing(CIntegration ***integration_container,
    CGeometry **geometry, CConfig *config, unsigned short val_iInst) {
  bool euler, adj_euler, ns, adj_ns, turbulent, adj_turb, fem,
      fem_euler, fem_ns, fem_turbulent,
      heat_fvm, template_solver, transition, disc_adj, disc_adj_fem;

  /*--- Initialize some useful booleans ---*/
  euler            = false; adj_euler        = false;
  ns               = false; adj_ns           = false;
  turbulent        = false; adj_turb         = false;
  disc_adj         = false;
  fem_euler        = false;
  fem_ns           = false;
  fem_turbulent    = false;
  heat_fvm         = false;
  fem              = false; disc_adj_fem     = false;
  transition       = false;
  template_solver  = false;

  /*--- Assign booleans ---*/
  switch (config->GetKind_Solver()) {
    case TEMPLATE_SOLVER: template_solver = true; break;
    case EULER : euler = true; break;
    case NAVIER_STOKES: ns = true; heat_fvm = config->GetWeakly_Coupled_Heat(); break;
    case RANS : ns = true; turbulent = true; if (config->GetKind_Trans_Model() == LM) transition = true; heat_fvm = config->GetWeakly_Coupled_Heat(); break;
    case FEM_EULER : fem_euler = true; break;
    case FEM_NAVIER_STOKES: fem_ns = true; break;
    case FEM_RANS : fem_ns = true; fem_turbulent = true; break;
    case FEM_LES :  fem_ns = true; break;
    case HEAT_EQUATION_FVM: heat_fvm = true; break;
    case FEM_ELASTICITY: fem = true; break;
    case ADJ_EULER : euler = true; adj_euler = true; break;
    case ADJ_NAVIER_STOKES : ns = true; turbulent = (config->GetKind_Turb_Model() != NONE); adj_ns = true; break;
    case ADJ_RANS : ns = true; turbulent = true; adj_ns = true; adj_turb = (!config->GetFrozen_Visc_Cont()); break;
    case DISC_ADJ_EULER : euler = true; disc_adj = true; break;
    case DISC_ADJ_NAVIER_STOKES: ns = true; disc_adj = true; heat_fvm = config->GetWeakly_Coupled_Heat(); break;
    case DISC_ADJ_RANS : ns = true; turbulent = true; disc_adj = true; heat_fvm = config->GetWeakly_Coupled_Heat(); break;
    case DISC_ADJ_FEM_EULER: fem_euler = true; disc_adj = true; break;
    case DISC_ADJ_FEM_NS: fem_ns = true; disc_adj = true; break;
    case DISC_ADJ_FEM_RANS: fem_ns = true; fem_turbulent = true; disc_adj = true; break;
    case DISC_ADJ_FEM: fem = true; disc_adj_fem = true; break;
  }

  /*--- DeAllocate solution for a template problem ---*/
  if (template_solver) integration_container[val_iInst][TEMPLATE_SOL] = new CSingleGridIntegration(config);

  /*--- DeAllocate solution for direct problem ---*/
  if (euler || ns) delete integration_container[val_iInst][FLOW_SOL];
  if (turbulent) delete integration_container[val_iInst][TURB_SOL];
  if (transition) delete integration_container[val_iInst][TRANS_SOL];
  if (heat_fvm) delete integration_container[val_iInst][HEAT_SOL];
  if (fem) delete integration_container[val_iInst][FEA_SOL];
  if (disc_adj_fem) delete integration_container[val_iInst][ADJFEA_SOL];

  /*--- DeAllocate solution for adjoint problem ---*/
  if (adj_euler || adj_ns || disc_adj) delete integration_container[val_iInst][ADJFLOW_SOL];
  if (adj_turb) delete integration_container[val_iInst][ADJTURB_SOL];

  /*--- DeAllocate integration container for finite element flow solver. ---*/
  if (fem_euler || fem_ns) delete integration_container[val_iInst][FLOW_SOL];
  //if (fem_turbulent)     delete integration_container[val_iInst][FEM_TURB_SOL];

  if (fem_turbulent)
    SU2_MPI::Error("No turbulent FEM solver yet", CURRENT_FUNCTION);

  delete [] integration_container[val_iInst];
}

void CDriver::Numerics_Preprocessing(CNumerics *****numerics_container,
                                     CSolver ****solver_container, CGeometry ***geometry,
                                     CConfig *config, unsigned short val_iInst) {

  unsigned short iMGlevel, iSol, nDim,
  
  nVar_Template         = 0,
  nVar_Flow             = 0,
  nVar_Trans            = 0,
  nVar_Turb             = 0,
  nVar_Adj_Flow         = 0,
  nVar_Adj_Turb         = 0,
  nVar_FEM              = 0,
  nVar_Heat             = 0;
  
  su2double *constants = NULL;
  
  bool
  euler, adj_euler,
  ns, adj_ns,
  turbulent, adj_turb,
  fem_euler, fem_ns, fem_turbulent,
  spalart_allmaras, neg_spalart_allmaras, menter_sst,
  fem,
  heat_fvm,
  transition,
  template_solver;
  bool e_spalart_allmaras, comp_spalart_allmaras, e_comp_spalart_allmaras;
  
  bool compressible = (config->GetKind_Regime() == COMPRESSIBLE);
  bool incompressible = (config->GetKind_Regime() == INCOMPRESSIBLE);
  bool ideal_gas = (config->GetKind_FluidModel() == STANDARD_AIR || config->GetKind_FluidModel() == IDEAL_GAS );
  bool roe_low_dissipation = config->GetKind_RoeLowDiss() != NO_ROELOWDISS;
  
  /*--- Initialize some useful booleans ---*/
  euler            = false; ns     = false; turbulent     = false;
  fem_euler        = false; fem_ns = false; fem_turbulent = false;
  adj_euler        = false;   adj_ns           = false;   adj_turb         = false;
  heat_fvm         = false;
  fem              = false;
  spalart_allmaras = false; neg_spalart_allmaras = false;	menter_sst       = false;
  transition       = false;
  template_solver  = false;
  e_spalart_allmaras = false; comp_spalart_allmaras = false; e_comp_spalart_allmaras = false;
  
  /*--- Assign booleans ---*/
  switch (config->GetKind_Solver()) {
    case TEMPLATE_SOLVER: template_solver = true; break;
    case EULER : case DISC_ADJ_EULER: euler = true; break;
    case NAVIER_STOKES: case DISC_ADJ_NAVIER_STOKES: ns = true; heat_fvm = config->GetWeakly_Coupled_Heat(); break;
    case RANS : case DISC_ADJ_RANS:  ns = true; turbulent = true; if (config->GetKind_Trans_Model() == LM) transition = true; heat_fvm = config->GetWeakly_Coupled_Heat(); break;
    case FEM_EULER : case DISC_ADJ_FEM_EULER : fem_euler = true; break;
    case FEM_NAVIER_STOKES: case DISC_ADJ_FEM_NS : fem_ns = true; break;
    case FEM_RANS : case DISC_ADJ_FEM_RANS : fem_ns = true; fem_turbulent = true; break;
    case FEM_LES :  fem_ns = true; break;
    case HEAT_EQUATION_FVM: heat_fvm = true; break;
    case FEM_ELASTICITY: case DISC_ADJ_FEM: fem = true; break;
    case ADJ_EULER : euler = true; adj_euler = true; break;
    case ADJ_NAVIER_STOKES : ns = true; turbulent = (config->GetKind_Turb_Model() != NONE); adj_ns = true; break;
    case ADJ_RANS : ns = true; turbulent = true; adj_ns = true; adj_turb = (!config->GetFrozen_Visc_Cont()); break;
  }
  
  /*--- Assign turbulence model booleans ---*/

  if (turbulent || fem_turbulent)
    switch (config->GetKind_Turb_Model()) {
      case SA:     spalart_allmaras = true;     break;
      case SA_NEG: neg_spalart_allmaras = true; break;
      case SA_E:   e_spalart_allmaras = true; break;
      case SA_COMP:   comp_spalart_allmaras = true; break;
      case SA_E_COMP:   e_comp_spalart_allmaras = true; break;
      case SST:    menter_sst = true; constants = solver_container[val_iInst][MESH_0][TURB_SOL]->GetConstants(); break;
      default: SU2_MPI::Error("Specified turbulence model unavailable or none selected", CURRENT_FUNCTION); break;
    }
  
  /*--- Number of variables for the template ---*/
  
  if (template_solver) nVar_Flow = solver_container[val_iInst][MESH_0][FLOW_SOL]->GetnVar();
  
  /*--- Number of variables for direct problem ---*/

  if (euler)        nVar_Flow = solver_container[val_iInst][MESH_0][FLOW_SOL]->GetnVar();
  if (ns)           nVar_Flow = solver_container[val_iInst][MESH_0][FLOW_SOL]->GetnVar();
  if (turbulent)    nVar_Turb = solver_container[val_iInst][MESH_0][TURB_SOL]->GetnVar();
  if (transition)   nVar_Trans = solver_container[val_iInst][MESH_0][TRANS_SOL]->GetnVar();

  if (fem_euler)        nVar_Flow = solver_container[val_iInst][MESH_0][FLOW_SOL]->GetnVar();
  if (fem_ns)           nVar_Flow = solver_container[val_iInst][MESH_0][FLOW_SOL]->GetnVar();
  //if (fem_turbulent)    nVar_Turb = solver_container[val_iInst][MESH_0][FEM_TURB_SOL]->GetnVar();
  
  if (fem)          nVar_FEM = solver_container[val_iInst][MESH_0][FEA_SOL]->GetnVar();
  if (heat_fvm)     nVar_Heat = solver_container[val_iInst][MESH_0][HEAT_SOL]->GetnVar();

  /*--- Number of variables for adjoint problem ---*/
  
  if (adj_euler)        nVar_Adj_Flow = solver_container[val_iInst][MESH_0][ADJFLOW_SOL]->GetnVar();
  if (adj_ns)           nVar_Adj_Flow = solver_container[val_iInst][MESH_0][ADJFLOW_SOL]->GetnVar();
  if (adj_turb)         nVar_Adj_Turb = solver_container[val_iInst][MESH_0][ADJTURB_SOL]->GetnVar();
  
  /*--- Number of dimensions ---*/
  
  nDim = geometry[val_iInst][MESH_0]->GetnDim();
  
  /*--- Definition of the Class for the numerical method: numerics_container[INSTANCE_LEVEL][MESH_LEVEL][EQUATION][EQ_TERM] ---*/
  if (fem){
    for (iMGlevel = 0; iMGlevel <= config->GetnMGLevels(); iMGlevel++) {
      numerics_container[val_iInst][iMGlevel] = new CNumerics** [MAX_SOLS];
      for (iSol = 0; iSol < MAX_SOLS; iSol++)
        numerics_container[val_iInst][iMGlevel][iSol] = new CNumerics* [MAX_TERMS_FEA];
    }
  }
  else{
    for (iMGlevel = 0; iMGlevel <= config->GetnMGLevels(); iMGlevel++) {
      numerics_container[val_iInst][iMGlevel] = new CNumerics** [MAX_SOLS];
      for (iSol = 0; iSol < MAX_SOLS; iSol++)
        numerics_container[val_iInst][iMGlevel][iSol] = new CNumerics* [MAX_TERMS];
    }
  }
  
  /*--- Solver definition for the template problem ---*/
  if (template_solver) {
    
    /*--- Definition of the convective scheme for each equation and mesh level ---*/
    switch (config->GetKind_ConvNumScheme_Template()) {
      case SPACE_CENTERED : case SPACE_UPWIND :
        for (iMGlevel = 0; iMGlevel <= config->GetnMGLevels(); iMGlevel++)
          numerics_container[val_iInst][iMGlevel][TEMPLATE_SOL][CONV_TERM] = new CConvective_Template(nDim, nVar_Template, config);
        break;
      default : SU2_MPI::Error("Convective scheme not implemented (template_solver).", CURRENT_FUNCTION); break;
    }
    
    /*--- Definition of the viscous scheme for each equation and mesh level ---*/
    for (iMGlevel = 0; iMGlevel <= config->GetnMGLevels(); iMGlevel++)
      numerics_container[val_iInst][iMGlevel][TEMPLATE_SOL][VISC_TERM] = new CViscous_Template(nDim, nVar_Template, config);
    
    /*--- Definition of the source term integration scheme for each equation and mesh level ---*/
    for (iMGlevel = 0; iMGlevel <= config->GetnMGLevels(); iMGlevel++)
      numerics_container[val_iInst][iMGlevel][TEMPLATE_SOL][SOURCE_FIRST_TERM] = new CSource_Template(nDim, nVar_Template, config);
    
    /*--- Definition of the boundary condition method ---*/
    for (iMGlevel = 0; iMGlevel <= config->GetnMGLevels(); iMGlevel++) {
      numerics_container[val_iInst][iMGlevel][TEMPLATE_SOL][CONV_BOUND_TERM] = new CConvective_Template(nDim, nVar_Template, config);
    }
    
  }
  
  /*--- Solver definition for the Potential, Euler, Navier-Stokes problems ---*/
  if ((euler) || (ns)) {
    
    /*--- Definition of the convective scheme for each equation and mesh level ---*/
    switch (config->GetKind_ConvNumScheme_Flow()) {
      case NO_CONVECTIVE :
        SU2_MPI::Error("No convective scheme.", CURRENT_FUNCTION);
        break;
        
      case SPACE_CENTERED :
        if (compressible) {
          /*--- Compressible flow ---*/
          switch (config->GetKind_Centered_Flow()) {
            case NO_CENTERED : cout << "No centered scheme." << endl; break;
            case LAX : numerics_container[val_iInst][MESH_0][FLOW_SOL][CONV_TERM] = new CCentLax_Flow(nDim, nVar_Flow, config); break;
            case JST : numerics_container[val_iInst][MESH_0][FLOW_SOL][CONV_TERM] = new CCentJST_Flow(nDim, nVar_Flow, config); break;
            case JST_KE : numerics_container[val_iInst][MESH_0][FLOW_SOL][CONV_TERM] = new CCentJST_KE_Flow(nDim, nVar_Flow, config); break;
            default : SU2_MPI::Error("Centered scheme not implemented.", CURRENT_FUNCTION); break;
          }
          
          for (iMGlevel = 1; iMGlevel <= config->GetnMGLevels(); iMGlevel++)
            numerics_container[val_iInst][iMGlevel][FLOW_SOL][CONV_TERM] = new CCentLax_Flow(nDim, nVar_Flow, config);
          
          /*--- Definition of the boundary condition method ---*/
          for (iMGlevel = 0; iMGlevel <= config->GetnMGLevels(); iMGlevel++)
            numerics_container[val_iInst][iMGlevel][FLOW_SOL][CONV_BOUND_TERM] = new CUpwRoe_Flow(nDim, nVar_Flow, config, false);
          
        }
        if (incompressible) {
          /*--- Incompressible flow, use preconditioning method ---*/
          switch (config->GetKind_Centered_Flow()) {
            case NO_CENTERED : cout << "No centered scheme." << endl; break;
            case LAX : numerics_container[val_iInst][MESH_0][FLOW_SOL][CONV_TERM] = new CCentLaxInc_Flow(nDim, nVar_Flow, config); break;
            case JST : numerics_container[val_iInst][MESH_0][FLOW_SOL][CONV_TERM] = new CCentJSTInc_Flow(nDim, nVar_Flow, config); break;
            default : SU2_MPI::Error("Centered scheme not implemented.\n Currently, only JST and LAX-FRIEDRICH are available for incompressible flows.", CURRENT_FUNCTION); break;
          }
          for (iMGlevel = 1; iMGlevel <= config->GetnMGLevels(); iMGlevel++)
            numerics_container[val_iInst][iMGlevel][FLOW_SOL][CONV_TERM] = new CCentLaxInc_Flow(nDim, nVar_Flow, config);
          
          /*--- Definition of the boundary condition method ---*/
          for (iMGlevel = 0; iMGlevel <= config->GetnMGLevels(); iMGlevel++)
            numerics_container[val_iInst][iMGlevel][FLOW_SOL][CONV_BOUND_TERM] = new CUpwFDSInc_Flow(nDim, nVar_Flow, config);
          
        }
        break;
      case SPACE_UPWIND :
        if (compressible) {
          /*--- Compressible flow ---*/
          switch (config->GetKind_Upwind_Flow()) {
            case NO_UPWIND : cout << "No upwind scheme." << endl; break;
            case ROE:
              if (ideal_gas) {
                
                for (iMGlevel = 0; iMGlevel <= config->GetnMGLevels(); iMGlevel++) {
                  numerics_container[val_iInst][iMGlevel][FLOW_SOL][CONV_TERM] = new CUpwRoe_Flow(nDim, nVar_Flow, config, roe_low_dissipation);
                  numerics_container[val_iInst][iMGlevel][FLOW_SOL][CONV_BOUND_TERM] = new CUpwRoe_Flow(nDim, nVar_Flow, config, false);
                }
              } else {
                
                for (iMGlevel = 0; iMGlevel <= config->GetnMGLevels(); iMGlevel++) {
                  numerics_container[val_iInst][iMGlevel][FLOW_SOL][CONV_TERM] = new CUpwGeneralRoe_Flow(nDim, nVar_Flow, config);
                  numerics_container[val_iInst][iMGlevel][FLOW_SOL][CONV_BOUND_TERM] = new CUpwGeneralRoe_Flow(nDim, nVar_Flow, config);
                }
              }
              break;
              
            case AUSM:
              for (iMGlevel = 0; iMGlevel <= config->GetnMGLevels(); iMGlevel++) {
                numerics_container[val_iInst][iMGlevel][FLOW_SOL][CONV_TERM] = new CUpwAUSM_Flow(nDim, nVar_Flow, config);
                numerics_container[val_iInst][iMGlevel][FLOW_SOL][CONV_BOUND_TERM] = new CUpwAUSM_Flow(nDim, nVar_Flow, config);
              }
              break;
              
            case TURKEL:
              for (iMGlevel = 0; iMGlevel <= config->GetnMGLevels(); iMGlevel++) {
                numerics_container[val_iInst][iMGlevel][FLOW_SOL][CONV_TERM] = new CUpwTurkel_Flow(nDim, nVar_Flow, config);
                numerics_container[val_iInst][iMGlevel][FLOW_SOL][CONV_BOUND_TERM] = new CUpwTurkel_Flow(nDim, nVar_Flow, config);
              }
              break;
                  
            case L2ROE:
              for (iMGlevel = 0; iMGlevel <= config->GetnMGLevels(); iMGlevel++) {
                numerics_container[val_iInst][iMGlevel][FLOW_SOL][CONV_TERM] = new CUpwL2Roe_Flow(nDim, nVar_Flow, config);
                numerics_container[val_iInst][iMGlevel][FLOW_SOL][CONV_BOUND_TERM] = new CUpwL2Roe_Flow(nDim, nVar_Flow, config);
              }
              break;
            case LMROE:
              for (iMGlevel = 0; iMGlevel <= config->GetnMGLevels(); iMGlevel++) {
                numerics_container[val_iInst][iMGlevel][FLOW_SOL][CONV_TERM] = new CUpwLMRoe_Flow(nDim, nVar_Flow, config);
                numerics_container[val_iInst][iMGlevel][FLOW_SOL][CONV_BOUND_TERM] = new CUpwLMRoe_Flow(nDim, nVar_Flow, config);
              }
              break;

            case SLAU:
              for (iMGlevel = 0; iMGlevel <= config->GetnMGLevels(); iMGlevel++) {
                numerics_container[val_iInst][iMGlevel][FLOW_SOL][CONV_TERM] = new CUpwSLAU_Flow(nDim, nVar_Flow, config, roe_low_dissipation);
                numerics_container[val_iInst][iMGlevel][FLOW_SOL][CONV_BOUND_TERM] = new CUpwSLAU_Flow(nDim, nVar_Flow, config, false);
              }
              break;
              
            case SLAU2:
              for (iMGlevel = 0; iMGlevel <= config->GetnMGLevels(); iMGlevel++) {
                numerics_container[val_iInst][iMGlevel][FLOW_SOL][CONV_TERM] = new CUpwSLAU2_Flow(nDim, nVar_Flow, config, roe_low_dissipation);
                numerics_container[val_iInst][iMGlevel][FLOW_SOL][CONV_BOUND_TERM] = new CUpwSLAU2_Flow(nDim, nVar_Flow, config, false);
              }
              break;
              
            case HLLC:
              if (ideal_gas) {
                for (iMGlevel = 0; iMGlevel <= config->GetnMGLevels(); iMGlevel++) {
                  numerics_container[val_iInst][iMGlevel][FLOW_SOL][CONV_TERM] = new CUpwHLLC_Flow(nDim, nVar_Flow, config);
                  numerics_container[val_iInst][iMGlevel][FLOW_SOL][CONV_BOUND_TERM] = new CUpwHLLC_Flow(nDim, nVar_Flow, config);
                }
              }
              else {
                for (iMGlevel = 0; iMGlevel <= config->GetnMGLevels(); iMGlevel++) {
                  numerics_container[val_iInst][iMGlevel][FLOW_SOL][CONV_TERM] = new CUpwGeneralHLLC_Flow(nDim, nVar_Flow, config);
                  numerics_container[val_iInst][iMGlevel][FLOW_SOL][CONV_BOUND_TERM] = new CUpwGeneralHLLC_Flow(nDim, nVar_Flow, config);
                }
              }
              break;
              
            case MSW:
              for (iMGlevel = 0; iMGlevel <= config->GetnMGLevels(); iMGlevel++) {
                numerics_container[val_iInst][iMGlevel][FLOW_SOL][CONV_TERM] = new CUpwMSW_Flow(nDim, nVar_Flow, config);
                numerics_container[val_iInst][iMGlevel][FLOW_SOL][CONV_BOUND_TERM] = new CUpwMSW_Flow(nDim, nVar_Flow, config);
              }
              break;
              
            case CUSP:
              for (iMGlevel = 0; iMGlevel <= config->GetnMGLevels(); iMGlevel++) {
                numerics_container[val_iInst][iMGlevel][FLOW_SOL][CONV_TERM] = new CUpwCUSP_Flow(nDim, nVar_Flow, config);
                numerics_container[val_iInst][iMGlevel][FLOW_SOL][CONV_BOUND_TERM] = new CUpwCUSP_Flow(nDim, nVar_Flow, config);
              }
              break;
              
            default : SU2_MPI::Error("Upwind scheme not implemented.", CURRENT_FUNCTION); break;
          }
          
        }
        if (incompressible) {
          /*--- Incompressible flow, use artificial compressibility method ---*/
          switch (config->GetKind_Upwind_Flow()) {
            case NO_UPWIND : cout << "No upwind scheme." << endl; break;
            case FDS:
              for (iMGlevel = 0; iMGlevel <= config->GetnMGLevels(); iMGlevel++) {
                numerics_container[val_iInst][iMGlevel][FLOW_SOL][CONV_TERM] = new CUpwFDSInc_Flow(nDim, nVar_Flow, config);
                numerics_container[val_iInst][iMGlevel][FLOW_SOL][CONV_BOUND_TERM] = new CUpwFDSInc_Flow(nDim, nVar_Flow, config);
              }
              break;
            default : SU2_MPI::Error("Upwind scheme not implemented.\n Currently, only FDS is available for incompressible flows.", CURRENT_FUNCTION); break;
          }
        }
        break;
        
      default :
        SU2_MPI::Error("Convective scheme not implemented (Euler and Navier-Stokes).", CURRENT_FUNCTION);
        break;
    }
    
    /*--- Definition of the viscous scheme for each equation and mesh level ---*/
    if (compressible) {
      if (ideal_gas) {
        
        /*--- Compressible flow Ideal gas ---*/
        numerics_container[val_iInst][MESH_0][FLOW_SOL][VISC_TERM] = new CAvgGradCorrected_Flow(nDim, nVar_Flow, config);
        for (iMGlevel = 1; iMGlevel <= config->GetnMGLevels(); iMGlevel++)
          numerics_container[val_iInst][iMGlevel][FLOW_SOL][VISC_TERM] = new CAvgGrad_Flow(nDim, nVar_Flow, config);
        
        /*--- Definition of the boundary condition method ---*/
        for (iMGlevel = 0; iMGlevel <= config->GetnMGLevels(); iMGlevel++)
          numerics_container[val_iInst][iMGlevel][FLOW_SOL][VISC_BOUND_TERM] = new CAvgGrad_Flow(nDim, nVar_Flow, config);
        
      } else {
        
        /*--- Compressible flow Realgas ---*/
        numerics_container[val_iInst][MESH_0][FLOW_SOL][VISC_TERM] = new CGeneralAvgGradCorrected_Flow(nDim, nVar_Flow, config);
        for (iMGlevel = 1; iMGlevel <= config->GetnMGLevels(); iMGlevel++)
          numerics_container[val_iInst][iMGlevel][FLOW_SOL][VISC_TERM] = new CGeneralAvgGrad_Flow(nDim, nVar_Flow, config);
        
        /*--- Definition of the boundary condition method ---*/
        for (iMGlevel = 0; iMGlevel <= config->GetnMGLevels(); iMGlevel++)
          numerics_container[val_iInst][iMGlevel][FLOW_SOL][VISC_BOUND_TERM] = new CGeneralAvgGrad_Flow(nDim, nVar_Flow, config);
        
      }
    }
    if (incompressible) {
      /*--- Incompressible flow, use preconditioning method ---*/
      numerics_container[val_iInst][MESH_0][FLOW_SOL][VISC_TERM] = new CAvgGradCorrectedInc_Flow(nDim, nVar_Flow, config);
      for (iMGlevel = 1; iMGlevel <= config->GetnMGLevels(); iMGlevel++)
        numerics_container[val_iInst][iMGlevel][FLOW_SOL][VISC_TERM] = new CAvgGradInc_Flow(nDim, nVar_Flow, config);
      
      /*--- Definition of the boundary condition method ---*/
      for (iMGlevel = 0; iMGlevel <= config->GetnMGLevels(); iMGlevel++)
        numerics_container[val_iInst][iMGlevel][FLOW_SOL][VISC_BOUND_TERM] = new CAvgGradInc_Flow(nDim, nVar_Flow, config);
    }
    
    /*--- Definition of the source term integration scheme for each equation and mesh level ---*/
    for (iMGlevel = 0; iMGlevel <= config->GetnMGLevels(); iMGlevel++) {
      
      if (config->GetBody_Force() == YES)
        if (incompressible) numerics_container[val_iInst][iMGlevel][FLOW_SOL][SOURCE_FIRST_TERM] = new CSourceIncBodyForce(nDim, nVar_Flow, config);
        else numerics_container[val_iInst][iMGlevel][FLOW_SOL][SOURCE_FIRST_TERM] = new CSourceBodyForce(nDim, nVar_Flow, config);
      else if (incompressible && (config->GetKind_DensityModel() == BOUSSINESQ))
        numerics_container[val_iInst][iMGlevel][FLOW_SOL][SOURCE_FIRST_TERM] = new CSourceBoussinesq(nDim, nVar_Flow, config);
      else if (config->GetRotating_Frame() == YES)
        numerics_container[val_iInst][iMGlevel][FLOW_SOL][SOURCE_FIRST_TERM] = new CSourceRotatingFrame_Flow(nDim, nVar_Flow, config);
      else if (config->GetAxisymmetric() == YES)
        if (incompressible) numerics_container[val_iInst][iMGlevel][FLOW_SOL][SOURCE_FIRST_TERM] = new CSourceIncAxisymmetric_Flow(nDim, nVar_Flow, config);
      else numerics_container[val_iInst][iMGlevel][FLOW_SOL][SOURCE_FIRST_TERM] = new CSourceAxisymmetric_Flow(nDim, nVar_Flow, config);
      else if (config->GetGravityForce() == YES)
        numerics_container[val_iInst][iMGlevel][FLOW_SOL][SOURCE_FIRST_TERM] = new CSourceGravity(nDim, nVar_Flow, config);
      else if (config->GetWind_Gust() == YES)
        numerics_container[val_iInst][iMGlevel][FLOW_SOL][SOURCE_FIRST_TERM] = new CSourceWindGust(nDim, nVar_Flow, config);
      else
        numerics_container[val_iInst][iMGlevel][FLOW_SOL][SOURCE_FIRST_TERM] = new CSourceNothing(nDim, nVar_Flow, config);
      
      numerics_container[val_iInst][iMGlevel][FLOW_SOL][SOURCE_SECOND_TERM] = new CSourceNothing(nDim, nVar_Flow, config);
    }
    
  }

  /*--- Riemann solver definition for the Euler, Navier-Stokes problems for the FEM discretization. ---*/
  if ((fem_euler) || (fem_ns)) {

    switch (config->GetRiemann_Solver_FEM()) {
      case NO_UPWIND : cout << "Riemann solver disabled." << endl; break;
      case ROE:
      case LAX_FRIEDRICH:
        /* Hard coded optimized implementation is used in the DG solver. No need to allocate the
           corresponding entry in numerics. */
        break;

      case AUSM:
        for (iMGlevel = 0; iMGlevel <= config->GetnMGLevels(); iMGlevel++) {
          numerics_container[val_iInst][iMGlevel][FLOW_SOL][CONV_TERM] = new CUpwAUSM_Flow(nDim, nVar_Flow, config);
          numerics_container[val_iInst][iMGlevel][FLOW_SOL][CONV_BOUND_TERM] = new CUpwAUSM_Flow(nDim, nVar_Flow, config);
        }
        break;

      case TURKEL:
        for (iMGlevel = 0; iMGlevel <= config->GetnMGLevels(); iMGlevel++) {
          numerics_container[val_iInst][iMGlevel][FLOW_SOL][CONV_TERM] = new CUpwTurkel_Flow(nDim, nVar_Flow, config);
          numerics_container[val_iInst][iMGlevel][FLOW_SOL][CONV_BOUND_TERM] = new CUpwTurkel_Flow(nDim, nVar_Flow, config);
        }
        break;

      case HLLC:
          for (iMGlevel = 0; iMGlevel <= config->GetnMGLevels(); iMGlevel++) {
            numerics_container[val_iInst][iMGlevel][FLOW_SOL][CONV_TERM] = new CUpwHLLC_Flow(nDim, nVar_Flow, config);
            numerics_container[val_iInst][iMGlevel][FLOW_SOL][CONV_BOUND_TERM] = new CUpwHLLC_Flow(nDim, nVar_Flow, config);
          }
        break;

      case MSW:
        for (iMGlevel = 0; iMGlevel <= config->GetnMGLevels(); iMGlevel++) {
          numerics_container[val_iInst][iMGlevel][FLOW_SOL][CONV_TERM] = new CUpwMSW_Flow(nDim, nVar_Flow, config);
          numerics_container[val_iInst][iMGlevel][FLOW_SOL][CONV_BOUND_TERM] = new CUpwMSW_Flow(nDim, nVar_Flow, config);
        }
        break;

      case CUSP:
        for (iMGlevel = 0; iMGlevel <= config->GetnMGLevels(); iMGlevel++) {
          numerics_container[val_iInst][iMGlevel][FLOW_SOL][CONV_TERM] = new CUpwCUSP_Flow(nDim, nVar_Flow, config);
          numerics_container[val_iInst][iMGlevel][FLOW_SOL][CONV_BOUND_TERM] = new CUpwCUSP_Flow(nDim, nVar_Flow, config);
        }
        break;

      default :
        SU2_MPI::Error("Riemann solver not implemented.", CURRENT_FUNCTION);
    }

  }

  /*--- Solver definition for the turbulent model problem ---*/
  
  if (turbulent) {
    
    /*--- Definition of the convective scheme for each equation and mesh level ---*/
    
    switch (config->GetKind_ConvNumScheme_Turb()) {
      case NONE :
        break;
      case SPACE_UPWIND :
        for (iMGlevel = 0; iMGlevel <= config->GetnMGLevels(); iMGlevel++) {
          if (spalart_allmaras || neg_spalart_allmaras || e_spalart_allmaras || comp_spalart_allmaras || e_comp_spalart_allmaras ) {
            numerics_container[val_iInst][iMGlevel][TURB_SOL][CONV_TERM] = new CUpwSca_TurbSA(nDim, nVar_Turb, config);
          }
          else if (menter_sst) numerics_container[val_iInst][iMGlevel][TURB_SOL][CONV_TERM] = new CUpwSca_TurbSST(nDim, nVar_Turb, config);
        }
        break;
      default :
        SU2_MPI::Error("Convective scheme not implemented (turbulent).", CURRENT_FUNCTION);
        break;
    }
    
    /*--- Definition of the viscous scheme for each equation and mesh level ---*/
    
    for (iMGlevel = 0; iMGlevel <= config->GetnMGLevels(); iMGlevel++) {
      if (spalart_allmaras || e_spalart_allmaras || comp_spalart_allmaras || e_comp_spalart_allmaras){
        numerics_container[val_iInst][iMGlevel][TURB_SOL][VISC_TERM] = new CAvgGrad_TurbSA(nDim, nVar_Turb, true, config);
      }
      else if (neg_spalart_allmaras) numerics_container[val_iInst][iMGlevel][TURB_SOL][VISC_TERM] = new CAvgGrad_TurbSA_Neg(nDim, nVar_Turb, true, config);
      else if (menter_sst) numerics_container[val_iInst][iMGlevel][TURB_SOL][VISC_TERM] = new CAvgGrad_TurbSST(nDim, nVar_Turb, constants, true, config);
    }
    
    /*--- Definition of the source term integration scheme for each equation and mesh level ---*/
    
    for (iMGlevel = 0; iMGlevel <= config->GetnMGLevels(); iMGlevel++) {
      if (spalart_allmaras) numerics_container[val_iInst][iMGlevel][TURB_SOL][SOURCE_FIRST_TERM] = new CSourcePieceWise_TurbSA(nDim, nVar_Turb, config);
      else if (e_spalart_allmaras) numerics_container[val_iInst][iMGlevel][TURB_SOL][SOURCE_FIRST_TERM] = new CSourcePieceWise_TurbSA_E(nDim, nVar_Turb, config);
      else if (comp_spalart_allmaras) numerics_container[val_iInst][iMGlevel][TURB_SOL][SOURCE_FIRST_TERM] = new CSourcePieceWise_TurbSA_COMP(nDim, nVar_Turb, config);
      else if (e_comp_spalart_allmaras) numerics_container[val_iInst][iMGlevel][TURB_SOL][SOURCE_FIRST_TERM] = new CSourcePieceWise_TurbSA_E_COMP(nDim, nVar_Turb, config);
      else if (neg_spalart_allmaras) numerics_container[val_iInst][iMGlevel][TURB_SOL][SOURCE_FIRST_TERM] = new CSourcePieceWise_TurbSA_Neg(nDim, nVar_Turb, config);
      else if (menter_sst) numerics_container[val_iInst][iMGlevel][TURB_SOL][SOURCE_FIRST_TERM] = new CSourcePieceWise_TurbSST(nDim, nVar_Turb, constants, config);
      numerics_container[val_iInst][iMGlevel][TURB_SOL][SOURCE_SECOND_TERM] = new CSourceNothing(nDim, nVar_Turb, config);
    }
    
    /*--- Definition of the boundary condition method ---*/
    
    for (iMGlevel = 0; iMGlevel <= config->GetnMGLevels(); iMGlevel++) {
      if (spalart_allmaras || e_spalart_allmaras || comp_spalart_allmaras || e_comp_spalart_allmaras) {
        numerics_container[val_iInst][iMGlevel][TURB_SOL][CONV_BOUND_TERM] = new CUpwSca_TurbSA(nDim, nVar_Turb, config);
        numerics_container[val_iInst][iMGlevel][TURB_SOL][VISC_BOUND_TERM] = new CAvgGrad_TurbSA(nDim, nVar_Turb, false, config);
      }
      else if (neg_spalart_allmaras) {
        numerics_container[val_iInst][iMGlevel][TURB_SOL][CONV_BOUND_TERM] = new CUpwSca_TurbSA(nDim, nVar_Turb, config);
        numerics_container[val_iInst][iMGlevel][TURB_SOL][VISC_BOUND_TERM] = new CAvgGrad_TurbSA_Neg(nDim, nVar_Turb, false, config);
      }
      else if (menter_sst) {
        numerics_container[val_iInst][iMGlevel][TURB_SOL][CONV_BOUND_TERM] = new CUpwSca_TurbSST(nDim, nVar_Turb, config);
        numerics_container[val_iInst][iMGlevel][TURB_SOL][VISC_BOUND_TERM] = new CAvgGrad_TurbSST(nDim, nVar_Turb, constants, false, config);
      }
    }
  }
  
  /*--- Solver definition for the transition model problem ---*/
  if (transition) {
    
    /*--- Definition of the convective scheme for each equation and mesh level ---*/
    switch (config->GetKind_ConvNumScheme_Turb()) {
      case NONE :
        break;
      case SPACE_UPWIND :
        for (iMGlevel = 0; iMGlevel <= config->GetnMGLevels(); iMGlevel++) {
          numerics_container[val_iInst][iMGlevel][TRANS_SOL][CONV_TERM] = new CUpwSca_TransLM(nDim, nVar_Trans, config);
        }
        break;
      default :
        SU2_MPI::Error("Convective scheme not implemented (transition).", CURRENT_FUNCTION);
        break;
    }
    
    /*--- Definition of the viscous scheme for each equation and mesh level ---*/
    for (iMGlevel = 0; iMGlevel <= config->GetnMGLevels(); iMGlevel++) {
      numerics_container[val_iInst][iMGlevel][TRANS_SOL][VISC_TERM] = new CAvgGradCorrected_TransLM(nDim, nVar_Trans, config);
    }
    
    /*--- Definition of the source term integration scheme for each equation and mesh level ---*/
    for (iMGlevel = 0; iMGlevel <= config->GetnMGLevels(); iMGlevel++) {
      numerics_container[val_iInst][iMGlevel][TRANS_SOL][SOURCE_FIRST_TERM] = new CSourcePieceWise_TransLM(nDim, nVar_Trans, config);
      numerics_container[val_iInst][iMGlevel][TRANS_SOL][SOURCE_SECOND_TERM] = new CSourceNothing(nDim, nVar_Trans, config);
    }
    
    /*--- Definition of the boundary condition method ---*/
    for (iMGlevel = 0; iMGlevel <= config->GetnMGLevels(); iMGlevel++) {
      numerics_container[val_iInst][iMGlevel][TRANS_SOL][CONV_BOUND_TERM] = new CUpwLin_TransLM(nDim, nVar_Trans, config);
    }
  }
  
  /*--- Solver definition of the finite volume heat solver  ---*/
  if (heat_fvm) {

    /*--- Definition of the viscous scheme for each equation and mesh level ---*/
    for (iMGlevel = 0; iMGlevel <= config->GetnMGLevels(); iMGlevel++) {

      numerics_container[val_iInst][iMGlevel][HEAT_SOL][VISC_TERM] = new CAvgGradCorrected_Heat(nDim, nVar_Heat, config);
      numerics_container[val_iInst][iMGlevel][HEAT_SOL][VISC_BOUND_TERM] = new CAvgGrad_Heat(nDim, nVar_Heat, config);

      switch (config->GetKind_ConvNumScheme_Heat()) {

        case SPACE_UPWIND :
          numerics_container[val_iInst][iMGlevel][HEAT_SOL][CONV_TERM] = new CUpwSca_Heat(nDim, nVar_Heat, config);
          numerics_container[val_iInst][iMGlevel][HEAT_SOL][CONV_BOUND_TERM] = new CUpwSca_Heat(nDim, nVar_Heat, config);
          break;

        case SPACE_CENTERED :
          numerics_container[val_iInst][iMGlevel][HEAT_SOL][CONV_TERM] = new CCentSca_Heat(nDim, nVar_Heat, config);
          numerics_container[val_iInst][iMGlevel][HEAT_SOL][CONV_BOUND_TERM] = new CUpwSca_Heat(nDim, nVar_Heat, config);
        break;

        default :
          cout << "Convective scheme not implemented (heat)." << endl; exit(EXIT_FAILURE);
        break;
      }
    }
  }
  
  /*--- Solver definition for the flow adjoint problem ---*/
  
  if (adj_euler || adj_ns) {
    
    /*--- Definition of the convective scheme for each equation and mesh level ---*/
    
    switch (config->GetKind_ConvNumScheme_AdjFlow()) {
      case NO_CONVECTIVE :
        SU2_MPI::Error("No convective scheme.", CURRENT_FUNCTION);
        break;
        
      case SPACE_CENTERED :
        
        if (compressible) {
          
          /*--- Compressible flow ---*/
          
          switch (config->GetKind_Centered_AdjFlow()) {
            case NO_CENTERED : cout << "No centered scheme." << endl; break;
            case LAX : numerics_container[val_iInst][MESH_0][ADJFLOW_SOL][CONV_TERM] = new CCentLax_AdjFlow(nDim, nVar_Adj_Flow, config); break;
            case JST : numerics_container[val_iInst][MESH_0][ADJFLOW_SOL][CONV_TERM] = new CCentJST_AdjFlow(nDim, nVar_Adj_Flow, config); break;
            default : SU2_MPI::Error("Centered scheme not implemented.", CURRENT_FUNCTION); break;
          }
          
          for (iMGlevel = 1; iMGlevel <= config->GetnMGLevels(); iMGlevel++)
            numerics_container[val_iInst][iMGlevel][ADJFLOW_SOL][CONV_TERM] = new CCentLax_AdjFlow(nDim, nVar_Adj_Flow, config);
          
          for (iMGlevel = 0; iMGlevel <= config->GetnMGLevels(); iMGlevel++)
            numerics_container[val_iInst][iMGlevel][ADJFLOW_SOL][CONV_BOUND_TERM] = new CUpwRoe_AdjFlow(nDim, nVar_Adj_Flow, config);
          
        }
        
        if (incompressible) {

          SU2_MPI::Error("Schemes not implemented for incompressible continuous adjoint.", CURRENT_FUNCTION);

        }
        
        break;
        
      case SPACE_UPWIND :
        
        if (compressible) {
          
          /*--- Compressible flow ---*/
          
          switch (config->GetKind_Upwind_AdjFlow()) {
            case NO_UPWIND : cout << "No upwind scheme." << endl; break;
            case ROE:
              for (iMGlevel = 0; iMGlevel <= config->GetnMGLevels(); iMGlevel++) {
                numerics_container[val_iInst][iMGlevel][ADJFLOW_SOL][CONV_TERM] = new CUpwRoe_AdjFlow(nDim, nVar_Adj_Flow, config);
                numerics_container[val_iInst][iMGlevel][ADJFLOW_SOL][CONV_BOUND_TERM] = new CUpwRoe_AdjFlow(nDim, nVar_Adj_Flow, config);
              }
              break;
            default : SU2_MPI::Error("Upwind scheme not implemented.", CURRENT_FUNCTION); break;
          }
        }
        
        if (incompressible) {
          
          SU2_MPI::Error("Schemes not implemented for incompressible continuous adjoint.", CURRENT_FUNCTION);

        }
        
        break;
        
      default :
        SU2_MPI::Error("Convective scheme not implemented (adj_euler and adj_ns).", CURRENT_FUNCTION);
        break;
    }
    
    /*--- Definition of the viscous scheme for each equation and mesh level ---*/
    
    if (compressible) {
      
      /*--- Compressible flow ---*/
      
      numerics_container[val_iInst][MESH_0][ADJFLOW_SOL][VISC_TERM] = new CAvgGradCorrected_AdjFlow(nDim, nVar_Adj_Flow, config);
      numerics_container[val_iInst][MESH_0][ADJFLOW_SOL][VISC_BOUND_TERM] = new CAvgGrad_AdjFlow(nDim, nVar_Adj_Flow, config);
      
      for (iMGlevel = 1; iMGlevel <= config->GetnMGLevels(); iMGlevel++) {
        numerics_container[val_iInst][iMGlevel][ADJFLOW_SOL][VISC_TERM] = new CAvgGrad_AdjFlow(nDim, nVar_Adj_Flow, config);
        numerics_container[val_iInst][iMGlevel][ADJFLOW_SOL][VISC_BOUND_TERM] = new CAvgGrad_AdjFlow(nDim, nVar_Adj_Flow, config);
      }
      
    }
    
    if (incompressible) {
      
      SU2_MPI::Error("Schemes not implemented for incompressible continuous adjoint.", CURRENT_FUNCTION);

    }
    
    /*--- Definition of the source term integration scheme for each equation and mesh level ---*/
    
    for (iMGlevel = 0; iMGlevel <= config->GetnMGLevels(); iMGlevel++) {
      
      /*--- Note that RANS is incompatible with Axisymmetric or Rotational (Fix it!) ---*/
      
      if (compressible) {
        
        if (adj_ns) {
          
          numerics_container[val_iInst][iMGlevel][ADJFLOW_SOL][SOURCE_FIRST_TERM] = new CSourceViscous_AdjFlow(nDim, nVar_Adj_Flow, config);
          
          if (config->GetRotating_Frame() == YES)
            numerics_container[val_iInst][iMGlevel][ADJFLOW_SOL][SOURCE_SECOND_TERM] = new CSourceRotatingFrame_AdjFlow(nDim, nVar_Adj_Flow, config);
          else
            numerics_container[val_iInst][iMGlevel][ADJFLOW_SOL][SOURCE_SECOND_TERM] = new CSourceConservative_AdjFlow(nDim, nVar_Adj_Flow, config);
          
        }
        
        else {
          
          if (config->GetRotating_Frame() == YES)
            numerics_container[val_iInst][iMGlevel][ADJFLOW_SOL][SOURCE_FIRST_TERM] = new CSourceRotatingFrame_AdjFlow(nDim, nVar_Adj_Flow, config);
          else if (config->GetAxisymmetric() == YES)
            numerics_container[val_iInst][iMGlevel][ADJFLOW_SOL][SOURCE_FIRST_TERM] = new CSourceAxisymmetric_AdjFlow(nDim, nVar_Adj_Flow, config);
          else
            numerics_container[val_iInst][iMGlevel][ADJFLOW_SOL][SOURCE_FIRST_TERM] = new CSourceNothing(nDim, nVar_Adj_Flow, config);
          
          numerics_container[val_iInst][iMGlevel][ADJFLOW_SOL][SOURCE_SECOND_TERM] = new CSourceNothing(nDim, nVar_Adj_Flow, config);
          
        }
        
      }
      
      if (incompressible) {
        
        SU2_MPI::Error("Schemes not implemented for incompressible continuous adjoint.", CURRENT_FUNCTION);

      }
      
    }
    
  }
  
  /*--- Solver definition for the turbulent adjoint problem ---*/
  if (adj_turb) {
    /*--- Definition of the convective scheme for each equation and mesh level ---*/
    switch (config->GetKind_ConvNumScheme_AdjTurb()) {
      case NONE :
        break;
      case SPACE_UPWIND :
        for (iMGlevel = 0; iMGlevel <= config->GetnMGLevels(); iMGlevel++)
          if (spalart_allmaras) {
            numerics_container[val_iInst][iMGlevel][ADJTURB_SOL][CONV_TERM] = new CUpwSca_AdjTurb(nDim, nVar_Adj_Turb, config);
          }
          else if (neg_spalart_allmaras) {SU2_MPI::Error("Adjoint Neg SA turbulence model not implemented.", CURRENT_FUNCTION);}
          else if (menter_sst) {SU2_MPI::Error("Adjoint SST turbulence model not implemented.", CURRENT_FUNCTION);}
          else if (e_spalart_allmaras) {SU2_MPI::Error("Adjoint Edward's SA turbulence model not implemented.", CURRENT_FUNCTION);}
          else if (comp_spalart_allmaras) {SU2_MPI::Error("Adjoint CC SA turbulence model not implemented.", CURRENT_FUNCTION);}
          else if (e_comp_spalart_allmaras) {SU2_MPI::Error("Adjoint CC Edward's SA turbulence model not implemented.", CURRENT_FUNCTION);}
        break;
      default :
        SU2_MPI::Error("Convective scheme not implemented (adj_turb).", CURRENT_FUNCTION);
        break;
    }
    
    /*--- Definition of the viscous scheme for each equation and mesh level ---*/
    for (iMGlevel = 0; iMGlevel <= config->GetnMGLevels(); iMGlevel++) {
      if (spalart_allmaras) {
        numerics_container[val_iInst][iMGlevel][ADJTURB_SOL][VISC_TERM] = new CAvgGradCorrected_AdjTurb(nDim, nVar_Adj_Turb, config);
      }

      else if (neg_spalart_allmaras) {SU2_MPI::Error("Adjoint Neg SA turbulence model not implemented.", CURRENT_FUNCTION);}
      else if (menter_sst) {SU2_MPI::Error("Adjoint SST turbulence model not implemented.", CURRENT_FUNCTION);}
      else if (e_spalart_allmaras) {SU2_MPI::Error("Adjoint Edward's SA turbulence model not implemented.", CURRENT_FUNCTION);}
      else if (comp_spalart_allmaras) {SU2_MPI::Error("Adjoint CC SA turbulence model not implemented.", CURRENT_FUNCTION);}
      else if (e_comp_spalart_allmaras) {SU2_MPI::Error("Adjoint CC Edward's SA turbulence model not implemented.", CURRENT_FUNCTION);}
    }
    
    /*--- Definition of the source term integration scheme for each equation and mesh level ---*/
    for (iMGlevel = 0; iMGlevel <= config->GetnMGLevels(); iMGlevel++) {
      if (spalart_allmaras) {
        numerics_container[val_iInst][iMGlevel][ADJTURB_SOL][SOURCE_FIRST_TERM] = new CSourcePieceWise_AdjTurb(nDim, nVar_Adj_Turb, config);
        numerics_container[val_iInst][iMGlevel][ADJTURB_SOL][SOURCE_SECOND_TERM] = new CSourceConservative_AdjTurb(nDim, nVar_Adj_Turb, config);
      }
      else if (neg_spalart_allmaras) {SU2_MPI::Error("Adjoint Neg SA turbulence model not implemented.", CURRENT_FUNCTION);}
      else if (menter_sst) {SU2_MPI::Error("Adjoint SST turbulence model not implemented.", CURRENT_FUNCTION);}
      else if (e_spalart_allmaras) {SU2_MPI::Error("Adjoint Edward's SA turbulence model not implemented.", CURRENT_FUNCTION);}
      else if (comp_spalart_allmaras) {SU2_MPI::Error("Adjoint CC SA turbulence model not implemented.", CURRENT_FUNCTION);}
      else if (e_comp_spalart_allmaras) {SU2_MPI::Error("Adjoint CC Edward's SA turbulence model not implemented.", CURRENT_FUNCTION);}
    }
    
    /*--- Definition of the boundary condition method ---*/
    for (iMGlevel = 0; iMGlevel <= config->GetnMGLevels(); iMGlevel++) {
      if (spalart_allmaras) numerics_container[val_iInst][iMGlevel][ADJTURB_SOL][CONV_BOUND_TERM] = new CUpwLin_AdjTurb(nDim, nVar_Adj_Turb, config);
      else if (neg_spalart_allmaras) {SU2_MPI::Error("Adjoint Neg SA turbulence model not implemented.", CURRENT_FUNCTION);}
      else if (menter_sst) {SU2_MPI::Error("Adjoint SST turbulence model not implemented.", CURRENT_FUNCTION);}
      else if (e_spalart_allmaras) {SU2_MPI::Error("Adjoint Edward's SA turbulence model not implemented.", CURRENT_FUNCTION);}
      else if (comp_spalart_allmaras) {SU2_MPI::Error("Adjoint CC SA turbulence model not implemented.", CURRENT_FUNCTION);}
      else if (e_comp_spalart_allmaras) {SU2_MPI::Error("Adjoint CC Edward's SA turbulence model not implemented.", CURRENT_FUNCTION);}
    }
    
  }

  /*--- Solver definition for the FEM problem ---*/
  if (fem) {

  /*--- Initialize the container for FEA_TERM. This will be the only one for most of the cases ---*/
  switch (config->GetGeometricConditions()) {
      case SMALL_DEFORMATIONS :
        switch (config->GetMaterialModel()) {
          case LINEAR_ELASTIC: numerics_container[val_iInst][MESH_0][FEA_SOL][FEA_TERM] = new CFEALinearElasticity(nDim, nVar_FEM, config); break;
          case NEO_HOOKEAN : SU2_MPI::Error("Material model does not correspond to geometric conditions.", CURRENT_FUNCTION); break;
          default: SU2_MPI::Error("Material model not implemented.", CURRENT_FUNCTION); break;
        }
        break;
      case LARGE_DEFORMATIONS :
        switch (config->GetMaterialModel()) {
          case LINEAR_ELASTIC: SU2_MPI::Error("Material model does not correspond to geometric conditions.", CURRENT_FUNCTION); break;
          case NEO_HOOKEAN :
            switch (config->GetMaterialCompressibility()) {
              case COMPRESSIBLE_MAT : numerics_container[val_iInst][MESH_0][FEA_SOL][FEA_TERM] = new CFEM_NeoHookean_Comp(nDim, nVar_FEM, config); break;
              case INCOMPRESSIBLE_MAT : numerics_container[val_iInst][MESH_0][FEA_SOL][FEA_TERM] = new CFEM_NeoHookean_Incomp(nDim, nVar_FEM, config); break;
              default: SU2_MPI::Error("Material model not implemented.", CURRENT_FUNCTION); break;
            }
            break;
          case KNOWLES:
            switch (config->GetMaterialCompressibility()) {
              case NEARLY_INCOMPRESSIBLE_MAT : numerics_container[val_iInst][MESH_0][FEA_SOL][FEA_TERM] = new CFEM_Knowles_NearInc(nDim, nVar_FEM, config); break;
              case INCOMPRESSIBLE_MAT : numerics_container[val_iInst][MESH_0][FEA_SOL][FEA_TERM] = new CFEM_Knowles_NearInc(nDim, nVar_FEM, config); break;
              default:  SU2_MPI::Error("Material model not implemented.", CURRENT_FUNCTION); break;
            }
            break;
          case IDEAL_DE:
            switch (config->GetMaterialCompressibility()) {
              case NEARLY_INCOMPRESSIBLE_MAT : numerics_container[val_iInst][MESH_0][FEA_SOL][FEA_TERM] = new CFEM_IdealDE(nDim, nVar_FEM, config); break;
              default:  SU2_MPI::Error("Material model not implemented.", CURRENT_FUNCTION); break;
            }
            break;
          default:  SU2_MPI::Error("Material model not implemented.", CURRENT_FUNCTION); break;
        }
        break;
      default:  SU2_MPI::Error("Solver not implemented.", CURRENT_FUNCTION);  break;
    }

  /*--- The following definitions only make sense if we have a non-linear solution ---*/
  if (config->GetGeometricConditions() == LARGE_DEFORMATIONS){

      /*--- This allocates a container for electromechanical effects ---*/

      bool de_effects = config->GetDE_Effects();
      if (de_effects) numerics_container[val_iInst][MESH_0][FEA_SOL][DE_TERM] = new CFEM_DielectricElastomer(nDim, nVar_FEM, config);

      string filename;
      ifstream properties_file;

      filename = config->GetFEA_FileName();
      if (nZone > 1)
        filename = config->GetMultizone_FileName(filename, iZone);

      properties_file.open(filename.data(), ios::in);

      /*--- In case there is a properties file, containers are allocated for a number of material models ---*/

      if (!(properties_file.fail())) {

          numerics_container[val_iInst][MESH_0][FEA_SOL][MAT_NHCOMP]  = new CFEM_NeoHookean_Comp(nDim, nVar_FEM, config);
          numerics_container[val_iInst][MESH_0][FEA_SOL][MAT_NHINC]   = new CFEM_NeoHookean_Incomp(nDim, nVar_FEM, config);
          numerics_container[val_iInst][MESH_0][FEA_SOL][MAT_IDEALDE] = new CFEM_IdealDE(nDim, nVar_FEM, config);
          numerics_container[val_iInst][MESH_0][FEA_SOL][MAT_KNOWLES] = new CFEM_Knowles_NearInc(nDim, nVar_FEM, config);

          properties_file.close();
      }
  }

  }

}

void CDriver::Numerics_Postprocessing(CNumerics *****numerics_container,
                                      CSolver ***solver_container, CGeometry **geometry,
                                      CConfig *config, unsigned short val_iInst) {
  
  unsigned short iMGlevel, iSol;
  
  
  bool
  euler, adj_euler,
  ns, adj_ns,
  fem_euler, fem_ns, fem_turbulent,
  turbulent, adj_turb,
  spalart_allmaras, neg_spalart_allmaras, menter_sst,
  fem,
  heat_fvm,
  transition,
  template_solver;

  bool e_spalart_allmaras, comp_spalart_allmaras, e_comp_spalart_allmaras;

  bool compressible = (config->GetKind_Regime() == COMPRESSIBLE);
  bool incompressible = (config->GetKind_Regime() == INCOMPRESSIBLE);
  
  /*--- Initialize some useful booleans ---*/
  euler            = false; ns     = false; turbulent     = false;
  fem_euler        = false; fem_ns = false; fem_turbulent = false;
  adj_euler        = false;   adj_ns           = false;   adj_turb         = false;
  fem        = false;
  spalart_allmaras = false;   neg_spalart_allmaras = false; menter_sst       = false;
  transition       = false;   heat_fvm         = false;
  template_solver  = false;
    
  e_spalart_allmaras = false; comp_spalart_allmaras = false; e_comp_spalart_allmaras = false;

  /*--- Assign booleans ---*/
  switch (config->GetKind_Solver()) {
    case TEMPLATE_SOLVER: template_solver = true; break;
    case EULER : case DISC_ADJ_EULER: euler = true;  heat_fvm = config->GetWeakly_Coupled_Heat(); break;
    case NAVIER_STOKES: case DISC_ADJ_NAVIER_STOKES: ns = true;  heat_fvm = config->GetWeakly_Coupled_Heat(); break;
    case RANS : case DISC_ADJ_RANS:  ns = true; turbulent = true; if (config->GetKind_Trans_Model() == LM) transition = true; break;
    case FEM_EULER : case DISC_ADJ_FEM_EULER : fem_euler = true; break;
    case FEM_NAVIER_STOKES: case DISC_ADJ_FEM_NS : fem_ns = true; break;
    case FEM_RANS : case DISC_ADJ_FEM_RANS : fem_ns = true; fem_turbulent = true; break;
    case FEM_LES :  fem_ns = true; break;
    case HEAT_EQUATION_FVM: heat_fvm = true; break;
    case FEM_ELASTICITY: case DISC_ADJ_FEM: fem = true; break;
    case ADJ_EULER : euler = true; adj_euler = true; break;
    case ADJ_NAVIER_STOKES : ns = true; turbulent = (config->GetKind_Turb_Model() != NONE); adj_ns = true; break;
    case ADJ_RANS : ns = true; turbulent = true; adj_ns = true; adj_turb = (!config->GetFrozen_Visc_Cont()); break;
  }
  
  /*--- Assign turbulence model booleans ---*/

  if (turbulent || fem_turbulent)
    switch (config->GetKind_Turb_Model()) {
      case SA:     spalart_allmaras = true;     break;
      case SA_NEG: neg_spalart_allmaras = true; break;
      case SST:    menter_sst = true;  break;
      case SA_COMP: comp_spalart_allmaras = true; break;
      case SA_E: e_spalart_allmaras = true; break;
      case SA_E_COMP: e_comp_spalart_allmaras = true; break;

    }
  
  /*--- Solver definition for the template problem ---*/
  if (template_solver) {
    
    /*--- Definition of the convective scheme for each equation and mesh level ---*/
    switch (config->GetKind_ConvNumScheme_Template()) {
      case SPACE_CENTERED : case SPACE_UPWIND :
        for (iMGlevel = 0; iMGlevel <= config->GetnMGLevels(); iMGlevel++)
          delete numerics_container[val_iInst][iMGlevel][TEMPLATE_SOL][CONV_TERM];
        break;
    }
    
    for (iMGlevel = 0; iMGlevel <= config->GetnMGLevels(); iMGlevel++) {
      /*--- Definition of the viscous scheme for each equation and mesh level ---*/
      delete numerics_container[val_iInst][iMGlevel][TEMPLATE_SOL][VISC_TERM];
      /*--- Definition of the source term integration scheme for each equation and mesh level ---*/
      delete numerics_container[val_iInst][iMGlevel][TEMPLATE_SOL][SOURCE_FIRST_TERM];
      /*--- Definition of the boundary condition method ---*/
      delete numerics_container[val_iInst][iMGlevel][TEMPLATE_SOL][CONV_BOUND_TERM];
    }
    
  }
  
  /*--- Solver definition for the Potential, Euler, Navier-Stokes problems ---*/
  if ((euler) || (ns)) {
    
    /*--- Definition of the convective scheme for each equation and mesh level ---*/
    switch (config->GetKind_ConvNumScheme_Flow()) {
        
      case SPACE_CENTERED :
        if (compressible) {
          
          /*--- Compressible flow ---*/
          switch (config->GetKind_Centered_Flow()) {
            case LAX : case JST :  case JST_KE : delete numerics_container[val_iInst][MESH_0][FLOW_SOL][CONV_TERM]; break;
          }
          for (iMGlevel = 1; iMGlevel <= config->GetnMGLevels(); iMGlevel++)
            delete numerics_container[val_iInst][iMGlevel][FLOW_SOL][CONV_TERM];
          
          /*--- Definition of the boundary condition method ---*/
          for (iMGlevel = 0; iMGlevel <= config->GetnMGLevels(); iMGlevel++)
            delete numerics_container[val_iInst][iMGlevel][FLOW_SOL][CONV_BOUND_TERM];
          
        }
        if (incompressible) {
          /*--- Incompressible flow, use preconditioning method ---*/
          switch (config->GetKind_Centered_Flow()) {
            case LAX : case JST : delete numerics_container[val_iInst][MESH_0][FLOW_SOL][CONV_TERM]; break;
          }
          for (iMGlevel = 1; iMGlevel <= config->GetnMGLevels(); iMGlevel++)
            delete numerics_container[val_iInst][iMGlevel][FLOW_SOL][CONV_TERM];
          
          /*--- Definition of the boundary condition method ---*/
          for (iMGlevel = 0; iMGlevel <= config->GetnMGLevels(); iMGlevel++)
            delete numerics_container[val_iInst][iMGlevel][FLOW_SOL][CONV_BOUND_TERM];
          
        }
        break;
      case SPACE_UPWIND :
        
        if (compressible) {
          /*--- Compressible flow ---*/
          switch (config->GetKind_Upwind_Flow()) {
            case ROE: case AUSM : case TURKEL: case HLLC: case MSW:  case CUSP: case L2ROE: case LMROE: case SLAU: case SLAU2:
              for (iMGlevel = 0; iMGlevel <= config->GetnMGLevels(); iMGlevel++) {
                delete numerics_container[val_iInst][iMGlevel][FLOW_SOL][CONV_TERM];
                delete numerics_container[val_iInst][iMGlevel][FLOW_SOL][CONV_BOUND_TERM];
              }
              
              break;
          }
          
        }
        if (incompressible) {
          /*--- Incompressible flow, use preconditioning method ---*/
          switch (config->GetKind_Upwind_Flow()) {
            case FDS:
              for (iMGlevel = 0; iMGlevel <= config->GetnMGLevels(); iMGlevel++) {
                delete numerics_container[val_iInst][iMGlevel][FLOW_SOL][CONV_TERM];
                delete numerics_container[val_iInst][iMGlevel][FLOW_SOL][CONV_BOUND_TERM];
              }
              break;
          }
        }
        
        break;
    }
    
    /*--- Definition of the viscous scheme for each equation and mesh level ---*/
    if (compressible||incompressible) {
      /*--- Compressible flow Ideal gas ---*/
      delete numerics_container[val_iInst][MESH_0][FLOW_SOL][VISC_TERM];
      for (iMGlevel = 1; iMGlevel <= config->GetnMGLevels(); iMGlevel++)
        delete numerics_container[val_iInst][iMGlevel][FLOW_SOL][VISC_TERM];
      
      /*--- Definition of the boundary condition method ---*/
      for (iMGlevel = 0; iMGlevel <= config->GetnMGLevels(); iMGlevel++)
        delete numerics_container[val_iInst][iMGlevel][FLOW_SOL][VISC_BOUND_TERM];
      
    }
    
    /*--- Definition of the source term integration scheme for each equation and mesh level ---*/
    for (iMGlevel = 0; iMGlevel <= config->GetnMGLevels(); iMGlevel++) {
      delete numerics_container[val_iInst][iMGlevel][FLOW_SOL][SOURCE_FIRST_TERM];
      delete numerics_container[val_iInst][iMGlevel][FLOW_SOL][SOURCE_SECOND_TERM];
    }
    
  }

  /*--- DG-FEM solver definition for Euler, Navier-Stokes problems ---*/

  if ((fem_euler) || (fem_ns)) {

    /*--- Definition of the convective scheme for each equation and mesh level ---*/
    switch (config->GetRiemann_Solver_FEM()) {
      case AUSM: case TURKEL: case HLLC: case MSW: /* Note that not all need to be deleted. */

        for (iMGlevel = 0; iMGlevel <= config->GetnMGLevels(); iMGlevel++) {
          delete numerics_container[val_iInst][iMGlevel][FLOW_SOL][CONV_TERM];
          delete numerics_container[val_iInst][iMGlevel][FLOW_SOL][CONV_BOUND_TERM];
        }
        break;
    }
  }

  /*--- Solver definition for the turbulent model problem ---*/
  
  if (turbulent) {
    
    /*--- Definition of the convective scheme for each equation and mesh level ---*/
    
    switch (config->GetKind_ConvNumScheme_Turb()) {
      case SPACE_UPWIND :
        for (iMGlevel = 0; iMGlevel <= config->GetnMGLevels(); iMGlevel++) {
          if (spalart_allmaras || neg_spalart_allmaras ||menter_sst|| comp_spalart_allmaras || e_spalart_allmaras || e_comp_spalart_allmaras)
            delete numerics_container[val_iInst][iMGlevel][TURB_SOL][CONV_TERM];
        }
        break;
    }
    
    /*--- Definition of the viscous scheme for each equation and mesh level ---*/
    
      if (spalart_allmaras || neg_spalart_allmaras ||menter_sst|| comp_spalart_allmaras || e_spalart_allmaras || e_comp_spalart_allmaras){
        for (iMGlevel = 0; iMGlevel <= config->GetnMGLevels(); iMGlevel++) {
          delete numerics_container[val_iInst][iMGlevel][TURB_SOL][VISC_TERM];
          delete numerics_container[val_iInst][iMGlevel][TURB_SOL][SOURCE_FIRST_TERM];
          delete numerics_container[val_iInst][iMGlevel][TURB_SOL][SOURCE_SECOND_TERM];
          /*--- Definition of the boundary condition method ---*/
          delete numerics_container[val_iInst][iMGlevel][TURB_SOL][CONV_BOUND_TERM];
          delete numerics_container[val_iInst][iMGlevel][TURB_SOL][VISC_BOUND_TERM];

      }
    }
    
  }
  
  /*--- Solver definition for the transition model problem ---*/
  if (transition) {
    
    /*--- Definition of the convective scheme for each equation and mesh level ---*/
    switch (config->GetKind_ConvNumScheme_Turb()) {
      case SPACE_UPWIND :
        for (iMGlevel = 0; iMGlevel <= config->GetnMGLevels(); iMGlevel++) {
          delete numerics_container[val_iInst][iMGlevel][TRANS_SOL][CONV_TERM];
        }
        break;
    }
    
    for (iMGlevel = 0; iMGlevel <= config->GetnMGLevels(); iMGlevel++) {
      /*--- Definition of the viscous scheme for each equation and mesh level ---*/
      delete numerics_container[val_iInst][iMGlevel][TRANS_SOL][VISC_TERM];
      /*--- Definition of the source term integration scheme for each equation and mesh level ---*/
      delete numerics_container[val_iInst][iMGlevel][TRANS_SOL][SOURCE_FIRST_TERM];
      delete numerics_container[val_iInst][iMGlevel][TRANS_SOL][SOURCE_SECOND_TERM];
      /*--- Definition of the boundary condition method ---*/
      delete numerics_container[val_iInst][iMGlevel][TRANS_SOL][CONV_BOUND_TERM];
    }
  }

  if (heat_fvm) {

    /*--- Definition of the viscous scheme for each equation and mesh level ---*/
    for (iMGlevel = 0; iMGlevel <= config->GetnMGLevels(); iMGlevel++) {

      delete numerics_container[val_iInst][iMGlevel][HEAT_SOL][VISC_TERM];
      delete numerics_container[val_iInst][iMGlevel][HEAT_SOL][VISC_BOUND_TERM];

      switch (config->GetKind_ConvNumScheme_Heat()) {
        case SPACE_UPWIND :

          delete numerics_container[val_iInst][iMGlevel][HEAT_SOL][CONV_TERM];
          delete numerics_container[val_iInst][iMGlevel][HEAT_SOL][CONV_BOUND_TERM];
          break;

        case SPACE_CENTERED :

          delete numerics_container[val_iInst][iMGlevel][HEAT_SOL][CONV_TERM];
          delete numerics_container[val_iInst][iMGlevel][HEAT_SOL][CONV_BOUND_TERM];
        break;
      }
    }
  }
  
  /*--- Solver definition for the flow adjoint problem ---*/
  
  if (adj_euler || adj_ns ) {
    
    /*--- Definition of the convective scheme for each equation and mesh level ---*/
    
    switch (config->GetKind_ConvNumScheme_AdjFlow()) {
      case SPACE_CENTERED :
        
        if (compressible) {
          
          /*--- Compressible flow ---*/
          
          switch (config->GetKind_Centered_AdjFlow()) {
            case LAX : case JST:
              delete numerics_container[val_iInst][MESH_0][ADJFLOW_SOL][CONV_TERM];
              break;
          }
          
          for (iMGlevel = 1; iMGlevel <= config->GetnMGLevels(); iMGlevel++)
            delete numerics_container[val_iInst][iMGlevel][ADJFLOW_SOL][CONV_TERM];
          
          for (iMGlevel = 0; iMGlevel <= config->GetnMGLevels(); iMGlevel++)
            delete numerics_container[val_iInst][iMGlevel][ADJFLOW_SOL][CONV_BOUND_TERM];
          
        }
        
        if (incompressible) {
          
          /*--- Incompressible flow, use artificial compressibility method ---*/
          
          switch (config->GetKind_Centered_AdjFlow()) {
            case LAX : case JST:
              delete numerics_container[val_iInst][MESH_0][ADJFLOW_SOL][CONV_TERM]; break;
          }
          
          for (iMGlevel = 1; iMGlevel <= config->GetnMGLevels(); iMGlevel++)
            delete numerics_container[val_iInst][iMGlevel][ADJFLOW_SOL][CONV_TERM];
          
          for (iMGlevel = 0; iMGlevel <= config->GetnMGLevels(); iMGlevel++)
            delete numerics_container[val_iInst][iMGlevel][ADJFLOW_SOL][CONV_BOUND_TERM];
          
        }
        
        break;
        
      case SPACE_UPWIND :
        
        if (compressible || incompressible) {
          
          /*--- Compressible flow ---*/
          
          switch (config->GetKind_Upwind_AdjFlow()) {
            case ROE:
              for (iMGlevel = 0; iMGlevel <= config->GetnMGLevels(); iMGlevel++) {
                delete numerics_container[val_iInst][iMGlevel][ADJFLOW_SOL][CONV_TERM];
                delete numerics_container[val_iInst][iMGlevel][ADJFLOW_SOL][CONV_BOUND_TERM];
              }
              break;
          }
        }
        
        break;
    }
    
    /*--- Definition of the viscous scheme for each equation and mesh level ---*/
    
    if (compressible || incompressible) {
      
      /*--- Compressible flow ---*/
      for (iMGlevel = 0; iMGlevel <= config->GetnMGLevels(); iMGlevel++) {
        delete numerics_container[val_iInst][iMGlevel][ADJFLOW_SOL][VISC_TERM];
        delete numerics_container[val_iInst][iMGlevel][ADJFLOW_SOL][VISC_BOUND_TERM];
      }
    }
    
    /*--- Definition of the source term integration scheme for each equation and mesh level ---*/
    
    for (iMGlevel = 0; iMGlevel <= config->GetnMGLevels(); iMGlevel++) {
      
      
      if (compressible || incompressible) {
        
        delete numerics_container[val_iInst][iMGlevel][ADJFLOW_SOL][SOURCE_FIRST_TERM];
        delete numerics_container[val_iInst][iMGlevel][ADJFLOW_SOL][SOURCE_SECOND_TERM];
        
      }
    }
    
  }
  
  
  /*--- Solver definition for the turbulent adjoint problem ---*/
  if (adj_turb) {
    /*--- Definition of the convective scheme for each equation and mesh level ---*/
    switch (config->GetKind_ConvNumScheme_AdjTurb()) {
        
      case SPACE_UPWIND :
        for (iMGlevel = 0; iMGlevel <= config->GetnMGLevels(); iMGlevel++)
          if (spalart_allmaras) {
            delete numerics_container[val_iInst][iMGlevel][ADJTURB_SOL][CONV_TERM];
          }
        break;
    }
    
    
    for (iMGlevel = 0; iMGlevel <= config->GetnMGLevels(); iMGlevel++) {
      if (spalart_allmaras) {
        /*--- Definition of the viscous scheme for each equation and mesh level ---*/
        delete numerics_container[val_iInst][iMGlevel][ADJTURB_SOL][VISC_TERM];
        /*--- Definition of the source term integration scheme for each equation and mesh level ---*/
        delete numerics_container[val_iInst][iMGlevel][ADJTURB_SOL][SOURCE_FIRST_TERM];
        delete numerics_container[val_iInst][iMGlevel][ADJTURB_SOL][SOURCE_SECOND_TERM];
        /*--- Definition of the boundary condition method ---*/
        delete numerics_container[val_iInst][iMGlevel][ADJTURB_SOL][CONV_BOUND_TERM];
      }
    }
  }
  
  /*--- Solver definition for the FEA problem ---*/
  if (fem) {
    
    /*--- Definition of the viscous scheme for each equation and mesh level ---*/
    delete numerics_container[val_iInst][MESH_0][FEA_SOL][FEA_TERM];
    
  }
  
  /*--- Definition of the Class for the numerical method: numerics_container[INST_LEVEL][MESH_LEVEL][EQUATION][EQ_TERM] ---*/
  for (iMGlevel = 0; iMGlevel <= config->GetnMGLevels(); iMGlevel++) {
    for (iSol = 0; iSol < MAX_SOLS; iSol++) {
      delete [] numerics_container[val_iInst][iMGlevel][iSol];
    }
    delete[] numerics_container[val_iInst][iMGlevel];
  }
  
  delete[] numerics_container[val_iInst];

}

void CDriver::Iteration_Preprocessing() {

  for (iInst = 0; iInst < nInst[iZone]; iInst++)  {

    /*--- Initial print to console for this zone. ---*/

    if (rank == MASTER_NODE) cout << "Zone " << iZone+1;
    if ((rank == MASTER_NODE) && (nInst[iZone] > 1)) cout << ", instance: " << iInst+1;

    /*--- Loop over all zones and instantiate the physics iteration. ---*/

    switch (config_container[iZone]->GetKind_Solver()) {

    case EULER: case NAVIER_STOKES: case RANS:

      if(config_container[iZone]->GetBoolTurbomachinery()){
        if (rank == MASTER_NODE)
          cout << ": Euler/Navier-Stokes/RANS turbomachinery fluid iteration." << endl;
        iteration_container[iZone][iInst] = new CTurboIteration(config_container[iZone]);

      }
      else{
        if (rank == MASTER_NODE)
          cout << ": Euler/Navier-Stokes/RANS fluid iteration." << endl;
        iteration_container[iZone][iInst] = new CFluidIteration(config_container[iZone]);
      }
      break;

    case FEM_EULER: case FEM_NAVIER_STOKES: case FEM_RANS: case FEM_LES:
      if (rank == MASTER_NODE)
        cout << ": finite element Euler/Navier-Stokes/RANS/LES flow iteration." << endl;
      iteration_container[iZone][iInst] = new CFEMFluidIteration(config_container[iZone]);
      break;

    case HEAT_EQUATION_FVM:
      if (rank == MASTER_NODE)
        cout << ": heat iteration (finite volume method)." << endl;
      iteration_container[iZone][iInst] = new CHeatIteration(config_container[iZone]);
      break;

    case FEM_ELASTICITY:
      if (rank == MASTER_NODE)
        cout << ": FEM iteration." << endl;
      iteration_container[iZone][iInst] = new CFEAIteration(config_container[iZone]);
      break;

    case ADJ_EULER: case ADJ_NAVIER_STOKES: case ADJ_RANS:
      if (rank == MASTER_NODE)
        cout << ": adjoint Euler/Navier-Stokes/RANS fluid iteration." << endl;
      iteration_container[iZone][iInst] = new CAdjFluidIteration(config_container[iZone]);
      break;

    case DISC_ADJ_EULER: case DISC_ADJ_NAVIER_STOKES: case DISC_ADJ_RANS:
      if (rank == MASTER_NODE)
        cout << ": discrete adjoint Euler/Navier-Stokes/RANS fluid iteration." << endl;
      iteration_container[iZone][iInst] = new CDiscAdjFluidIteration(config_container[iZone]);
      break;

    case DISC_ADJ_FEM_EULER : case DISC_ADJ_FEM_NS : case DISC_ADJ_FEM_RANS :
      if (rank == MASTER_NODE)
        cout << ": discrete adjoint finite element Euler/Navier-Stokes/RANS fluid iteration." << endl;
      iteration_container[iZone][iInst] = new CDiscAdjFluidIteration(config_container[iZone]);
      break;

    case DISC_ADJ_FEM:
      if (rank == MASTER_NODE)
        cout << ": discrete adjoint FEM structural iteration." << endl;
      iteration_container[iZone][iInst] = new CDiscAdjFEAIteration(config_container[iZone]);
      break;
    }

  }

}

void CDriver::Interface_Preprocessing() {

  unsigned short donorZone, targetZone;
  unsigned short nVar, nVarTransfer;

  unsigned short nMarkerTarget, iMarkerTarget, nMarkerDonor, iMarkerDonor;

  /*--- Initialize some useful booleans ---*/
  bool fluid_donor, structural_donor, heat_donor;
  bool fluid_target, structural_target, heat_target;

  bool discrete_adjoint = config_container[ZONE_0]->GetDiscrete_Adjoint();

  int markDonor, markTarget, Donor_check, Target_check, iMarkerInt, nMarkerInt;

#ifdef HAVE_MPI
  int *Buffer_Recv_mark = NULL, iRank, nProcessor = size;

  if (rank == MASTER_NODE)
    Buffer_Recv_mark = new int[nProcessor];
#endif

  /*--- Coupling between zones ---*/
  // There's a limit here, the interface boundary must connect only 2 zones

  /*--- Loops over all target and donor zones to find which ones are connected through an interface boundary (fsi or sliding mesh) ---*/
  for (targetZone = 0; targetZone < nZone; targetZone++) {

    for (donorZone = 0; donorZone < nZone; donorZone++) {

      transfer_types[donorZone][targetZone] = NO_TRANSFER;

      if ( donorZone == targetZone ) {
        transfer_types[donorZone][targetZone] = ZONES_ARE_EQUAL;
        // We're processing the same zone, so skip the following
        continue;
      }

      nMarkerInt = (int) ( config_container[donorZone]->GetMarker_n_ZoneInterface() / 2 );

      /*--- Loops on Interface markers to find if the 2 zones are sharing the boundary and to determine donor and target marker tag ---*/
      for (iMarkerInt = 1; iMarkerInt <= nMarkerInt; iMarkerInt++) {

        markDonor  = -1;
        markTarget = -1;

        /*--- On the donor side ---*/
        nMarkerDonor = config_container[donorZone]->GetnMarker_All();

        for (iMarkerDonor = 0; iMarkerDonor < nMarkerDonor; iMarkerDonor++) {

          /*--- If the tag GetMarker_All_ZoneInterface(iMarker) equals the index we are looping at ---*/
          if ( config_container[donorZone]->GetMarker_All_ZoneInterface(iMarkerDonor) == iMarkerInt ) {
            /*--- We have identified the identifier for the interface marker ---*/
            markDonor = iMarkerDonor;

            break;
          }
        }

        /*--- On the target side ---*/
        nMarkerTarget = config_container[targetZone]->GetnMarker_All();

      for (iMarkerTarget = 0; iMarkerTarget < nMarkerTarget; iMarkerTarget++) {

          /*--- If the tag GetMarker_All_ZoneInterface(iMarker) equals the index we are looping at ---*/
        if ( config_container[targetZone]->GetMarker_All_ZoneInterface(iMarkerTarget) == iMarkerInt ) {
            /*--- We have identified the identifier for the interface marker ---*/
            markTarget = iMarkerTarget;

            break;
        } 
        }

#ifdef HAVE_MPI

      Donor_check  = -1;
      Target_check = -1;

        /*--- We gather a vector in MASTER_NODE that determines if the boundary is not on the processor because of the partition or because the zone does not include it ---*/

        SU2_MPI::Gather(&markDonor , 1, MPI_INT, Buffer_Recv_mark, 1, MPI_INT, MASTER_NODE, MPI_COMM_WORLD);

      if (rank == MASTER_NODE) {
        for (iRank = 0; iRank < nProcessor; iRank++) {
          if( Buffer_Recv_mark[iRank] != -1 ) {
              Donor_check = Buffer_Recv_mark[iRank];

              break;
            }
          }
        }

        SU2_MPI::Bcast(&Donor_check , 1, MPI_INT, MASTER_NODE, MPI_COMM_WORLD);

        SU2_MPI::Gather(&markTarget, 1, MPI_INT, Buffer_Recv_mark, 1, MPI_INT, MASTER_NODE, MPI_COMM_WORLD);

      if (rank == MASTER_NODE){
        for (iRank = 0; iRank < nProcessor; iRank++){
          if( Buffer_Recv_mark[iRank] != -1 ){
              Target_check = Buffer_Recv_mark[iRank];

              break;
            }
          }
        }

        SU2_MPI::Bcast(&Target_check, 1, MPI_INT, MASTER_NODE, MPI_COMM_WORLD);

#else
      Donor_check  = markDonor;
      Target_check = markTarget;  
#endif

      /* --- Check ifzones are actually sharing the interface boundary, if not skip ---*/        
      if(Target_check == -1 || Donor_check == -1) {
        transfer_types[donorZone][targetZone] = NO_COMMON_INTERFACE;
        continue;
      }

        /*--- Set some boolean to properly allocate data structure later ---*/
      fluid_target      = false; 
      structural_target = false;

      fluid_donor       = false; 
      structural_donor  = false;

      heat_donor        = false;
      heat_target       = false;

      switch ( config_container[targetZone]->GetKind_Solver() ) {

        case EULER : case NAVIER_STOKES: case RANS: 
        case DISC_ADJ_EULER: case DISC_ADJ_NAVIER_STOKES: case DISC_ADJ_RANS:
          fluid_target  = true;   

          break;

        case FEM_ELASTICITY: case DISC_ADJ_FEM:
          structural_target = true;   

          break;

        case HEAT_EQUATION_FVM:
          heat_target = true;
        }


      switch ( config_container[donorZone]->GetKind_Solver() ) {

      case EULER : case NAVIER_STOKES: case RANS: 
      case DISC_ADJ_EULER: case DISC_ADJ_NAVIER_STOKES: case DISC_ADJ_RANS:
        fluid_donor  = true;   

          break;

      case FEM_ELASTICITY: case DISC_ADJ_FEM:
        structural_donor = true;  

          break;

      case HEAT_EQUATION_FVM :
        heat_donor = true;
        }

        /*--- Begin the creation of the communication pattern among zones ---*/

        /*--- Retrieve the number of conservative variables (for problems not involving structural analysis ---*/
        if (fluid_donor && fluid_target)
          nVar = solver_container[donorZone][INST_0][MESH_0][FLOW_SOL]->GetnVar();
        else
          /*--- If at least one of the components is structural ---*/
          nVar = nDim;

      if (rank == MASTER_NODE) cout << "From zone " << donorZone << " to zone " << targetZone << ": ";

        /*--- Match Zones ---*/
      if (rank == MASTER_NODE) cout << "Setting coupling ";

        /*--- If the mesh is matching: match points ---*/
      if ( config_container[donorZone]->GetMatchingMesh() ) {
        if (rank == MASTER_NODE) 
            cout << "between matching meshes. " << endl;
        geometry_container[donorZone][INST_0][MESH_0]->MatchZone(config_container[donorZone], geometry_container[targetZone][INST_0][MESH_0], config_container[targetZone], donorZone, nZone);
        }
        /*--- Else: interpolate ---*/
        else {
        switch (config_container[donorZone]->GetKindInterpolation()) {

          case NEAREST_NEIGHBOR:
            interpolator_container[donorZone][targetZone] = new CNearestNeighbor(geometry_container, config_container, donorZone, targetZone);
            if (rank == MASTER_NODE) cout << "using a nearest-neighbor approach." << endl;

            break;

          case ISOPARAMETRIC:
            interpolator_container[donorZone][targetZone] = new CIsoparametric(geometry_container, config_container, donorZone, targetZone);
            if (rank == MASTER_NODE) cout << "using an isoparametric approach." << endl;

            break;

          case WEIGHTED_AVERAGE:
            interpolator_container[donorZone][targetZone] = new CSlidingMesh(geometry_container, config_container, donorZone, targetZone);
            if (rank == MASTER_NODE) cout << "using an sliding mesh approach." << endl;

            break;
            
          case RADIAL_BASIS_FUNCTION:
            if ( config_container[donorZone]->GetConservativeInterpolation() ) {
              if( targetZone > 0 && structural_target ) {
                interpolator_container[donorZone][targetZone] = new CMirror(geometry_container, config_container, donorZone, targetZone);
                if (rank == MASTER_NODE) cout << "using a mirror approach: matching coefficients from opposite mesh." << endl;
              }
              else {
                interpolator_container[donorZone][targetZone] = new CRadialBasisFunction(geometry_container, config_container, donorZone, targetZone);
                if (rank == MASTER_NODE) cout << "using a radial basis function approach." << endl;
              }
              if ( targetZone == 0 && structural_target && rank == MASTER_NODE)
                cout << "Conservative interpolation assumes the structure model mesh is evaluated second. Somehow this has not happened. The RBF coefficients will be calculated for both meshes, and are not guaranteed to be consistent." << endl;
            }
            else {
              interpolator_container[donorZone][targetZone] = new CRadialBasisFunction(geometry_container, config_container, donorZone, targetZone);
              if (rank == MASTER_NODE) cout << "using a radial basis function approach." << endl;
            }
            
            break;

          case CONSISTCONSERVE:
            if ( targetZone > 0 && structural_target ) {
              interpolator_container[donorZone][targetZone] = new CMirror(geometry_container, config_container, donorZone, targetZone);
              if (rank == MASTER_NODE) cout << "using a mirror approach: matching coefficients from opposite mesh." << endl;
            }
            else{
              interpolator_container[donorZone][targetZone] = new CIsoparametric(geometry_container, config_container, donorZone, targetZone);
              if (rank == MASTER_NODE) cout << "using an isoparametric approach." << endl;
            }
            if ( targetZone == 0 && structural_target ) {
              if (rank == MASTER_NODE) cout << "Consistent and conservative interpolation assumes the structure model mesh is evaluated second. Somehow this has not happened. The isoparametric coefficients will be calculated for both meshes, and are not guaranteed to be consistent." << endl;
            }


            break;

          }
        }

        /*--- Initialize the appropriate transfer strategy ---*/
      if (rank == MASTER_NODE) cout << "Transferring ";

      if (fluid_donor && structural_target && (!discrete_adjoint)) {
        transfer_types[donorZone][targetZone] = FLOW_TRACTION;
        nVarTransfer = 2;
        transfer_container[donorZone][targetZone] = new CTransfer_FlowTraction(nVar, nVarTransfer, config_container[donorZone]);
        if (rank == MASTER_NODE) cout << "flow tractions. "<< endl;
      }
      else if (structural_donor && fluid_target && (!discrete_adjoint)) {
        transfer_types[donorZone][targetZone] = STRUCTURAL_DISPLACEMENTS;
        nVarTransfer = 0;
        transfer_container[donorZone][targetZone] = new CTransfer_StructuralDisplacements(nVar, nVarTransfer, config_container[donorZone]);
        if (rank == MASTER_NODE) cout << "structural displacements. "<< endl;
      }
      else if (fluid_donor && structural_target && discrete_adjoint) {
        transfer_types[donorZone][targetZone] = FLOW_TRACTION;
        nVarTransfer = 2;
        transfer_container[donorZone][targetZone] = new CTransfer_FlowTraction_DiscAdj(nVar, nVarTransfer, config_container[donorZone]);

        if (rank == MASTER_NODE) cout << "flow tractions. "<< endl;
      }
      else if (structural_donor && fluid_target && discrete_adjoint){
        transfer_types[donorZone][targetZone] = STRUCTURAL_DISPLACEMENTS_DISC_ADJ;
        nVarTransfer = 0;
        transfer_container[donorZone][targetZone] = new CTransfer_StructuralDisplacements_DiscAdj(nVar, nVarTransfer, config_container[donorZone]);
        if (rank == MASTER_NODE) cout << "structural displacements. "<< endl;
      }
      else if (fluid_donor && fluid_target) {
        transfer_types[donorZone][targetZone] = SLIDING_INTERFACE;
        nVarTransfer = 0;
        nVar = solver_container[donorZone][INST_0][MESH_0][FLOW_SOL]->GetnPrimVar();
        transfer_container[donorZone][targetZone] = new CTransfer_SlidingInterface(nVar, nVarTransfer, config_container[donorZone]);
        if (rank == MASTER_NODE) cout << "sliding interface. " << endl;
      }
      else if (fluid_donor && heat_target) {
        nVarTransfer = 0;
        nVar = 4;
        if(config_container[donorZone]->GetEnergy_Equation())
          transfer_types[donorZone][targetZone] = CONJUGATE_HEAT_FS;
        else if (config_container[donorZone]->GetWeakly_Coupled_Heat())
          transfer_types[donorZone][targetZone] = CONJUGATE_HEAT_WEAKLY_FS;
        else { }
        transfer_container[donorZone][targetZone] = new CTransfer_ConjugateHeatVars(nVar, nVarTransfer, config_container[donorZone]);
        if (rank == MASTER_NODE) cout << "conjugate heat variables. " << endl;
      }
      else if (heat_donor && fluid_target) {
        nVarTransfer = 0;
        nVar = 4;
        if(config_container[targetZone]->GetEnergy_Equation())
          transfer_types[donorZone][targetZone] = CONJUGATE_HEAT_SF;
        else if (config_container[targetZone]->GetWeakly_Coupled_Heat())
          transfer_types[donorZone][targetZone] = CONJUGATE_HEAT_WEAKLY_SF;
        else { }
        transfer_container[donorZone][targetZone] = new CTransfer_ConjugateHeatVars(nVar, nVarTransfer, config_container[donorZone]);
        if (rank == MASTER_NODE) cout << "conjugate heat variables. " << endl;
      }
      else if (heat_donor && heat_target) {
        SU2_MPI::Error("Conjugate heat transfer between solids not implemented yet.", CURRENT_FUNCTION);
      }
      else {
        transfer_types[donorZone][targetZone] = CONSERVATIVE_VARIABLES;
        nVarTransfer = 0;
        transfer_container[donorZone][targetZone] = new CTransfer_ConservativeVars(nVar, nVarTransfer, config_container[donorZone]);
        if (rank == MASTER_NODE) cout << "generic conservative variables. " << endl;  
      }

      break;

      }

      if (config_container[donorZone]->GetBoolMixingPlaneInterface()){
        transfer_types[donorZone][targetZone] = MIXING_PLANE;
      	nVarTransfer = 0;
      	nVar = solver_container[donorZone][INST_0][MESH_0][FLOW_SOL]->GetnVar();
      	transfer_container[donorZone][targetZone] = new CTransfer_MixingPlaneInterface(nVar, nVarTransfer, config_container[donorZone], config_container[targetZone]);
        if (rank == MASTER_NODE) cout << "Set mixing-plane interface from donor zone "<< donorZone << " to target zone " << targetZone <<"."<<endl;
      }

    }

  }

#ifdef HAVE_MPI
  if (rank == MASTER_NODE) 
  delete [] Buffer_Recv_mark;
#endif

}

void CDriver::InitStaticMeshMovement(){

  unsigned short iMGlevel;
  unsigned short Kind_Grid_Movement;

  for (iZone = 0; iZone < nZone; iZone++) {
    Kind_Grid_Movement = config_container[iZone]->GetKind_GridMovement(iZone);

    switch (Kind_Grid_Movement) {

    case MOVING_WALL:

      /*--- Fixed wall velocities: set the grid velocities only one time
         before the first iteration flow solver. ---*/
      if (rank == MASTER_NODE)
        cout << endl << " Setting the moving wall velocities." << endl;

      surface_movement[iZone]->Moving_Walls(geometry_container[iZone][INST_0][MESH_0],
          config_container[iZone], iZone, 0);

      /*--- Update the grid velocities on the coarser multigrid levels after
           setting the moving wall velocities for the finest mesh. ---*/
      for (iInst = 0; iInst < nInst[iZone]; iInst++)
        grid_movement[iZone][iInst]->UpdateMultiGrid(geometry_container[iZone][iInst], config_container[iZone]);
      break;


    case ROTATING_FRAME:

      /*--- Steadily rotating frame: set the grid velocities just once
         before the first iteration flow solver. ---*/

      if (rank == MASTER_NODE) {
        cout << endl << " Setting rotating frame grid velocities";
        cout << " for zone " << iZone << "." << endl;
      }

      /*--- Set the grid velocities on all multigrid levels for a steadily
           rotating reference frame. ---*/

      for (iMGlevel = 0; iMGlevel <= config_container[ZONE_0]->GetnMGLevels(); iMGlevel++){
        geometry_container[iZone][INST_0][iMGlevel]->SetRotationalVelocity(config_container[iZone], iZone, true);
        geometry_container[iZone][INST_0][iMGlevel]->SetShroudVelocity(config_container[iZone]);
      }

      break;

    case STEADY_TRANSLATION:

      /*--- Set the translational velocity and hold the grid fixed during
         the calculation (similar to rotating frame, but there is no extra
         source term for translation). ---*/

      if (rank == MASTER_NODE)
        cout << endl << " Setting translational grid velocities." << endl;

      /*--- Set the translational velocity on all grid levels. ---*/

      for (iMGlevel = 0; iMGlevel <= config_container[ZONE_0]->GetnMGLevels(); iMGlevel++)
        geometry_container[iZone][INST_0][iMGlevel]->SetTranslationalVelocity(config_container[iZone], iZone, true);



      break;
    }
  }
}

void CDriver::Output_Preprocessing(){

  /*--- Definition of the output class (one for each zone). The output class
   manages the writing of all restart, volume solution, surface solution,
   surface comma-separated value, and convergence history files (both in serial
   and in parallel). ---*/
  for (iZone = 0; iZone < nZone; iZone++){

    /*--- Initial print to console for this zone. ---*/

    if (rank == MASTER_NODE) cout << "Zone " << iZone+1;

    /*--- Loop over all zones and instantiate the physics iteration. ---*/

    switch (config_container[iZone]->GetKind_Solver()) {

    case EULER: case NAVIER_STOKES: case RANS:
      if (rank == MASTER_NODE)
        cout << ": Euler/Navier-Stokes/RANS output structure." << endl;
      if (config_container[iZone]->GetKind_Regime() == COMPRESSIBLE)
        output[iZone] = new CFlowOutput(config_container[iZone], geometry_container[iZone][INST_0][MESH_0], solver_container[iZone][INST_0][MESH_0], iZone);
      else if (config_container[iZone]->GetKind_Regime() == INCOMPRESSIBLE)
        output[iZone] = new CIncFlowOutput(config_container[iZone], geometry_container[iZone][INST_0][MESH_0], solver_container[iZone][INST_0][MESH_0], iZone);
      break;

    case HEAT_EQUATION_FVM:
      if (rank == MASTER_NODE)
        cout << ": heat output structure." << endl;
      output[iZone] = new CHeatOutput(config_container[iZone], geometry_container[iZone][INST_0][MESH_0], iZone);
      break;

    case FEM_ELASTICITY:
      if (rank == MASTER_NODE)
        cout << ": FEM output structure." << endl;
      output[iZone] = new CFEAOutput(config_container[iZone], geometry_container[iZone][INST_0][MESH_0], iZone);
      break;

    case ADJ_EULER: case ADJ_NAVIER_STOKES: case ADJ_RANS:
      if (rank == MASTER_NODE)
        cout << ": adjoint Euler/Navier-Stokes/RANS output structure.." << endl;
      output[iZone] = new CAdjFlowOutput(config_container[iZone], geometry_container[iZone][INST_0][MESH_0], iZone);
      break;

    case DISC_ADJ_EULER: case DISC_ADJ_NAVIER_STOKES: case DISC_ADJ_RANS:
      if (rank == MASTER_NODE)
        cout << ": discrete adjoint Euler/Navier-Stokes/RANS output structure." << endl;
      output[iZone] = new CDiscAdjFlowOutput(config_container[iZone], geometry_container[iZone][INST_0][MESH_0], iZone);
      break;

    case DISC_ADJ_FEM:
      if (rank == MASTER_NODE)
        cout << ": discrete adjoint FEA output structure." << endl;
      output[iZone] = new CDiscAdjFEAOutput(config_container[iZone], geometry_container[iZone][INST_0][MESH_0], iZone);
      break;
    }
    
    output[iZone]->PreprocessHistoryOutput(config_container[iZone]);
    
    output[iZone]->PreprocessVolumeOutput(config_container[iZone], geometry_container[iZone][INST_0][MESH_0]);

  }

}

void CDriver::TurbomachineryPreprocessing(){

  unsigned short donorZone,targetZone, nMarkerInt, iMarkerInt;
  unsigned short nSpanMax = 0;
  bool restart   = (config_container[ZONE_0]->GetRestart() || config_container[ZONE_0]->GetRestart_Flow());
  mixingplane = config_container[ZONE_0]->GetBoolMixingPlaneInterface();
  bool discrete_adjoint = config_container[ZONE_0]->GetDiscrete_Adjoint();
  su2double areaIn, areaOut, nBlades, flowAngleIn, flowAngleOut;

  /*--- Create turbovertex structure ---*/
  if (rank == MASTER_NODE) cout<<endl<<"Initialize Turbo Vertex Structure." << endl;
  for (iZone = 0; iZone < nZone; iZone++) {
    if (config_container[iZone]->GetBoolTurbomachinery()){
      geometry_container[iZone][INST_0][MESH_0]->ComputeNSpan(config_container[iZone], iZone, INFLOW, true);
      geometry_container[iZone][INST_0][MESH_0]->ComputeNSpan(config_container[iZone], iZone, OUTFLOW, true);
      if (rank == MASTER_NODE) cout <<"Number of span-wise sections in Zone "<< iZone<<": "<< config_container[iZone]->GetnSpanWiseSections() <<"."<< endl;
      if (config_container[iZone]->GetnSpanWiseSections() > nSpanMax){
        nSpanMax = config_container[iZone]->GetnSpanWiseSections();
      }

      config_container[ZONE_0]->SetnSpan_iZones(config_container[iZone]->GetnSpanWiseSections(), iZone);

      geometry_container[iZone][INST_0][MESH_0]->SetTurboVertex(config_container[iZone], iZone, INFLOW, true);
      geometry_container[iZone][INST_0][MESH_0]->SetTurboVertex(config_container[iZone], iZone, OUTFLOW, true);
    }
  }

  /*--- Set maximum number of Span among all zones ---*/
  for (iZone = 0; iZone < nZone; iZone++) {
    if (config_container[iZone]->GetBoolTurbomachinery()){
      config_container[iZone]->SetnSpanMaxAllZones(nSpanMax);
    }
  }
  if (rank == MASTER_NODE) cout<<"Max number of span-wise sections among all zones: "<< nSpanMax<<"."<< endl;


  if (rank == MASTER_NODE) cout<<"Initialize solver containers for average and performance quantities." << endl;
  for (iZone = 0; iZone < nZone; iZone++) {
    solver_container[iZone][INST_0][MESH_0][FLOW_SOL]->InitTurboContainers(geometry_container[iZone][INST_0][MESH_0],config_container[iZone]);
  }

//TODO(turbo) make it general for turbo HB
  if (rank == MASTER_NODE) cout<<"Compute inflow and outflow average geometric quantities." << endl;
  for (iZone = 0; iZone < nZone; iZone++) {
    geometry_container[iZone][INST_0][MESH_0]->SetAvgTurboValue(config_container[iZone], iZone, INFLOW, true);
    geometry_container[iZone][INST_0][MESH_0]->SetAvgTurboValue(config_container[iZone],iZone, OUTFLOW, true);
    geometry_container[iZone][INST_0][MESH_0]->GatherInOutAverageValues(config_container[iZone], true);
  }


  if(mixingplane){
    if (rank == MASTER_NODE) cout << "Set span-wise sections between zones on Mixing-Plane interface." << endl;
    for (donorZone = 0; donorZone < nZone; donorZone++) {
      for (targetZone = 0; targetZone < nZone; targetZone++) {
        if (targetZone != donorZone){
          transfer_container[donorZone][targetZone]->SetSpanWiseLevels(config_container[donorZone], config_container[targetZone]);
        }
      }
    }
  }

  if (rank == MASTER_NODE) cout << "Transfer average geometric quantities to zone 0." << endl;
  for (iZone = 1; iZone < nZone; iZone++) {
    transfer_container[iZone][ZONE_0]->GatherAverageTurboGeoValues(geometry_container[iZone][INST_0][MESH_0],geometry_container[ZONE_0][INST_0][MESH_0], iZone);
  }

  /*--- Transfer number of blade to ZONE_0 to correctly compute turbo performance---*/
  for (iZone = 1; iZone < nZone; iZone++) {
    nBlades = config_container[iZone]->GetnBlades(iZone);
    config_container[ZONE_0]->SetnBlades(iZone, nBlades);
  }

  if (rank == MASTER_NODE){
    for (iZone = 0; iZone < nZone; iZone++) {
    areaIn  = geometry_container[iZone][INST_0][MESH_0]->GetSpanAreaIn(iZone, config_container[iZone]->GetnSpanWiseSections());
    areaOut = geometry_container[iZone][INST_0][MESH_0]->GetSpanAreaOut(iZone, config_container[iZone]->GetnSpanWiseSections());
    nBlades = config_container[iZone]->GetnBlades(iZone);
    cout << "Inlet area for Row "<< iZone + 1<< ": " << areaIn*10000.0 <<" cm^2."  <<endl;
    cout << "Oulet area for Row "<< iZone + 1<< ": " << areaOut*10000.0 <<" cm^2."  <<endl;
    cout << "Recomputed number of blades for Row "<< iZone + 1 << ": " << nBlades<<"."  <<endl;
    }
  }


  if(mixingplane){
    if (rank == MASTER_NODE) cout<<"Preprocessing of the Mixing-Plane Interface." << endl;
    for (donorZone = 0; donorZone < nZone; donorZone++) {
      nMarkerInt     = config_container[donorZone]->GetnMarker_MixingPlaneInterface()/2;
      for (iMarkerInt = 1; iMarkerInt <= nMarkerInt; iMarkerInt++){
        for (targetZone = 0; targetZone < nZone; targetZone++) {
          if (targetZone != donorZone){
            transfer_container[donorZone][targetZone]->Preprocessing_InterfaceAverage(geometry_container[donorZone][INST_0][MESH_0], geometry_container[targetZone][INST_0][MESH_0],
                config_container[donorZone], config_container[targetZone],
                iMarkerInt);
          }
        }
      }
    }
  }

  if(!restart && !discrete_adjoint){
    if (rank == MASTER_NODE) cout<<"Initialize turbomachinery solution quantities." << endl;
    for(iZone = 0; iZone < nZone; iZone++) {
      solver_container[iZone][INST_0][MESH_0][FLOW_SOL]->SetFreeStream_TurboSolution(config_container[iZone]);
    }
  }

  if (rank == MASTER_NODE) cout<<"Initialize inflow and outflow average solution quantities." << endl;
  for(iZone = 0; iZone < nZone; iZone++) {
    solver_container[iZone][INST_0][MESH_0][FLOW_SOL]->PreprocessAverage(solver_container[iZone][INST_0][MESH_0], geometry_container[iZone][INST_0][MESH_0],config_container[iZone],INFLOW);
    solver_container[iZone][INST_0][MESH_0][FLOW_SOL]->PreprocessAverage(solver_container[iZone][INST_0][MESH_0], geometry_container[iZone][INST_0][MESH_0],config_container[iZone],OUTFLOW);
    solver_container[iZone][INST_0][MESH_0][FLOW_SOL]->TurboAverageProcess(solver_container[iZone][INST_0][MESH_0], geometry_container[iZone][INST_0][MESH_0],config_container[iZone],INFLOW);
    solver_container[iZone][INST_0][MESH_0][FLOW_SOL]->TurboAverageProcess(solver_container[iZone][INST_0][MESH_0], geometry_container[iZone][INST_0][MESH_0],config_container[iZone],OUTFLOW);
    solver_container[iZone][INST_0][MESH_0][FLOW_SOL]->GatherInOutAverageValues(config_container[iZone], geometry_container[iZone][INST_0][MESH_0]);
    if (rank == MASTER_NODE){
      flowAngleIn = solver_container[iZone][INST_0][MESH_0][FLOW_SOL]->GetTurboVelocityIn(iZone, config_container[iZone]->GetnSpanWiseSections())[1];
      flowAngleIn /= solver_container[iZone][INST_0][MESH_0][FLOW_SOL]->GetTurboVelocityIn(iZone, config_container[iZone]->GetnSpanWiseSections())[0];
      flowAngleIn = atan(flowAngleIn)*180.0/PI_NUMBER;
      cout << "Inlet flow angle for Row "<< iZone + 1<< ": "<< flowAngleIn <<"°."  <<endl;
      flowAngleOut = solver_container[iZone][INST_0][MESH_0][FLOW_SOL]->GetTurboVelocityOut(iZone, config_container[iZone]->GetnSpanWiseSections())[1];
      flowAngleOut /= solver_container[iZone][INST_0][MESH_0][FLOW_SOL]->GetTurboVelocityOut(iZone, config_container[iZone]->GetnSpanWiseSections())[0];
      flowAngleOut = atan(flowAngleOut)*180.0/PI_NUMBER;
      cout << "Outlet flow angle for Row "<< iZone + 1<< ": "<< flowAngleOut <<"°."  <<endl;

    }
  }

}

void CDriver::StartSolver(){

#ifdef VTUNEPROF
  __itt_resume();
#endif

  /*--- Main external loop of the solver. Within this loop, each iteration ---*/

  if (rank == MASTER_NODE)
    cout << endl <<"------------------------------ Begin Solver -----------------------------" << endl;

  while ( ExtIter < config_container[ZONE_0]->GetnExtIter() ) {

    /*--- Perform some external iteration preprocessing. ---*/

    PreprocessExtIter(ExtIter);

<<<<<<< HEAD
     /*--- Perform a dynamic mesh update if required. ---*/

    if (!fem_solver) {
      DynamicMeshUpdate(ExtIter);
    }
    

    /*--- Run a single iteration of the problem (fluid, elasticity, wave, heat, ...). ---*/
=======
    /*--- Perform a dynamic mesh update if required. ---*/

      if (!fem_solver) {
        DynamicMeshUpdate(ExtIter);
      }

    /*--- Run a single iteration of the problem (fluid, elasticity, heat, ...). ---*/
>>>>>>> 4e6a0654

    Run();

    /*--- Update the solution for dual time stepping strategy ---*/

    Update();

    /*--- Terminate the simulation if only the Jacobian must be computed. ---*/
    if (config_container[ZONE_0]->GetJacobian_Spatial_Discretization_Only()) break;

    /*--- Monitor the computations after each iteration. ---*/

    Monitor(ExtIter);

    /*--- Output the solution in files. ---*/

    Output(ExtIter);

    /*--- If the convergence criteria has been met, terminate the simulation. ---*/

    if (StopCalc) break;

    ExtIter++;

  }
#ifdef VTUNEPROF
  __itt_pause();
#endif
}

void CDriver::PreprocessExtIter(unsigned long ExtIter) {

  /*--- Set the value of the external iteration. ---*/

  for (iZone = 0; iZone < nZone; iZone++) config_container[iZone]->SetExtIter(ExtIter);
  

//  /*--- Read the target pressure ---*/

//  if (config_container[ZONE_0]->GetInvDesign_Cp() == YES)
//    output[ZONE_0]->SetCp_InverseDesign(solver_container[ZONE_0][INST_0][MESH_0][FLOW_SOL],
//        geometry_container[ZONE_0][INST_0][MESH_0], config_container[ZONE_0], ExtIter);

//  /*--- Read the target heat flux ---*/

//  if (config_container[ZONE_0]->GetInvDesign_HeatFlux() == YES)
//    output[ZONE_0]->SetHeatFlux_InverseDesign(solver_container[ZONE_0][INST_0][MESH_0][FLOW_SOL],
//        geometry_container[ZONE_0][INST_0][MESH_0], config_container[ZONE_0], ExtIter);

  /*--- Set the initial condition for EULER/N-S/RANS and for a non FSI simulation ---*/

  if(!fsi) {
    for (iZone = 0; iZone < nZone; iZone++) {
      if ((config_container[iZone]->GetKind_Solver() ==  EULER) ||
          (config_container[iZone]->GetKind_Solver() ==  NAVIER_STOKES) ||
          (config_container[iZone]->GetKind_Solver() ==  RANS) ) {
        for (iInst = 0; iInst < nInst[iZone]; iInst++)
          solver_container[iZone][iInst][MESH_0][FLOW_SOL]->SetInitialCondition(geometry_container[iZone][INST_0], solver_container[iZone][iInst], config_container[iZone], ExtIter);
      }
    }
  }

#ifdef HAVE_MPI
  SU2_MPI::Barrier(MPI_COMM_WORLD);
#endif

}

bool CDriver::Monitor(unsigned long ExtIter) {

  /*--- Synchronization point after a single solver iteration. Compute the
   wall clock time required. ---*/

#ifndef HAVE_MPI
  StopTime = su2double(clock())/su2double(CLOCKS_PER_SEC);
#else
  StopTime = MPI_Wtime();
#endif
  IterCount++;
  UsedTime = (StopTime - StartTime) + UsedTimeCompute;
  
  
  /*--- Check if there is any change in the runtime parameters ---*/
  
  CConfig *runtime = NULL;
  strcpy(runtime_file_name, "runtime.dat");
  runtime = new CConfig(runtime_file_name, config_container[ZONE_0]);
  runtime->SetExtIter(ExtIter);
  delete runtime;
  
  /*--- Update the convergence history file (serial and parallel computations). ---*/
  
  if (!fsi) {
    for (iZone = 0; iZone < nZone; iZone++) {
      for (iInst = 0; iInst < nInst[iZone]; iInst++)
        output[iZone]->SetConvHistory_Body(geometry_container, solver_container,
            config_container, integration_container, false, UsedTime, iZone, iInst);
    }
  }

  /*--- Evaluate the new CFL number (adaptive). ---*/
  if (config_container[ZONE_0]->GetCFL_Adapt() == YES) {
    for (iZone = 0; iZone < nZone; iZone++){
      if (!(config_container[iZone]->GetMultizone_Problem())) // This needs to be changed everywhere in the code, in a future PR
<<<<<<< HEAD
        output[iZone]->SetCFL_Number(solver_container, config_container, iZone);
=======
        output->SetCFL_Number(solver_container, config_container, iZone);
>>>>>>> 4e6a0654
    }
  }

  /*--- Check whether the current simulation has reached the specified
   convergence criteria, and set StopCalc to true, if so. ---*/
  
  switch (config_container[ZONE_0]->GetKind_Solver()) {
    case EULER: case NAVIER_STOKES: case RANS:
      StopCalc = integration_container[ZONE_0][INST_0][FLOW_SOL]->GetConvergence(); break;
    case HEAT_EQUATION_FVM:
      StopCalc = integration_container[ZONE_0][INST_0][HEAT_SOL]->GetConvergence(); break;
    case FEM_ELASTICITY:
      StopCalc = integration_container[ZONE_0][INST_0][FEA_SOL]->GetConvergence(); break;
    case ADJ_EULER: case ADJ_NAVIER_STOKES: case ADJ_RANS:
    case DISC_ADJ_EULER: case DISC_ADJ_NAVIER_STOKES: case DISC_ADJ_RANS:
    case DISC_ADJ_FEM_EULER: case DISC_ADJ_FEM_NS: case DISC_ADJ_FEM_RANS:
      StopCalc = integration_container[ZONE_0][INST_0][ADJFLOW_SOL]->GetConvergence(); break;
  }
  
  return StopCalc;
  
}

void CDriver::Output(unsigned long ExtIter) {
  
  unsigned long nExtIter = config_container[ZONE_0]->GetnExtIter();
  bool output_files = false;
  
  /*--- Determine whether a solution needs to be written
   after the current iteration ---*/
  
  if (
      
      /*--- General if statements to print output statements ---*/
      
      (ExtIter+1 >= nExtIter) || (StopCalc) ||
      
      /*--- Fixed CL problem ---*/
      
      ((config_container[ZONE_0]->GetFixed_CL_Mode()) &&
       (config_container[ZONE_0]->GetnExtIter()-config_container[ZONE_0]->GetIter_dCL_dAlpha() - 1 == ExtIter)) ||
      
      /*--- Steady problems ---*/
      
      ((ExtIter % config_container[ZONE_0]->GetWrt_Sol_Freq() == 0) && (ExtIter != 0) &&
       ((config_container[ZONE_0]->GetUnsteady_Simulation() == STEADY) ||
        (config_container[ZONE_0]->GetUnsteady_Simulation() == HARMONIC_BALANCE) ||
        (config_container[ZONE_0]->GetUnsteady_Simulation() == ROTATIONAL_FRAME))) ||
      
      /*--- Unsteady problems ---*/
      
      (((config_container[ZONE_0]->GetUnsteady_Simulation() == DT_STEPPING_1ST) ||
        (config_container[ZONE_0]->GetUnsteady_Simulation() == TIME_STEPPING)) &&
       ((ExtIter == 0) || (ExtIter % config_container[ZONE_0]->GetWrt_Sol_Freq_DualTime() == 0))) ||
      
      ((config_container[ZONE_0]->GetUnsteady_Simulation() == DT_STEPPING_2ND) && (!fsi) &&
       ((ExtIter == 0) || ((ExtIter % config_container[ZONE_0]->GetWrt_Sol_Freq_DualTime() == 0) ||
                           ((ExtIter-1) % config_container[ZONE_0]->GetWrt_Sol_Freq_DualTime() == 0)))) ||
      
      ((config_container[ZONE_0]->GetUnsteady_Simulation() == DT_STEPPING_2ND) && (fsi) &&
       ((ExtIter == 0) || ((ExtIter % config_container[ZONE_0]->GetWrt_Sol_Freq_DualTime() == 0)))) ||
      
      ((config_container[ZONE_0]->GetDynamic_Analysis() == DYNAMIC) &&
       ((ExtIter == 0) || (ExtIter % config_container[ZONE_0]->GetWrt_Sol_Freq_DualTime() == 0))) ||
      
      /*--- No inlet profile file found. Print template. ---*/
      
      (config_container[ZONE_0]->GetWrt_InletFile())
      
      ) {
    
    output_files = true;
    
  }
  
  /*--- Determine whether a solution doesn't need to be written
   after the current iteration ---*/
  
  if (config_container[ZONE_0]->GetFixed_CL_Mode()) {
    if (config_container[ZONE_0]->GetnExtIter()-config_container[ZONE_0]->GetIter_dCL_dAlpha() - 1 < ExtIter) output_files = false;
    if (config_container[ZONE_0]->GetnExtIter() - 1 == ExtIter) output_files = true;
  }
  
  /*--- write the solution ---*/
  
  if (output_files) {
    
    /*--- Time the output for performance benchmarking. ---*/
#ifndef HAVE_MPI
    StopTime = su2double(clock())/su2double(CLOCKS_PER_SEC);
#else
    StopTime = MPI_Wtime();
#endif
    UsedTimeCompute += StopTime-StartTime;
#ifndef HAVE_MPI
    StartTime = su2double(clock())/su2double(CLOCKS_PER_SEC);
#else
    StartTime = MPI_Wtime();
#endif
    
    if (rank == MASTER_NODE) cout << endl << "-------------------------- File Output Summary --------------------------";
    
    /*--- Execute the routine for writing restart, volume solution,
     surface solution, and surface comma-separated value files. ---*/
<<<<<<< HEAD
    for (iZone = 0; iZone < nZone; iZone++)
      output[iZone]->SetResult_Files_Parallel(solver_container, geometry_container, config_container, ExtIter, iZone, nZone);
=======
    
    output->SetResult_Files_Parallel(solver_container, geometry_container, config_container, ExtIter, nZone);
    
>>>>>>> 4e6a0654
    
    if (rank == MASTER_NODE) cout << "-------------------------------------------------------------------------" << endl << endl;
    
    /*--- Store output time and restart the timer for the compute phase. ---*/
#ifndef HAVE_MPI
    StopTime = su2double(clock())/su2double(CLOCKS_PER_SEC);
#else
    StopTime = MPI_Wtime();
#endif
    UsedTimeOutput += StopTime-StartTime;
    OutputCount++;
    BandwidthSum = config_container[ZONE_0]->GetRestart_Bandwidth_Agg();
#ifndef HAVE_MPI
    StartTime = su2double(clock())/su2double(CLOCKS_PER_SEC);
#else
    StartTime = MPI_Wtime();
#endif
    
  }

  ///*--- Export Surface Solution File for Unsteady Simulations ---*/
  ///*--- When calculate mean/fluctuation option will be available, delete the following part ---*/
  //if ((config_container[ZONE_0]->GetUnsteady_Simulation() == DT_STEPPING_2ND) && (ExtIter % config_container[ZONE_0]->GetWrt_Surf_Freq_DualTime() == 0) && config_container[ZONE_0]->GetWrt_Csv_Sol()) {
  //    output->SetSurfaceCSV_Flow(config_container[ZONE_0], geometry_container[ZONE_0][INST_0][MESH_0], solver_container[ZONE_0][INST_0][MESH_0][FLOW_SOL], ExtIter, ZONE_0, INST_0);}

}

CDriver::~CDriver(void) {}

CGeneralDriver::CGeneralDriver(char* confFile, unsigned short val_nZone,
                               unsigned short val_nDim, bool val_periodic,
                               SU2_Comm MPICommunicator) : CDriver(confFile,
                                                                   val_nZone,
                                                                   val_nDim,
                                                                   val_periodic,
                                                                   MPICommunicator) { }

CGeneralDriver::~CGeneralDriver(void) { }

void CGeneralDriver::Run() {

  unsigned short iZone;

  /*--- Run a single iteration of a fem problem by looping over all
   zones and executing the iterations. Note that data transers between zones
   and other intermediate procedures may be required. ---*/

  for (iZone = 0; iZone < nZone; iZone++) {

    iteration_container[iZone][INST_0]->Preprocess(output[iZone], integration_container, geometry_container,
                                           solver_container, numerics_container, config_container,
                                           surface_movement, grid_movement, FFDBox, iZone, INST_0);

    iteration_container[iZone][INST_0]->Iterate(output[iZone], integration_container, geometry_container,
                                        solver_container, numerics_container, config_container,
                                        surface_movement, grid_movement, FFDBox, iZone, INST_0);
  }

}

void CGeneralDriver::Update() {

  for (iZone = 0; iZone < nZone; iZone++)
    iteration_container[iZone][INST_0]->Update(output[iZone], integration_container, geometry_container,
                                      solver_container, numerics_container, config_container,
                                      surface_movement, grid_movement, FFDBox, iZone, INST_0);

  if (config_container[ZONE_0]->GetKind_Solver() == DISC_ADJ_FEM){
      iteration_container[ZONE_0][INST_0]->Postprocess(output[iZone], integration_container, geometry_container,
                                      solver_container, numerics_container, config_container,
                                      surface_movement, grid_movement, FFDBox, ZONE_0, INST_0);
  }

}

void CGeneralDriver::DynamicMeshUpdate(unsigned long ExtIter) {

  bool harmonic_balance;

  for (iZone = 0; iZone < nZone; iZone++) {
   harmonic_balance = (config_container[iZone]->GetUnsteady_Simulation() == HARMONIC_BALANCE);
    /*--- Dynamic mesh update ---*/
    if ((config_container[iZone]->GetGrid_Movement()) && (!harmonic_balance)) {
      iteration_container[iZone][INST_0]->SetGrid_Movement(geometry_container, surface_movement, grid_movement, FFDBox, solver_container, config_container, iZone, INST_0, 0, ExtIter );
    }
  }
}

CFluidDriver::CFluidDriver(char* confFile, unsigned short val_nZone, unsigned short val_nDim, bool val_periodic, SU2_Comm MPICommunicator) : CDriver(confFile, val_nZone, val_nDim, val_periodic, MPICommunicator) { }

CFluidDriver::~CFluidDriver(void) { }

void CFluidDriver::Run() {

  unsigned short iZone, jZone, checkConvergence;
  unsigned long IntIter, nIntIter;
  bool unsteady;

  /*--- Run a single iteration of a multi-zone problem by looping over all
   zones and executing the iterations. Note that data transers between zones
   and other intermediate procedures may be required. ---*/

  unsteady = (config_container[MESH_0]->GetUnsteady_Simulation() == DT_STEPPING_1ST) || (config_container[MESH_0]->GetUnsteady_Simulation() == DT_STEPPING_2ND);

  /*--- Zone preprocessing ---*/

  for (iZone = 0; iZone < nZone; iZone++)
    iteration_container[iZone][INST_0]->Preprocess(output[iZone], integration_container, geometry_container, solver_container, numerics_container, config_container, surface_movement, grid_movement, FFDBox, iZone, INST_0);

  /*--- Updating zone interface communication patterns,
   needed only for unsteady simulation since for steady problems
   this is done once in the interpolator_container constructor 
   at the beginning of the computation ---*/

  if ( unsteady ) {
    for (iZone = 0; iZone < nZone; iZone++) {   
      for (jZone = 0; jZone < nZone; jZone++)
        if(jZone != iZone && interpolator_container[iZone][jZone] != NULL)
        interpolator_container[iZone][jZone]->Set_TransferCoeff(config_container);
    }
  }

  /*--- Begin Unsteady pseudo-time stepping internal loop, if not unsteady it does only one step --*/

  if (unsteady) 
    nIntIter = config_container[MESH_0]->GetUnst_nIntIter();
  else
    nIntIter = 1;

  for (IntIter = 0; IntIter < nIntIter; IntIter++) {

    /*--- At each pseudo time-step updates transfer data ---*/
    for (iZone = 0; iZone < nZone; iZone++)   
      for (jZone = 0; jZone < nZone; jZone++)
        if(jZone != iZone && transfer_container[iZone][jZone] != NULL)
          Transfer_Data(iZone, jZone);

    /*--- For each zone runs one single iteration ---*/

    for (iZone = 0; iZone < nZone; iZone++) {
      config_container[iZone]->SetIntIter(IntIter);
      iteration_container[iZone][INST_0]->Iterate(output[iZone], integration_container, geometry_container, solver_container, numerics_container, config_container, surface_movement, grid_movement, FFDBox, iZone, INST_0);
    }

    /*--- Check convergence in each zone --*/

    checkConvergence = 0;
    for (iZone = 0; iZone < nZone; iZone++)
    checkConvergence += (int) integration_container[iZone][INST_0][FLOW_SOL]->GetConvergence();

    /*--- If convergence was reached in every zone --*/

  if (checkConvergence == nZone) break;
  }

}

void CFluidDriver::Transfer_Data(unsigned short donorZone, unsigned short targetZone) {

  bool MatchingMesh = config_container[targetZone]->GetMatchingMesh();

  /*--- Select the transfer method and the appropriate mesh properties (matching or nonmatching mesh) ---*/

  switch (config_container[targetZone]->GetKind_TransferMethod()) {

  case BROADCAST_DATA:
      if (MatchingMesh) {
        transfer_container[donorZone][targetZone]->Broadcast_InterfaceData_Matching(solver_container[donorZone][INST_0][MESH_0][FLOW_SOL],solver_container[targetZone][INST_0][MESH_0][FLOW_SOL],
            geometry_container[donorZone][INST_0][MESH_0],geometry_container[targetZone][INST_0][MESH_0],
            config_container[donorZone], config_container[targetZone]);
        if (config_container[targetZone]->GetKind_Solver() == RANS)
          transfer_container[donorZone][targetZone]->Broadcast_InterfaceData_Matching(solver_container[donorZone][INST_0][MESH_0][TURB_SOL],solver_container[targetZone][INST_0][MESH_0][TURB_SOL],
              geometry_container[donorZone][INST_0][MESH_0],geometry_container[targetZone][INST_0][MESH_0],
              config_container[donorZone], config_container[targetZone]);
      }
      else {
        transfer_container[donorZone][targetZone]->Broadcast_InterfaceData_Interpolate(solver_container[donorZone][INST_0][MESH_0][FLOW_SOL],solver_container[targetZone][INST_0][MESH_0][FLOW_SOL],
            geometry_container[donorZone][INST_0][MESH_0],geometry_container[targetZone][INST_0][MESH_0],
            config_container[donorZone], config_container[targetZone]);
        if (config_container[targetZone]->GetKind_Solver() == RANS)
          transfer_container[donorZone][targetZone]->Broadcast_InterfaceData_Interpolate(solver_container[donorZone][INST_0][MESH_0][TURB_SOL],solver_container[targetZone][INST_0][MESH_0][TURB_SOL],
              geometry_container[donorZone][INST_0][MESH_0],geometry_container[targetZone][INST_0][MESH_0],
              config_container[donorZone], config_container[targetZone]);
    }
    break;

  case SCATTER_DATA:
    if (MatchingMesh) {
      transfer_container[donorZone][targetZone]->Scatter_InterfaceData(solver_container[donorZone][INST_0][MESH_0][FLOW_SOL],solver_container[targetZone][INST_0][MESH_0][FLOW_SOL],
          geometry_container[donorZone][INST_0][MESH_0],geometry_container[targetZone][INST_0][MESH_0],
          config_container[donorZone], config_container[targetZone]);
      if (config_container[targetZone]->GetKind_Solver() == RANS)
        transfer_container[donorZone][targetZone]->Scatter_InterfaceData(solver_container[donorZone][INST_0][MESH_0][TURB_SOL],solver_container[targetZone][INST_0][MESH_0][TURB_SOL],
            geometry_container[donorZone][INST_0][MESH_0],geometry_container[targetZone][INST_0][MESH_0],
            config_container[donorZone], config_container[targetZone]);
    }
    else {
      SU2_MPI::Error("Scatter method not implemented for non-matching meshes. ", CURRENT_FUNCTION);
    }
    break;

  case ALLGATHER_DATA:
    if (MatchingMesh) {
      SU2_MPI::Error("Allgather method not implemented for matching meshes. ", CURRENT_FUNCTION);
    }
    else {
      transfer_container[donorZone][targetZone]->Allgather_InterfaceData(solver_container[donorZone][INST_0][MESH_0][FLOW_SOL],solver_container[targetZone][INST_0][MESH_0][FLOW_SOL],
          geometry_container[donorZone][INST_0][MESH_0],geometry_container[targetZone][INST_0][MESH_0],
          config_container[donorZone], config_container[targetZone]);
      if (config_container[targetZone]->GetKind_Solver() == RANS)
        transfer_container[donorZone][targetZone]->Allgather_InterfaceData(solver_container[donorZone][INST_0][MESH_0][TURB_SOL],solver_container[targetZone][INST_0][MESH_0][TURB_SOL],
            geometry_container[donorZone][INST_0][MESH_0],geometry_container[targetZone][INST_0][MESH_0],
            config_container[donorZone], config_container[targetZone]);
    }
    break;
  }

}

void CFluidDriver::Update() {

  for(iZone = 0; iZone < nZone; iZone++)
    iteration_container[iZone][INST_0]->Update(output[iZone], integration_container, geometry_container,
         solver_container, numerics_container, config_container,
         surface_movement, grid_movement, FFDBox, iZone, INST_0);
}

void CFluidDriver::DynamicMeshUpdate(unsigned long ExtIter) {

  bool harmonic_balance;

  for (iZone = 0; iZone < nZone; iZone++) {
   harmonic_balance = (config_container[iZone]->GetUnsteady_Simulation() == HARMONIC_BALANCE);
    /*--- Dynamic mesh update ---*/
    if ((config_container[iZone]->GetGrid_Movement()) && (!harmonic_balance)) {
      iteration_container[iZone][INST_0]->SetGrid_Movement(geometry_container, surface_movement, grid_movement, FFDBox, solver_container, config_container, iZone, INST_0, 0, ExtIter );
    }
  }

}

CTurbomachineryDriver::CTurbomachineryDriver(char* confFile,
    unsigned short val_nZone,
    unsigned short val_nDim, bool val_periodic, SU2_Comm MPICommunicator) : CFluidDriver(confFile,
        val_nZone,
        val_nDim,
        val_periodic,
        MPICommunicator) { }

CTurbomachineryDriver::~CTurbomachineryDriver(void) { }

void CTurbomachineryDriver::Run() {

  /*--- Run a single iteration of a multi-zone problem by looping over all
   zones and executing the iterations. Note that data transers between zones
   and other intermediate procedures may be required. ---*/

  for (iZone = 0; iZone < nZone; iZone++) {
    iteration_container[iZone][INST_0]->Preprocess(output[iZone], integration_container, geometry_container,
                                           solver_container, numerics_container, config_container,
                                           surface_movement, grid_movement, FFDBox, iZone, INST_0);
  }

  /* --- Update the mixing-plane interface ---*/
  for (iZone = 0; iZone < nZone; iZone++) {
    if(mixingplane)SetMixingPlane(iZone);
  }

  for (iZone = 0; iZone < nZone; iZone++) {
    iteration_container[iZone][INST_0]->Iterate(output[iZone], integration_container, geometry_container,
                                        solver_container, numerics_container, config_container,
                                        surface_movement, grid_movement, FFDBox, iZone, INST_0);
  }

  for (iZone = 0; iZone < nZone; iZone++) {
    iteration_container[iZone][INST_0]->Postprocess(output[iZone], integration_container, geometry_container,
                                      solver_container, numerics_container, config_container,
                                      surface_movement, grid_movement, FFDBox, iZone, INST_0);
  }

  if (rank == MASTER_NODE){
    SetTurboPerformance(ZONE_0);
  }


}

void CTurbomachineryDriver::SetMixingPlane(unsigned short donorZone){

  unsigned short targetZone, nMarkerInt, iMarkerInt ;
  nMarkerInt     = config_container[donorZone]->GetnMarker_MixingPlaneInterface()/2;

  /* --- transfer the average value from the donorZone to the targetZone*/
  for (iMarkerInt = 1; iMarkerInt <= nMarkerInt; iMarkerInt++){
    for (targetZone = 0; targetZone < nZone; targetZone++) {
      if (targetZone != donorZone){
        transfer_container[donorZone][targetZone]->Allgather_InterfaceAverage(solver_container[donorZone][INST_0][MESH_0][FLOW_SOL],solver_container[targetZone][INST_0][MESH_0][FLOW_SOL],
            geometry_container[donorZone][INST_0][MESH_0],geometry_container[targetZone][INST_0][MESH_0],
            config_container[donorZone], config_container[targetZone], iMarkerInt );
      }
    }
  }
}

void CTurbomachineryDriver::SetTurboPerformance(unsigned short targetZone){

  unsigned short donorZone;
  //IMPORTANT this approach of multi-zone performances rely upon the fact that turbomachinery markers follow the natural (stator-rotor) development of the real machine.
  /* --- transfer the local turboperfomance quantities (for each blade)  from all the donorZones to the targetZone (ZONE_0) ---*/
  for (donorZone = 1; donorZone < nZone; donorZone++) {
    transfer_container[donorZone][targetZone]->GatherAverageValues(solver_container[donorZone][INST_0][MESH_0][FLOW_SOL],solver_container[targetZone][INST_0][MESH_0][FLOW_SOL], donorZone);
  }

  /* --- compute turboperformance for each stage and the global machine ---*/

  output[ZONE_0]->ComputeTurboPerformance(solver_container[targetZone][INST_0][MESH_0][FLOW_SOL], geometry_container[targetZone][INST_0][MESH_0], config_container[targetZone]);

}


bool CTurbomachineryDriver::Monitor(unsigned long ExtIter) {

  su2double CFL;
  su2double rot_z_ini, rot_z_final ,rot_z;
  su2double outPres_ini, outPres_final, outPres;
  unsigned long rampFreq, finalRamp_Iter;
  unsigned short iMarker, KindBC, KindBCOption;
  string Marker_Tag;

  bool print;

  /*--- Synchronization point after a single solver iteration. Compute the
   wall clock time required. ---*/

#ifndef HAVE_MPI
  StopTime = su2double(clock())/su2double(CLOCKS_PER_SEC);
#else
  StopTime = MPI_Wtime();
#endif
  IterCount++;
  UsedTime = (StopTime - StartTime);


  /*--- Check if there is any change in the runtime parameters ---*/
  CConfig *runtime = NULL;
  strcpy(runtime_file_name, "runtime.dat");
  runtime = new CConfig(runtime_file_name, config_container[ZONE_0]);
  runtime->SetExtIter(ExtIter);
  delete runtime;

  /*--- Update the convergence history file (serial and parallel computations). ---*/

  for (iZone = 0; iZone < nZone; iZone++) {
    for (iInst = 0; iInst < nInst[iZone]; iInst++)
      output[iZone]->SetConvHistory_Body(geometry_container, solver_container,
          config_container, integration_container, false, UsedTime, iZone, iInst);
  }


  /*--- Evaluate the new CFL number (adaptive). ---*/
  if (config_container[ZONE_0]->GetCFL_Adapt() == YES) {
    if(mixingplane){
      CFL = 0;
      for (iZone = 0; iZone < nZone; iZone++){
        output[iZone]->SetCFL_Number(solver_container, config_container, iZone);
        CFL += config_container[iZone]->GetCFL(MESH_0);
      }
      /*--- For fluid-multizone the new CFL number is the same for all the zones and it is equal to the zones' minimum value. ---*/
      for (iZone = 0; iZone < nZone; iZone++){
        config_container[iZone]->SetCFL(MESH_0, CFL/nZone);
      }
    }
    else{
      output[ZONE_0]->SetCFL_Number(solver_container, config_container, ZONE_0);
    }
  }


  /*--- ROTATING FRAME Ramp: Compute the updated rotational velocity. ---*/
  if (config_container[ZONE_0]->GetGrid_Movement() && config_container[ZONE_0]->GetRampRotatingFrame()) {
    rampFreq       = SU2_TYPE::Int(config_container[ZONE_0]->GetRampRotatingFrame_Coeff(1));
    finalRamp_Iter = SU2_TYPE::Int(config_container[ZONE_0]->GetRampRotatingFrame_Coeff(2));
    rot_z_ini = config_container[ZONE_0]->GetRampRotatingFrame_Coeff(0);
    print = false;
    if(ExtIter % rampFreq == 0 &&  ExtIter <= finalRamp_Iter){

      for (iZone = 0; iZone < nZone; iZone++) {
        rot_z_final = config_container[iZone]->GetFinalRotation_Rate_Z(iZone);
        if(abs(rot_z_final) > 0.0){
          rot_z = rot_z_ini + ExtIter*( rot_z_final - rot_z_ini)/finalRamp_Iter;
          config_container[iZone]->SetRotation_Rate_Z(rot_z, iZone);
          if(rank == MASTER_NODE && print && ExtIter > 0) {
            cout << endl << " Updated rotating frame grid velocities";
            cout << " for zone " << iZone << "." << endl;
          }
          geometry_container[iZone][INST_0][MESH_0]->SetRotationalVelocity(config_container[iZone], iZone, print);
          geometry_container[iZone][INST_0][MESH_0]->SetShroudVelocity(config_container[iZone]);
        }
      }

      for (iZone = 0; iZone < nZone; iZone++) {
        geometry_container[iZone][INST_0][MESH_0]->SetAvgTurboValue(config_container[iZone], iZone, INFLOW, false);
        geometry_container[iZone][INST_0][MESH_0]->SetAvgTurboValue(config_container[iZone],iZone, OUTFLOW, false);
        geometry_container[iZone][INST_0][MESH_0]->GatherInOutAverageValues(config_container[iZone], false);

      }

      for (iZone = 1; iZone < nZone; iZone++) {
        transfer_container[iZone][ZONE_0]->GatherAverageTurboGeoValues(geometry_container[iZone][INST_0][MESH_0],geometry_container[ZONE_0][INST_0][MESH_0], iZone);
      }

    }
  }


  /*--- Outlet Pressure Ramp: Compute the updated rotational velocity. ---*/
  if (config_container[ZONE_0]->GetRampOutletPressure()) {
    rampFreq       = SU2_TYPE::Int(config_container[ZONE_0]->GetRampOutletPressure_Coeff(1));
    finalRamp_Iter = SU2_TYPE::Int(config_container[ZONE_0]->GetRampOutletPressure_Coeff(2));
    outPres_ini    = config_container[ZONE_0]->GetRampOutletPressure_Coeff(0);
    outPres_final  = config_container[ZONE_0]->GetFinalOutletPressure();

    if(ExtIter % rampFreq == 0 &&  ExtIter <= finalRamp_Iter){
      outPres = outPres_ini + ExtIter*(outPres_final - outPres_ini)/finalRamp_Iter;
      if(rank == MASTER_NODE) config_container[ZONE_0]->SetMonitotOutletPressure(outPres);

      for (iZone = 0; iZone < nZone; iZone++) {
        for (iMarker = 0; iMarker < config_container[iZone]->GetnMarker_All(); iMarker++) {
          KindBC = config_container[iZone]->GetMarker_All_KindBC(iMarker);
          switch (KindBC) {
          case RIEMANN_BOUNDARY:
            Marker_Tag         = config_container[iZone]->GetMarker_All_TagBound(iMarker);
            KindBCOption       = config_container[iZone]->GetKind_Data_Riemann(Marker_Tag);
            if(KindBCOption == STATIC_PRESSURE || KindBCOption == RADIAL_EQUILIBRIUM ){
              SU2_MPI::Error("Outlet pressure ramp only implemented for NRBC", CURRENT_FUNCTION);
            }
            break;
          case GILES_BOUNDARY:
            Marker_Tag         = config_container[iZone]->GetMarker_All_TagBound(iMarker);
            KindBCOption       = config_container[iZone]->GetKind_Data_Giles(Marker_Tag);
            if(KindBCOption == STATIC_PRESSURE || KindBCOption == STATIC_PRESSURE_1D || KindBCOption == RADIAL_EQUILIBRIUM ){
              config_container[iZone]->SetGiles_Var1(outPres, Marker_Tag);
            }
            break;
          }
        }
      }
    }
  }


  /*--- Check whether the current simulation has reached the specified
   convergence criteria, and set StopCalc to true, if so. ---*/

  switch (config_container[ZONE_0]->GetKind_Solver()) {
  case EULER: case NAVIER_STOKES: case RANS:
    StopCalc = integration_container[ZONE_0][INST_0][FLOW_SOL]->GetConvergence(); break;
  case DISC_ADJ_EULER: case DISC_ADJ_NAVIER_STOKES: case DISC_ADJ_RANS:
  case DISC_ADJ_FEM_EULER: case DISC_ADJ_FEM_NS: case DISC_ADJ_FEM_RANS:
    StopCalc = integration_container[ZONE_0][INST_0][ADJFLOW_SOL]->GetConvergence(); break;
  }

  return StopCalc;

}

CDiscAdjFluidDriver::CDiscAdjFluidDriver(char* confFile,
                                                 unsigned short val_nZone,
                                                 unsigned short val_nDim, bool val_periodic,
                                         SU2_Comm MPICommunicator) : CFluidDriver(confFile,
																										 	 	 	 	 	 	 	 	 	 	 	 	 	 	 	 	val_nZone,
                                                                                    val_nDim,
                                                                                    val_periodic,
                                                                                    MPICommunicator) {

  RecordingState = NONE;
  unsigned short iZone;

  direct_iteration = new CIteration*[nZone];

  for (iZone = 0; iZone < nZone; iZone++){
    if(config_container[iZone]->GetBoolTurbomachinery()){
      direct_iteration[iZone] = new CTurboIteration(config_container[iZone]);
    }
    else{
      direct_iteration[iZone] = new CFluidIteration(config_container[iZone]);
    }
  }

}

CDiscAdjFluidDriver::~CDiscAdjFluidDriver(){

  for (iZone = 0; iZone < nZone; iZone++){
    delete direct_iteration[iZone];
  }

  delete [] direct_iteration;

}

void CDiscAdjFluidDriver::Run() {

  unsigned short iZone = 0, checkConvergence;
  unsigned long IntIter, nIntIter;

  bool unsteady;

  unsteady = (config_container[MESH_0]->GetUnsteady_Simulation() == DT_STEPPING_1ST) || (config_container[MESH_0]->GetUnsteady_Simulation() == DT_STEPPING_2ND);

  /*--- Begin Unsteady pseudo-time stepping internal loop, if not unsteady it does only one step --*/

  if (unsteady)
    nIntIter = config_container[MESH_0]->GetUnst_nIntIter();
  else
    nIntIter = 1;

  for (iZone = 0; iZone < nZone; iZone++) {

    iteration_container[iZone][INST_0]->Preprocess(output[iZone], integration_container, geometry_container,
                                                     solver_container, numerics_container, config_container,
                                                     surface_movement, grid_movement, FFDBox, iZone, INST_0);
  }


  /*--- For the adjoint iteration we need the derivatives of the iteration function with
   *    respect to the conservative flow variables. Since these derivatives do not change in the steady state case
   *    we only have to record if the current recording is different from cons. variables. ---*/

  if (RecordingState != FLOW_CONS_VARS || unsteady){

    /*--- SetRecording stores the computational graph on one iteration of the direct problem. Calling it with NONE
     *    as argument ensures that all information from a previous recording is removed. ---*/

    SetRecording(NONE);

    /*--- Store the computational graph of one direct iteration with the conservative variables as input. ---*/

    SetRecording(FLOW_CONS_VARS);

  }

  for (IntIter = 0; IntIter < nIntIter; IntIter++) {


    /*--- Initialize the adjoint of the output variables of the iteration with the adjoint solution
   *    of the previous iteration. The values are passed to the AD tool. ---*/

    for (iZone = 0; iZone < nZone; iZone++) {

      config_container[iZone]->SetIntIter(IntIter);

      iteration_container[iZone][INST_0]->InitializeAdjoint(solver_container, geometry_container, config_container, iZone, INST_0);

    }

    /*--- Initialize the adjoint of the objective function with 1.0. ---*/

    SetAdj_ObjFunction();

    /*--- Interpret the stored information by calling the corresponding routine of the AD tool. ---*/

    AD::ComputeAdjoint();

    /*--- Extract the computed adjoint values of the input variables and store them for the next iteration. ---*/

    for (iZone = 0; iZone < nZone; iZone++) {
      iteration_container[iZone][INST_0]->Iterate(output[iZone], integration_container, geometry_container,
                                          solver_container, numerics_container, config_container,
                                          surface_movement, grid_movement, FFDBox, iZone, INST_0);
    }

    /*--- Clear the stored adjoint information to be ready for a new evaluation. ---*/

    AD::ClearAdjoints();

    /*--- Check convergence in each zone --*/

    checkConvergence = 0;
    for (iZone = 0; iZone < nZone; iZone++)
      checkConvergence += (int) integration_container[iZone][INST_0][ADJFLOW_SOL]->GetConvergence();

    /*--- If convergence was reached in every zone --*/

    if (checkConvergence == nZone) break;

    /*--- Write the convergence history (only screen output) ---*/

    if (unsteady)
      output[ZONE_0]->SetConvHistory_Body(geometry_container, solver_container, config_container, integration_container, true, 0.0, ZONE_0, INST_0);

  }

  /*--- Compute the geometrical sensitivities ---*/

  if ((ExtIter+1 >= config_container[ZONE_0]->GetnExtIter()) ||
      integration_container[ZONE_0][INST_0][ADJFLOW_SOL]->GetConvergence() ||
      (ExtIter % config_container[ZONE_0]->GetWrt_Sol_Freq() == 0) || unsteady){

    /*--- SetRecording stores the computational graph on one iteration of the direct problem. Calling it with NONE
     * as argument ensures that all information from a previous recording is removed. ---*/

    SetRecording(NONE);

    /*--- Store the computational graph of one direct iteration with the mesh coordinates as input. ---*/

    SetRecording(MESH_COORDS);

    /*--- Initialize the adjoint of the output variables of the iteration with the adjoint solution
     *    of the current iteration. The values are passed to the AD tool. ---*/

    for (iZone = 0; iZone < nZone; iZone++) {

      iteration_container[iZone][INST_0]->InitializeAdjoint(solver_container, geometry_container, config_container, iZone, INST_0);

    }

    /*--- Initialize the adjoint of the objective function with 1.0. ---*/

    SetAdj_ObjFunction();

    /*--- Interpret the stored information by calling the corresponding routine of the AD tool. ---*/

    AD::ComputeAdjoint();

    /*--- Extract the computed sensitivity values. ---*/

    for (iZone = 0; iZone < nZone; iZone++) {
      solver_container[iZone][INST_0][MESH_0][ADJFLOW_SOL]->SetSensitivity(geometry_container[iZone][INST_0][MESH_0],config_container[iZone]);
    }

    /*--- Clear the stored adjoint information to be ready for a new evaluation. ---*/

    AD::ClearAdjoints();
  }
}

void CDiscAdjFluidDriver::SetRecording(unsigned short kind_recording){
  unsigned short iZone, iMesh;

  AD::Reset();

  /*--- Prepare for recording by resetting the flow solution to the initial converged solution---*/

  for (iZone = 0; iZone < nZone; iZone++) {
    for (iMesh = 0; iMesh <= config_container[iZone]->GetnMGLevels(); iMesh++){
      solver_container[iZone][INST_0][iMesh][ADJFLOW_SOL]->SetRecording(geometry_container[iZone][INST_0][iMesh], config_container[iZone]);
    }
    if (config_container[iZone]->GetKind_Solver() == DISC_ADJ_RANS && !config_container[iZone]->GetFrozen_Visc_Disc()) {
      solver_container[iZone][INST_0][MESH_0][ADJTURB_SOL]->SetRecording(geometry_container[iZone][INST_0][MESH_0], config_container[iZone]);
    }
  }


  /*---Enable recording and register input of the flow iteration (conservative variables or node coordinates) --- */

  if (kind_recording != NONE){

    AD::StartRecording();

    if (rank == MASTER_NODE && ((ExtIter == 0)) && kind_recording == FLOW_CONS_VARS) {
      cout << endl << "-------------------------------------------------------------------------" << endl;
      cout << "Direct iteration to store computational graph." << endl;
      cout << "Compute residuals to check the convergence of the direct problem." << endl;
      cout << "-------------------------------------------------------------------------" << endl << endl;
    }
    for (iZone = 0; iZone < nZone; iZone++) {
      iteration_container[iZone][INST_0]->RegisterInput(solver_container, geometry_container, config_container, iZone, INST_0, kind_recording);
    }

  }

  for (iZone = 0; iZone < nZone; iZone++) {
    iteration_container[iZone][INST_0]->SetDependencies(solver_container, geometry_container, config_container, iZone, INST_0, kind_recording);
  }

  /*--- Do one iteration of the direct flow solver ---*/

  DirectRun();

  /*--- Print residuals in the first iteration ---*/

  for (iZone = 0; iZone < nZone; iZone++) {
    if (rank == MASTER_NODE && ((ExtIter == 0) || (config_container[iZone]->GetUnsteady_Simulation() != STEADY)) && (kind_recording == FLOW_CONS_VARS)) {
      cout << " Zone " << iZone << ": log10[Conservative 0]: "<< log10(solver_container[iZone][INST_0][MESH_0][FLOW_SOL]->GetRes_RMS(0)) << endl;
      if ( config_container[iZone]->GetKind_Turb_Model() != NONE && !config_container[iZone]->GetFrozen_Visc_Disc()) {
        cout <<"       log10[RMS k]: " << log10(solver_container[iZone][INST_0][MESH_0][TURB_SOL]->GetRes_RMS(0)) << endl;
      }
    }
  }

  RecordingState = kind_recording;

  for (iZone = 0; iZone < nZone; iZone++) {
    iteration_container[iZone][INST_0]->RegisterOutput(solver_container, geometry_container, config_container, output[iZone], iZone, INST_0);
  }

  /*--- Extract the objective function and store it --- */

  SetObjFunction();

  AD::StopRecording();

}

void CDiscAdjFluidDriver::SetAdj_ObjFunction(){

  bool time_stepping = config_container[ZONE_0]->GetUnsteady_Simulation() != STEADY;
  unsigned long IterAvg_Obj = config_container[ZONE_0]->GetIter_Avg_Objective();
  unsigned long ExtIter = config_container[ZONE_0]->GetExtIter();
  su2double seeding = 1.0;

  if (time_stepping){
    if (ExtIter < IterAvg_Obj){
      seeding = 1.0/((su2double)IterAvg_Obj);
    }
    else{
      seeding = 0.0;
    }
  }

  if (rank == MASTER_NODE){
    SU2_TYPE::SetDerivative(ObjFunc, SU2_TYPE::GetValue(seeding));
  } else {
    SU2_TYPE::SetDerivative(ObjFunc, 0.0);
  }

}

void CDiscAdjFluidDriver::SetObjFunction(){

  bool compressible = (config_container[ZONE_0]->GetKind_Regime() == COMPRESSIBLE);

  ObjFunc = 0.0;

  for (iZone = 0; iZone < nZone; iZone++){
    solver_container[iZone][INST_0][MESH_0][FLOW_SOL]->SetTotal_ComboObj(0.0);
  }

  /*--- Specific scalar objective functions ---*/

//  for (iZone = 0; iZone < nZone; iZone++){
//    switch (config_container[iZone]->GetKind_Solver()) {
//     case EULER:                    case NAVIER_STOKES:                   case RANS:
//      case DISC_ADJ_EULER:           case DISC_ADJ_NAVIER_STOKES:          case DISC_ADJ_RANS:
//     case DISC_ADJ_FEM_EULER:       case DISC_ADJ_FEM_NS:                 case DISC_ADJ_FEM_RANS:
        
//        if (config_container[ZONE_0]->GetnMarker_Analyze() != 0)
//          output[iZone]->SpecialOutput_AnalyzeSurface(solver_container[iZone][INST_0][MESH_0][FLOW_SOL], geometry_container[iZone][INST_0][MESH_0], config_container[iZone], false);
        
//        if ((config_container[ZONE_0]->GetnMarker_Analyze() != 0) && compressible)
//          output[iZone]->SpecialOutput_Distortion(solver_container[ZONE_0][INST_0][MESH_0][FLOW_SOL], geometry_container[ZONE_0][INST_0][MESH_0], config_container[ZONE_0], false);
        
//        if (config_container[ZONE_0]->GetnMarker_NearFieldBound() != 0)
//          output[iZone]->SpecialOutput_SonicBoom(solver_container[ZONE_0][INST_0][MESH_0][FLOW_SOL], geometry_container[ZONE_0][INST_0][MESH_0], config_container[ZONE_0], false);
          
//        if (config_container[ZONE_0]->GetPlot_Section_Forces())
//          output[iZone]->SpecialOutput_SpanLoad(solver_container[ZONE_0][INST_0][MESH_0][FLOW_SOL], geometry_container[ZONE_0][INST_0][MESH_0], config_container[ZONE_0], false);
        
//        break;
//    }
//  }

  /*--- Surface based obj. function ---*/

  for (iZone = 0; iZone < nZone; iZone++){
    solver_container[iZone][INST_0][MESH_0][FLOW_SOL]->Evaluate_ObjFunc(config_container[iZone]);
    ObjFunc += solver_container[iZone][INST_0][MESH_0][FLOW_SOL]->GetTotal_ComboObj();
  }

  if (rank == MASTER_NODE){
    AD::RegisterOutput(ObjFunc);
  }
  
}

void CDiscAdjFluidDriver::DirectRun(){


  unsigned short iZone, jZone;
  bool unsteady = config_container[ZONE_0]->GetUnsteady_Simulation() != STEADY;

  /*--- Run a single iteration of a multi-zone problem by looping over all
   zones and executing the iterations. Note that data transers between zones
   and other intermediate procedures may be required. ---*/

  unsteady = (config_container[MESH_0]->GetUnsteady_Simulation() == DT_STEPPING_1ST) || (config_container[MESH_0]->GetUnsteady_Simulation() == DT_STEPPING_2ND);

  /*--- Zone preprocessing ---*/

  for (iZone = 0; iZone < nZone; iZone++)
    direct_iteration[iZone]->Preprocess(output[iZone], integration_container, geometry_container, solver_container, numerics_container, config_container, surface_movement, grid_movement, FFDBox, iZone, INST_0);

  /*--- Updating zone interface communication patterns,
   needed only for unsteady simulation since for steady problems
  this is done once in the interpolator_container constructor
   at the beginning of the computation ---*/

  if ( unsteady ) {
  for (iZone = 0; iZone < nZone; iZone++) {
      for (jZone = 0; jZone < nZone; jZone++)
        if(jZone != iZone && interpolator_container[iZone][jZone] != NULL)
        interpolator_container[iZone][jZone]->Set_TransferCoeff(config_container);
    }
  }

  /*--- Do one iteration of the direct solver  --*/

  /*--- At each pseudo time-step updates transfer data ---*/
  for (iZone = 0; iZone < nZone; iZone++)
    for (jZone = 0; jZone < nZone; jZone++)
      if(jZone != iZone && transfer_container[iZone][jZone] != NULL)
        Transfer_Data(iZone, jZone);

  /*--- For each zone runs one single iteration ---*/

  for (iZone = 0; iZone < nZone; iZone++) {
    config_container[iZone]->SetIntIter(1);
    direct_iteration[iZone]->Iterate(output[iZone], integration_container, geometry_container, solver_container, numerics_container, config_container, surface_movement, grid_movement, FFDBox, iZone, INST_0);
  }

}

CDiscAdjTurbomachineryDriver::CDiscAdjTurbomachineryDriver(char* confFile,
                                                           unsigned short val_nZone,
                                                           unsigned short val_nDim,
                                                           bool val_periodic,
                                                           SU2_Comm MPICommunicator): CDiscAdjFluidDriver(confFile, val_nZone, val_nDim, val_periodic, MPICommunicator){ }
CDiscAdjTurbomachineryDriver::~CDiscAdjTurbomachineryDriver(){

}


void CDiscAdjTurbomachineryDriver::DirectRun(){

  /*--- Run a single iteration of a multi-zone problem by looping over all
   zones and executing the iterations. Note that data transers between zones
   and other intermediate procedures may be required. ---*/

  for (iZone = 0; iZone < nZone; iZone++) {

    direct_iteration[iZone]->Preprocess(output[iZone], integration_container, geometry_container,
        solver_container, numerics_container, config_container,
        surface_movement, grid_movement, FFDBox, iZone, INST_0);

  }


  /* --- Update the mixing-plane interface ---*/
  for (iZone = 0; iZone < nZone; iZone++) {
    if(mixingplane)SetMixingPlane(iZone);
  }

  for (iZone = 0; iZone < nZone; iZone++) {
    direct_iteration[iZone]->Iterate(output[iZone], integration_container, geometry_container,
                                     solver_container, numerics_container, config_container,
                                     surface_movement, grid_movement, FFDBox, iZone, INST_0);
  }

  for (iZone = 0; iZone < nZone; iZone++) {
    direct_iteration[iZone]->Postprocess(output[iZone], integration_container, geometry_container,
                                      solver_container, numerics_container, config_container,
                                      surface_movement, grid_movement, FFDBox, iZone, INST_0);
  }


  if (rank == MASTER_NODE){
    SetTurboPerformance(ZONE_0);
  }

}

void CDiscAdjTurbomachineryDriver::SetObjFunction(){

  solver_container[ZONE_0][INST_0][MESH_0][FLOW_SOL]->SetTotal_ComboObj(0.0);

  switch (config_container[ZONE_0]->GetKind_ObjFunc()){
  case ENTROPY_GENERATION:
    solver_container[ZONE_0][INST_0][MESH_0][FLOW_SOL]->AddTotal_ComboObj(output[ZONE_0]->GetEntropyGen(config_container[ZONE_0]->GetnMarker_TurboPerformance() - 1, config_container[ZONE_0]->GetnSpanWiseSections()));
    break;
  case FLOW_ANGLE_OUT:
      solver_container[ZONE_0][INST_0][MESH_0][FLOW_SOL]->AddTotal_ComboObj(output[ZONE_0]->GetFlowAngleOut(config_container[ZONE_0]->GetnMarker_TurboPerformance() - 1, config_container[ZONE_0]->GetnSpanWiseSections()));
      break;
  case MASS_FLOW_IN:
    solver_container[ZONE_0][INST_0][MESH_0][FLOW_SOL]->AddTotal_ComboObj(output[ZONE_0]->GetMassFlowIn(config_container[ZONE_0]->GetnMarker_TurboPerformance() - 1, config_container[ZONE_0]->GetnSpanWiseSections()));
    break;
  default:
    break;
  }

  ObjFunc = solver_container[ZONE_0][INST_0][MESH_0][FLOW_SOL]->GetTotal_ComboObj();

  if (rank == MASTER_NODE){
    AD::RegisterOutput(ObjFunc);
  }
}

void CDiscAdjTurbomachineryDriver::SetMixingPlane(unsigned short donorZone){

  unsigned short targetZone, nMarkerInt, iMarkerInt ;
  nMarkerInt     = config_container[donorZone]->GetnMarker_MixingPlaneInterface()/2;

  /* --- transfer the average value from the donorZone to the targetZone*/
  for (iMarkerInt = 1; iMarkerInt <= nMarkerInt; iMarkerInt++){
    for (targetZone = 0; targetZone < nZone; targetZone++) {
      if (targetZone != donorZone){
        transfer_container[donorZone][targetZone]->Allgather_InterfaceAverage(solver_container[donorZone][INST_0][MESH_0][FLOW_SOL],solver_container[targetZone][INST_0][MESH_0][FLOW_SOL],
            geometry_container[donorZone][INST_0][MESH_0],geometry_container[targetZone][INST_0][MESH_0],
            config_container[donorZone], config_container[targetZone], iMarkerInt );
      }
    }
  }
}


void CDiscAdjTurbomachineryDriver::SetTurboPerformance(unsigned short targetZone){

  unsigned short donorZone;
  //IMPORTANT this approach of multi-zone performances rely upon the fact that turbomachinery markers follow the natural (stator-rotor) development of the real machine.
  /* --- transfer the local turboperfomance quantities (for each blade)  from all the donorZones to the targetZone (ZONE_0) ---*/
  for (donorZone = 1; donorZone < nZone; donorZone++) {
    transfer_container[donorZone][targetZone]->GatherAverageValues(solver_container[donorZone][INST_0][MESH_0][FLOW_SOL],solver_container[targetZone][INST_0][MESH_0][FLOW_SOL], donorZone);
  }

  /* --- compute turboperformance for each stage and the global machine ---*/

  output[ZONE_0]->ComputeTurboPerformance(solver_container[targetZone][INST_0][MESH_0][FLOW_SOL], geometry_container[targetZone][INST_0][MESH_0], config_container[targetZone]);

}

CHBDriver::CHBDriver(char* confFile,
    unsigned short val_nZone,
    unsigned short val_nDim,
    bool val_periodic,
    SU2_Comm MPICommunicator) : CDriver(confFile,
        val_nZone,
        val_nDim,
        val_periodic,
        MPICommunicator) {
  unsigned short kInst;

  nInstHB = nInst[ZONE_0];

  D = NULL;
  /*--- allocate dynamic memory for the Harmonic Balance operator ---*/
  D = new su2double*[nInstHB]; for (kInst = 0; kInst < nInstHB; kInst++) D[kInst] = new su2double[nInstHB];

}

CHBDriver::~CHBDriver(void) {

  unsigned short kInst;

  /*--- delete dynamic memory for the Harmonic Balance operator ---*/
  for (kInst = 0; kInst < nInstHB; kInst++) if (D[kInst] != NULL) delete [] D[kInst];
  if (D[kInst] != NULL) delete [] D;

}

void CHBDriver::Run() {

  /*--- Run a single iteration of a Harmonic Balance problem. Preprocess all
   all zones before beginning the iteration. ---*/

  for (iInst = 0; iInst < nInstHB; iInst++)
    iteration_container[ZONE_0][iInst]->Preprocess(output[ZONE_0], integration_container, geometry_container,
        solver_container, numerics_container, config_container,
        surface_movement, grid_movement, FFDBox, ZONE_0, iInst);

  for (iInst = 0; iInst < nInstHB; iInst++)
    iteration_container[ZONE_0][iInst]->Iterate(output[ZONE_0], integration_container, geometry_container,
        solver_container, numerics_container, config_container,
        surface_movement, grid_movement, FFDBox, ZONE_0, iInst);

}

void CHBDriver::Update() {

  for (iInst = 0; iInst < nInstHB; iInst++) {
    /*--- Compute the harmonic balance terms across all zones ---*/
    SetHarmonicBalance(iInst);

  }

  /*--- Precondition the harmonic balance source terms ---*/
  if (config_container[ZONE_0]->GetHB_Precondition() == YES) {
    StabilizeHarmonicBalance();

  }

  for (iInst = 0; iInst < nInstHB; iInst++) {

    /*--- Update the harmonic balance terms across all zones ---*/
    iteration_container[ZONE_0][iInst]->Update(output[ZONE_0], integration_container, geometry_container,
        solver_container, numerics_container, config_container,
        surface_movement, grid_movement, FFDBox, ZONE_0, iInst);

  }

}

void CHBDriver::ResetConvergence() {

  for(iInst = 0; iInst < nZone; iInst++) {
    switch (config_container[ZONE_0]->GetKind_Solver()) {

    case EULER: case NAVIER_STOKES: case RANS:
      integration_container[ZONE_0][iInst][FLOW_SOL]->SetConvergence(false);
      if (config_container[ZONE_0]->GetKind_Solver() == RANS) integration_container[ZONE_0][iInst][TURB_SOL]->SetConvergence(false);
      if(config_container[ZONE_0]->GetKind_Trans_Model() == LM) integration_container[ZONE_0][iInst][TRANS_SOL]->SetConvergence(false);
      break;

    case FEM_ELASTICITY:
      integration_container[ZONE_0][iInst][FEA_SOL]->SetConvergence(false);
      break;

    case ADJ_EULER: case ADJ_NAVIER_STOKES: case ADJ_RANS: case DISC_ADJ_EULER: case DISC_ADJ_NAVIER_STOKES: case DISC_ADJ_RANS:
      integration_container[ZONE_0][iInst][ADJFLOW_SOL]->SetConvergence(false);
      if( (config_container[ZONE_0]->GetKind_Solver() == ADJ_RANS) || (config_container[ZONE_0]->GetKind_Solver() == DISC_ADJ_RANS) )
        integration_container[ZONE_0][iInst][ADJTURB_SOL]->SetConvergence(false);
      break;
    }
  }

}

void CHBDriver::SetHarmonicBalance(unsigned short iInst) {

  unsigned short iVar, jInst, iMGlevel;
  unsigned short nVar = solver_container[ZONE_0][INST_0][MESH_0][FLOW_SOL]->GetnVar();
  unsigned long iPoint;
  bool implicit = (config_container[ZONE_0]->GetKind_TimeIntScheme_Flow() == EULER_IMPLICIT);
  bool adjoint = (config_container[ZONE_0]->GetContinuous_Adjoint());
  if (adjoint) {
    implicit = (config_container[ZONE_0]->GetKind_TimeIntScheme_AdjFlow() == EULER_IMPLICIT);
  }

  unsigned long ExtIter = config_container[ZONE_0]->GetExtIter();

  /*--- Retrieve values from the config file ---*/
  su2double *U = new su2double[nVar];
  su2double *U_old = new su2double[nVar];
  su2double *Psi = new su2double[nVar];
  su2double *Psi_old = new su2double[nVar];
  su2double *Source = new su2double[nVar];
  su2double deltaU, deltaPsi;

  /*--- Compute period of oscillation ---*/
  su2double period = config_container[ZONE_0]->GetHarmonicBalance_Period();

  /*--- Non-dimensionalize the input period, if necessary.  */
  period /= config_container[ZONE_0]->GetTime_Ref();

  if (ExtIter == 0)
    ComputeHB_Operator();

  /*--- Compute various source terms for explicit direct, implicit direct, and adjoint problems ---*/
  /*--- Loop over all grid levels ---*/
  for (iMGlevel = 0; iMGlevel <= config_container[ZONE_0]->GetnMGLevels(); iMGlevel++) {

    /*--- Loop over each node in the volume mesh ---*/
    for (iPoint = 0; iPoint < geometry_container[ZONE_0][iInst][iMGlevel]->GetnPoint(); iPoint++) {

      for (iVar = 0; iVar < nVar; iVar++) {
        Source[iVar] = 0.0;
      }

      /*--- Step across the columns ---*/
      for (jInst = 0; jInst < nInstHB; jInst++) {

        /*--- Retrieve solution at this node in current zone ---*/
        for (iVar = 0; iVar < nVar; iVar++) {

          if (!adjoint) {
            U[iVar] = solver_container[ZONE_0][jInst][iMGlevel][FLOW_SOL]->node[iPoint]->GetSolution(iVar);
            Source[iVar] += U[iVar]*D[iInst][jInst];

            if (implicit) {
              U_old[iVar] = solver_container[ZONE_0][jInst][iMGlevel][FLOW_SOL]->node[iPoint]->GetSolution_Old(iVar);
              deltaU = U[iVar] - U_old[iVar];
              Source[iVar] += deltaU*D[iInst][jInst];
            }

          }

          else {
            Psi[iVar] = solver_container[ZONE_0][jInst][iMGlevel][ADJFLOW_SOL]->node[iPoint]->GetSolution(iVar);
            Source[iVar] += Psi[iVar]*D[jInst][iInst];

            if (implicit) {
              Psi_old[iVar] = solver_container[ZONE_0][jInst][iMGlevel][ADJFLOW_SOL]->node[iPoint]->GetSolution_Old(iVar);
              deltaPsi = Psi[iVar] - Psi_old[iVar];
              Source[iVar] += deltaPsi*D[jInst][iInst];
            }
          }
        }

        /*--- Store sources for current row ---*/
        for (iVar = 0; iVar < nVar; iVar++) {
          if (!adjoint) {
            solver_container[ZONE_0][iInst][iMGlevel][FLOW_SOL]->node[iPoint]->SetHarmonicBalance_Source(iVar, Source[iVar]);
          }
          else {
            solver_container[ZONE_0][iInst][iMGlevel][ADJFLOW_SOL]->node[iPoint]->SetHarmonicBalance_Source(iVar, Source[iVar]);
          }
        }

      }
    }
  }

  /*--- Source term for a turbulence model ---*/
  if (config_container[ZONE_0]->GetKind_Solver() == RANS) {

    /*--- Extra variables needed if we have a turbulence model. ---*/
    unsigned short nVar_Turb = solver_container[ZONE_0][INST_0][MESH_0][TURB_SOL]->GetnVar();
    su2double *U_Turb = new su2double[nVar_Turb];
    su2double *Source_Turb = new su2double[nVar_Turb];

    /*--- Loop over only the finest mesh level (turbulence is always solved
     on the original grid only). ---*/
    for (iPoint = 0; iPoint < geometry_container[ZONE_0][INST_0][MESH_0]->GetnPoint(); iPoint++) {
      for (iVar = 0; iVar < nVar_Turb; iVar++) Source_Turb[iVar] = 0.0;
      for (jInst = 0; jInst < nInstHB; jInst++) {

        /*--- Retrieve solution at this node in current zone ---*/
        for (iVar = 0; iVar < nVar_Turb; iVar++) {
          U_Turb[iVar] = solver_container[ZONE_0][jInst][MESH_0][TURB_SOL]->node[iPoint]->GetSolution(iVar);
          Source_Turb[iVar] += U_Turb[iVar]*D[iInst][jInst];
        }
      }

      /*--- Store sources for current iZone ---*/
      for (iVar = 0; iVar < nVar_Turb; iVar++)
        solver_container[ZONE_0][iInst][MESH_0][TURB_SOL]->node[iPoint]->SetHarmonicBalance_Source(iVar, Source_Turb[iVar]);
    }

    delete [] U_Turb;
    delete [] Source_Turb;
  }

  delete [] Source;
  delete [] U;
  delete [] U_old;
  delete [] Psi;
  delete [] Psi_old;

}

void CHBDriver::StabilizeHarmonicBalance() {

  unsigned short i, j, k, iVar, iInst, jInst, iMGlevel;
  unsigned short nVar = solver_container[ZONE_0][INST_0][MESH_0][FLOW_SOL]->GetnVar();
  unsigned long iPoint;
  bool adjoint = (config_container[ZONE_0]->GetContinuous_Adjoint());

  /*--- Retrieve values from the config file ---*/
  su2double *Source     = new su2double[nInstHB];
  su2double *Source_old = new su2double[nInstHB];
  su2double Delta;

  su2double **Pinv     = new su2double*[nInstHB];
  su2double **P        = new su2double*[nInstHB];
  for (iInst = 0; iInst < nInstHB; iInst++) {
    Pinv[iInst]       = new su2double[nInstHB];
    P[iInst]          = new su2double[nInstHB];
  }

  /*--- Loop over all grid levels ---*/
  for (iMGlevel = 0; iMGlevel <= config_container[ZONE_0]->GetnMGLevels(); iMGlevel++) {

    /*--- Loop over each node in the volume mesh ---*/
    for (iPoint = 0; iPoint < geometry_container[ZONE_0][INST_0][iMGlevel]->GetnPoint(); iPoint++) {

      /*--- Get time step for current node ---*/
      Delta = solver_container[ZONE_0][INST_0][iMGlevel][FLOW_SOL]->node[iPoint]->GetDelta_Time();

      /*--- Setup stabilization matrix for this node ---*/
      for (iInst = 0; iInst < nInstHB; iInst++) {
        for (jInst = 0; jInst < nInstHB; jInst++) {
          if (jInst == iInst ) {
            Pinv[iInst][jInst] = 1.0 + Delta*D[iInst][jInst];
          }
          else {
            Pinv[iInst][jInst] = Delta*D[iInst][jInst];
          }
        }
      }

      /*--- Invert stabilization matrix Pinv with Gauss elimination---*/

      /*--  A temporary matrix to hold the inverse, dynamically allocated ---*/
      su2double **temp = new su2double*[nInstHB];
      for (i = 0; i < nInstHB; i++) {
        temp[i] = new su2double[2 * nInstHB];
      }

      /*---  Copy the desired matrix into the temporary matrix ---*/
      for (i = 0; i < nInstHB; i++) {
        for (j = 0; j < nInstHB; j++) {
          temp[i][j] = Pinv[i][j];
          temp[i][nInstHB + j] = 0;
        }
        temp[i][nInstHB + i] = 1;
      }

      su2double max_val;
      unsigned short max_idx;

      /*---  Pivot each column such that the largest number possible divides the other rows  ---*/
      for (k = 0; k < nInstHB - 1; k++) {
        max_idx = k;
        max_val = abs(temp[k][k]);
        /*---  Find the largest value (pivot) in the column  ---*/
        for (j = k; j < nInstHB; j++) {
          if (abs(temp[j][k]) > max_val) {
            max_idx = j;
            max_val = abs(temp[j][k]);
          }
        }

        /*---  Move the row with the highest value up  ---*/
        for (j = 0; j < (nInstHB * 2); j++) {
          su2double d = temp[k][j];
          temp[k][j] = temp[max_idx][j];
          temp[max_idx][j] = d;
        }
        /*---  Subtract the moved row from all other rows ---*/
        for (i = k + 1; i < nInstHB; i++) {
          su2double c = temp[i][k] / temp[k][k];
          for (j = 0; j < (nInstHB * 2); j++) {
            temp[i][j] = temp[i][j] - temp[k][j] * c;
          }
        }
      }

      /*---  Back-substitution  ---*/
      for (k = nInstHB - 1; k > 0; k--) {
        if (temp[k][k] != su2double(0.0)) {
          for (int i = k - 1; i > -1; i--) {
            su2double c = temp[i][k] / temp[k][k];
            for (j = 0; j < (nInstHB * 2); j++) {
              temp[i][j] = temp[i][j] - temp[k][j] * c;
            }
          }
        }
      }

      /*---  Normalize the inverse  ---*/
      for (i = 0; i < nInstHB; i++) {
        su2double c = temp[i][i];
        for (j = 0; j < nInstHB; j++) {
          temp[i][j + nInstHB] = temp[i][j + nInstHB] / c;
        }
      }

      /*---  Copy the inverse back to the main program flow ---*/
      for (i = 0; i < nInstHB; i++) {
        for (j = 0; j < nInstHB; j++) {
          P[i][j] = temp[i][j + nInstHB];
        }
      }

      /*---  Delete dynamic template  ---*/
      for (iInst = 0; iInst < nInstHB; iInst++) {
        delete[] temp[iInst];
      }
      delete[] temp;

      /*--- Loop through variables to precondition ---*/
      for (iVar = 0; iVar < nVar; iVar++) {

        /*--- Get current source terms (not yet preconditioned) and zero source array to prepare preconditioning ---*/
        for (iInst = 0; iInst < nInstHB; iInst++) {
          Source_old[iInst] = solver_container[ZONE_0][iInst][iMGlevel][FLOW_SOL]->node[iPoint]->GetHarmonicBalance_Source(iVar);
          Source[iInst] = 0;
        }

        /*--- Step through columns ---*/
        for (iInst = 0; iInst < nInstHB; iInst++) {
          for (jInst = 0; jInst < nInstHB; jInst++) {
            Source[iInst] += P[iInst][jInst]*Source_old[jInst];
          }

          /*--- Store updated source terms for current node ---*/
          if (!adjoint) {
            solver_container[ZONE_0][iInst][iMGlevel][FLOW_SOL]->node[iPoint]->SetHarmonicBalance_Source(iVar, Source[iInst]);
          }
          else {
            solver_container[ZONE_0][iInst][iMGlevel][ADJFLOW_SOL]->node[iPoint]->SetHarmonicBalance_Source(iVar, Source[iInst]);
          }
        }

      }
    }
  }

  /*--- Deallocate dynamic memory ---*/
  for (iInst = 0; iInst < nInstHB; iInst++){
    delete [] P[iInst];
    delete [] Pinv[iInst];
  }
  delete [] P;
  delete [] Pinv;
  delete [] Source;
  delete [] Source_old;

}

void CHBDriver::ComputeHB_Operator() {

  const   complex<su2double> J(0.0,1.0);
  unsigned short i, j, k, iInst;

  su2double *Omega_HB       = new su2double[nInstHB];
  complex<su2double> **E    = new complex<su2double>*[nInstHB];
  complex<su2double> **Einv = new complex<su2double>*[nInstHB];
  complex<su2double> **DD   = new complex<su2double>*[nInstHB];
  for (iInst = 0; iInst < nInstHB; iInst++) {
    E[iInst]    = new complex<su2double>[nInstHB];
    Einv[iInst] = new complex<su2double>[nInstHB];
    DD[iInst]   = new complex<su2double>[nInstHB];
  }

  /*--- Get simualation period from config file ---*/
  su2double Period = config_container[ZONE_0]->GetHarmonicBalance_Period();

  /*--- Non-dimensionalize the input period, if necessary.      */
  Period /= config_container[ZONE_0]->GetTime_Ref();

  /*--- Build the array containing the selected frequencies to solve ---*/
  for (iInst = 0; iInst < nInstHB; iInst++) {
    Omega_HB[iInst]  = config_container[ZONE_0]->GetOmega_HB()[iInst];
    Omega_HB[iInst] /= config_container[ZONE_0]->GetOmega_Ref(); //TODO: check
  }

  /*--- Build the diagonal matrix of the frequencies DD ---*/
  for (i = 0; i < nInstHB; i++) {
    for (k = 0; k < nInstHB; k++) {
      if (k == i ) {
        DD[i][k] = J*Omega_HB[k];
      }
    }
  }


  /*--- Build the harmonic balance inverse matrix ---*/
  for (i = 0; i < nInstHB; i++) {
    for (k = 0; k < nInstHB; k++) {
      Einv[i][k] = complex<su2double>(cos(Omega_HB[k]*(i*Period/nInstHB))) + J*complex<su2double>(sin(Omega_HB[k]*(i*Period/nInstHB)));
    }
  }

  /*---  Invert inverse harmonic balance Einv with Gauss elimination ---*/

  /*--  A temporary matrix to hold the inverse, dynamically allocated ---*/
  complex<su2double> **temp = new complex<su2double>*[nInstHB];
  for (i = 0; i < nInstHB; i++) {
    temp[i] = new complex<su2double>[2 * nInstHB];
  }

  /*---  Copy the desired matrix into the temporary matrix ---*/
  for (i = 0; i < nInstHB; i++) {
    for (j = 0; j < nInstHB; j++) {
      temp[i][j] = Einv[i][j];
      temp[i][nInstHB + j] = 0;
    }
    temp[i][nInstHB + i] = 1;
  }

  su2double max_val;
  unsigned short max_idx;

  /*---  Pivot each column such that the largest number possible divides the other rows  ---*/
  for (k = 0; k < nInstHB - 1; k++) {
    max_idx = k;
    max_val = abs(temp[k][k]);
    /*---  Find the largest value (pivot) in the column  ---*/
    for (j = k; j < nInstHB; j++) {
      if (abs(temp[j][k]) > max_val) {
        max_idx = j;
        max_val = abs(temp[j][k]);
      }
    }
    /*---  Move the row with the highest value up  ---*/
    for (j = 0; j < (nInstHB * 2); j++) {
      complex<su2double> d = temp[k][j];
      temp[k][j] = temp[max_idx][j];
      temp[max_idx][j] = d;
    }
    /*---  Subtract the moved row from all other rows ---*/
    for (i = k + 1; i < nInstHB; i++) {
      complex<su2double> c = temp[i][k] / temp[k][k];
      for (j = 0; j < (nInstHB * 2); j++) {
        temp[i][j] = temp[i][j] - temp[k][j] * c;
      }
    }
  }
  /*---  Back-substitution  ---*/
  for (k = nInstHB - 1; k > 0; k--) {
    if (temp[k][k] != complex<su2double>(0.0)) {
      for (int i = k - 1; i > -1; i--) {
        complex<su2double> c = temp[i][k] / temp[k][k];
        for (j = 0; j < (nInstHB * 2); j++) {
          temp[i][j] = temp[i][j] - temp[k][j] * c;
        }
      }
    }
  }
  /*---  Normalize the inverse  ---*/
  for (i = 0; i < nInstHB; i++) {
    complex<su2double> c = temp[i][i];
    for (j = 0; j < nInstHB; j++) {
      temp[i][j + nInstHB] = temp[i][j + nInstHB] / c;
    }
  }
  /*---  Copy the inverse back to the main program flow ---*/
  for (i = 0; i < nInstHB; i++) {
    for (j = 0; j < nInstHB; j++) {
      E[i][j] = temp[i][j + nInstHB];
    }
  }
  /*---  Delete dynamic template  ---*/
  for (i = 0; i < nInstHB; i++) {
    delete[] temp[i];
  }
  delete[] temp;


  /*---  Temporary matrix for performing product  ---*/
  complex<su2double> **Temp    = new complex<su2double>*[nInstHB];

  /*---  Temporary complex HB operator  ---*/
  complex<su2double> **Dcpx    = new complex<su2double>*[nInstHB];

  for (iInst = 0; iInst < nInstHB; iInst++){
    Temp[iInst]    = new complex<su2double>[nInstHB];
    Dcpx[iInst]   = new complex<su2double>[nInstHB];
  }


  /*---  Calculation of the HB operator matrix ---*/
  for (int row = 0; row < nInstHB; row++) {
    for (int col = 0; col < nInstHB; col++) {
      for (int inner = 0; inner < nInstHB; inner++) {
        Temp[row][col] += Einv[row][inner] * DD[inner][col];
      }
    }
  }

  unsigned short row, col, inner;

  for (row = 0; row < nInstHB; row++) {
    for (col = 0; col < nInstHB; col++) {
      for (inner = 0; inner < nInstHB; inner++) {
        Dcpx[row][col] += Temp[row][inner] * E[inner][col];
      }
    }
  }

  /*---  Take just the real part of the HB operator matrix ---*/
  for (i = 0; i < nInstHB; i++) {
    for (k = 0; k < nInstHB; k++) {
      D[i][k] = real(Dcpx[i][k]);
    }
  }

  /*--- Deallocate dynamic memory ---*/
  for (iInst = 0; iInst < nInstHB; iInst++){
    delete [] E[iInst];
    delete [] Einv[iInst];
    delete [] DD[iInst];
    delete [] Temp[iInst];
    delete [] Dcpx[iInst];
  }
  delete [] E;
  delete [] Einv;
  delete [] DD;
  delete [] Temp;
  delete [] Dcpx;
  delete [] Omega_HB;

}

CFSIDriver::CFSIDriver(char* confFile,
                       unsigned short val_nZone,
                       unsigned short val_nDim,
                       bool val_periodic,
                       SU2_Comm MPICommunicator) : CDriver(confFile,
                                                           val_nZone,
                                                           val_nDim,
                                                           val_periodic,
                                                           MPICommunicator) {
  unsigned short iVar;
  unsigned short nVar_Flow = 0, nVar_Struct = 0;

  unsigned short iZone;
  for (iZone = 0; iZone < nZone; iZone++){
    switch (config_container[iZone]->GetKind_Solver()) {
       case RANS: case EULER: case NAVIER_STOKES:
         nVar_Flow = solver_container[iZone][INST_0][MESH_0][FLOW_SOL]->GetnVar();
         flow_criteria = config_container[iZone]->GetMinLogResidual_BGS_F();
         flow_criteria_rel = config_container[iZone]->GetOrderMagResidual_BGS_F();
         break;
       case FEM_ELASTICITY:
         nVar_Struct = solver_container[iZone][INST_0][MESH_0][FEA_SOL]->GetnVar();
         structure_criteria    = config_container[iZone]->GetMinLogResidual_BGS_S();
         structure_criteria_rel = config_container[iZone]->GetOrderMagResidual_BGS_S();
         break;
    }
  }

  init_res_flow   = new su2double[nVar_Flow];
  init_res_struct = new su2double[nVar_Struct];

  residual_flow   = new su2double[nVar_Flow];
  residual_struct = new su2double[nVar_Struct];

  residual_flow_rel   = new su2double[nVar_Flow];
  residual_struct_rel = new su2double[nVar_Struct];

  for (iVar = 0; iVar < nVar_Flow; iVar++){
    init_res_flow[iVar] = 0.0;
    residual_flow[iVar] = 0.0;
    residual_flow_rel[iVar] = 0.0;
  }
  for (iVar = 0; iVar < nVar_Struct; iVar++){
    init_res_struct[iVar] = 0.0;
    residual_struct[iVar] = 0.0;
    residual_struct_rel[iVar] = 0.0;
  }

}

CFSIDriver::~CFSIDriver(void) {

  delete [] init_res_flow;
  delete [] init_res_struct;
  delete [] residual_flow;
  delete [] residual_struct;
  delete [] residual_flow_rel;
  delete [] residual_struct_rel;

}

void CFSIDriver::Run() {

  /*--- As of now, we are coding it for just 2 zones. ---*/
  /*--- This will become more general, but we need to modify the configuration for that ---*/
  unsigned short ZONE_FLOW = 0, ZONE_STRUCT = 1;
  unsigned short iZone;

  /*--- Boolean to determine if we are running a static or dynamic case ---*/
  bool stat_fsi = ((config_container[ZONE_FLOW]->GetUnsteady_Simulation() == STEADY) && (config_container[ZONE_STRUCT]->GetDynamic_Analysis() == STATIC));
  bool dyn_fsi = (((config_container[ZONE_FLOW]->GetUnsteady_Simulation() == DT_STEPPING_1ST) || (config_container[ZONE_FLOW]->GetUnsteady_Simulation() == DT_STEPPING_2ND))
                   && (config_container[ZONE_STRUCT]->GetDynamic_Analysis() == DYNAMIC));

  unsigned long IntIter = 0; for (iZone = 0; iZone < nZone; iZone++) config_container[iZone]->SetIntIter(IntIter);
  unsigned long OuterIter = 0; for (iZone = 0; iZone < nZone; iZone++) config_container[iZone]->SetOuterIter(OuterIter);
  unsigned long nOuterIter = config_container[ZONE_FLOW]->GetnIterFSI();
  unsigned long nIntIter;

  bool Convergence = false;

  bool StopCalc_Flow = false;

  /*--- Be careful with whether or not we load the coords and grid velocity
   from the restart files... this needs to be standardized for the different
   solvers, in particular with FSI. ---*/

  /*-----------------------------------------------------------------*/
  /*---------------- Predict structural displacements ---------------*/
  /*-----------------------------------------------------------------*/

  Predict_Displacements(ZONE_STRUCT, ZONE_FLOW);

  while (OuterIter < nOuterIter) {

    /*-----------------------------------------------------------------*/
    /*------------------- Transfer Displacements ----------------------*/
    /*-----------------------------------------------------------------*/
  if(transfer_container[ZONE_STRUCT][ZONE_FLOW] != NULL)
      Transfer_Displacements(ZONE_STRUCT, ZONE_FLOW);

    /*-----------------------------------------------------------------*/
    /*--------------------- Mesh deformation --------------------------*/
    /*-----------------------------------------------------------------*/

  iteration_container[ZONE_FLOW][INST_0]->SetGrid_Movement(geometry_container,surface_movement, grid_movement, FFDBox, solver_container,
        config_container, ZONE_FLOW, INST_0, 0, ExtIter);

    /*-----------------------------------------------------------------*/
    /*-------------------- Fluid subiteration -------------------------*/
    /*-----------------------------------------------------------------*/

  iteration_container[ZONE_FLOW][INST_0]->Preprocess(output[ZONE_FLOW], integration_container, geometry_container,
      solver_container, numerics_container, config_container,
      surface_movement, grid_movement, FFDBox, ZONE_FLOW, INST_0);

  if ( stat_fsi ) {

    /*--- For steady-state flow simulations, we need to loop over ExtIter for the number of time steps ---*/
    /*--- However, ExtIter is the number of FSI iterations, so nIntIter is used in this case ---*/

    nIntIter = config_container[ZONE_FLOW]->GetUnst_nIntIter();

    for (IntIter = 0; IntIter < nIntIter; IntIter++){

      /*--- Set ExtIter to iExtIter_FLOW; this is a trick to loop on the steady-state flow solver ---*/
      config_container[ZONE_FLOW]->SetExtIter(IntIter);

      iteration_container[ZONE_FLOW][INST_0]->Iterate(output[ZONE_FLOW], integration_container, geometry_container,
          solver_container, numerics_container, config_container,
          surface_movement, grid_movement, FFDBox, ZONE_FLOW, INST_0);

      /*--- Write the convergence history for the fluid (only screen output) ---*/

      output[ZONE_FLOW]->SetConvHistory_Body(geometry_container, solver_container, config_container, integration_container, false, 0.0, ZONE_FLOW, INST_0);

      /*--- If the convergence criteria is met for the flow, break the loop ---*/
      StopCalc_Flow = integration_container[ZONE_FLOW][INST_0][FLOW_SOL]->GetConvergence();
      if (StopCalc_Flow) break;

    }

  }
  else if ( dyn_fsi ) {

    /*--- For unsteady flow simulations, we need to loop over nIntIter for the number of time steps ---*/

    nIntIter = config_container[ZONE_FLOW]->GetUnst_nIntIter();

    for (IntIter = 0; IntIter < nIntIter; IntIter++){

      config_container[ZONE_FLOW]->SetIntIter(IntIter);

      iteration_container[ZONE_FLOW][INST_0]->Iterate(output[ZONE_FLOW], integration_container, geometry_container, solver_container, numerics_container, config_container, surface_movement, grid_movement, FFDBox, ZONE_FLOW, INST_0);

      /*--- If convergence was reached in every zone --*/

      if (integration_container[ZONE_FLOW][INST_0][FLOW_SOL]->GetConvergence() == 1) break;
    }

    /*--- Write the convergence history for the fluid (only screen output) ---*/

     output[ZONE_FLOW]->SetConvHistory_Body(geometry_container, solver_container, config_container, integration_container, true, 0.0, ZONE_FLOW, INST_0);

  } else {

    SU2_MPI::Error( "The definition of Fluid and Structural solvers is inconsistent for FSI applications ", CURRENT_FUNCTION);
    
  }

  /*--- Set the fluid convergence to false (to make sure FSI subiterations converge) ---*/

  integration_container[ZONE_FLOW][INST_0][FLOW_SOL]->SetConvergence(false);

  /*-----------------------------------------------------------------*/
  /*------------------- Set FEA loads from fluid --------------------*/
  /*-----------------------------------------------------------------*/
  if(transfer_container[ZONE_FLOW][ZONE_STRUCT] != NULL)
      Transfer_Tractions(ZONE_FLOW, ZONE_STRUCT);

    /*-----------------------------------------------------------------*/
    /*------------------ Structural subiteration ----------------------*/
    /*-----------------------------------------------------------------*/

  iteration_container[ZONE_STRUCT][INST_0]->Iterate(output[ZONE_STRUCT], integration_container, geometry_container,
                                  solver_container, numerics_container, config_container,
                                  surface_movement, grid_movement, FFDBox, ZONE_STRUCT, INST_0);

    /*--- Write the convergence history for the structure (only screen output) ---*/

    output[ZONE_STRUCT]->SetConvHistory_Body(geometry_container, solver_container, config_container, integration_container, false, 0.0, ZONE_STRUCT, INST_0);

    /*--- Set the fluid convergence to false (to make sure FSI subiterations converge) ---*/

    integration_container[ZONE_STRUCT][INST_0][FEA_SOL]->SetConvergence(false);

    /*-----------------------------------------------------------------*/
    /*----------------- Displacements relaxation ----------------------*/
    /*-----------------------------------------------------------------*/

    Relaxation_Displacements(ZONE_STRUCT, ZONE_FLOW, OuterIter);

    /*-----------------------------------------------------------------*/
    /*-------------------- Check convergence --------------------------*/
    /*-----------------------------------------------------------------*/

    Convergence = BGSConvergence(OuterIter, ZONE_FLOW, ZONE_STRUCT);

    /*-----------------------------------------------------------------*/
    /*-------------------- Output FSI history -------------------------*/
    /*-----------------------------------------------------------------*/

//    output[ZONE_0]->SpecialOutput_FSI(&FSIHist_file, geometry_container, solver_container,
//                              config_container, integration_container, 0,
//                              ZONE_FLOW, ZONE_STRUCT, false);

    if (Convergence) break;

    /*-----------------------------------------------------------------*/
    /*--------------------- Update OuterIter ---------------------------*/
    /*-----------------------------------------------------------------*/

    OuterIter++; for (iZone = 0; iZone < nZone; iZone++) config_container[iZone]->SetOuterIter(OuterIter);

  }

}

void CFSIDriver::Predict_Displacements(unsigned short donorZone, unsigned short targetZone) {

  solver_container[donorZone][INST_0][MESH_0][FEA_SOL]->PredictStruct_Displacement(geometry_container[donorZone][INST_0], config_container[donorZone],
      solver_container[donorZone][INST_0]);

  /*--- For parallel simulations we need to communicate the predicted solution before updating the fluid mesh ---*/

  solver_container[donorZone][INST_0][MESH_0][FEA_SOL]->Set_MPI_Solution_Pred(geometry_container[donorZone][INST_0][MESH_0], config_container[donorZone]);
  

}

void CFSIDriver::Predict_Tractions(unsigned short donorZone, unsigned short targetZone) {

}

void CFSIDriver::Transfer_Displacements(unsigned short donorZone, unsigned short targetZone) {

  bool MatchingMesh = config_container[targetZone]->GetMatchingMesh();

  /*--- Select the transfer method and the appropriate mesh properties (matching or nonmatching mesh) ---*/

  switch (config_container[targetZone]->GetKind_TransferMethod()) {
  case BROADCAST_DATA:
    if (MatchingMesh) {
        transfer_container[donorZone][targetZone]->Broadcast_InterfaceData_Matching(solver_container[donorZone][INST_0][MESH_0][FEA_SOL],solver_container[targetZone][INST_0][MESH_0][FLOW_SOL],
                                                                                    geometry_container[donorZone][INST_0][MESH_0],geometry_container[targetZone][INST_0][MESH_0],
                                                                                    config_container[donorZone], config_container[targetZone]);
      /*--- Set the volume deformation for the fluid zone ---*/
      //      grid_movement[targetZone]->SetVolume_Deformation(geometry_container[targetZone][INST_0][MESH_0], config_container[targetZone], true);
        
      }
      else {
        transfer_container[donorZone][targetZone]->Broadcast_InterfaceData_Interpolate(solver_container[donorZone][INST_0][MESH_0][FEA_SOL],solver_container[targetZone][INST_0][MESH_0][FLOW_SOL],
                                                                                       geometry_container[donorZone][INST_0][MESH_0],geometry_container[targetZone][INST_0][MESH_0],
                                                                                       config_container[donorZone], config_container[targetZone]);
      /*--- Set the volume deformation for the fluid zone ---*/
      //      grid_movement[targetZone]->SetVolume_Deformation(geometry_container[targetZone][INST_0][MESH_0], config_container[targetZone], true);
    }
    break;
  case SCATTER_DATA:
    if (MatchingMesh) {
        transfer_container[donorZone][targetZone]->Scatter_InterfaceData(solver_container[donorZone][INST_0][MESH_0][FEA_SOL],solver_container[targetZone][INST_0][MESH_0][FLOW_SOL],
                                                                         geometry_container[donorZone][INST_0][MESH_0],geometry_container[targetZone][INST_0][MESH_0],
                                                                         config_container[donorZone], config_container[targetZone]);
      /*--- Set the volume deformation for the fluid zone ---*/
      //      grid_movement[targetZone]->SetVolume_Deformation(geometry_container[targetZone][INST_0][MESH_0], config_container[targetZone], true);
      }
      else {
        SU2_MPI::Error("Scatter method not implemented for non-matching meshes.", CURRENT_FUNCTION);
    }
    break;
  case ALLGATHER_DATA:
    if (MatchingMesh) {
        SU2_MPI::Error("Allgather method not yet implemented for matching meshes.", CURRENT_FUNCTION);
      }
      else {
        transfer_container[donorZone][targetZone]->Allgather_InterfaceData(solver_container[donorZone][INST_0][MESH_0][FEA_SOL],solver_container[targetZone][INST_0][MESH_0][FLOW_SOL],
                                                                           geometry_container[donorZone][INST_0][MESH_0],geometry_container[targetZone][INST_0][MESH_0],
                                                                           config_container[donorZone], config_container[targetZone]);
      /*--- Set the volume deformation for the fluid zone ---*/
      //      grid_movement[targetZone]->SetVolume_Deformation(geometry_container[targetZone][INST_0][MESH_0], config_container[targetZone], true);
    }
    break;
  }

}

void CFSIDriver::Transfer_Tractions(unsigned short donorZone, unsigned short targetZone) {

  bool MatchingMesh = config_container[donorZone]->GetMatchingMesh();

  /*--- FEA equations -- Necessary as the SetFEA_Load routine is as of now contained in the structural solver ---*/
  unsigned long ExtIter = config_container[targetZone]->GetExtIter();
  config_container[targetZone]->SetGlobalParam(FEM_ELASTICITY, RUNTIME_FEA_SYS, ExtIter);

  /*--- Select the transfer method and the appropriate mesh properties (matching or nonmatching mesh) ---*/

  switch (config_container[donorZone]->GetKind_TransferMethod()) {
  case BROADCAST_DATA:
    if (MatchingMesh) {
        transfer_container[donorZone][targetZone]->Broadcast_InterfaceData_Matching(solver_container[donorZone][INST_0][MESH_0][FLOW_SOL],solver_container[targetZone][INST_0][MESH_0][FEA_SOL],
                                                                                    geometry_container[donorZone][INST_0][MESH_0],geometry_container[targetZone][INST_0][MESH_0],
                                                                                    config_container[donorZone], config_container[targetZone]);
      }
      else {
        transfer_container[donorZone][targetZone]->Broadcast_InterfaceData_Interpolate(solver_container[donorZone][INST_0][MESH_0][FLOW_SOL],solver_container[targetZone][INST_0][MESH_0][FEA_SOL],
                                                                                       geometry_container[donorZone][INST_0][MESH_0],geometry_container[targetZone][INST_0][MESH_0],
                                                                                       config_container[donorZone], config_container[targetZone]);
    }
    break;
  case SCATTER_DATA:
    if (MatchingMesh) {
        transfer_container[donorZone][targetZone]->Scatter_InterfaceData(solver_container[donorZone][INST_0][MESH_0][FLOW_SOL],solver_container[targetZone][INST_0][MESH_0][FEA_SOL],
                                                                         geometry_container[donorZone][INST_0][MESH_0],geometry_container[targetZone][INST_0][MESH_0],
                                                                         config_container[donorZone], config_container[targetZone]);
      }
      else {
        SU2_MPI::Error("Scatter method not implemented for non-matching meshes.", CURRENT_FUNCTION);
    }
    break;
  case ALLGATHER_DATA:
    if (MatchingMesh) {
        SU2_MPI::Error("Allgather method not yet implemented for matching meshes.", CURRENT_FUNCTION);
      }
      else {
        transfer_container[donorZone][targetZone]->Allgather_InterfaceData(solver_container[donorZone][INST_0][MESH_0][FLOW_SOL],solver_container[targetZone][INST_0][MESH_0][FEA_SOL],
                                                                           geometry_container[donorZone][INST_0][MESH_0],geometry_container[targetZone][INST_0][MESH_0],
                                                                           config_container[donorZone], config_container[targetZone]);
    }
    break;
  }

}

void CFSIDriver::Relaxation_Displacements(unsigned short donorZone, unsigned short targetZone, unsigned long OuterIter) {

  /*-------------------- Aitken's relaxation ------------------------*/

  /*------------------- Compute the coefficient ---------------------*/

  solver_container[donorZone][INST_0][MESH_0][FEA_SOL]->ComputeAitken_Coefficient(geometry_container[donorZone][INST_0], config_container[donorZone],
      solver_container[donorZone][INST_0], OuterIter);

  /*----------------- Set the relaxation parameter ------------------*/

  solver_container[donorZone][INST_0][MESH_0][FEA_SOL]->SetAitken_Relaxation(geometry_container[donorZone][INST_0], config_container[donorZone],
      solver_container[donorZone][INST_0]);

  /*----------------- Communicate the predicted solution and the old one ------------------*/
  solver_container[donorZone][INST_0][MESH_0][FEA_SOL]->Set_MPI_Solution_Pred_Old(geometry_container[donorZone][INST_0][MESH_0], config_container[donorZone]);
  

}

void CFSIDriver::Relaxation_Tractions(unsigned short donorZone, unsigned short targetZone, unsigned long OuterIter) {

}

bool CFSIDriver::BGSConvergence(unsigned long IntIter, unsigned short ZONE_FLOW, unsigned short ZONE_STRUCT) {


  int rank = MASTER_NODE;
#ifdef HAVE_MPI
  int size;
  MPI_Comm_rank(MPI_COMM_WORLD, &rank);
  MPI_Comm_size(MPI_COMM_WORLD, &size);
#endif

  unsigned short iMarker;
  unsigned short nVar_Flow = solver_container[ZONE_FLOW][INST_0][MESH_0][FLOW_SOL]->GetnVar(),
                 nVar_Struct = solver_container[ZONE_STRUCT][INST_0][MESH_0][FEA_SOL]->GetnVar();
  unsigned short iRes;

//  bool flow_converged_absolute = false,
//        flow_converged_relative = false,
//        struct_converged_absolute = false,
//        struct_converged_relative = false;

  bool Convergence = false;

  /*--- Apply BC's to the structural adjoint - otherwise, clamped nodes have too values that make no sense... ---*/
  for (iMarker = 0; iMarker < config_container[ZONE_STRUCT]->GetnMarker_All(); iMarker++){
  switch (config_container[ZONE_STRUCT]->GetMarker_All_KindBC(iMarker)) {
    case CLAMPED_BOUNDARY:
    solver_container[ZONE_STRUCT][INST_0][MESH_0][FEA_SOL]->BC_Clamped_Post(geometry_container[ZONE_STRUCT][INST_0][MESH_0],
        solver_container[ZONE_STRUCT][INST_0][MESH_0], numerics_container[ZONE_STRUCT][INST_0][MESH_0][FEA_SOL][FEA_TERM],
        config_container[ZONE_STRUCT], iMarker);
    break;
  }
  }

  /*--- Compute the residual for the flow and structural zones ---*/

  /*--- Flow ---*/

  solver_container[ZONE_FLOW][INST_0][MESH_0][FLOW_SOL]->ComputeResidual_BGS(geometry_container[ZONE_FLOW][INST_0][MESH_0],
                                                                        config_container[ZONE_FLOW]);

  /*--- Structure ---*/

  solver_container[ZONE_STRUCT][INST_0][MESH_0][FEA_SOL]->ComputeResidual_BGS(geometry_container[ZONE_STRUCT][INST_0][MESH_0],
                                                                         config_container[ZONE_STRUCT]);


  /*--- Retrieve residuals ---*/

  /*--- Flow residuals ---*/

  for (iRes = 0; iRes < nVar_Flow; iRes++){
    residual_flow[iRes] = log10(solver_container[ZONE_FLOW][INST_0][MESH_0][FLOW_SOL]->GetRes_BGS(iRes));
    if (IntIter == 0) init_res_flow[iRes] = residual_flow[iRes];
    residual_flow_rel[iRes] = fabs(residual_flow[iRes] - init_res_flow[iRes]);
  }

  /*--- Structure residuals ---*/

  for (iRes = 0; iRes < nVar_Struct; iRes++){
    residual_struct[iRes] = log10(solver_container[ZONE_STRUCT][INST_0][MESH_0][FEA_SOL]->GetRes_BGS(iRes));
    if (IntIter == 0) init_res_struct[iRes] = residual_struct[iRes];
    residual_struct_rel[iRes] = fabs(residual_struct[iRes] - init_res_struct[iRes]);
  }

  /*--- Check convergence ---*/
//  flow_converged_absolute = ((residual_flow[0] < flow_criteria) && (residual_flow[nVar_Flow-1] < flow_criteria));
//  flow_converged_relative = ((residual_flow_rel[0] > flow_criteria_rel) && (residual_flow_rel[nVar_Flow-1] > flow_criteria_rel));
//
//  struct_converged_absolute = ((residual_struct[0] < structure_criteria) && (residual_struct[nVar_Flow-1] < structure_criteria));
//  struct_converged_relative = ((residual_struct_rel[0] > structure_criteria_rel) && (residual_struct_rel[nVar_Flow-1] > structure_criteria_rel));

//  Convergence = ((flow_converged_absolute && struct_converged_absolute) ||
//                 (flow_converged_absolute && struct_converged_relative) ||
//                 (flow_converged_relative && struct_converged_relative) ||
//                 (flow_converged_relative && struct_converged_absolute));

  if (rank == MASTER_NODE){

    cout << endl << "-------------------------------------------------------------------------" << endl;
    cout << endl;
    cout << "Convergence summary for BGS iteration ";
    cout << IntIter << endl;
    cout << endl;
    /*--- TODO: This is a workaround until the TestCases.py script incorporates new classes for nested loops. ---*/
    cout << "Iter[ID]" << "    BGSRes[Rho]" << "   BGSRes[RhoE]" << "     BGSRes[Ux]" << "     BGSRes[Uy]" << endl;
    cout.precision(6); cout.setf(ios::fixed, ios::floatfield);
    cout.width(8); cout << IntIter*1000;
    cout.width(15); cout << residual_flow[0];
    cout.width(15); cout << residual_flow[nVar_Flow-1];
    cout.width(15); cout << residual_struct[0];
    cout.width(15); cout << residual_struct[1];
    cout << endl;

  }

  integration_container[ZONE_STRUCT][INST_0][FEA_SOL]->Convergence_Monitoring_FSI(geometry_container[ZONE_STRUCT][INST_0][MESH_0], config_container[ZONE_STRUCT], solver_container[ZONE_STRUCT][INST_0][MESH_0][FEA_SOL], IntIter);

  Convergence = integration_container[ZONE_STRUCT][INST_0][FEA_SOL]->GetConvergence_FSI();


  /*--- Flow ---*/

  solver_container[ZONE_FLOW][INST_0][MESH_0][FLOW_SOL]->UpdateSolution_BGS(geometry_container[ZONE_FLOW][INST_0][MESH_0],
                                                                       config_container[ZONE_FLOW]);

  /*--- Structure ---*/

  solver_container[ZONE_STRUCT][INST_0][MESH_0][FEA_SOL]->UpdateSolution_BGS(geometry_container[ZONE_STRUCT][INST_0][MESH_0],
                                                                       config_container[ZONE_STRUCT]);

  if (rank == MASTER_NODE) cout.setf(ios::scientific, ios::floatfield);

  return Convergence;

}

void CFSIDriver::Update() {

  /*--- As of now, we are coding it for just 2 zones. ---*/
  /*--- This will become more general, but we need to modify the configuration for that ---*/
  unsigned short ZONE_FLOW = 0, ZONE_STRUCT = 1;

  unsigned long IntIter = 0; // This doesn't affect here but has to go into the function
  ExtIter = config_container[ZONE_FLOW]->GetExtIter();

  /*-----------------------------------------------------------------*/
  /*--------------------- Enforce continuity ------------------------*/
  /*-----------------------------------------------------------------*/

  /*--- Enforces that the geometry of the flow corresponds to the converged, relaxed solution ---*/

  /*-------------------- Transfer the displacements --------------------*/

  Transfer_Displacements(ZONE_STRUCT, ZONE_FLOW);

  /*-------------------- Set the grid movement -------------------------*/

  iteration_container[ZONE_FLOW][INST_0]->SetGrid_Movement(geometry_container, surface_movement,
                                                   grid_movement, FFDBox, solver_container,
      config_container, ZONE_FLOW, INST_0, IntIter, ExtIter);

  /*--- TODO: Temporary output of objective function for Flow OFs. Needs to be integrated into the refurbished output ---*/


  if (rank == MASTER_NODE){

  /*--- Choose the filename of the objective function ---*/

    ofstream myfile_res;
    bool of_output = false;
    su2double objective_function = 0.0;

    switch (config_container[ZONE_FLOW]->GetKind_ObjFunc()) {
      case DRAG_COEFFICIENT:
        myfile_res.open("of_drag.opt");
        objective_function = solver_container[ZONE_FLOW][INST_0][MESH_0][FLOW_SOL]->GetTotal_CD();
        of_output = true;
        break;
      case LIFT_COEFFICIENT:
        myfile_res.open("of_lift.opt");
        objective_function = solver_container[ZONE_FLOW][INST_0][MESH_0][FLOW_SOL]->GetTotal_CL();
        of_output = true;
      break;
      case EFFICIENCY:
        myfile_res.open("of_efficiency.opt");
        objective_function = solver_container[ZONE_FLOW][INST_0][MESH_0][FLOW_SOL]->GetTotal_CEff();
        of_output = true;
        break;
      default:
        of_output = false;
        break;
    }

    if (of_output){

        myfile_res.precision(15);
        myfile_res << scientific << objective_function << endl;
        myfile_res.close();

    }

  }

  /*-----------------------------------------------------------------*/
  /*-------------------- Update fluid solver ------------------------*/
  /*-----------------------------------------------------------------*/

<<<<<<< HEAD
  iteration_container[ZONE_FLOW][INST_0]->Update(output[ZONE_FLOW], integration_container, geometry_container,
=======
  iteration_container[ZONE_FLOW][INST_0]->Update(output, integration_container, geometry_container,
>>>>>>> 4e6a0654
                       solver_container, numerics_container, config_container,
                       surface_movement, grid_movement, FFDBox, ZONE_FLOW, INST_0);

  /*-----------------------------------------------------------------*/
  /*----------------- Update structural solver ----------------------*/
  /*-----------------------------------------------------------------*/

<<<<<<< HEAD
  iteration_container[ZONE_STRUCT][INST_0]->Update(output[ZONE_STRUCT], integration_container, geometry_container,
=======
  iteration_container[ZONE_STRUCT][INST_0]->Update(output, integration_container, geometry_container,
>>>>>>> 4e6a0654
                         solver_container, numerics_container, config_container,
                         surface_movement, grid_movement, FFDBox, ZONE_STRUCT, INST_0);


  /*-----------------------------------------------------------------*/
  /*--------------- Update convergence parameter --------------------*/
  /*-----------------------------------------------------------------*/
  integration_container[ZONE_STRUCT][INST_0][FEA_SOL]->SetConvergence_FSI(false);


}

void CFSIDriver::DynamicMeshUpdate(unsigned long ExtIter){

}

CDiscAdjFSIDriver::CDiscAdjFSIDriver(char* confFile,
                                     unsigned short val_nZone,
                                     unsigned short val_nDim,
                                     bool val_periodic,
                                     SU2_Comm MPICommunicator) : CDriver(confFile,
                                                                            val_nZone,
                                                                            val_nDim,
                                                                            val_periodic,
                                                                            MPICommunicator) {

  unsigned short iVar;
  unsigned short nVar_Flow = 0, nVar_Struct = 0;
  RecordingState = 0;
  CurrentRecording = 0;

  switch (config_container[ZONE_0]->GetKind_ObjFunc()){
  case DRAG_COEFFICIENT:
  case LIFT_COEFFICIENT:
  case SIDEFORCE_COEFFICIENT:
  case EFFICIENCY:
  case MOMENT_X_COEFFICIENT:
  case MOMENT_Y_COEFFICIENT:
  case MOMENT_Z_COEFFICIENT:
  case EQUIVALENT_AREA:
    Kind_Objective_Function = FLOW_OBJECTIVE_FUNCTION;
    break;
  case REFERENCE_GEOMETRY:
  case REFERENCE_NODE:
    Kind_Objective_Function = FEM_OBJECTIVE_FUNCTION;
    break;
  default:
    Kind_Objective_Function = NO_OBJECTIVE_FUNCTION;
    break;
  }

  direct_iteration = new CIteration*[nZone];

  unsigned short iZone;
  for (iZone = 0; iZone < nZone; iZone++){
    switch (config_container[iZone]->GetKind_Solver()) {
       case DISC_ADJ_RANS: case DISC_ADJ_EULER: case DISC_ADJ_NAVIER_STOKES:
         direct_iteration[iZone] = new CFluidIteration(config_container[iZone]);
         nVar_Flow = solver_container[iZone][INST_0][MESH_0][ADJFLOW_SOL]->GetnVar();
         flow_criteria = config_container[iZone]->GetMinLogResidual_BGS_F();
         flow_criteria_rel = config_container[iZone]->GetOrderMagResidual_BGS_F();
         break;
       case DISC_ADJ_FEM:
         direct_iteration[iZone] = new CFEAIteration(config_container[iZone]);
         nVar_Struct = solver_container[iZone][INST_0][MESH_0][ADJFEA_SOL]->GetnVar();
         structure_criteria    = config_container[iZone]->GetMinLogResidual_BGS_S();
         structure_criteria_rel = config_container[iZone]->GetOrderMagResidual_BGS_S();
         break;
    }
  }

  init_res_flow   = new su2double[nVar_Flow];
  init_res_struct = new su2double[nVar_Struct];

  residual_flow   = new su2double[nVar_Flow];
  residual_struct = new su2double[nVar_Struct];

  residual_flow_rel   = new su2double[nVar_Flow];
  residual_struct_rel = new su2double[nVar_Struct];

  for (iVar = 0; iVar < nVar_Flow; iVar++){
    init_res_flow[iVar] = 0.0;
    residual_flow[iVar] = 0.0;
    residual_flow_rel[iVar] = 0.0;
  }
  for (iVar = 0; iVar < nVar_Struct; iVar++){
    init_res_struct[iVar] = 0.0;
    residual_struct[iVar] = 0.0;
    residual_struct_rel[iVar] = 0.0;
  }


  bool write_history = true;

  /*--- Header of the temporary output file ---*/
  if ((write_history) && (rank == MASTER_NODE)){
    ofstream myfile_res;
    myfile_res.open ("history_adjoint_FSI.csv");

    myfile_res << "BGS_Iter\t";

    for (iVar = 0; iVar < nVar_Flow; iVar++){
      myfile_res << "ResFlow[" << iVar << "]\t";
    }

    for (iVar = 0; iVar < nVar_Struct; iVar++){
      myfile_res << "ResFEA[" << iVar << "]\t";
    }


    bool de_effects = config_container[ZONE_0]->GetDE_Effects();
    for (iVar = 0; iVar < config_container[ZONE_0]->GetnElasticityMod(); iVar++)
        myfile_res << "Sens_E_" << iVar << "\t";

    for (iVar = 0; iVar < config_container[ZONE_0]->GetnPoissonRatio(); iVar++)
      myfile_res << "Sens_Nu_" << iVar << "\t";

    if (de_effects){
        for (iVar = 0; iVar < config_container[ZONE_0]->GetnElectric_Field(); iVar++)
          myfile_res << "Sens_EField_" << iVar << "\t";
    }

    myfile_res << endl;

    myfile_res.close();
  }

  // TEST: for implementation of python framework in standalone structural problems
  if ((config_container[ZONE_1]->GetDV_FEA() != NODV_FEA) && (rank == MASTER_NODE)){

    /*--- Header of the temporary output file ---*/
    ofstream myfile_res;

    switch (config_container[ZONE_1]->GetDV_FEA()) {
      case YOUNG_MODULUS:
        myfile_res.open("grad_young.opt");
        break;
      case POISSON_RATIO:
        myfile_res.open("grad_poisson.opt");
        break;
      case DENSITY_VAL:
      case DEAD_WEIGHT:
        myfile_res.open("grad_density.opt");
        break;
      case ELECTRIC_FIELD:
        myfile_res.open("grad_efield.opt");
        break;
      default:
        myfile_res.open("grad.opt");
        break;
    }

    unsigned short iDV;
    unsigned short nDV = solver_container[ZONE_1][INST_0][MESH_0][ADJFEA_SOL]->GetnDVFEA();

    myfile_res << "INDEX" << "\t" << "GRAD" << endl;

    myfile_res.precision(15);

    for (iDV = 0; iDV < nDV; iDV++){
      myfile_res << iDV;
      myfile_res << "\t";
      myfile_res << scientific << solver_container[ZONE_1][INST_0][MESH_0][ADJFEA_SOL]->GetGlobal_Sens_DVFEA(iDV);
      myfile_res << endl;
    }

    myfile_res.close();
  }

  /*--- TODO: This is a workaround until the TestCases.py script incorporates new classes for nested loops. ---*/
  config_container[ZONE_0]->SetnExtIter(1);
  config_container[ZONE_1]->SetnExtIter(1);

}

CDiscAdjFSIDriver::~CDiscAdjFSIDriver(void) {

  delete [] direct_iteration;
  delete [] init_res_flow;
  delete [] init_res_struct;
  delete [] residual_flow;
  delete [] residual_struct;
  delete [] residual_flow_rel;
  delete [] residual_struct_rel;

}

void CDiscAdjFSIDriver::Update(){

}

void CDiscAdjFSIDriver::DynamicMeshUpdate(unsigned long ExtIter){

}

void CDiscAdjFSIDriver::Run( ) {

  /*--- As of now, we are coding it for just 2 zones. ---*/
  /*--- This will become more general, but we need to modify the configuration for that ---*/
  unsigned short ZONE_FLOW = 0, ZONE_STRUCT = 1;
  unsigned short iZone;

  unsigned long IntIter = 0; for (iZone = 0; iZone < nZone; iZone++) config_container[iZone]->SetIntIter(IntIter);
  unsigned long OuterIter = 0; for (iZone = 0; iZone < nZone; iZone++) config_container[iZone]->SetOuterIter(OuterIter);

  Preprocess(ZONE_FLOW, ZONE_STRUCT, ALL_VARIABLES);

  switch (Kind_Objective_Function){
  case FLOW_OBJECTIVE_FUNCTION:
    Iterate_Block_FlowOF(ZONE_FLOW, ZONE_STRUCT, ALL_VARIABLES);
    break;
  case FEM_OBJECTIVE_FUNCTION:
    Iterate_Block_StructuralOF(ZONE_FLOW, ZONE_STRUCT, ALL_VARIABLES);
    break;
  }

  Postprocess(ZONE_FLOW, ZONE_STRUCT);

}


void CDiscAdjFSIDriver::Preprocess(unsigned short ZONE_FLOW,
                  unsigned short ZONE_STRUCT,
                  unsigned short kind_recording){

  unsigned long IntIter = 0, iPoint;
  config_container[ZONE_0]->SetIntIter(IntIter);
  unsigned short ExtIter = config_container[ZONE_FLOW]->GetExtIter();

  bool dual_time_1st = (config_container[ZONE_FLOW]->GetUnsteady_Simulation() == DT_STEPPING_1ST);
  bool dual_time_2nd = (config_container[ZONE_FLOW]->GetUnsteady_Simulation() == DT_STEPPING_2ND);
  bool turbulent = (config_container[ZONE_FLOW]->GetKind_Solver() == DISC_ADJ_RANS);
  bool dual_time = (dual_time_1st || dual_time_2nd);
  unsigned short iMesh;
  int Direct_Iter_Flow;
  bool update_geo = false;

  /*----------------------------------------------------------------------------*/
  /*------------------------------ FLOW SOLUTION -------------------------------*/
  /*----------------------------------------------------------------------------*/

  /*--- For the unsteady adjoint, load direct solutions from restart files. ---*/

  if (config_container[ZONE_FLOW]->GetUnsteady_Simulation()) {

    Direct_Iter_Flow = SU2_TYPE::Int(config_container[ZONE_FLOW]->GetUnst_AdjointIter()) - SU2_TYPE::Int(ExtIter) - 2;

    /*--- For dual-time stepping we want to load the already converged solution at timestep n ---*/

    if (dual_time) {
      Direct_Iter_Flow += 1;
    }

    if (ExtIter == 0){

      if (dual_time_2nd) {

        /*--- Load solution at timestep n-2 ---*/

        iteration_container[ZONE_FLOW][INST_0]->LoadUnsteady_Solution(geometry_container, solver_container,config_container, ZONE_FLOW, INST_0, Direct_Iter_Flow-2);

        /*--- Push solution back to correct array ---*/

        for (iMesh=0; iMesh<=config_container[ZONE_FLOW]->GetnMGLevels();iMesh++) {
          for(iPoint=0; iPoint<geometry_container[ZONE_FLOW][INST_0][iMesh]->GetnPoint();iPoint++) {
            solver_container[ZONE_FLOW][INST_0][iMesh][FLOW_SOL]->node[iPoint]->Set_Solution_time_n();
            solver_container[ZONE_FLOW][INST_0][iMesh][FLOW_SOL]->node[iPoint]->Set_Solution_time_n1();
            if (turbulent) {
              solver_container[ZONE_FLOW][INST_0][iMesh][TURB_SOL]->node[iPoint]->Set_Solution_time_n();
              solver_container[ZONE_FLOW][INST_0][iMesh][TURB_SOL]->node[iPoint]->Set_Solution_time_n1();
            }
          }
        }
      }
      if (dual_time) {

        /*--- Load solution at timestep n-1 ---*/

        iteration_container[ZONE_FLOW][INST_0]->LoadUnsteady_Solution(geometry_container, solver_container,config_container, ZONE_FLOW, INST_0, Direct_Iter_Flow-1);

        /*--- Push solution back to correct array ---*/

        for (iMesh=0; iMesh<=config_container[ZONE_FLOW]->GetnMGLevels();iMesh++) {
          for(iPoint=0; iPoint<geometry_container[ZONE_FLOW][INST_0][iMesh]->GetnPoint();iPoint++) {
            solver_container[ZONE_FLOW][INST_0][iMesh][FLOW_SOL]->node[iPoint]->Set_Solution_time_n();
            if (turbulent) {
              solver_container[ZONE_FLOW][INST_0][iMesh][TURB_SOL]->node[iPoint]->Set_Solution_time_n();
            }
          }
        }
      }

      /*--- Load solution timestep n ---*/

      iteration_container[ZONE_FLOW][INST_0]->LoadUnsteady_Solution(geometry_container, solver_container,config_container, ZONE_FLOW, INST_0, Direct_Iter_Flow);

    }


    if ((ExtIter > 0) && dual_time){

      /*--- Load solution timestep n - 2 ---*/

      iteration_container[ZONE_FLOW][INST_0]->LoadUnsteady_Solution(geometry_container, solver_container,config_container, ZONE_FLOW, INST_0, Direct_Iter_Flow - 2);

      /*--- Temporarily store the loaded solution in the Solution_Old array ---*/

      for (iMesh=0; iMesh<=config_container[ZONE_FLOW]->GetnMGLevels();iMesh++) {
        for(iPoint=0; iPoint<geometry_container[ZONE_FLOW][INST_0][iMesh]->GetnPoint();iPoint++) {
           solver_container[ZONE_FLOW][INST_0][iMesh][FLOW_SOL]->node[iPoint]->Set_OldSolution();
           if (turbulent){
             solver_container[ZONE_FLOW][INST_0][iMesh][TURB_SOL]->node[iPoint]->Set_OldSolution();
           }
        }
      }

      /*--- Set Solution at timestep n to solution at n-1 ---*/

      for (iMesh=0; iMesh<=config_container[ZONE_FLOW]->GetnMGLevels();iMesh++) {
        for(iPoint=0; iPoint<geometry_container[ZONE_FLOW][INST_0][iMesh]->GetnPoint();iPoint++) {
          solver_container[ZONE_FLOW][INST_0][iMesh][FLOW_SOL]->node[iPoint]->SetSolution(solver_container[ZONE_FLOW][INST_0][iMesh][FLOW_SOL]->node[iPoint]->GetSolution_time_n());
          if (turbulent) {
            solver_container[ZONE_FLOW][INST_0][iMesh][TURB_SOL]->node[iPoint]->SetSolution(solver_container[ZONE_FLOW][INST_0][iMesh][TURB_SOL]->node[iPoint]->GetSolution_time_n());
          }
        }
      }
      if (dual_time_1st){
      /*--- Set Solution at timestep n-1 to the previously loaded solution ---*/
        for (iMesh=0; iMesh<=config_container[ZONE_FLOW]->GetnMGLevels();iMesh++) {
          for(iPoint=0; iPoint<geometry_container[ZONE_FLOW][INST_0][iMesh]->GetnPoint();iPoint++) {
            solver_container[ZONE_FLOW][INST_0][iMesh][FLOW_SOL]->node[iPoint]->Set_Solution_time_n(solver_container[ZONE_FLOW][INST_0][iMesh][FLOW_SOL]->node[iPoint]->GetSolution_time_n1());
            if (turbulent) {
              solver_container[ZONE_FLOW][INST_0][iMesh][TURB_SOL]->node[iPoint]->Set_Solution_time_n(solver_container[ZONE_FLOW][INST_0][iMesh][TURB_SOL]->node[iPoint]->GetSolution_time_n1());
            }
          }
        }
      }
      if (dual_time_2nd){
        /*--- Set Solution at timestep n-1 to solution at n-2 ---*/
        for (iMesh=0; iMesh<=config_container[ZONE_FLOW]->GetnMGLevels();iMesh++) {
          for(iPoint=0; iPoint<geometry_container[ZONE_FLOW][INST_0][iMesh]->GetnPoint();iPoint++) {
            solver_container[ZONE_FLOW][INST_0][iMesh][FLOW_SOL]->node[iPoint]->Set_Solution_time_n(solver_container[ZONE_FLOW][INST_0][iMesh][FLOW_SOL]->node[iPoint]->GetSolution_time_n1());
            if (turbulent) {
              solver_container[ZONE_FLOW][INST_0][iMesh][TURB_SOL]->node[iPoint]->Set_Solution_time_n(solver_container[ZONE_FLOW][INST_0][iMesh][TURB_SOL]->node[iPoint]->GetSolution_time_n1());
            }
          }
        }
        /*--- Set Solution at timestep n-2 to the previously loaded solution ---*/
        for (iMesh=0; iMesh<=config_container[ZONE_FLOW]->GetnMGLevels();iMesh++) {
          for(iPoint=0; iPoint<geometry_container[ZONE_FLOW][INST_0][iMesh]->GetnPoint();iPoint++) {
            solver_container[ZONE_FLOW][INST_0][iMesh][FLOW_SOL]->node[iPoint]->Set_Solution_time_n1(solver_container[ZONE_FLOW][INST_0][iMesh][FLOW_SOL]->node[iPoint]->GetSolution_Old());
            if (turbulent) {
              solver_container[ZONE_FLOW][INST_0][iMesh][TURB_SOL]->node[iPoint]->Set_Solution_time_n1(solver_container[ZONE_FLOW][INST_0][iMesh][TURB_SOL]->node[iPoint]->GetSolution_Old());
            }
          }
        }
      }
    }
  }
  else{

    /*--- Load the restart (we need to use the routine in order to get the GEOMETRY, otherwise it's restarted from the base mesh ---*/

    solver_container[ZONE_FLOW][INST_0][MESH_0][FLOW_SOL]->LoadRestart(geometry_container[ZONE_FLOW][INST_0], solver_container[ZONE_FLOW][INST_0], config_container[ZONE_FLOW], 0, true);

  if (ExtIter == 0 || dual_time) {

    for (iMesh=0; iMesh<=config_container[ZONE_FLOW]->GetnMGLevels();iMesh++) {
      for (iPoint = 0; iPoint < geometry_container[ZONE_FLOW][INST_0][iMesh]->GetnPoint(); iPoint++) {
        solver_container[ZONE_FLOW][INST_0][iMesh][ADJFLOW_SOL]->node[iPoint]->SetSolution_Direct(solver_container[ZONE_FLOW][INST_0][iMesh][FLOW_SOL]->node[iPoint]->GetSolution());
      }
    }
    if (turbulent && !config_container[ZONE_FLOW]->GetFrozen_Visc_Disc()) {
      for (iPoint = 0; iPoint < geometry_container[ZONE_FLOW][INST_0][MESH_0]->GetnPoint(); iPoint++) {
        solver_container[ZONE_FLOW][INST_0][MESH_0][ADJTURB_SOL]->node[iPoint]->SetSolution_Direct(solver_container[ZONE_FLOW][INST_0][MESH_0][TURB_SOL]->node[iPoint]->GetSolution());
      }
    }
  }

    /*--- Store geometry of the converged solution also in the adjoint solver in order to be able to reset it later ---*/

    for (iPoint = 0; iPoint < geometry_container[ZONE_FLOW][INST_0][MESH_0]->GetnPoint(); iPoint++){
      solver_container[ZONE_FLOW][INST_0][MESH_0][ADJFLOW_SOL]->node[iPoint]->SetGeometry_Direct(geometry_container[ZONE_FLOW][INST_0][MESH_0]->node[iPoint]->GetCoord());
    }

  }

  /*----------------------------------------------------------------------------*/
  /*-------------------------- STRUCTURAL SOLUTION -----------------------------*/
  /*----------------------------------------------------------------------------*/

  IntIter = 0;
  config_container[ZONE_STRUCT]->SetIntIter(IntIter);
  ExtIter = config_container[ZONE_STRUCT]->GetExtIter();
  bool dynamic = (config_container[ZONE_STRUCT]->GetDynamic_Analysis() == DYNAMIC);

  int Direct_Iter_FEA;

  /*--- For the dynamic adjoint, load direct solutions from restart files. ---*/

  if (dynamic) {

    Direct_Iter_FEA = SU2_TYPE::Int(config_container[ZONE_STRUCT]->GetUnst_AdjointIter()) - SU2_TYPE::Int(ExtIter) - 1;

    /*--- We want to load the already converged solution at timesteps n and n-1 ---*/

    /*--- Load solution at timestep n-1 ---*/

    iteration_container[ZONE_STRUCT][INST_0]->LoadDynamic_Solution(geometry_container, solver_container,config_container, ZONE_STRUCT, INST_0, Direct_Iter_FEA-1);

    /*--- Push solution back to correct array ---*/

    for(iPoint=0; iPoint<geometry_container[ZONE_STRUCT][INST_0][MESH_0]->GetnPoint();iPoint++){
      solver_container[ZONE_STRUCT][INST_0][MESH_0][FEA_SOL]->node[iPoint]->SetSolution_time_n();
    }

    /*--- Push solution back to correct array ---*/

    for(iPoint=0; iPoint<geometry_container[ZONE_STRUCT][INST_0][MESH_0]->GetnPoint();iPoint++){
      solver_container[ZONE_STRUCT][INST_0][MESH_0][FEA_SOL]->node[iPoint]->SetSolution_Accel_time_n();
    }

    /*--- Push solution back to correct array ---*/

    for(iPoint=0; iPoint<geometry_container[ZONE_STRUCT][INST_0][MESH_0]->GetnPoint();iPoint++){
      solver_container[ZONE_STRUCT][INST_0][MESH_0][FEA_SOL]->node[iPoint]->SetSolution_Vel_time_n();
    }

    /*--- Load solution timestep n ---*/

    iteration_container[ZONE_STRUCT][INST_0]->LoadDynamic_Solution(geometry_container, solver_container,config_container, ZONE_STRUCT, INST_0, Direct_Iter_FEA);

    /*--- Store FEA solution also in the adjoint solver in order to be able to reset it later ---*/

    for (iPoint = 0; iPoint < geometry_container[ZONE_STRUCT][INST_0][MESH_0]->GetnPoint(); iPoint++){
      solver_container[ZONE_STRUCT][INST_0][MESH_0][ADJFEA_SOL]->node[iPoint]->SetSolution_Direct(solver_container[ZONE_STRUCT][INST_0][MESH_0][FEA_SOL]->node[iPoint]->GetSolution());
    }

    for (iPoint = 0; iPoint < geometry_container[ZONE_STRUCT][INST_0][MESH_0]->GetnPoint(); iPoint++){
      solver_container[ZONE_STRUCT][INST_0][MESH_0][ADJFEA_SOL]->node[iPoint]->SetSolution_Accel_Direct(solver_container[ZONE_STRUCT][INST_0][MESH_0][FEA_SOL]->node[iPoint]->GetSolution_Accel());
    }

    for (iPoint = 0; iPoint < geometry_container[ZONE_STRUCT][INST_0][MESH_0]->GetnPoint(); iPoint++){
      solver_container[ZONE_STRUCT][INST_0][MESH_0][ADJFEA_SOL]->node[iPoint]->SetSolution_Vel_Direct(solver_container[ZONE_STRUCT][INST_0][MESH_0][FEA_SOL]->node[iPoint]->GetSolution_Vel());
    }

  }
  else {

    solver_container[ZONE_STRUCT][INST_0][MESH_0][FEA_SOL]->LoadRestart(geometry_container[ZONE_STRUCT][INST_0], solver_container[ZONE_STRUCT][INST_0], config_container[ZONE_STRUCT], 0, update_geo);

    /*--- Store FEA solution also in the adjoint solver in order to be able to reset it later ---*/

    for (iPoint = 0; iPoint < geometry_container[ZONE_STRUCT][INST_0][MESH_0]->GetnPoint(); iPoint++){
      solver_container[ZONE_STRUCT][INST_0][MESH_0][ADJFEA_SOL]->node[iPoint]->SetSolution_Direct(solver_container[ZONE_STRUCT][INST_0][MESH_0][FEA_SOL]->node[iPoint]->GetSolution());
    }

  }

  /*----------------------------------------------------------------------------*/
  /*--------------------- ADJOINT SOLVER PREPROCESSING -------------------------*/
  /*----------------------------------------------------------------------------*/

  solver_container[ZONE_FLOW][INST_0][MESH_0][ADJFLOW_SOL]->Preprocessing(geometry_container[ZONE_FLOW][INST_0][MESH_0], solver_container[ZONE_FLOW][INST_0][MESH_0],  config_container[ZONE_FLOW] , MESH_0, 0, RUNTIME_ADJFLOW_SYS, false);

  if (turbulent){
    solver_container[ZONE_FLOW][INST_0][MESH_0][ADJTURB_SOL]->Preprocessing(geometry_container[ZONE_FLOW][INST_0][MESH_0], solver_container[ZONE_FLOW][INST_0][MESH_0],  config_container[ZONE_FLOW] , MESH_0, 0, RUNTIME_ADJTURB_SYS, false);
  }

  solver_container[ZONE_STRUCT][INST_0][MESH_0][ADJFEA_SOL]->Preprocessing(geometry_container[ZONE_STRUCT][INST_0][MESH_0], solver_container[ZONE_STRUCT][INST_0][MESH_0],  config_container[ZONE_STRUCT] , MESH_0, 0, RUNTIME_ADJFEA_SYS, false);



}

void CDiscAdjFSIDriver::PrintDirect_Residuals(unsigned short ZONE_FLOW,
                                                          unsigned short ZONE_STRUCT,
                                                          unsigned short kind_recording){

  unsigned short ExtIter = config_container[ZONE_FLOW]->GetExtIter();
  bool turbulent = (config_container[ZONE_FLOW]->GetKind_Solver() == DISC_ADJ_RANS);
  bool nonlinear_analysis = (config_container[ZONE_STRUCT]->GetGeometricConditions() == LARGE_DEFORMATIONS);   // Nonlinear analysis.
  bool unsteady = config_container[ZONE_FLOW]->GetUnsteady_Simulation() != NONE;
  bool dynamic = (config_container[ZONE_STRUCT]->GetDynamic_Analysis() == DYNAMIC);

  su2double val_OFunction = 0.0;
  string kind_OFunction;

  cout.precision(6);
  cout.setf(ios::scientific, ios::floatfield);

  if ((kind_recording == FLOW_CONS_VARS) || (kind_recording == MESH_COORDS)) {

    /*--- Print residuals in the first iteration ---*/

    if (rank == MASTER_NODE && ((ExtIter == 0) || unsteady )){
      cout << "log10[RMS Density]: "<< log10(solver_container[ZONE_FLOW][INST_0][MESH_0][FLOW_SOL]->GetRes_RMS(0))
                     <<", Drag: " <<solver_container[ZONE_FLOW][INST_0][MESH_0][FLOW_SOL]->GetTotal_CD()
                     <<", Lift: " << solver_container[ZONE_FLOW][INST_0][MESH_0][FLOW_SOL]->GetTotal_CL() << "." << endl;

      if (turbulent){
        cout << "log10[RMS k]: " << log10(solver_container[ZONE_FLOW][INST_0][MESH_0][TURB_SOL]->GetRes_RMS(0)) << endl;
      }
      if (Kind_Objective_Function == FLOW_OBJECTIVE_FUNCTION){
        switch (config_container[ZONE_FLOW]->GetKind_ObjFunc()){
        case DRAG_COEFFICIENT:
          kind_OFunction = "(Drag coefficient): ";
          val_OFunction = solver_container[ZONE_FLOW][INST_0][MESH_0][FLOW_SOL]->GetTotal_CD();
          break;
        case LIFT_COEFFICIENT:
          kind_OFunction = "(Lift coefficient): ";
          val_OFunction = solver_container[ZONE_FLOW][INST_0][MESH_0][FLOW_SOL]->GetTotal_CL();
          break;
        case SIDEFORCE_COEFFICIENT:
          kind_OFunction = "(Sideforce coefficient): ";
          val_OFunction = solver_container[ZONE_FLOW][INST_0][MESH_0][FLOW_SOL]->GetTotal_CSF();
          break;
        case EFFICIENCY:
          kind_OFunction = "(Efficiency): ";
          val_OFunction = solver_container[ZONE_FLOW][INST_0][MESH_0][FLOW_SOL]->GetTotal_CEff();
          break;
        case MOMENT_X_COEFFICIENT:
          kind_OFunction = "(Moment X coefficient): ";
          val_OFunction = solver_container[ZONE_FLOW][INST_0][MESH_0][FLOW_SOL]->GetTotal_CMx();
          break;
        case MOMENT_Y_COEFFICIENT:
          kind_OFunction = "(Moment Y coefficient): ";
          val_OFunction = solver_container[ZONE_FLOW][INST_0][MESH_0][FLOW_SOL]->GetTotal_CMy();
          break;
        case MOMENT_Z_COEFFICIENT:
          kind_OFunction = "(Moment Z coefficient): ";
          val_OFunction = solver_container[ZONE_FLOW][INST_0][MESH_0][FLOW_SOL]->GetTotal_CMz();
          break;
        case EQUIVALENT_AREA:
          kind_OFunction = "(Equivalent area): ";
          val_OFunction = solver_container[ZONE_FLOW][INST_0][MESH_0][FLOW_SOL]->GetTotal_CEquivArea();
          break;
        default:
          val_OFunction = 0.0;  // If the objective function is computed in a different physical problem
          break;
        }
        cout << "Objective function " << kind_OFunction << val_OFunction << endl;
      }
    }

  }

  if ((kind_recording == FEA_DISP_VARS) || (kind_recording == FLOW_CROSS_TERM) || (kind_recording == GEOMETRY_CROSS_TERM)) {

    if (rank == MASTER_NODE && ((ExtIter == 0) || dynamic )){
      if (nonlinear_analysis){
        cout << "UTOL-A: "   << log10(solver_container[ZONE_STRUCT][INST_0][MESH_0][FEA_SOL]->GetRes_FEM(0))
             << ", RTOL-A: " << log10(solver_container[ZONE_STRUCT][INST_0][MESH_0][FEA_SOL]->GetRes_FEM(1))
             << ", ETOL-A: " << log10(solver_container[ZONE_STRUCT][INST_0][MESH_0][FEA_SOL]->GetRes_FEM(2)) << "." << endl;
      }
      else{
        if (solver_container[ZONE_STRUCT][INST_0][MESH_0][FEA_SOL]->GetnVar() == 2){
          cout << "log10[RMS Ux]: "   << log10(solver_container[ZONE_STRUCT][INST_0][MESH_0][FEA_SOL]->GetRes_RMS(0))
               << ", log10[RMS Uy]: " << log10(solver_container[ZONE_STRUCT][INST_0][MESH_0][FEA_SOL]->GetRes_RMS(1)) << "." << endl;

        }
        else{
          cout << "log10[RMS Ux]: "   << log10(solver_container[ZONE_STRUCT][INST_0][MESH_0][FEA_SOL]->GetRes_RMS(0))
               << ", log10[RMS Uy]: " << log10(solver_container[ZONE_STRUCT][INST_0][MESH_0][FEA_SOL]->GetRes_RMS(1))
               << ", log10[RMS Uz]: " << log10(solver_container[ZONE_STRUCT][INST_0][MESH_0][FEA_SOL]->GetRes_RMS(2))<< "." << endl;
        }

      }
      if (Kind_Objective_Function == FEM_OBJECTIVE_FUNCTION){
        switch (config_container[ZONE_STRUCT]->GetKind_ObjFunc()){
        case REFERENCE_GEOMETRY:
          kind_OFunction = "(Reference Geometry): ";
          val_OFunction = solver_container[ZONE_STRUCT][INST_0][MESH_0][FEA_SOL]->GetTotal_OFRefGeom();
          break;
        case REFERENCE_NODE:
          kind_OFunction = "(Reference Node): ";
          val_OFunction = solver_container[ZONE_STRUCT][INST_0][MESH_0][FEA_SOL]->GetTotal_OFRefNode();
          break;
        default:
          val_OFunction = 0.0;  // If the objective function is computed in a different physical problem
          break;
        }
        cout << "Objective function " << kind_OFunction << val_OFunction << endl;
      }
    }

  }

}

void CDiscAdjFSIDriver::Iterate_Direct(unsigned short ZONE_FLOW, unsigned short ZONE_STRUCT, unsigned short kind_recording){

  if ((kind_recording == FLOW_CONS_VARS) ||
      (kind_recording == MESH_COORDS)) {

    Fluid_Iteration_Direct(ZONE_FLOW, ZONE_STRUCT);


  }

  if ((kind_recording == FEA_DISP_VARS) ||
      (kind_recording == FLOW_CROSS_TERM) ||
      (kind_recording == GEOMETRY_CROSS_TERM)) {

    Structural_Iteration_Direct(ZONE_FLOW, ZONE_STRUCT);

  }


  if (kind_recording == FEM_CROSS_TERM_GEOMETRY) {

    Mesh_Deformation_Direct(ZONE_FLOW, ZONE_STRUCT);

  }


}

void CDiscAdjFSIDriver::Fluid_Iteration_Direct(unsigned short ZONE_FLOW, unsigned short ZONE_STRUCT) {

  bool turbulent = (config_container[ZONE_FLOW]->GetKind_Solver() == DISC_ADJ_RANS);

  /*-----------------------------------------------------------------*/
  /*------------------- Set Dependency on Geometry ------------------*/
  /*-----------------------------------------------------------------*/

  geometry_container[ZONE_FLOW][INST_0][MESH_0]->UpdateGeometry(geometry_container[ZONE_FLOW][INST_0], config_container[ZONE_FLOW]);

  solver_container[ZONE_FLOW][INST_0][MESH_0][FLOW_SOL]->Set_MPI_Solution(geometry_container[ZONE_FLOW][INST_0][MESH_0], config_container[ZONE_FLOW]);

  solver_container[ZONE_FLOW][INST_0][MESH_0][FLOW_SOL]->Preprocessing(geometry_container[ZONE_FLOW][INST_0][MESH_0],solver_container[ZONE_FLOW][INST_0][MESH_0], config_container[ZONE_FLOW], MESH_0, NO_RK_ITER, RUNTIME_FLOW_SYS, true);

  if(turbulent){
    solver_container[ZONE_FLOW][INST_0][MESH_0][TURB_SOL]->Postprocessing(geometry_container[ZONE_FLOW][INST_0][MESH_0], solver_container[ZONE_FLOW][INST_0][MESH_0], config_container[ZONE_FLOW], MESH_0);
    solver_container[ZONE_FLOW][INST_0][MESH_0][TURB_SOL]->Set_MPI_Solution(geometry_container[ZONE_FLOW][INST_0][MESH_0], config_container[ZONE_FLOW]);
  }

  /*-----------------------------------------------------------------*/
  /*----------------- Iterate the flow solver -----------------------*/
  /*---- Sets all the cross dependencies for the flow variables -----*/
  /*-----------------------------------------------------------------*/

  config_container[ZONE_FLOW]->SetIntIter(0);

  direct_iteration[ZONE_FLOW]->Iterate(output[ZONE_FLOW], integration_container, geometry_container,
      solver_container, numerics_container, config_container,
      surface_movement, grid_movement, FFDBox, ZONE_FLOW, INST_0);

  /*-----------------------------------------------------------------*/
  /*--------------------- Set MPI Solution --------------------------*/
  /*-----------------------------------------------------------------*/

  solver_container[ZONE_FLOW][INST_0][MESH_0][FLOW_SOL]->Set_MPI_Solution(geometry_container[ZONE_FLOW][INST_0][MESH_0], config_container[ZONE_FLOW]);

}

void CDiscAdjFSIDriver::Structural_Iteration_Direct(unsigned short ZONE_FLOW, unsigned short ZONE_STRUCT) {

  bool turbulent = (config_container[ZONE_FLOW]->GetKind_Solver() == DISC_ADJ_RANS);

  /*-----------------------------------------------------------------*/
  /*---------- Set Dependencies on Geometry and Flow ----------------*/
  /*-----------------------------------------------------------------*/

  solver_container[ZONE_STRUCT][INST_0][MESH_0][FEA_SOL]->Set_MPI_Solution(geometry_container[ZONE_STRUCT][INST_0][MESH_0], config_container[ZONE_STRUCT]);

  geometry_container[ZONE_FLOW][INST_0][MESH_0]->UpdateGeometry(geometry_container[ZONE_FLOW][INST_0], config_container[ZONE_FLOW]);

  solver_container[ZONE_FLOW][INST_0][MESH_0][FLOW_SOL]->Set_MPI_Solution(geometry_container[ZONE_FLOW][INST_0][MESH_0], config_container[ZONE_FLOW]);

  solver_container[ZONE_FLOW][INST_0][MESH_0][FLOW_SOL]->Preprocessing(geometry_container[ZONE_FLOW][INST_0][MESH_0],solver_container[ZONE_FLOW][INST_0][MESH_0], config_container[ZONE_FLOW], MESH_0, NO_RK_ITER, RUNTIME_FLOW_SYS, true);

  if(turbulent){
    solver_container[ZONE_FLOW][INST_0][MESH_0][TURB_SOL]->Postprocessing(geometry_container[ZONE_FLOW][INST_0][MESH_0], solver_container[ZONE_FLOW][INST_0][MESH_0], config_container[ZONE_FLOW], MESH_0);
    solver_container[ZONE_FLOW][INST_0][MESH_0][TURB_SOL]->Set_MPI_Solution(geometry_container[ZONE_FLOW][INST_0][MESH_0], config_container[ZONE_FLOW]);
  }
  
  /*-----------------------------------------------------------------*/
  /*-------------------- Transfer Tractions -------------------------*/
  /*-----------------------------------------------------------------*/

  Transfer_Tractions(ZONE_FLOW, ZONE_STRUCT);

  /*-----------------------------------------------------------------*/
  /*--------------- Iterate the structural solver -------------------*/
  /*-----------------------------------------------------------------*/

  direct_iteration[ZONE_STRUCT]->Iterate(output[ZONE_STRUCT], integration_container, geometry_container,
                                        solver_container, numerics_container, config_container,
                                        surface_movement, grid_movement, FFDBox, ZONE_STRUCT, INST_0);

  /*-----------------------------------------------------------------*/
  /*--------------------- Set MPI Solution --------------------------*/
  /*-----------------------------------------------------------------*/

  solver_container[ZONE_STRUCT][INST_0][MESH_0][FEA_SOL]->Set_MPI_Solution(geometry_container[ZONE_STRUCT][INST_0][MESH_0], config_container[ZONE_STRUCT]);


}

void CDiscAdjFSIDriver::Mesh_Deformation_Direct(unsigned short ZONE_FLOW, unsigned short ZONE_STRUCT) {

  unsigned long IntIter = config_container[ZONE_STRUCT]->GetIntIter();
  unsigned long ExtIter = config_container[ZONE_STRUCT]->GetExtIter();

  /*-----------------------------------------------------------------*/
  /*--------------------- Set MPI Solution --------------------------*/
  /*-----------------------------------------------------------------*/

  geometry_container[ZONE_FLOW][INST_0][MESH_0]->UpdateGeometry(geometry_container[ZONE_FLOW][INST_0], config_container[ZONE_FLOW]);

  solver_container[ZONE_FLOW][INST_0][MESH_0][FLOW_SOL]->Set_MPI_Solution(geometry_container[ZONE_FLOW][INST_0][MESH_0], config_container[ZONE_FLOW]);

  solver_container[ZONE_FLOW][INST_0][MESH_0][FLOW_SOL]->Preprocessing(geometry_container[ZONE_FLOW][INST_0][MESH_0],solver_container[ZONE_FLOW][INST_0][MESH_0], config_container[ZONE_FLOW], MESH_0, NO_RK_ITER, RUNTIME_FLOW_SYS, true);

  solver_container[ZONE_STRUCT][INST_0][MESH_0][FEA_SOL]->Set_MPI_Solution(geometry_container[ZONE_STRUCT][INST_0][MESH_0], config_container[ZONE_STRUCT]);

  /*-----------------------------------------------------------------*/
  /*------------------- Transfer Displacements ----------------------*/
  /*-----------------------------------------------------------------*/

  Transfer_Displacements(ZONE_STRUCT, ZONE_FLOW);

  /*-----------------------------------------------------------------*/
  /*------------------- Set the Grid movement -----------------------*/
  /*---- No longer done in the preprocess of the flow iteration -----*/
  /*---- as the flag Grid_Movement is set to false in this case -----*/
  /*-----------------------------------------------------------------*/

  direct_iteration[ZONE_FLOW]->SetGrid_Movement(geometry_container, surface_movement,
                                                   grid_movement, FFDBox, solver_container,
                                                   config_container, ZONE_FLOW, INST_0, IntIter, ExtIter);

  geometry_container[ZONE_FLOW][INST_0][MESH_0]->UpdateGeometry(geometry_container[ZONE_FLOW][INST_0], config_container[ZONE_FLOW]);
  solver_container[ZONE_STRUCT][INST_0][MESH_0][FEA_SOL]->Set_MPI_Solution(geometry_container[ZONE_STRUCT][INST_0][MESH_0], config_container[ZONE_STRUCT]);


}

void CDiscAdjFSIDriver::SetRecording(unsigned short ZONE_FLOW,
                                              unsigned short ZONE_STRUCT,
                                              unsigned short kind_recording){

  unsigned long IntIter = config_container[ZONE_0]->GetIntIter();
  bool unsteady = (config_container[ZONE_FLOW]->GetUnsteady_Simulation() != NONE);
  bool dynamic = (config_container[ZONE_STRUCT]->GetDynamic_Analysis() == DYNAMIC);

  string kind_DirectIteration = " ";
  string kind_AdjointIteration = " ";

  if (unsteady || dynamic){
    SU2_MPI::Error("DYNAMIC ADJOINT SOLVER NOT IMPLEMENTED FOR FSI APPLICATIONS", CURRENT_FUNCTION);
  }


  if (rank == MASTER_NODE){
    cout << endl;
    switch (kind_recording){
    case FLOW_CONS_VARS:
      kind_AdjointIteration = "Flow iteration: flow input -> flow output";
      kind_DirectIteration = "flow ";
      break;
    case MESH_COORDS:
      kind_AdjointIteration = "Geometry cross term from flow: geometry input -> flow output";
      kind_DirectIteration = "flow ";
      break;
    case FEA_DISP_VARS:
      kind_AdjointIteration = "Structural iteration: structural input -> structural output";
      kind_DirectIteration = "structural ";
      break;
    case FLOW_CROSS_TERM:
      kind_AdjointIteration = "Flow cross term: flow input -> structural output";
      kind_DirectIteration = "structural ";
      break;
    case GEOMETRY_CROSS_TERM:
      kind_AdjointIteration = "Geometry cross term from structure: geometry input -> structural output";
      kind_DirectIteration = "structural ";
      break;
    case FEM_CROSS_TERM_GEOMETRY:
      kind_AdjointIteration = "Structural cross term from geometry: structural input -> geometry output";
      kind_DirectIteration = "mesh deformation ";
      break;
    }
    cout << kind_AdjointIteration << endl;
    cout << "Direct " << kind_DirectIteration << "iteration to store computational graph." << endl;
    switch (kind_recording){
    case FLOW_CONS_VARS: case MESH_COORDS:
    case FEA_DISP_VARS: case FLOW_CROSS_TERM: case GEOMETRY_CROSS_TERM:
      cout << "Compute residuals to check the convergence of the direct problem." << endl; break;
    case FEM_CROSS_TERM_GEOMETRY:
      cout << "Deform the grid using the converged solution of the direct problem." << endl; break;
    }
  }


  AD::Reset();

  if (CurrentRecording != kind_recording && (CurrentRecording != NONE) ){

    /*--- Clear indices ---*/

    PrepareRecording(ZONE_FLOW, ZONE_STRUCT, ALL_VARIABLES);

    /*--- Clear indices of coupling variables ---*/

    SetDependencies(ZONE_FLOW, ZONE_STRUCT, ALL_VARIABLES);

    /*--- Run one iteration while tape is passive - this clears all indices ---*/
    Iterate_Direct(ZONE_FLOW, ZONE_STRUCT, kind_recording);

  }

  /*--- Prepare for recording ---*/

  PrepareRecording(ZONE_FLOW, ZONE_STRUCT, kind_recording);

  /*--- Start the recording of all operations ---*/

  AD::StartRecording();

  /*--- Register input variables ---*/

  RegisterInput(ZONE_FLOW, ZONE_STRUCT, kind_recording);

  /*--- Set dependencies for flow, geometry and structural solvers ---*/

  SetDependencies(ZONE_FLOW, ZONE_STRUCT, kind_recording);

  /*--- Run a direct iteration ---*/
  Iterate_Direct(ZONE_FLOW, ZONE_STRUCT, kind_recording);

  /*--- Register objective function and output variables ---*/

  RegisterOutput(ZONE_FLOW, ZONE_STRUCT, kind_recording);

  /*--- Stop the recording ---*/
  AD::StopRecording();

  /*--- Set the recording status ---*/

  CurrentRecording = kind_recording;

  /* --- Reset the number of the internal iterations---*/

  config_container[ZONE_0]->SetIntIter(IntIter);


}

void CDiscAdjFSIDriver::PrepareRecording(unsigned short ZONE_FLOW,
                                                   unsigned short ZONE_STRUCT,
                                                   unsigned short kind_recording){

  unsigned short iMesh;
  bool turbulent = (config_container[ZONE_FLOW]->GetKind_Solver() == DISC_ADJ_RANS);

  /*--- Set fluid variables to direct solver values ---*/
  for (iMesh = 0; iMesh <= config_container[ZONE_FLOW]->GetnMGLevels(); iMesh++){
    solver_container[ZONE_FLOW][INST_0][iMesh][ADJFLOW_SOL]->SetRecording(geometry_container[ZONE_FLOW][INST_0][MESH_0], config_container[ZONE_FLOW]);
  }
  if (turbulent){
    solver_container[ZONE_FLOW][INST_0][MESH_0][ADJTURB_SOL]->SetRecording(geometry_container[ZONE_FLOW][INST_0][MESH_0], config_container[ZONE_FLOW]);
  }

  /*--- Set geometry to the converged values ---*/

  solver_container[ZONE_FLOW][INST_0][MESH_0][ADJFLOW_SOL]->SetMesh_Recording(geometry_container[ZONE_FLOW][INST_0], grid_movement[ZONE_FLOW][INST_0], config_container[ZONE_FLOW]);

  /*--- Set structural variables to direct solver values ---*/

  solver_container[ZONE_STRUCT][INST_0][MESH_0][ADJFEA_SOL]->SetRecording(geometry_container[ZONE_STRUCT][INST_0][MESH_0], config_container[ZONE_STRUCT]);

}

void CDiscAdjFSIDriver::RegisterInput(unsigned short ZONE_FLOW,
                                               unsigned short ZONE_STRUCT,
                                               unsigned short kind_recording){

  /*--- Register flow variables ---*/
  if ((kind_recording == FLOW_CONS_VARS) ||
      (kind_recording == FLOW_CROSS_TERM)) {
    iteration_container[ZONE_FLOW][INST_0]->RegisterInput(solver_container, geometry_container, config_container, ZONE_FLOW, INST_0, kind_recording);
  }

  /*--- Register geometry variables ---*/
  if ((kind_recording == MESH_COORDS) ||
      (kind_recording == GEOMETRY_CROSS_TERM)) {
    iteration_container[ZONE_FLOW][INST_0]->RegisterInput(solver_container, geometry_container, config_container, ZONE_FLOW, INST_0, kind_recording);
  }

  /*--- Register structural variables ---*/
  if ((kind_recording == FEA_DISP_VARS) ||
      (kind_recording == FEM_CROSS_TERM_GEOMETRY)) {
    iteration_container[ZONE_STRUCT][INST_0]->RegisterInput(solver_container, geometry_container, config_container, ZONE_STRUCT, INST_0, kind_recording);
  }


}

void CDiscAdjFSIDriver::SetDependencies(unsigned short ZONE_FLOW,
                                                  unsigned short ZONE_STRUCT,
                                                  unsigned short kind_recording){

  /*--- Add dependencies for geometrical and turbulent variables ---*/

  iteration_container[ZONE_FLOW][INST_0]->SetDependencies(solver_container, geometry_container, numerics_container, config_container, ZONE_FLOW, INST_0, kind_recording);

  /*--- Add dependencies for E, Nu, Rho, and Rho_DL variables ---*/

  iteration_container[ZONE_STRUCT][INST_0]->SetDependencies(solver_container, geometry_container, numerics_container, config_container, ZONE_STRUCT, INST_0, kind_recording);


}

void CDiscAdjFSIDriver::RegisterOutput(unsigned short ZONE_FLOW,
                                                 unsigned short ZONE_STRUCT,
                                                 unsigned short kind_recording){

  bool turbulent = (config_container[ZONE_FLOW]->GetKind_Solver() == DISC_ADJ_RANS);

  /*--- Register the objective function as output of the iteration ---*/
  /*--- We need to avoid recording it twice for the crossed terms  ---*/

  /*--- Register a flow-type objective function ---*/
  if ((kind_recording == FLOW_CONS_VARS) ||
      (kind_recording == MESH_COORDS)) {
    solver_container[ZONE_FLOW][INST_0][MESH_0][ADJFLOW_SOL]->RegisterObj_Func(config_container[ZONE_FLOW]);
  }

  /*--- The FEM_CROSS_TERM_GEOMETRY evaluates the mesh routines:
   *--- They don't throw any dependency on the objective function ---*/

  /*--- Register a structural-type objective function ---*/
  if ((kind_recording == FEA_DISP_VARS) ||
      (kind_recording == FLOW_CROSS_TERM) ||
      (kind_recording == GEOMETRY_CROSS_TERM)){
    solver_container[ZONE_STRUCT][INST_0][MESH_0][ADJFEA_SOL]->RegisterObj_Func(config_container[ZONE_STRUCT]);
  }

  /*--- Register the conservative variables of the flow as output of the iteration ---*/
  if ((kind_recording == FLOW_CONS_VARS) ||
      (kind_recording == MESH_COORDS)) {

    solver_container[ZONE_FLOW][INST_0][MESH_0][ADJFLOW_SOL]->RegisterOutput(geometry_container[ZONE_FLOW][INST_0][MESH_0],config_container[ZONE_FLOW]);

    if (turbulent){
      solver_container[ZONE_FLOW][INST_0][MESH_0][ADJTURB_SOL]->RegisterOutput(geometry_container[ZONE_FLOW][INST_0][MESH_0],
          config_container[ZONE_FLOW]);
    }
  }

  /*--- Register the displacements of the nodes of the fluid as output of the iteration ---*/
  if (kind_recording == FEM_CROSS_TERM_GEOMETRY) {

    geometry_container[ZONE_FLOW][INST_0][MESH_0]->RegisterOutput_Coordinates(config_container[ZONE_FLOW]);

  }

  /*--- Register the displacements of the structure as output of the iteration ---*/
  if ((kind_recording == FEA_DISP_VARS) ||
      (kind_recording == FLOW_CROSS_TERM) ||
      (kind_recording == GEOMETRY_CROSS_TERM)) {

    solver_container[ZONE_STRUCT][INST_0][MESH_0][ADJFEA_SOL]->RegisterOutput(geometry_container[ZONE_STRUCT][INST_0][MESH_0],config_container[ZONE_STRUCT]);

  }


}


void CDiscAdjFSIDriver::Iterate_Block(unsigned short ZONE_FLOW,
                                                unsigned short ZONE_STRUCT,
                                                unsigned short kind_recording){

  unsigned long IntIter=0, nIntIter = 1;
  bool dual_time_1st = (config_container[ZONE_0]->GetUnsteady_Simulation() == DT_STEPPING_1ST);
  bool dual_time_2nd = (config_container[ZONE_0]->GetUnsteady_Simulation() == DT_STEPPING_2ND);
  bool dual_time = (dual_time_1st || dual_time_2nd);
  bool dynamic = (config_container[ZONE_STRUCT]->GetDynamic_Analysis() == DYNAMIC);

  bool adjoint_convergence = false;

  /*--- Record one direct iteration with kind_recording as input ---*/

  SetRecording(ZONE_FLOW, ZONE_STRUCT, kind_recording);

  /*--- Print the residuals of the direct subiteration ---*/

  PrintDirect_Residuals(ZONE_FLOW, ZONE_STRUCT, kind_recording);

  /*--- Run the iteration ---*/

  switch (kind_recording){
  case FLOW_CONS_VARS:
    nIntIter = config_container[ZONE_FLOW]->GetUnst_nIntIter();
    break;
  case FEA_DISP_VARS:
    nIntIter = config_container[ZONE_STRUCT]->GetDyn_nIntIter();
    break;
  case MESH_COORDS:
  case FEM_CROSS_TERM_GEOMETRY:
  case FLOW_CROSS_TERM:
  case GEOMETRY_CROSS_TERM:
    nIntIter = 1;
    break;
  }

  for (unsigned short iZone = 0; iZone < config_container[ZONE_FLOW]->GetnZone(); iZone++)
    config_container[iZone]->SetIntIter(IntIter);

  for(IntIter = 0; IntIter < nIntIter; IntIter++){

    /*--- Set the internal iteration ---*/

    for (unsigned short iZone = 0; iZone < config_container[ZONE_FLOW]->GetnZone(); iZone++)
      config_container[iZone]->SetIntIter(IntIter);

    /*--- Set the adjoint values of the flow and objective function ---*/

    InitializeAdjoint(ZONE_FLOW, ZONE_STRUCT, kind_recording);

    /*--- Run the adjoint computation ---*/

    AD::ComputeAdjoint();

    /*--- Extract the adjoints of the input variables and store them for the next iteration ---*/

    ExtractAdjoint(ZONE_FLOW, ZONE_STRUCT, kind_recording);

    /*--- Clear all adjoints to re-use the stored computational graph in the next iteration ---*/
    AD::ClearAdjoints();

    /*--- Check the convergence of the adjoint block ---*/

    adjoint_convergence = CheckConvergence(IntIter, ZONE_FLOW, ZONE_STRUCT, kind_recording);

    /*--- Write the convergence history (only screen output) ---*/

    ConvergenceHistory(IntIter, nIntIter, ZONE_FLOW, ZONE_STRUCT, kind_recording);

    /*--- Break the loop if converged ---*/

    if (adjoint_convergence) break;


  }

  if (dual_time){
    integration_container[ZONE_FLOW][INST_0][ADJFLOW_SOL]->SetConvergence(false);
  }
  if (dynamic){
    integration_container[ZONE_FLOW][INST_0][ADJFLOW_SOL]->SetConvergence(false);
  }

}


void CDiscAdjFSIDriver::InitializeAdjoint(unsigned short ZONE_FLOW,
                                                     unsigned short ZONE_STRUCT,
                                                     unsigned short kind_recording){

  bool turbulent = (config_container[ZONE_FLOW]->GetKind_Solver() == DISC_ADJ_RANS);

  /*--- Initialize the adjoint of the objective function (typically with 1.0) ---*/
  /*--- We need to avoid setting it twice for the crossed terms  ---*/

  /*--- Register a flow-type objective function ---*/
  if ((kind_recording == FLOW_CONS_VARS) ||
      (kind_recording == MESH_COORDS)) {
    solver_container[ZONE_FLOW][INST_0][MESH_0][ADJFLOW_SOL]->SetAdj_ObjFunc(geometry_container[ZONE_FLOW][INST_0][MESH_0], config_container[ZONE_FLOW]);
  }

  /*--- Register a structural-type objective function ---*/
  if ((kind_recording == FEA_DISP_VARS) ||
      (kind_recording == FLOW_CROSS_TERM) ||
      (kind_recording == GEOMETRY_CROSS_TERM)){
    solver_container[ZONE_STRUCT][INST_0][MESH_0][ADJFEA_SOL]->SetAdj_ObjFunc(geometry_container[ZONE_STRUCT][INST_0][MESH_0], config_container[ZONE_STRUCT]);
  }

  /*--- Adjoint of the fluid conservative variables ---*/

  if ((kind_recording == FLOW_CONS_VARS) ||
      (kind_recording == MESH_COORDS)) {

    /*--- Initialize the adjoints the conservative variables ---*/
    solver_container[ZONE_FLOW][INST_0][MESH_0][ADJFLOW_SOL]->SetAdjoint_Output(geometry_container[ZONE_FLOW][INST_0][MESH_0],
                                                                    config_container[ZONE_FLOW]);

    if (turbulent){
      solver_container[ZONE_FLOW][INST_0][MESH_0][ADJTURB_SOL]->SetAdjoint_Output(geometry_container[ZONE_FLOW][INST_0][MESH_0],
                                                                      config_container[ZONE_FLOW]);
    }

  }

  /*--- Adjoint of the positions of the mesh ---*/
  if (kind_recording == FEM_CROSS_TERM_GEOMETRY) {

    solver_container[ZONE_FLOW][INST_0][MESH_0][ADJFLOW_SOL]->SetAdjoint_OutputMesh(geometry_container[ZONE_FLOW][INST_0][MESH_0],
                                                                            config_container[ZONE_FLOW]);

  }

  /*--- Adjoint of the structural displacements ---*/
  if ((kind_recording == FEA_DISP_VARS) ||
      (kind_recording == FLOW_CROSS_TERM) ||
      (kind_recording == GEOMETRY_CROSS_TERM)) {

    /*--- Initialize the adjoints the conservative variables ---*/

    solver_container[ZONE_STRUCT][INST_0][MESH_0][ADJFEA_SOL]->SetAdjoint_Output(geometry_container[ZONE_STRUCT][INST_0][MESH_0],
                                                                         config_container[ZONE_STRUCT]);

  }

}

void CDiscAdjFSIDriver::ExtractAdjoint(unsigned short ZONE_FLOW,
                                                  unsigned short ZONE_STRUCT,
                                                  unsigned short kind_recording){
													  
  /*--- Extract the adjoint of the fluid conservative variables ---*/

  if (kind_recording == FLOW_CONS_VARS) {

    /*--- Extract the adjoints of the conservative input variables and store them for the next iteration ---*/

    solver_container[ZONE_FLOW][INST_0][MESH_0][ADJFLOW_SOL]->ExtractAdjoint_Solution(geometry_container[ZONE_FLOW][INST_0][MESH_0],
                                                      config_container[ZONE_FLOW]);

    solver_container[ZONE_FLOW][INST_0][MESH_0][ADJFLOW_SOL]->ExtractAdjoint_Variables(geometry_container[ZONE_FLOW][INST_0][MESH_0],
                                                      config_container[ZONE_FLOW]);

    if (config_container[ZONE_FLOW]->GetKind_Solver() == DISC_ADJ_RANS) {
      solver_container[ZONE_FLOW][INST_0][MESH_0][ADJTURB_SOL]->ExtractAdjoint_Solution(geometry_container[ZONE_FLOW][INST_0][MESH_0],
                                                        config_container[ZONE_FLOW]);
    }

  }

  /*--- Extract the adjoint of the mesh coordinates ---*/

  if (kind_recording == MESH_COORDS) {

    /*--- Extract the adjoints of the flow geometry and store them for the next iteration ---*/

    solver_container[ZONE_FLOW][INST_0][MESH_0][ADJFLOW_SOL]->ExtractAdjoint_CrossTerm_Geometry_Flow(geometry_container[ZONE_FLOW][INST_0][MESH_0],
                                                      config_container[ZONE_FLOW]);

  }

  /*--- Extract the adjoint of the structural displacements ---*/

  if (kind_recording == FEA_DISP_VARS) {

    /*--- Extract the adjoints of the conservative input variables and store them for the next iteration ---*/

    solver_container[ZONE_STRUCT][INST_0][MESH_0][ADJFEA_SOL]->ExtractAdjoint_Solution(geometry_container[ZONE_STRUCT][INST_0][MESH_0],
                                                                               config_container[ZONE_STRUCT]);

    solver_container[ZONE_STRUCT][INST_0][MESH_0][ADJFEA_SOL]->ExtractAdjoint_Variables(geometry_container[ZONE_STRUCT][INST_0][MESH_0],
                                                                                config_container[ZONE_STRUCT]);

  }

  /*--- Extract the adjoint cross term from the structural problem with respect to the flow variables ---*/
  if (kind_recording == FLOW_CROSS_TERM) {

    /*--- Extract the adjoints of the conservative input variables and store them for the next iteration ---*/

    solver_container[ZONE_FLOW][INST_0][MESH_0][ADJFLOW_SOL]->ExtractAdjoint_CrossTerm(geometry_container[ZONE_FLOW][INST_0][MESH_0],
                                                      config_container[ZONE_FLOW]);

    if (config_container[ZONE_FLOW]->GetKind_Solver() == DISC_ADJ_RANS) {
      solver_container[ZONE_FLOW][INST_0][MESH_0][ADJTURB_SOL]->ExtractAdjoint_CrossTerm(geometry_container[ZONE_FLOW][INST_0][MESH_0],
                                                        config_container[ZONE_FLOW]);
    }

  }

  if (kind_recording == FEM_CROSS_TERM_GEOMETRY) {

    /*--- Extract the adjoints of the displacements (input variables) and store them for the next iteration ---*/

    solver_container[ZONE_STRUCT][INST_0][MESH_0][ADJFEA_SOL]->ExtractAdjoint_CrossTerm_Geometry(geometry_container[ZONE_STRUCT][INST_0][MESH_0],
                                                                                config_container[ZONE_STRUCT]);

  }


  if (kind_recording == GEOMETRY_CROSS_TERM) {

    /*--- Extract the adjoints of the geometry input variables and store them for the next iteration ---*/

    solver_container[ZONE_FLOW][INST_0][MESH_0][ADJFLOW_SOL]->ExtractAdjoint_CrossTerm_Geometry(geometry_container[ZONE_FLOW][INST_0][MESH_0],
                                                                                        config_container[ZONE_FLOW]);

  }

}

bool CDiscAdjFSIDriver::CheckConvergence(unsigned long IntIter,
                                                   unsigned short ZONE_FLOW,
                                                   unsigned short ZONE_STRUCT,
                                                   unsigned short kind_recording){

  bool flow_convergence    = false,
        struct_convergence  = false;

  bool adjoint_convergence = false;

  su2double residual_1, residual_2;

  if (kind_recording == FLOW_CONS_VARS) {

      /*--- Set the convergence criteria (only residual possible as of now) ---*/

      residual_1 = log10(solver_container[ZONE_FLOW][INST_0][MESH_0][ADJFLOW_SOL]->GetRes_RMS(0));
      residual_2 = log10(solver_container[ZONE_FLOW][INST_0][MESH_0][ADJFLOW_SOL]->GetRes_RMS(1));

      flow_convergence = ((residual_1 < config_container[ZONE_FLOW]->GetMinLogResidual()) &&
                          (residual_2 < config_container[ZONE_FLOW]->GetMinLogResidual()));

  }

  if (kind_recording == FEA_DISP_VARS) {

    /*--- Set the convergence criteria (only residual possible as of now) ---*/

    residual_1 = log10(solver_container[ZONE_STRUCT][INST_0][MESH_0][ADJFEA_SOL]->GetRes_RMS(0));
    residual_2 = log10(solver_container[ZONE_STRUCT][INST_0][MESH_0][ADJFEA_SOL]->GetRes_RMS(1));

    // Temporary, until function is added
    struct_convergence = ((residual_1 < config_container[ZONE_STRUCT]->GetResidual_FEM_UTOL()) &&
                          (residual_2 < config_container[ZONE_STRUCT]->GetResidual_FEM_UTOL()));

  }

  switch (kind_recording){
  case FLOW_CONS_VARS:      adjoint_convergence = flow_convergence; break;
  case MESH_COORDS:  adjoint_convergence = true; break;
  case FEA_DISP_VARS:       adjoint_convergence = struct_convergence; break;
  case FLOW_CROSS_TERM:     adjoint_convergence = true; break;
  case FEM_CROSS_TERM_GEOMETRY:      adjoint_convergence = true; break;
  case GEOMETRY_CROSS_TERM: adjoint_convergence = true; break;
  default:                  adjoint_convergence = false; break;
  }

  /*--- Apply the same convergence criteria to all the processors ---*/

#ifdef HAVE_MPI

  unsigned short *sbuf_conv = NULL, *rbuf_conv = NULL;
  sbuf_conv = new unsigned short[1]; sbuf_conv[0] = 0;
  rbuf_conv = new unsigned short[1]; rbuf_conv[0] = 0;

  /*--- Convergence criteria ---*/

  sbuf_conv[0] = adjoint_convergence;
  SU2_MPI::Reduce(sbuf_conv, rbuf_conv, 1, MPI_UNSIGNED_SHORT, MPI_SUM, MASTER_NODE, MPI_COMM_WORLD);

  /*-- Compute global convergence criteria in the master node --*/

  sbuf_conv[0] = 0;
  if (rank == MASTER_NODE) {
    if (rbuf_conv[0] == size) sbuf_conv[0] = 1;
    else sbuf_conv[0] = 0;
  }

  SU2_MPI::Bcast(sbuf_conv, 1, MPI_UNSIGNED_SHORT, MASTER_NODE, MPI_COMM_WORLD);

  if (sbuf_conv[0] == 1) { adjoint_convergence = true;}
  else { adjoint_convergence = false;}

  delete [] sbuf_conv;
  delete [] rbuf_conv;

#endif

  return adjoint_convergence;

}

void CDiscAdjFSIDriver::ConvergenceHistory(unsigned long IntIter,
                                                      unsigned long nIntIter,
                                                      unsigned short ZONE_FLOW,
                                                      unsigned short ZONE_STRUCT,
                                                      unsigned short kind_recording){

  unsigned long BGS_Iter = config_container[ZONE_FLOW]->GetOuterIter();


  if (rank == MASTER_NODE)
    output[ZONE_0]->SetConvHistory_Header(config_container[ZONE_0], ZONE_0, INST_0);

  if (kind_recording == FLOW_CONS_VARS) {

    if (rank == MASTER_NODE){
      if (IntIter == 0){
        cout << endl;
        cout << " IntIter" << "    BGSIter" << "   Res[Psi_Rho]" << "     Res[Psi_E]" << endl;
      }

      if (IntIter % config_container[ZONE_FLOW]->GetWrt_Con_Freq() == 0){
        /*--- Output the flow convergence ---*/
        /*--- This is temporary as it requires several changes in the output structure ---*/
        cout.width(8);     cout << IntIter;
        cout.width(11);    cout << BGS_Iter + 1;
        cout.precision(6); cout.setf(ios::fixed, ios::floatfield);
        cout.width(15);    cout << log10(solver_container[ZONE_FLOW][INST_0][MESH_0][ADJFLOW_SOL]->GetRes_RMS(0));
        cout.width(15);    cout << log10(solver_container[ZONE_FLOW][INST_0][MESH_0][ADJFLOW_SOL]->GetRes_RMS(1));
        cout << endl;
      }

    }
  }

  if (kind_recording == FEA_DISP_VARS) {

    /*--- Set the convergence criteria (only residual possible) ---*/
    output[ZONE_0]->SetConvHistory_Body(geometry_container, solver_container, config_container, integration_container, true, 0.0, ZONE_STRUCT, INST_0);

  }


}

void CDiscAdjFSIDriver::Iterate_Block_FlowOF(unsigned short ZONE_FLOW,
                                                       unsigned short ZONE_STRUCT,
                                                       unsigned short kind_recording){

  bool BGS_Converged = false;

  unsigned short iZone;

  unsigned long iOuterIter = 0; for (iZone = 0; iZone < nZone; iZone++) config_container[iZone]->SetOuterIter(iOuterIter);
  unsigned long nOuterIter = config_container[ZONE_FLOW]->GetnIterFSI();

  for (iOuterIter = 0; iOuterIter < nOuterIter; iOuterIter++){

    if (rank == MASTER_NODE){
      cout << endl << "                    ****** BGS ITERATION ";
      cout << iOuterIter;
      cout << " ******" << endl;
    }

    for (iZone = 0; iZone < nZone; iZone++) config_container[iZone]->SetOuterIter(iOuterIter);

    /*--- Iterate fluid (including cross term) ---*/

    Iterate_Block(ZONE_FLOW, ZONE_STRUCT, FLOW_CONS_VARS);

    /*--- Compute mesh (it is a cross term dF / dMv ) ---*/

    Iterate_Block(ZONE_FLOW, ZONE_STRUCT, MESH_COORDS);

    /*--- Compute mesh cross term (dM / dSv) ---*/

    Iterate_Block(ZONE_FLOW, ZONE_STRUCT, FEM_CROSS_TERM_GEOMETRY);

    /*--- Iterate structure first ---*/

    Iterate_Block(ZONE_FLOW, ZONE_STRUCT, FEA_DISP_VARS);

    /*--- Compute cross term (dS / dFv) ---*/

    Iterate_Block(ZONE_FLOW, ZONE_STRUCT, FLOW_CROSS_TERM);

    /*--- Compute cross term (dS / dMv) ---*/

    Iterate_Block(ZONE_FLOW, ZONE_STRUCT, GEOMETRY_CROSS_TERM);


    /*--- Check convergence of the BGS method ---*/
    BGS_Converged = BGSConvergence(iOuterIter, ZONE_FLOW, ZONE_STRUCT);

    if (BGS_Converged) break;

  }


}

void CDiscAdjFSIDriver::Iterate_Block_StructuralOF(unsigned short ZONE_FLOW,
                                                              unsigned short ZONE_STRUCT,
                                                              unsigned short kind_recording){

  bool BGS_Converged = false;

  unsigned short iZone;

  unsigned long iOuterIter = 0; for (iZone = 0; iZone < nZone; iZone++) config_container[iZone]->SetOuterIter(iOuterIter);
  unsigned long nOuterIter = config_container[ZONE_FLOW]->GetnIterFSI();

  ofstream myfile_struc, myfile_flow, myfile_geo;

  for (iOuterIter = 0; iOuterIter < nOuterIter; iOuterIter++){

    if (rank == MASTER_NODE){
      cout << endl << "                    ****** BGS ITERATION ";
      cout << iOuterIter;
      cout << " ******" << endl;
    }

    for (iZone = 0; iZone < nZone; iZone++) config_container[iZone]->SetOuterIter(iOuterIter);

    /*--- Iterate structure first ---*/

    Iterate_Block(ZONE_FLOW, ZONE_STRUCT, FEA_DISP_VARS);

    /*--- Compute cross term (dS / dFv) ---*/

    Iterate_Block(ZONE_FLOW, ZONE_STRUCT, FLOW_CROSS_TERM);

    /*--- Compute cross term (dS / dMv) ---*/

    Iterate_Block(ZONE_FLOW, ZONE_STRUCT, GEOMETRY_CROSS_TERM);

    /*--- Iterate fluid (including cross term) ---*/

    Iterate_Block(ZONE_FLOW, ZONE_STRUCT, FLOW_CONS_VARS);

    /*--- Compute mesh (it is a cross term dF / dMv ) ---*/

    Iterate_Block(ZONE_FLOW, ZONE_STRUCT, MESH_COORDS);

    /*--- Compute mesh cross term (dM / dSv) ---*/

    Iterate_Block(ZONE_FLOW, ZONE_STRUCT, FEM_CROSS_TERM_GEOMETRY);


    /*--- Check convergence of the BGS method ---*/
    BGS_Converged = BGSConvergence(iOuterIter, ZONE_FLOW, ZONE_STRUCT);

    if (BGS_Converged) break;

  }


}

bool CDiscAdjFSIDriver::BGSConvergence(unsigned long IntIter,
                                                 unsigned short ZONE_FLOW,
                                                 unsigned short ZONE_STRUCT){

  unsigned short iMarker;
  unsigned short nVar_Flow = solver_container[ZONE_FLOW][INST_0][MESH_0][ADJFLOW_SOL]->GetnVar(),
                   nVar_Struct = solver_container[ZONE_STRUCT][INST_0][MESH_0][ADJFEA_SOL]->GetnVar();
  unsigned short iRes;

  bool flow_converged_absolute = false,
        flow_converged_relative = false,
        struct_converged_absolute = false,
        struct_converged_relative = false;

  bool Convergence = false;

  /*--- Apply BC's to the structural adjoint - otherwise, clamped nodes have too values that make no sense... ---*/
  for (iMarker = 0; iMarker < config_container[ZONE_STRUCT]->GetnMarker_All(); iMarker++)
  switch (config_container[ZONE_STRUCT]->GetMarker_All_KindBC(iMarker)) {
    case CLAMPED_BOUNDARY:
    solver_container[ZONE_STRUCT][INST_0][MESH_0][ADJFEA_SOL]->BC_Clamped_Post(geometry_container[ZONE_STRUCT][INST_0][MESH_0],
        solver_container[ZONE_STRUCT][INST_0][MESH_0], numerics_container[ZONE_STRUCT][INST_0][MESH_0][FEA_SOL][FEA_TERM],
        config_container[ZONE_STRUCT], iMarker);
    break;
  }

  /*--- Compute the residual for the flow and structural zones ---*/

  /*--- Flow ---*/

  solver_container[ZONE_FLOW][INST_0][MESH_0][ADJFLOW_SOL]->ComputeResidual_BGS(geometry_container[ZONE_FLOW][INST_0][MESH_0],
                                                                        config_container[ZONE_FLOW]);

  /*--- Structure ---*/

  solver_container[ZONE_STRUCT][INST_0][MESH_0][ADJFEA_SOL]->ComputeResidual_BGS(geometry_container[ZONE_STRUCT][INST_0][MESH_0],
                                                                         config_container[ZONE_STRUCT]);


  /*--- Retrieve residuals ---*/

  /*--- Flow residuals ---*/

  for (iRes = 0; iRes < nVar_Flow; iRes++){
    residual_flow[iRes] = log10(solver_container[ZONE_FLOW][INST_0][MESH_0][ADJFLOW_SOL]->GetRes_BGS(iRes));
    if (IntIter == 0) init_res_flow[iRes] = residual_flow[iRes];
    residual_flow_rel[iRes] = fabs(residual_flow[iRes] - init_res_flow[iRes]);
  }

  /*--- Structure residuals ---*/

  for (iRes = 0; iRes < nVar_Struct; iRes++){
    residual_struct[iRes] = log10(solver_container[ZONE_STRUCT][INST_0][MESH_0][ADJFEA_SOL]->GetRes_BGS(iRes));
    if (IntIter == 0) init_res_struct[iRes] = residual_struct[iRes];
    residual_struct_rel[iRes] = fabs(residual_struct[iRes] - init_res_struct[iRes]);
  }

  /*--- Check convergence ---*/
  flow_converged_absolute = ((residual_flow[0] < flow_criteria) && (residual_flow[nVar_Flow-1] < flow_criteria));
  flow_converged_relative = ((residual_flow_rel[0] > flow_criteria_rel) && (residual_flow_rel[nVar_Flow-1] > flow_criteria_rel));

  struct_converged_absolute = ((residual_struct[0] < structure_criteria) && (residual_struct[nVar_Flow-1] < structure_criteria));
  struct_converged_relative = ((residual_struct_rel[0] > structure_criteria_rel) && (residual_struct_rel[nVar_Flow-1] > structure_criteria_rel));

  Convergence = ((flow_converged_absolute && struct_converged_absolute) ||
                 (flow_converged_absolute && struct_converged_relative) ||
                 (flow_converged_relative && struct_converged_relative) ||
                 (flow_converged_relative && struct_converged_absolute));

  if (rank == MASTER_NODE){

    cout << endl << "-------------------------------------------------------------------------" << endl;
    cout << endl;
    cout << "Convergence summary for BGS iteration ";
    cout << IntIter << endl;
    cout << endl;
    /*--- TODO: This is a workaround until the TestCases.py script incorporates new classes for nested loops. ---*/
    cout << "Iter[ID]" << "  BGSRes[Psi_Rho]" << "  BGSRes[Psi_E]" << "  BGSRes[Psi_Ux]" << "  BGSRes[Psi_Uy]" << endl;
    cout.precision(6); cout.setf(ios::fixed, ios::floatfield);
    cout.width(8); cout << IntIter*1000;
    cout.width(17); cout << residual_flow[0];
    cout.width(15); cout << residual_flow[nVar_Flow-1];
    cout.width(16); cout << residual_struct[0];
    cout.width(16); cout << residual_struct[1];
    cout << endl;
    cout << endl;
    cout << "-------------------------------------------------------------------------" << endl;


    bool write_history = true;
    unsigned short iVar;

    /*--- Header of the temporary output file ---*/
    if ((write_history) && (rank == MASTER_NODE)){
      ofstream myfile_res;
      bool de_effects = config_container[ZONE_STRUCT]->GetDE_Effects();

      myfile_res.open ("history_adjoint_FSI.csv", ios::app);

      myfile_res << IntIter << "\t";

      myfile_res.precision(15);

      for (iVar = 0; iVar < nVar_Flow; iVar++){
        myfile_res << fixed << residual_flow[iVar] << "\t";
      }

      for (iVar = 0; iVar < nVar_Struct; iVar++){
        myfile_res << fixed << residual_struct[iVar] << "\t";
      }

      for (iVar = 0; iVar < config_container[ZONE_STRUCT]->GetnElasticityMod(); iVar++)
         myfile_res << scientific << solver_container[ZONE_STRUCT][INST_0][MESH_0][ADJFEA_SOL]->GetGlobal_Sens_E(iVar) << "\t";
      for (iVar = 0; iVar < config_container[ZONE_STRUCT]->GetnPoissonRatio(); iVar++)
         myfile_res << scientific << solver_container[ZONE_STRUCT][INST_0][MESH_0][ADJFEA_SOL]->GetGlobal_Sens_Nu(iVar) << "\t";
      if (de_effects){
        for (iVar = 0; iVar < config_container[ZONE_STRUCT]->GetnElectric_Field(); iVar++)
          myfile_res << scientific << solver_container[ZONE_STRUCT][INST_0][MESH_0][ADJFEA_SOL]->GetGlobal_Sens_EField(0) << "\t";
      }

      myfile_res << endl;

      myfile_res.close();
    }

    // TEST: for implementation of python framework in coupled FSI problems
    if ((config_container[ZONE_1]->GetDV_FEA() != NODV_FEA) && (rank == MASTER_NODE)){

      /*--- Header of the temporary output file ---*/
      ofstream myfile_res;

      switch (config_container[ZONE_1]->GetDV_FEA()) {
        case YOUNG_MODULUS:
          myfile_res.open("grad_young.opt");
          break;
        case POISSON_RATIO:
          myfile_res.open("grad_poisson.opt");
          break;
        case DENSITY_VAL:
        case DEAD_WEIGHT:
          myfile_res.open("grad_density.opt");
          break;
        case ELECTRIC_FIELD:
          myfile_res.open("grad_efield.opt");
          break;
        default:
          myfile_res.open("grad.opt");
          break;
      }

      unsigned short iDV;
      unsigned short nDV = solver_container[ZONE_1][INST_0][MESH_0][ADJFEA_SOL]->GetnDVFEA();

      myfile_res << "INDEX" << "\t" << "GRAD" << endl;

      myfile_res.precision(15);

      for (iDV = 0; iDV < nDV; iDV++){
        myfile_res << iDV;
        myfile_res << "\t";
        myfile_res << scientific << solver_container[ZONE_1][INST_0][MESH_0][ADJFEA_SOL]->GetGlobal_Sens_DVFEA(iDV);
        myfile_res << endl;
      }

      myfile_res.close();
    }


  }

  /*--- Apply the same convergence criteria to all the processors ---*/

#ifdef HAVE_MPI

  unsigned short *sbuf_conv = NULL, *rbuf_conv = NULL;
  sbuf_conv = new unsigned short[1]; sbuf_conv[0] = 0;
  rbuf_conv = new unsigned short[1]; rbuf_conv[0] = 0;

  /*--- Convergence criteria ---*/

  sbuf_conv[0] = Convergence;
  SU2_MPI::Reduce(sbuf_conv, rbuf_conv, 1, MPI_UNSIGNED_SHORT, MPI_SUM, MASTER_NODE, MPI_COMM_WORLD);

  /*-- Compute global convergence criteria in the master node --*/

  sbuf_conv[0] = 0;
  if (rank == MASTER_NODE) {
    if (rbuf_conv[0] == size) sbuf_conv[0] = 1;
    else sbuf_conv[0] = 0;
  }

  SU2_MPI::Bcast(sbuf_conv, 1, MPI_UNSIGNED_SHORT, MASTER_NODE, MPI_COMM_WORLD);

  if (sbuf_conv[0] == 1) { Convergence = true;}
  else { Convergence = false;}

  delete [] sbuf_conv;
  delete [] rbuf_conv;

#endif

  /*--- Update the solution for the flow and structural zones ---*/

  /*--- Flow ---*/

  solver_container[ZONE_FLOW][INST_0][MESH_0][ADJFLOW_SOL]->UpdateSolution_BGS(geometry_container[ZONE_FLOW][INST_0][MESH_0],
                                                                       config_container[ZONE_FLOW]);

  /*--- Structure ---*/

  solver_container[ZONE_STRUCT][INST_0][MESH_0][ADJFEA_SOL]->UpdateSolution_BGS(geometry_container[ZONE_STRUCT][INST_0][MESH_0],
                                                                       config_container[ZONE_STRUCT]);

  return Convergence;
}

void CDiscAdjFSIDriver::Postprocess(unsigned short ZONE_FLOW,
                                             unsigned short ZONE_STRUCT) {

  unsigned short iMarker;

  /*--- Apply BC's to the structural adjoint after the solution has converged (to avoid unphysical values in clamped nodes) ---*/
  for (iMarker = 0; iMarker < config_container[ZONE_STRUCT]->GetnMarker_All(); iMarker++)
  switch (config_container[ZONE_STRUCT]->GetMarker_All_KindBC(iMarker)) {
    case CLAMPED_BOUNDARY:
    solver_container[ZONE_STRUCT][INST_0][MESH_0][ADJFEA_SOL]->BC_Clamped_Post(geometry_container[ZONE_STRUCT][INST_0][MESH_0],
        solver_container[ZONE_STRUCT][INST_0][MESH_0], numerics_container[ZONE_STRUCT][INST_0][MESH_0][FEA_SOL][FEA_TERM],
        config_container[ZONE_STRUCT], iMarker);
    break;
  }


}

void CDiscAdjFSIDriver::Transfer_Displacements(unsigned short donorZone, unsigned short targetZone) {

  bool MatchingMesh = config_container[targetZone]->GetMatchingMesh();

  /*--- Select the transfer method and the appropriate mesh properties (matching or nonmatching mesh) ---*/

  switch (config_container[targetZone]->GetKind_TransferMethod()) {
  case BROADCAST_DATA:
    if (MatchingMesh) {
        transfer_container[donorZone][targetZone]->Broadcast_InterfaceData_Matching(solver_container[donorZone][INST_0][MESH_0][FEA_SOL],solver_container[targetZone][INST_0][MESH_0][FLOW_SOL],
                                                                                    geometry_container[donorZone][INST_0][MESH_0],geometry_container[targetZone][INST_0][MESH_0],
                                                                                    config_container[donorZone], config_container[targetZone]);
      /*--- Set the volume deformation for the fluid zone ---*/
      //      grid_movement[targetZone]->SetVolume_Deformation(geometry_container[targetZone][INST_0][MESH_0], config_container[targetZone], true);

      }
      else {
        transfer_container[donorZone][targetZone]->Broadcast_InterfaceData_Interpolate(solver_container[donorZone][INST_0][MESH_0][FEA_SOL],solver_container[targetZone][INST_0][MESH_0][FLOW_SOL],
                                                                                       geometry_container[donorZone][INST_0][MESH_0],geometry_container[targetZone][INST_0][MESH_0],
                                                                                       config_container[donorZone], config_container[targetZone]);
      /*--- Set the volume deformation for the fluid zone ---*/
      //      grid_movement[targetZone]->SetVolume_Deformation(geometry_container[targetZone][INST_0][MESH_0], config_container[targetZone], true);
    }
    break;
  case SCATTER_DATA:
    if (MatchingMesh) {
        transfer_container[donorZone][targetZone]->Scatter_InterfaceData(solver_container[donorZone][INST_0][MESH_0][FEA_SOL],solver_container[targetZone][INST_0][MESH_0][FLOW_SOL],
                                                                         geometry_container[donorZone][INST_0][MESH_0],geometry_container[targetZone][INST_0][MESH_0],
                                                                         config_container[donorZone], config_container[targetZone]);
      /*--- Set the volume deformation for the fluid zone ---*/
      //      grid_movement[targetZone]->SetVolume_Deformation(geometry_container[targetZone][INST_0][MESH_0], config_container[targetZone], true);
      }
      else {
        SU2_MPI::Error("Scatter method not implemented for non-matching meshes.", CURRENT_FUNCTION);
    }
    break;
  case ALLGATHER_DATA:
    if (MatchingMesh) {
        SU2_MPI::Error("Allgather method not yet implemented for matching meshes.", CURRENT_FUNCTION);
      }
      else {
        transfer_container[donorZone][targetZone]->Allgather_InterfaceData(solver_container[donorZone][INST_0][MESH_0][FEA_SOL],solver_container[targetZone][INST_0][MESH_0][FLOW_SOL],
                                                                           geometry_container[donorZone][INST_0][MESH_0],geometry_container[targetZone][INST_0][MESH_0],
                                                                           config_container[donorZone], config_container[targetZone]);
      /*--- Set the volume deformation for the fluid zone ---*/
      //      grid_movement[targetZone]->SetVolume_Deformation(geometry_container[targetZone][INST_0][MESH_0], config_container[targetZone], true);
    }
    break;
  }

}

void CDiscAdjFSIDriver::Transfer_Tractions(unsigned short donorZone, unsigned short targetZone) {

  bool MatchingMesh = config_container[donorZone]->GetMatchingMesh();

  /*--- FEA equations -- Necessary as the SetFEA_Load routine is as of now contained in the structural solver ---*/
  unsigned long ExtIter = config_container[targetZone]->GetExtIter();
  config_container[targetZone]->SetGlobalParam(FEM_ELASTICITY, RUNTIME_FEA_SYS, ExtIter);

  /*--- Select the transfer method and the appropriate mesh properties (matching or nonmatching mesh) ---*/

  switch (config_container[donorZone]->GetKind_TransferMethod()) {
  case BROADCAST_DATA:
    if (MatchingMesh) {
        transfer_container[donorZone][targetZone]->Broadcast_InterfaceData_Matching(solver_container[donorZone][INST_0][MESH_0][FLOW_SOL],solver_container[targetZone][INST_0][MESH_0][FEA_SOL],
                                                                                    geometry_container[donorZone][INST_0][MESH_0],geometry_container[targetZone][INST_0][MESH_0],
                                                                                    config_container[donorZone], config_container[targetZone]);
      }
      else {
        transfer_container[donorZone][targetZone]->Broadcast_InterfaceData_Interpolate(solver_container[donorZone][INST_0][MESH_0][FLOW_SOL],solver_container[targetZone][INST_0][MESH_0][FEA_SOL],
                                                                                       geometry_container[donorZone][INST_0][MESH_0],geometry_container[targetZone][INST_0][MESH_0],
                                                                                       config_container[donorZone], config_container[targetZone]);
    }
    break;
  case SCATTER_DATA:
    if (MatchingMesh) {
        transfer_container[donorZone][targetZone]->Scatter_InterfaceData(solver_container[donorZone][INST_0][MESH_0][FLOW_SOL],solver_container[targetZone][INST_0][MESH_0][FEA_SOL],
                                                                         geometry_container[donorZone][INST_0][MESH_0],geometry_container[targetZone][INST_0][MESH_0],
                                                                         config_container[donorZone], config_container[targetZone]);
      }
      else {
        SU2_MPI::Error("Scatter method not implemented for non-matching meshes.", CURRENT_FUNCTION);
    }
    break;
  case ALLGATHER_DATA:
    if (MatchingMesh) {
        SU2_MPI::Error("Allgather method not yet implemented for matching meshes.", CURRENT_FUNCTION);
      }
      else {
        transfer_container[donorZone][targetZone]->Allgather_InterfaceData(solver_container[donorZone][INST_0][MESH_0][FLOW_SOL],solver_container[targetZone][INST_0][MESH_0][FEA_SOL],
                                                                           geometry_container[donorZone][INST_0][MESH_0],geometry_container[targetZone][INST_0][MESH_0],
                                                                           config_container[donorZone], config_container[targetZone]);
    }
    break;
  }

}


CMultiphysicsZonalDriver::CMultiphysicsZonalDriver(char* confFile,
                                                   unsigned short val_nZone,
                                                   unsigned short val_nDim,
                                                   bool val_periodic,
                                                   SU2_Comm MPICommunicator) : CDriver(confFile,
                                                                                       val_nZone,
                                                                                       val_nDim,
                                                                                       val_periodic,
                                                                                       MPICommunicator) { }

CMultiphysicsZonalDriver::~CMultiphysicsZonalDriver(void) { }

void CMultiphysicsZonalDriver::Run() {

  unsigned short iZone, jZone, checkConvergence;
  unsigned long IntIter, nIntIter;
  bool unsteady;

  /*--- Check whether the driver is capable of solving the problem ---*/

  for (iZone = 0; iZone < nZone; iZone++) {
    for (jZone = 0; jZone < nZone; jZone++) {

      if (iZone != jZone) {
        bool not_capable_fsi        = (   (transfer_types[iZone][jZone] == FLOW_TRACTION)
                                      ||  (transfer_types[iZone][jZone] == STRUCTURAL_DISPLACEMENTS)
                                      ||  (transfer_types[iZone][jZone] == STRUCTURAL_DISPLACEMENTS_DISC_ADJ));
        bool not_capable_turbo      = transfer_types[iZone][jZone] == MIXING_PLANE;
        bool not_capable_ConsVar    = transfer_types[iZone][jZone] == CONSERVATIVE_VARIABLES;

        if (not_capable_fsi)
          SU2_MPI::Error("Coupling between fluids and elastic solids not provided. Please use designated FSI driver instead.", CURRENT_FUNCTION);

        if (not_capable_turbo)
          SU2_MPI::Error("Turbo machinery environment not provided. Please use designated turbo machinery driver instead.", CURRENT_FUNCTION);

        if (not_capable_ConsVar)
          SU2_MPI::Error("Exchange of conservative variables not necessarily well defined. Exiting.", CURRENT_FUNCTION);
      }
    }
  }

  /*--- Run a single iteration of a multi-zone problem by looping over all
   zones and executing the iterations. Note that data transers between zones
   and other intermediate procedures may be required. ---*/

  unsteady = (config_container[ZONE_0]->GetUnsteady_Simulation() == DT_STEPPING_1ST) || (config_container[MESH_0]->GetUnsteady_Simulation() == DT_STEPPING_2ND);

  /*--- Zone preprocessing ---*/

  for (iZone = 0; iZone < nZone; iZone++) {
    iteration_container[iZone][INST_0]->Preprocess(output[iZone], integration_container, geometry_container, solver_container, numerics_container, config_container, surface_movement, grid_movement, FFDBox, iZone, INST_0);
    config_container[iZone]->SetDelta_UnstTimeND(config_container[ZONE_0]->GetDelta_UnstTimeND());
  }

  /*--- Updating zone interface communication patterns,
   needed only for unsteady simulation since for steady problems
   this is done once in the interpolator_container constructor
   at the beginning of the computation ---*/

  if ( unsteady ) {
    for (iZone = 0; iZone < nZone; iZone++) {
      for (jZone = 0; jZone < nZone; jZone++)
        if(jZone != iZone && interpolator_container[iZone][jZone] != NULL)
        interpolator_container[iZone][jZone]->Set_TransferCoeff(config_container);
    }
  }

  /*--- Begin Unsteady pseudo-time stepping internal loop, if not unsteady it does only one step --*/

  if (unsteady)
    nIntIter = config_container[MESH_0]->GetUnst_nIntIter();
  else
    nIntIter = 1;

  for (IntIter = 0; IntIter < nIntIter; IntIter++) {

    /*--- For each zone runs one single iteration including the data transfers to it ---*/

    for (iZone = 0; iZone < nZone; iZone++) {

      // When running a unsteady simulation, we have to adapt CFL values here.
      if (unsteady && (config_container[ZONE_0]->GetCFL_Adapt() == YES)) {
          output[iZone]->SetCFL_Number(solver_container, config_container, iZone);
      }

      config_container[iZone]->SetIntIter(IntIter);

      for (jZone = 0; jZone < nZone; jZone++)
        if(jZone != iZone && transfer_container[jZone][iZone] != NULL)
          Transfer_Data(jZone, iZone);

      iteration_container[iZone][INST_0]->Iterate(output[iZone], integration_container, geometry_container, solver_container, numerics_container, config_container, surface_movement, grid_movement, FFDBox, iZone, INST_0);
    }

    /*--- Check convergence in each zone --*/

    checkConvergence = 0;
    for (iZone = 0; iZone < nZone; iZone++) {

      if ((config_container[iZone]->GetKind_Solver() == EULER)
          || (config_container[iZone]->GetKind_Solver() == NAVIER_STOKES)
          || (config_container[iZone]->GetKind_Solver() == RANS))
        checkConvergence += (int) integration_container[iZone][INST_0][FLOW_SOL]->GetConvergence();
      else if ((config_container[iZone]->GetKind_Solver() == DISC_ADJ_EULER)
               || (config_container[iZone]->GetKind_Solver() == DISC_ADJ_NAVIER_STOKES)
               || (config_container[iZone]->GetKind_Solver() == DISC_ADJ_RANS))
        checkConvergence += (int) integration_container[iZone][INST_0][ADJFLOW_SOL]->GetConvergence();
      else if ((config_container[iZone]->GetKind_Solver() == HEAT_EQUATION_FVM))
        checkConvergence += (int) integration_container[iZone][INST_0][HEAT_SOL]->GetConvergence();
    }

    /*--- If convergence was reached in every zone --*/

    if (checkConvergence == nZone) break;
  }

}

void CMultiphysicsZonalDriver::Update() {

  for(iZone = 0; iZone < nZone; iZone++)
    iteration_container[iZone][INST_0]->Update(output[iZone], integration_container, geometry_container,
         solver_container, numerics_container, config_container,
         surface_movement, grid_movement, FFDBox, iZone, INST_0);
}

void CMultiphysicsZonalDriver::DynamicMeshUpdate(unsigned long ExtIter) {

  bool harmonic_balance;

  for (iZone = 0; iZone < nZone; iZone++) {
   harmonic_balance = (config_container[iZone]->GetUnsteady_Simulation() == HARMONIC_BALANCE);
    /*--- Dynamic mesh update ---*/
    if ((config_container[iZone]->GetGrid_Movement()) && (!harmonic_balance)) {
      iteration_container[iZone][INST_0]->SetGrid_Movement(geometry_container, surface_movement, grid_movement, FFDBox, solver_container, config_container, iZone, INST_0, 0, ExtIter );
    }
  }

}

void CMultiphysicsZonalDriver::Transfer_Data(unsigned short donorZone, unsigned short targetZone) {

  bool MatchingMesh = config_container[targetZone]->GetMatchingMesh();

  /*--- Select the transfer method and the appropriate mesh properties (matching or nonmatching mesh) ---*/

  switch (config_container[targetZone]->GetKind_TransferMethod()) {

  case BROADCAST_DATA:
      if (MatchingMesh) {
        if (transfer_types[donorZone][targetZone] == SLIDING_INTERFACE) {
          transfer_container[donorZone][targetZone]->Broadcast_InterfaceData_Matching(solver_container[donorZone][INST_0][MESH_0][FLOW_SOL],solver_container[targetZone][INST_0][MESH_0][FLOW_SOL],
              geometry_container[donorZone][INST_0][MESH_0],geometry_container[targetZone][INST_0][MESH_0],
              config_container[donorZone], config_container[targetZone]);
          if (config_container[targetZone]->GetKind_Solver() == RANS)
            transfer_container[donorZone][targetZone]->Broadcast_InterfaceData_Matching(solver_container[donorZone][INST_0][MESH_0][TURB_SOL],solver_container[targetZone][INST_0][MESH_0][TURB_SOL],
                geometry_container[donorZone][INST_0][MESH_0],geometry_container[targetZone][INST_0][MESH_0],
                config_container[donorZone], config_container[targetZone]);
        }
        else if (transfer_types[donorZone][targetZone] == CONJUGATE_HEAT_FS) {
          transfer_container[donorZone][targetZone]->Broadcast_InterfaceData_Matching(solver_container[donorZone][INST_0][MESH_0][FLOW_SOL],solver_container[targetZone][INST_0][MESH_0][HEAT_SOL],
              geometry_container[donorZone][INST_0][MESH_0],geometry_container[targetZone][INST_0][MESH_0],
              config_container[donorZone], config_container[targetZone]);
        }
        else if (transfer_types[donorZone][targetZone] == CONJUGATE_HEAT_WEAKLY_FS) {
          transfer_container[donorZone][targetZone]->Broadcast_InterfaceData_Matching(solver_container[donorZone][INST_0][MESH_0][HEAT_SOL],solver_container[targetZone][INST_0][MESH_0][HEAT_SOL],
              geometry_container[donorZone][INST_0][MESH_0],geometry_container[targetZone][INST_0][MESH_0],
              config_container[donorZone], config_container[targetZone]);
        }
        else if (transfer_types[donorZone][targetZone] == CONJUGATE_HEAT_SF) {
          transfer_container[donorZone][targetZone]->Broadcast_InterfaceData_Matching(solver_container[donorZone][INST_0][MESH_0][HEAT_SOL],solver_container[targetZone][INST_0][MESH_0][FLOW_SOL],
              geometry_container[donorZone][INST_0][MESH_0],geometry_container[targetZone][INST_0][MESH_0],
              config_container[donorZone], config_container[targetZone]);
        }
        else if (transfer_types[donorZone][targetZone] == CONJUGATE_HEAT_WEAKLY_SF) {
          transfer_container[donorZone][targetZone]->Broadcast_InterfaceData_Matching(solver_container[donorZone][INST_0][MESH_0][HEAT_SOL],solver_container[targetZone][INST_0][MESH_0][HEAT_SOL],
              geometry_container[donorZone][INST_0][MESH_0],geometry_container[targetZone][INST_0][MESH_0],
              config_container[donorZone], config_container[targetZone]);
        }
        else if ((transfer_types[donorZone][targetZone] == NO_TRANSFER)
                 || (transfer_types[donorZone][targetZone] == ZONES_ARE_EQUAL)
                 || (transfer_types[donorZone][targetZone] == NO_COMMON_INTERFACE)) { }
        else {
          cout << "WARNING: One of the specified interface transfer routines is not known to the chosen driver and has not been executed." << endl;
        }
      }
      else {
        if (transfer_types[donorZone][targetZone] == SLIDING_INTERFACE) {
          transfer_container[donorZone][targetZone]->Broadcast_InterfaceData_Interpolate(solver_container[donorZone][INST_0][MESH_0][FLOW_SOL],solver_container[targetZone][INST_0][MESH_0][FLOW_SOL],
              geometry_container[donorZone][INST_0][MESH_0],geometry_container[targetZone][INST_0][MESH_0],
              config_container[donorZone], config_container[targetZone]);
          if (config_container[targetZone]->GetKind_Solver() == RANS)
            transfer_container[donorZone][targetZone]->Broadcast_InterfaceData_Interpolate(solver_container[donorZone][INST_0][MESH_0][TURB_SOL],solver_container[targetZone][INST_0][MESH_0][TURB_SOL],
                geometry_container[donorZone][INST_0][MESH_0],geometry_container[targetZone][INST_0][MESH_0],
                config_container[donorZone], config_container[targetZone]);
        }
        else if (transfer_types[donorZone][targetZone] == CONJUGATE_HEAT_FS) {
          transfer_container[donorZone][targetZone]->Broadcast_InterfaceData_Interpolate(solver_container[donorZone][INST_0][MESH_0][FLOW_SOL],solver_container[targetZone][INST_0][MESH_0][HEAT_SOL],
              geometry_container[donorZone][INST_0][MESH_0],geometry_container[targetZone][INST_0][MESH_0],
              config_container[donorZone], config_container[targetZone]);
        }
        else if (transfer_types[donorZone][targetZone] == CONJUGATE_HEAT_WEAKLY_FS) {
          transfer_container[donorZone][targetZone]->Broadcast_InterfaceData_Interpolate(solver_container[donorZone][INST_0][MESH_0][HEAT_SOL],solver_container[targetZone][INST_0][MESH_0][HEAT_SOL],
              geometry_container[donorZone][INST_0][MESH_0],geometry_container[targetZone][INST_0][MESH_0],
              config_container[donorZone], config_container[targetZone]);
        }
        else if (transfer_types[donorZone][targetZone] == CONJUGATE_HEAT_SF) {
          transfer_container[donorZone][targetZone]->Broadcast_InterfaceData_Interpolate(solver_container[donorZone][INST_0][MESH_0][HEAT_SOL],solver_container[targetZone][INST_0][MESH_0][FLOW_SOL],
              geometry_container[donorZone][INST_0][MESH_0],geometry_container[targetZone][INST_0][MESH_0],
              config_container[donorZone], config_container[targetZone]);
        }
        else if (transfer_types[donorZone][targetZone] == CONJUGATE_HEAT_WEAKLY_SF) {
          transfer_container[donorZone][targetZone]->Broadcast_InterfaceData_Interpolate(solver_container[donorZone][INST_0][MESH_0][HEAT_SOL],solver_container[targetZone][INST_0][MESH_0][HEAT_SOL],
              geometry_container[donorZone][INST_0][MESH_0],geometry_container[targetZone][INST_0][MESH_0],
              config_container[donorZone], config_container[targetZone]);
        }
        else if ((transfer_types[donorZone][targetZone] == NO_TRANSFER)
                 || (transfer_types[donorZone][targetZone] == ZONES_ARE_EQUAL)
                 || (transfer_types[donorZone][targetZone] == NO_COMMON_INTERFACE)) { }
        else {
          cout << "WARNING: One of the intended interface transfer routines is not known to the chosen driver and has not been executed." << endl;
        }
      }
      break;

  case SCATTER_DATA:
    if (MatchingMesh) {
      if (transfer_types[donorZone][targetZone] == SLIDING_INTERFACE) {
        transfer_container[donorZone][targetZone]->Scatter_InterfaceData(solver_container[donorZone][INST_0][MESH_0][FLOW_SOL],solver_container[targetZone][INST_0][MESH_0][FLOW_SOL],
            geometry_container[donorZone][INST_0][MESH_0],geometry_container[targetZone][INST_0][MESH_0],
            config_container[donorZone], config_container[targetZone]);
        if (config_container[targetZone]->GetKind_Solver() == RANS)
          transfer_container[donorZone][targetZone]->Scatter_InterfaceData(solver_container[donorZone][INST_0][MESH_0][TURB_SOL],solver_container[targetZone][INST_0][MESH_0][TURB_SOL],
              geometry_container[donorZone][INST_0][MESH_0],geometry_container[targetZone][INST_0][MESH_0],
              config_container[donorZone], config_container[targetZone]);
      }
      else if (transfer_types[donorZone][targetZone] == CONJUGATE_HEAT_FS) {
        transfer_container[donorZone][targetZone]->Scatter_InterfaceData(solver_container[donorZone][INST_0][MESH_0][FLOW_SOL],solver_container[targetZone][INST_0][MESH_0][HEAT_SOL],
            geometry_container[donorZone][INST_0][MESH_0],geometry_container[targetZone][INST_0][MESH_0],
            config_container[donorZone], config_container[targetZone]);
      }
      else if (transfer_types[donorZone][targetZone] == CONJUGATE_HEAT_WEAKLY_FS) {
        transfer_container[donorZone][targetZone]->Scatter_InterfaceData(solver_container[donorZone][INST_0][MESH_0][HEAT_SOL],solver_container[targetZone][INST_0][MESH_0][HEAT_SOL],
            geometry_container[donorZone][INST_0][MESH_0],geometry_container[targetZone][INST_0][MESH_0],
            config_container[donorZone], config_container[targetZone]);
      }
      else if (transfer_types[donorZone][targetZone] == CONJUGATE_HEAT_SF) {
        transfer_container[donorZone][targetZone]->Scatter_InterfaceData(solver_container[donorZone][INST_0][MESH_0][HEAT_SOL],solver_container[targetZone][INST_0][MESH_0][FLOW_SOL],
            geometry_container[donorZone][INST_0][MESH_0],geometry_container[targetZone][INST_0][MESH_0],
            config_container[donorZone], config_container[targetZone]);
      }
      else if (transfer_types[donorZone][targetZone] == CONJUGATE_HEAT_WEAKLY_SF) {
        transfer_container[donorZone][targetZone]->Scatter_InterfaceData(solver_container[donorZone][INST_0][MESH_0][HEAT_SOL],solver_container[targetZone][INST_0][MESH_0][HEAT_SOL],
            geometry_container[donorZone][INST_0][MESH_0],geometry_container[targetZone][INST_0][MESH_0],
            config_container[donorZone], config_container[targetZone]);
      }
      else if ((transfer_types[donorZone][targetZone] == NO_TRANSFER)
               || (transfer_types[donorZone][targetZone] == ZONES_ARE_EQUAL)
               || (transfer_types[donorZone][targetZone] == NO_COMMON_INTERFACE)) { }
      else {
        cout << "WARNING: One of the specified interface transfer routines is not known to the chosen driver and has not been executed." << endl;
      }
    }
    else {
      SU2_MPI::Error("Scatter method not implemented for non-matching meshes. ", CURRENT_FUNCTION);
    }
    break;

  case ALLGATHER_DATA:
    if (MatchingMesh) {
      SU2_MPI::Error("Allgather method not implemented for matching meshes. ", CURRENT_FUNCTION);
    }
    else {
      if (transfer_types[donorZone][targetZone] == SLIDING_INTERFACE) {
        transfer_container[donorZone][targetZone]->Allgather_InterfaceData(solver_container[donorZone][INST_0][MESH_0][FLOW_SOL],solver_container[targetZone][INST_0][MESH_0][FLOW_SOL],
            geometry_container[donorZone][INST_0][MESH_0],geometry_container[targetZone][INST_0][MESH_0],
            config_container[donorZone], config_container[targetZone]);
        if (config_container[targetZone]->GetKind_Solver() == RANS)
          transfer_container[donorZone][targetZone]->Allgather_InterfaceData(solver_container[donorZone][INST_0][MESH_0][TURB_SOL],solver_container[targetZone][INST_0][MESH_0][TURB_SOL],
              geometry_container[donorZone][INST_0][MESH_0],geometry_container[targetZone][INST_0][MESH_0],
              config_container[donorZone], config_container[targetZone]);
      }
      else if (transfer_types[donorZone][targetZone] == CONJUGATE_HEAT_FS) {
        transfer_container[donorZone][targetZone]->Allgather_InterfaceData(solver_container[donorZone][INST_0][MESH_0][FLOW_SOL],solver_container[targetZone][INST_0][MESH_0][HEAT_SOL],
            geometry_container[donorZone][INST_0][MESH_0],geometry_container[targetZone][INST_0][MESH_0],
            config_container[donorZone], config_container[targetZone]);
      }
      else if (transfer_types[donorZone][targetZone] == CONJUGATE_HEAT_WEAKLY_FS) {
        transfer_container[donorZone][targetZone]->Allgather_InterfaceData(solver_container[donorZone][INST_0][MESH_0][HEAT_SOL],solver_container[targetZone][INST_0][MESH_0][HEAT_SOL],
            geometry_container[donorZone][INST_0][MESH_0],geometry_container[targetZone][INST_0][MESH_0],
            config_container[donorZone], config_container[targetZone]);
      }
      else if (transfer_types[donorZone][targetZone] == CONJUGATE_HEAT_SF) {
        transfer_container[donorZone][targetZone]->Allgather_InterfaceData(solver_container[donorZone][INST_0][MESH_0][HEAT_SOL],solver_container[targetZone][INST_0][MESH_0][FLOW_SOL],
            geometry_container[donorZone][INST_0][MESH_0],geometry_container[targetZone][INST_0][MESH_0],
            config_container[donorZone], config_container[targetZone]);
      }
      else if (transfer_types[donorZone][targetZone] == CONJUGATE_HEAT_WEAKLY_SF) {
        transfer_container[donorZone][targetZone]->Allgather_InterfaceData(solver_container[donorZone][INST_0][MESH_0][HEAT_SOL],solver_container[targetZone][INST_0][MESH_0][HEAT_SOL],
            geometry_container[donorZone][INST_0][MESH_0],geometry_container[targetZone][INST_0][MESH_0],
            config_container[donorZone], config_container[targetZone]);
      }
      else if ((transfer_types[donorZone][targetZone] == NO_TRANSFER)
               || (transfer_types[donorZone][targetZone] == ZONES_ARE_EQUAL)
               || (transfer_types[donorZone][targetZone] == NO_COMMON_INTERFACE)) { }
      else {
        cout << "WARNING: One of the specified interface transfer routines is not known to the chosen driver and can't be executed." << endl;
      }
    }
    break;
  }
}<|MERGE_RESOLUTION|>--- conflicted
+++ resolved
@@ -805,8 +805,6 @@
 
   for (iZone = 0; iZone < nZone; iZone++) {
 
-<<<<<<< HEAD
-=======
     /*--- Determine whether or not the FEM solver is used, which decides the
      type of geometry classes that are instantiated. ---*/
     fem_solver = ((config_container[iZone]->GetKind_Solver() == FEM_EULER)         ||
@@ -817,7 +815,6 @@
                   (config_container[iZone]->GetKind_Solver() == DISC_ADJ_FEM_NS)    ||
                   (config_container[iZone]->GetKind_Solver() == DISC_ADJ_FEM_RANS));
 
->>>>>>> 4e6a0654
     /*--- Read the number of instances for each zone ---*/
 
     nInst[iZone] = config_container[iZone]->GetnTimeInstances();
@@ -833,54 +830,25 @@
 
       CGeometry *geometry_aux = NULL;
 
-<<<<<<< HEAD
-=======
       /*--- For the FEM solver with time-accurate local time-stepping, use
        a dummy solver class to retrieve the initial flow state. ---*/
 
       CSolver *solver_aux = NULL;
       if (fem_solver) solver_aux = new CFEM_DG_EulerSolver(config_container[iZone], nDim, MESH_0);
 
->>>>>>> 4e6a0654
       /*--- All ranks process the grid and call ParMETIS for partitioning ---*/
 
       geometry_aux = new CPhysicalGeometry(config_container[iZone], iZone, nZone);
 
       /*--- Color the initial grid and set the send-receive domains (ParMETIS) ---*/
 
-<<<<<<< HEAD
-      geometry_aux->SetColorGrid_Parallel(config_container[iZone]);
-=======
       if ( fem_solver ) geometry_aux->SetColorFEMGrid_Parallel(config_container[iZone]);
       else              geometry_aux->SetColorGrid_Parallel(config_container[iZone]);
->>>>>>> 4e6a0654
 
       /*--- Allocate the memory of the current domain, and divide the grid
      between the ranks. ---*/
 
       geometry_container[iZone][iInst] = NULL;
-<<<<<<< HEAD
-
-      geometry_container[iZone][iInst] = new CGeometry *[config_container[iZone]->GetnMGLevels()+1];
-      if (val_periodic) {
-        geometry_container[iZone][iInst][MESH_0] = new CPhysicalGeometry(geometry_aux, config_container[iZone]);
-      } else {
-        geometry_container[iZone][iInst][MESH_0] = new CPhysicalGeometry(geometry_aux, config_container[iZone], val_periodic);
-      }
-
-      /*--- Deallocate the memory of geometry_aux ---*/
-
-      delete geometry_aux;
-
-      /*--- Set the transfer information between processors ---*/
-
-      /*--- Add the Send/Receive boundaries ---*/
-
-      geometry_container[iZone][iInst][MESH_0]->SetSendReceive(config_container[iZone]);
-
-      /*--- Add the Send/Receive boundaries ---*/
-
-=======
       geometry_container[iZone][iInst] = new CGeometry *[config_container[iZone]->GetnMGLevels()+1];
 
 
@@ -919,7 +887,6 @@
       geometry_container[iZone][iInst][MESH_0]->SetSendReceive(config_container[iZone]);
 
       /*--- Add the Send/Receive boundaries ---*/
->>>>>>> 4e6a0654
       geometry_container[iZone][iInst][MESH_0]->SetBoundaries(config_container[iZone]);
 
     }
@@ -3825,24 +3792,13 @@
 
     PreprocessExtIter(ExtIter);
 
-<<<<<<< HEAD
      /*--- Perform a dynamic mesh update if required. ---*/
-
-    if (!fem_solver) {
-      DynamicMeshUpdate(ExtIter);
-    }
-    
-
-    /*--- Run a single iteration of the problem (fluid, elasticity, wave, heat, ...). ---*/
-=======
-    /*--- Perform a dynamic mesh update if required. ---*/
 
       if (!fem_solver) {
         DynamicMeshUpdate(ExtIter);
       }
 
     /*--- Run a single iteration of the problem (fluid, elasticity, heat, ...). ---*/
->>>>>>> 4e6a0654
 
     Run();
 
@@ -3947,11 +3903,7 @@
   if (config_container[ZONE_0]->GetCFL_Adapt() == YES) {
     for (iZone = 0; iZone < nZone; iZone++){
       if (!(config_container[iZone]->GetMultizone_Problem())) // This needs to be changed everywhere in the code, in a future PR
-<<<<<<< HEAD
         output[iZone]->SetCFL_Number(solver_container, config_container, iZone);
-=======
-        output->SetCFL_Number(solver_container, config_container, iZone);
->>>>>>> 4e6a0654
     }
   }
 
@@ -4056,14 +4008,8 @@
     
     /*--- Execute the routine for writing restart, volume solution,
      surface solution, and surface comma-separated value files. ---*/
-<<<<<<< HEAD
     for (iZone = 0; iZone < nZone; iZone++)
       output[iZone]->SetResult_Files_Parallel(solver_container, geometry_container, config_container, ExtIter, iZone, nZone);
-=======
-    
-    output->SetResult_Files_Parallel(solver_container, geometry_container, config_container, ExtIter, nZone);
-    
->>>>>>> 4e6a0654
     
     if (rank == MASTER_NODE) cout << "-------------------------------------------------------------------------" << endl << endl;
     
@@ -6101,11 +6047,7 @@
   /*-------------------- Update fluid solver ------------------------*/
   /*-----------------------------------------------------------------*/
 
-<<<<<<< HEAD
   iteration_container[ZONE_FLOW][INST_0]->Update(output[ZONE_FLOW], integration_container, geometry_container,
-=======
-  iteration_container[ZONE_FLOW][INST_0]->Update(output, integration_container, geometry_container,
->>>>>>> 4e6a0654
                        solver_container, numerics_container, config_container,
                        surface_movement, grid_movement, FFDBox, ZONE_FLOW, INST_0);
 
@@ -6113,11 +6055,7 @@
   /*----------------- Update structural solver ----------------------*/
   /*-----------------------------------------------------------------*/
 
-<<<<<<< HEAD
   iteration_container[ZONE_STRUCT][INST_0]->Update(output[ZONE_STRUCT], integration_container, geometry_container,
-=======
-  iteration_container[ZONE_STRUCT][INST_0]->Update(output, integration_container, geometry_container,
->>>>>>> 4e6a0654
                          solver_container, numerics_container, config_container,
                          surface_movement, grid_movement, FFDBox, ZONE_STRUCT, INST_0);
 
