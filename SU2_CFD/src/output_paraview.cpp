--- conflicted
+++ resolved
@@ -107,22 +107,10 @@
       fileroot = config->GetStructure_FileName().c_str();
   }
   
-<<<<<<< HEAD
-  if (Kind_Solver == HEAT_EQUATION_FVM)
-    fileroot = config->GetHeat_FileName().c_str();
-
-  if (Kind_Solver == HEAT_EQUATION_FVM)
-    if (surf_sol)
-      fileroot = config->GetSurfFlowCoeff_FileName().c_str();
-    else
-      fileroot = config->GetHeat_FileName().c_str();
-
-=======
   if (Kind_Solver == HEAT_EQUATION_FVM) {
     if (surf_sol) fileroot = config->GetSurfHeat_FileName().c_str();
     else fileroot = config->GetHeat_FileName().c_str();
   }
->>>>>>> cf91b7cf
   
   if (config->GetKind_SU2() == SU2_DOT) {
     if (surf_sol)
@@ -135,24 +123,12 @@
   
   /*--- Special cases where a number needs to be appended to the file name. ---*/
   
-<<<<<<< HEAD
-  if ((Kind_Solver == EULER || Kind_Solver == NAVIER_STOKES || Kind_Solver == RANS || Kind_Solver == FEM_ELASTICITY || Kind_Solver == HEAT_EQUATION_FVM) &&
-      (val_nZone > 1) && (config->GetUnsteady_Simulation() != HARMONIC_BALANCE)) {
-    
-    SPRINTF (buffer, "_%d", SU2_TYPE::Int(val_iZone));
-    strcat(cstr, buffer);
-  }
-  
-  /*--- Special cases where a number needs to be appended to the file name. ---*/
-  if (((Kind_Solver == ADJ_EULER) || (Kind_Solver == ADJ_NAVIER_STOKES) || (Kind_Solver == ADJ_RANS)) &&
-      (val_nZone > 1) && (config->GetUnsteady_Simulation() != HARMONIC_BALANCE)) {
-=======
   if ((Kind_Solver == EULER || Kind_Solver == NAVIER_STOKES || Kind_Solver == RANS ||
        Kind_Solver == ADJ_EULER || Kind_Solver == ADJ_NAVIER_STOKES || Kind_Solver == ADJ_RANS ||
        Kind_Solver == DISC_ADJ_EULER || Kind_Solver == DISC_ADJ_NAVIER_STOKES || Kind_Solver == DISC_ADJ_RANS ||
-       Kind_Solver == HEAT_EQUATION_FVM) &&
-      (val_nZone > 1) ) {
->>>>>>> cf91b7cf
+       Kind_Solver == FEM_ELASTICITY || Kind_Solver == HEAT_EQUATION_FVM) &&
+      (val_nZone > 1) &&
+      (config->GetUnsteady_Simulation() != HARMONIC_BALANCE)) {
     SPRINTF (buffer, "_%d", SU2_TYPE::Int(val_iZone));
     strcat(cstr, buffer);
   }
@@ -238,21 +214,10 @@
       filename = config->GetAdjStructure_FileName().c_str();
   }
 
-<<<<<<< HEAD
-  if (Kind_Solver == HEAT_EQUATION_FVM)
-    filename = config->GetHeat_FileName().c_str();
-
-  if (Kind_Solver == HEAT_EQUATION_FVM)
-    if (surf_sol)
-      filename = config->GetSurfFlowCoeff_FileName().c_str();
-    else
-      filename = config->GetHeat_FileName().c_str();
-=======
   if (Kind_Solver == HEAT_EQUATION_FVM) {
     if (surf_sol) filename = config->GetSurfHeat_FileName().c_str();
     else filename = config->GetHeat_FileName().c_str();
   }
->>>>>>> cf91b7cf
   
   if (config->GetKind_SU2() == SU2_DOT) {
     if (surf_sol)
@@ -265,24 +230,12 @@
 
   /*--- Special cases where a number needs to be appended to the file name. ---*/
 
-<<<<<<< HEAD
-  if ((Kind_Solver == EULER || Kind_Solver == NAVIER_STOKES || Kind_Solver == RANS || Kind_Solver == FEM_ELASTICITY || Kind_Solver == HEAT_EQUATION_FVM) &&
-        (val_nZone > 1) && (config->GetUnsteady_Simulation() != HARMONIC_BALANCE)) {
-
-    SPRINTF (buffer, "_%d", SU2_TYPE::Int(val_iZone));
-    strcat(cstr, buffer);
-  }
-    
-  /*--- Special cases where a number needs to be appended to the file name. ---*/
-  if (((Kind_Solver == ADJ_EULER) || (Kind_Solver == ADJ_NAVIER_STOKES) || (Kind_Solver == ADJ_RANS)) &&
-        (val_nZone > 1) && (config->GetUnsteady_Simulation() != HARMONIC_BALANCE)) {
-=======
-  if ((Kind_Solver == EULER || Kind_Solver == NAVIER_STOKES || Kind_Solver == RANS ||
+  if ((Kind_Solver == EULER || Kind_Solver == NAVIER_STOKES || Kind_Solver == RANS || 
        Kind_Solver == ADJ_EULER || Kind_Solver == ADJ_NAVIER_STOKES || Kind_Solver == ADJ_RANS ||
        Kind_Solver == DISC_ADJ_EULER || Kind_Solver == DISC_ADJ_NAVIER_STOKES || Kind_Solver == DISC_ADJ_RANS ||
-       Kind_Solver == HEAT_EQUATION_FVM) &&
-      (val_nZone > 1) ) {
->>>>>>> cf91b7cf
+       Kind_Solver == FEM_ELASTICITY || Kind_Solver == HEAT_EQUATION_FVM) &&
+      (val_nZone > 1) &&
+      (config->GetUnsteady_Simulation() != HARMONIC_BALANCE)) {
     SPRINTF (buffer, "_%d", SU2_TYPE::Int(val_iZone));
     strcat(cstr, buffer);
   }
@@ -1242,14 +1195,10 @@
   }
   
   
-  if (Kind_Solver == HEAT_EQUATION_FVM)
-    filename = config->GetHeat_FileName().c_str();
-
-  if (Kind_Solver == HEAT_EQUATION_FVM)
-    if (surf_sol)
-      filename = config->GetSurfFlowCoeff_FileName().c_str();
-    else
-      filename = config->GetHeat_FileName().c_str();
+  if (Kind_Solver == HEAT_EQUATION_FVM) {
+    if (surf_sol) fileroot = config->GetSurfHeat_FileName().c_str();
+    else fileroot = config->GetHeat_FileName().c_str();
+  }
   
   strcpy (cstr, filename.c_str());
   
@@ -2050,12 +1999,6 @@
     else filename = config->GetHeat_FileName().c_str();
   }
 
-  if (Kind_Solver == HEAT_EQUATION_FVM)
-    if (surf_sol)
-      filename = config->GetSurfFlowCoeff_FileName().c_str();
-    else
-      filename = config->GetHeat_FileName().c_str();
-
   if (config->GetKind_SU2() == SU2_DOT) {
     if (surf_sol)
       filename = config->GetSurfSens_FileName();
@@ -2067,24 +2010,12 @@
 
   /*--- Special cases where a number needs to be appended to the file name. ---*/
 
-<<<<<<< HEAD
-  if ((Kind_Solver == EULER || Kind_Solver == NAVIER_STOKES || Kind_Solver == RANS || Kind_Solver == FEM_ELASTICITY || Kind_Solver == HEAT_EQUATION_FVM) &&
-      (val_nZone > 1) && (config->GetUnsteady_Simulation() != HARMONIC_BALANCE)) {
-
-    SPRINTF (buffer, "_%d", SU2_TYPE::Int(val_iZone));
-    strcat(cstr, buffer);
-  }
-
-  /*--- Special cases where a number needs to be appended to the file name. ---*/
-  if (((Kind_Solver == ADJ_EULER) || (Kind_Solver == ADJ_NAVIER_STOKES) || (Kind_Solver == ADJ_RANS)) &&
-      (val_nZone > 1) && (config->GetUnsteady_Simulation() != HARMONIC_BALANCE)) {
-=======
   if ((Kind_Solver == EULER || Kind_Solver == NAVIER_STOKES || Kind_Solver == RANS ||
        Kind_Solver == ADJ_EULER || Kind_Solver == ADJ_NAVIER_STOKES || Kind_Solver == ADJ_RANS ||
        Kind_Solver == DISC_ADJ_EULER || Kind_Solver == DISC_ADJ_NAVIER_STOKES || Kind_Solver == DISC_ADJ_RANS ||
-       Kind_Solver == HEAT_EQUATION_FVM) &&
-      (val_nZone > 1) ) {
->>>>>>> cf91b7cf
+       Kind_Solver == FEM_ELASTICITY || Kind_Solver == HEAT_EQUATION_FVM) &&
+      (val_nZone > 1) &&
+      (config->GetUnsteady_Simulation() != HARMONIC_BALANCE)) {
     SPRINTF (buffer, "_%d", SU2_TYPE::Int(val_iZone));
     strcat(cstr, buffer);
   }
