/*!
 * \file output_flow.cpp
 * \brief Main subroutines for compressible flow output
 * \author R. Sanchez
 * \version 6.2.0 "Falcon"
 *
 * The current SU2 release has been coordinated by the
 * SU2 International Developers Society <www.su2devsociety.org>
 * with selected contributions from the open-source community.
 *
 * The main research teams contributing to the current release are:
 *  - Prof. Juan J. Alonso's group at Stanford University.
 *  - Prof. Piero Colonna's group at Delft University of Technology.
 *  - Prof. Nicolas R. Gauger's group at Kaiserslautern University of Technology.
 *  - Prof. Alberto Guardone's group at Polytechnic University of Milan.
 *  - Prof. Rafael Palacios' group at Imperial College London.
 *  - Prof. Vincent Terrapon's group at the University of Liege.
 *  - Prof. Edwin van der Weide's group at the University of Twente.
 *  - Lab. of New Concepts in Aeronautics at Tech. Institute of Aeronautics.
 *
 * Copyright 2012-2018, Francisco D. Palacios, Thomas D. Economon,
 *                      Tim Albring, and the SU2 contributors.
 *
 * SU2 is free software; you can redistribute it and/or
 * modify it under the terms of the GNU Lesser General Public
 * License as published by the Free Software Foundation; either
 * version 2.1 of the License, or (at your option) any later version.
 *
 * SU2 is distributed in the hope that it will be useful,
 * but WITHOUT ANY WARRANTY; without even the implied warranty of
 * MERCHANTABILITY or FITNESS FOR A PARTICULAR PURPOSE. See the GNU
 * Lesser General Public License for more details.
 *
 * You should have received a copy of the GNU Lesser General Public
 * License along with SU2. If not, see <http://www.gnu.org/licenses/>.
 */
#include "../../include/output/CFlowOutput.hpp"
#include "../../../Common/include/geometry_structure.hpp"
#include "../../include/solver_structure.hpp"

CFlowOutput::CFlowOutput(CConfig *config, unsigned short nDim, bool fem_output) : COutput (config, nDim, fem_output){
  
}


CFlowOutput::~CFlowOutput(void){}

void CFlowOutput::AddAnalyzeSurfaceOutput(CConfig *config){
  
  
  /// DESCRIPTION: Average mass flow    
  AddHistoryOutput("AVG_MASSFLOW",             "Avg_Massflow",              FORMAT_SCIENTIFIC, "FLOW_COEFF", "Total average mass flow on all markers set in MARKER_ANALYZE", TYPE_COEFFICIENT);
  /// DESCRIPTION: Average Mach number      
  AddHistoryOutput("AVG_MACH",                 "Avg_Mach",                  FORMAT_SCIENTIFIC, "FLOW_COEFF", "Total average mach number on all markers set in MARKER_ANALYZE", TYPE_COEFFICIENT);
  /// DESCRIPTION: Average Temperature        
  AddHistoryOutput("AVG_TEMP",                 "Avg_Temp",                  FORMAT_SCIENTIFIC, "FLOW_COEFF", "Total average temperature on all markers set in MARKER_ANALYZE", TYPE_COEFFICIENT);
  /// DESCRIPTION: Average Pressure  
  AddHistoryOutput("AVG_PRESS",                "Avg_Press",                 FORMAT_SCIENTIFIC, "FLOW_COEFF", "Total average pressure on all markers set in MARKER_ANALYZE", TYPE_COEFFICIENT);
  /// DESCRIPTION: Average Density  
  AddHistoryOutput("AVG_DENSITY",              "Avg_Density",               FORMAT_SCIENTIFIC, "FLOW_COEFF", "Total average density on all markers set in MARKER_ANALYZE", TYPE_COEFFICIENT);
  /// DESCRIPTION: Average Enthalpy  
  AddHistoryOutput("AVG_ENTHALPY",             "Avg_Enthalpy",              FORMAT_SCIENTIFIC, "FLOW_COEFF", "Total average enthalpy on all markers set in MARKER_ANALYZE", TYPE_COEFFICIENT);
  /// DESCRIPTION: Average velocity in normal direction of the surface
  AddHistoryOutput("AVG_NORMALVEL",            "Avg_NormalVel",             FORMAT_SCIENTIFIC, "FLOW_COEFF", "Total average normal velocity on all markers set in MARKER_ANALYZE", TYPE_COEFFICIENT);
  /// DESCRIPTION: Flow uniformity 
  AddHistoryOutput("UNIFORMITY",               "Uniformity",                FORMAT_SCIENTIFIC, "FLOW_COEFF", "Total flow uniformity on all markers set in MARKER_ANALYZE", TYPE_COEFFICIENT);
  /// DESCRIPTION: Secondary strength
  AddHistoryOutput("SECONDARY_STRENGTH",       "Secondary_Strength",        FORMAT_SCIENTIFIC, "FLOW_COEFF", "Total secondary strength on all markers set in MARKER_ANALYZE", TYPE_COEFFICIENT);
  /// DESCRIPTION: Momentum distortion  
  AddHistoryOutput("MOMENTUM_DISTORTION",      "Momentum_Distortion",       FORMAT_SCIENTIFIC, "FLOW_COEFF", "Total momentum distortion on all markers set in MARKER_ANALYZE", TYPE_COEFFICIENT);
  /// DESCRIPTION: Secondary over uniformity 
  AddHistoryOutput("SECONDARY_OVER_UNIFORMITY", "Secondary_Over_Uniformity", FORMAT_SCIENTIFIC, "FLOW_COEFF", "Total secondary over uniformity on all markers set in MARKER_ANALYZE", TYPE_COEFFICIENT);
  /// DESCRIPTION: Average total temperature  
  AddHistoryOutput("AVG_TOTALTEMP",            "Avg_TotalTemp",             FORMAT_SCIENTIFIC, "FLOW_COEFF", "Total average total temperature all markers set in MARKER_ANALYZE", TYPE_COEFFICIENT);
  /// DESCRIPTION: Average total pressure   
  AddHistoryOutput("AVG_TOTALPRESS",           "Avg_TotalPress",            FORMAT_SCIENTIFIC, "FLOW_COEFF", "Total average total pressure on all markers set in MARKER_ANALYZE", TYPE_COEFFICIENT);
  /// DESCRIPTION: Pressure drop    
  AddHistoryOutput("PRESSURE_DROP",            "Pressure_Drop",             FORMAT_SCIENTIFIC, "FLOW_COEFF", "Total pressure drop on all markers set in MARKER_ANALYZE", TYPE_COEFFICIENT);
  /// END_GROUP
  
  
  /// BEGIN_GROUP: AERO_COEFF_SURF, DESCRIPTION: Surface values on non-solid markers.
  vector<string> Marker_Analyze;
  for (unsigned short iMarker_Analyze = 0; iMarker_Analyze < config->GetnMarker_Analyze(); iMarker_Analyze++){
    Marker_Analyze.push_back(config->GetMarker_Analyze_TagBound(iMarker_Analyze));
  }  
  
  /// DESCRIPTION: Average mass flow    
  AddHistoryOutputPerSurface("AVG_MASSFLOW",             "Avg_Massflow",              FORMAT_SCIENTIFIC, "FLOW_COEFF_SURF", Marker_Analyze, TYPE_COEFFICIENT);
  /// DESCRIPTION: Average Mach number      
  AddHistoryOutputPerSurface("AVG_MACH",                 "Avg_Mach",                  FORMAT_SCIENTIFIC, "FLOW_COEFF_SURF", Marker_Analyze, TYPE_COEFFICIENT);
  /// DESCRIPTION: Average Temperature        
  AddHistoryOutputPerSurface("AVG_TEMP",                 "Avg_Temp",                  FORMAT_SCIENTIFIC, "FLOW_COEFF_SURF", Marker_Analyze, TYPE_COEFFICIENT);
  /// DESCRIPTION: Average Pressure  
  AddHistoryOutputPerSurface("AVG_PRESS",                "Avg_Press",                 FORMAT_SCIENTIFIC, "FLOW_COEFF_SURF", Marker_Analyze, TYPE_COEFFICIENT);
  /// DESCRIPTION: Average Density  
  AddHistoryOutputPerSurface("AVG_DENSITY",              "Avg_Density",               FORMAT_SCIENTIFIC, "FLOW_COEFF_SURF", Marker_Analyze, TYPE_COEFFICIENT);
  /// DESCRIPTION: Average Enthalpy  
  AddHistoryOutputPerSurface("AVG_ENTHALPY",             "Avg_Enthalpy",              FORMAT_SCIENTIFIC, "FLOW_COEFF_SURF", Marker_Analyze, TYPE_COEFFICIENT);
  /// DESCRIPTION: Average velocity in normal direction of the surface
  AddHistoryOutputPerSurface("AVG_NORMALVEL",            "Avg_NormalVel",             FORMAT_SCIENTIFIC, "FLOW_COEFF_SURF", Marker_Analyze, TYPE_COEFFICIENT);
  /// DESCRIPTION: Flow uniformity 
  AddHistoryOutputPerSurface("UNIFORMITY",               "Uniformity",                FORMAT_SCIENTIFIC, "FLOW_COEFF_SURF", Marker_Analyze, TYPE_COEFFICIENT);
  /// DESCRIPTION: Secondary strength
  AddHistoryOutputPerSurface("SECONDARY_STRENGTH",       "Secondary_Strength",        FORMAT_SCIENTIFIC, "FLOW_COEFF_SURF", Marker_Analyze, TYPE_COEFFICIENT);
  /// DESCRIPTION: Momentum distortion  
  AddHistoryOutputPerSurface("MOMENTUM_DISTORTION",      "Momentum_Distortion",       FORMAT_SCIENTIFIC, "FLOW_COEFF_SURF", Marker_Analyze, TYPE_COEFFICIENT);
  /// DESCRIPTION: Secondary over uniformity 
  AddHistoryOutputPerSurface("SECONDARY_OVER_UNIFORMITY", "Secondary_Over_Uniformity", FORMAT_SCIENTIFIC, "FLOW_COEFF_SURF", Marker_Analyze, TYPE_COEFFICIENT);
  /// DESCRIPTION: Average total temperature  
  AddHistoryOutputPerSurface("AVG_TOTALTEMP",            "Avg_TotalTemp",             FORMAT_SCIENTIFIC, "FLOW_COEFF_SURF", Marker_Analyze, TYPE_COEFFICIENT);
  /// DESCRIPTION: Average total pressure   
  AddHistoryOutputPerSurface("AVG_TOTALPRESS",           "Avg_TotalPress",            FORMAT_SCIENTIFIC, "FLOW_COEFF_SURF", Marker_Analyze, TYPE_COEFFICIENT);
  /// DESCRIPTION: Pressure drop    
  AddHistoryOutputPerSurface("PRESSURE_DROP",            "Pressure_Drop",             FORMAT_SCIENTIFIC, "FLOW_COEFF_SURF", Marker_Analyze, TYPE_COEFFICIENT);
  /// END_GROUP
  
}

void CFlowOutput::SetAnalyzeSurface(CSolver *solver, CGeometry *geometry, CConfig *config, bool output){
  
  unsigned short iDim, iMarker, iMarker_Analyze;
  unsigned long iVertex, iPoint;
  su2double Mach = 0.0, Pressure, Temperature = 0.0, TotalPressure = 0.0, TotalTemperature = 0.0,
  Enthalpy, Velocity[3], TangVel[3], Velocity2, MassFlow, Density, Area,
  AxiFactor = 1.0, SoundSpeed, Vn, Vn2, Vtang2, Weight = 1.0;

  su2double Gas_Constant      = config->GetGas_ConstantND();
  su2double Gamma             = config->GetGamma();
  unsigned short nMarker      = config->GetnMarker_All();
  unsigned short nDim         = geometry->GetnDim();
  unsigned short Kind_Average = config->GetKind_Average();

  bool compressible   = config->GetKind_Regime() == COMPRESSIBLE;
  bool incompressible = config->GetKind_Regime() == INCOMPRESSIBLE;
  bool energy         = config->GetEnergy_Equation();


  bool axisymmetric               = config->GetAxisymmetric();
  unsigned short nMarker_Analyze  = config->GetnMarker_Analyze();
  
  su2double  *Vector                    = new su2double[nDim];
  su2double  *Surface_MassFlow          = new su2double[nMarker];
  su2double  *Surface_Mach              = new su2double[nMarker];
  su2double  *Surface_Temperature       = new su2double[nMarker];
  su2double  *Surface_Density           = new su2double[nMarker];
  su2double  *Surface_Enthalpy          = new su2double[nMarker];
  su2double  *Surface_NormalVelocity    = new su2double[nMarker];
  su2double  *Surface_StreamVelocity2   = new su2double[nMarker];
  su2double  *Surface_TransvVelocity2   = new su2double[nMarker];
  su2double  *Surface_Pressure          = new su2double[nMarker];
  su2double  *Surface_TotalTemperature  = new su2double[nMarker];
  su2double  *Surface_TotalPressure     = new su2double[nMarker];
  su2double  *Surface_VelocityIdeal     = new su2double[nMarker];
  su2double  *Surface_Area              = new su2double[nMarker];
  su2double  *Surface_MassFlow_Abs      = new su2double[nMarker];
  
  su2double  Tot_Surface_MassFlow          = 0.0;
  su2double  Tot_Surface_Mach              = 0.0;
  su2double  Tot_Surface_Temperature       = 0.0;
  su2double  Tot_Surface_Density           = 0.0;
  su2double  Tot_Surface_Enthalpy          = 0.0;
  su2double  Tot_Surface_NormalVelocity    = 0.0;
  su2double  Tot_Surface_StreamVelocity2   = 0.0;
  su2double  Tot_Surface_TransvVelocity2   = 0.0;
  su2double  Tot_Surface_Pressure          = 0.0;
  su2double  Tot_Surface_TotalTemperature  = 0.0;
  su2double  Tot_Surface_TotalPressure     = 0.0;
  su2double  Tot_Momentum_Distortion       = 0.0;
  su2double  Tot_SecondOverUniformity      = 0.0;
  su2double  Tot_Surface_PressureDrop      = 0.0;
  
  /*--- Compute the numerical fan face Mach number, and the total area of the inflow ---*/
  
  for (iMarker = 0; iMarker < nMarker; iMarker++) {
    
    Surface_MassFlow[iMarker]          = 0.0;
    Surface_Mach[iMarker]              = 0.0;
    Surface_Temperature[iMarker]       = 0.0;
    Surface_Density[iMarker]           = 0.0;
    Surface_Enthalpy[iMarker]          = 0.0;
    Surface_NormalVelocity[iMarker]    = 0.0;
    Surface_StreamVelocity2[iMarker]   = 0.0;
    Surface_TransvVelocity2[iMarker]   = 0.0;
    Surface_Pressure[iMarker]          = 0.0;
    Surface_TotalTemperature[iMarker]  = 0.0;
    Surface_TotalPressure[iMarker]     = 0.0;
    Surface_VelocityIdeal[iMarker]     = 0.0;
    Surface_Area[iMarker]              = 0.0;
    Surface_MassFlow_Abs[iMarker]      = 0.0;

    if (config->GetMarker_All_Analyze(iMarker) == YES) {
      
      for (iVertex = 0; iVertex < geometry->nVertex[iMarker]; iVertex++) {
        iPoint = geometry->vertex[iMarker][iVertex]->GetNode();
        
        if (geometry->node[iPoint]->GetDomain()) {
          
          geometry->vertex[iMarker][iVertex]->GetNormal(Vector);
          
          if (axisymmetric) {
            if (geometry->node[iPoint]->GetCoord(1) != 0.0)
              AxiFactor = 2.0*PI_NUMBER*geometry->node[iPoint]->GetCoord(1);
            else
              AxiFactor = 1.0;
          } else {
            AxiFactor = 1.0;
          }

          Density = solver->node->GetDensity(iPoint);
          Velocity2 = 0.0; Area = 0.0; MassFlow = 0.0; Vn = 0.0; Vtang2 = 0.0;

          for (iDim = 0; iDim < nDim; iDim++) {
            Area += (Vector[iDim] * AxiFactor) * (Vector[iDim] * AxiFactor);
            Velocity[iDim] = solver->node->GetVelocity(iPoint,iDim);
            Velocity2 += Velocity[iDim] * Velocity[iDim];
            Vn += Velocity[iDim] * Vector[iDim] * AxiFactor;
            MassFlow += Vector[iDim] * AxiFactor * Density * Velocity[iDim];
          }
          
          Area       = sqrt (Area);
          if (AxiFactor == 0.0) Vn = 0.0; else Vn /= Area;
          Vn2        = Vn * Vn;
          Pressure   = solver->node->GetPressure(iPoint);
          SoundSpeed = solver->node->GetSoundSpeed(iPoint);

          for (iDim = 0; iDim < nDim; iDim++) {
            TangVel[iDim] = Velocity[iDim] - Vn*Vector[iDim]*AxiFactor/Area;
            Vtang2       += TangVel[iDim]*TangVel[iDim];
          }

          if (incompressible){
            if (config->GetKind_DensityModel() == VARIABLE) {
              Mach = sqrt(solver->node->GetVelocity2(iPoint))/
              sqrt(solver->node->GetSpecificHeatCp(iPoint)*config->GetPressure_ThermodynamicND()/(solver->node->GetSpecificHeatCv(iPoint)*solver->node->GetDensity(iPoint)));
            } else {
              Mach = sqrt(solver->node->GetVelocity2(iPoint))/
              sqrt(config->GetBulk_Modulus()/(solver->node->GetDensity(iPoint)));
            }
            Temperature       = solver->node->GetTemperature(iPoint);
            Enthalpy          = solver->node->GetSpecificHeatCp(iPoint)*Temperature;
            TotalTemperature  = Temperature + 0.5*Velocity2/solver->node->GetSpecificHeatCp(iPoint);
            TotalPressure     = Pressure + 0.5*Density*Velocity2;
          }
          else{
            Mach              = sqrt(Velocity2)/SoundSpeed;
            Temperature       = Pressure / (Gas_Constant * Density);
            Enthalpy          = solver->node->GetEnthalpy(iPoint);
            TotalTemperature  = Temperature * (1.0 + Mach * Mach * 0.5 * (Gamma - 1.0));
            TotalPressure     = Pressure * pow( 1.0 + Mach * Mach * 0.5 * (Gamma - 1.0), Gamma / (Gamma - 1.0));
          }

          /*--- Compute the mass Surface_MassFlow ---*/

          Surface_Area[iMarker]             += Area;
          Surface_MassFlow[iMarker]         += MassFlow;
          Surface_MassFlow_Abs[iMarker]     += abs(MassFlow);

          if (Kind_Average == AVERAGE_MASSFLUX) Weight = abs(MassFlow);
          else if (Kind_Average == AVERAGE_AREA) Weight = abs(Area);
          else Weight = 1.0;
          
          Surface_Mach[iMarker]             += Mach*Weight;
          Surface_Temperature[iMarker]      += Temperature*Weight;
          Surface_Density[iMarker]          += Density*Weight;
          Surface_Enthalpy[iMarker]         += Enthalpy*Weight;
          Surface_NormalVelocity[iMarker]   += Vn*Weight;
          Surface_Pressure[iMarker]         += Pressure*Weight;
          Surface_TotalTemperature[iMarker] += TotalTemperature*Weight;
          Surface_TotalPressure[iMarker]    += TotalPressure*Weight;

          /*--- For now, always used the area to weight the uniformities. ---*/

          Weight = abs(Area);

          Surface_StreamVelocity2[iMarker]   += Vn2*Weight;
          Surface_TransvVelocity2[iMarker]   += Vtang2*Weight;

        }
      }
      
    }
    
  }
  
  /*--- Copy to the appropriate structure ---*/
  
  su2double *Surface_MassFlow_Local          = new su2double [nMarker_Analyze];
  su2double *Surface_Mach_Local              = new su2double [nMarker_Analyze];
  su2double *Surface_Temperature_Local       = new su2double [nMarker_Analyze];
  su2double *Surface_Density_Local           = new su2double [nMarker_Analyze];
  su2double *Surface_Enthalpy_Local          = new su2double [nMarker_Analyze];
  su2double *Surface_NormalVelocity_Local    = new su2double [nMarker_Analyze];
  su2double *Surface_StreamVelocity2_Local   = new su2double [nMarker_Analyze];
  su2double *Surface_TransvVelocity2_Local   = new su2double [nMarker_Analyze];
  su2double *Surface_Pressure_Local          = new su2double [nMarker_Analyze];
  su2double *Surface_TotalTemperature_Local  = new su2double [nMarker_Analyze];
  su2double *Surface_TotalPressure_Local     = new su2double [nMarker_Analyze];
  su2double *Surface_Area_Local              = new su2double [nMarker_Analyze];
  su2double *Surface_MassFlow_Abs_Local      = new su2double [nMarker_Analyze];
  
  su2double *Surface_MassFlow_Total          = new su2double [nMarker_Analyze];
  su2double *Surface_Mach_Total              = new su2double [nMarker_Analyze];
  su2double *Surface_Temperature_Total       = new su2double [nMarker_Analyze];
  su2double *Surface_Density_Total           = new su2double [nMarker_Analyze];
  su2double *Surface_Enthalpy_Total          = new su2double [nMarker_Analyze];
  su2double *Surface_NormalVelocity_Total    = new su2double [nMarker_Analyze];
  su2double *Surface_StreamVelocity2_Total   = new su2double [nMarker_Analyze];
  su2double *Surface_TransvVelocity2_Total   = new su2double [nMarker_Analyze];
  su2double *Surface_Pressure_Total          = new su2double [nMarker_Analyze];
  su2double *Surface_TotalTemperature_Total  = new su2double [nMarker_Analyze];
  su2double *Surface_TotalPressure_Total     = new su2double [nMarker_Analyze];
  su2double *Surface_Area_Total              = new su2double [nMarker_Analyze];
  su2double *Surface_MassFlow_Abs_Total      = new su2double [nMarker_Analyze];

  su2double *Surface_MomentumDistortion_Total = new su2double [nMarker_Analyze];

  for (iMarker_Analyze = 0; iMarker_Analyze < nMarker_Analyze; iMarker_Analyze++) {
    Surface_MassFlow_Local[iMarker_Analyze]          = 0.0;
    Surface_Mach_Local[iMarker_Analyze]              = 0.0;
    Surface_Temperature_Local[iMarker_Analyze]       = 0.0;
    Surface_Density_Local[iMarker_Analyze]           = 0.0;
    Surface_Enthalpy_Local[iMarker_Analyze]          = 0.0;
    Surface_NormalVelocity_Local[iMarker_Analyze]    = 0.0;
    Surface_StreamVelocity2_Local[iMarker_Analyze]   = 0.0;
    Surface_TransvVelocity2_Local[iMarker_Analyze]   = 0.0;
    Surface_Pressure_Local[iMarker_Analyze]          = 0.0;
    Surface_TotalTemperature_Local[iMarker_Analyze]  = 0.0;
    Surface_TotalPressure_Local[iMarker_Analyze]     = 0.0;
    Surface_Area_Local[iMarker_Analyze]              = 0.0;
    Surface_MassFlow_Abs_Local[iMarker_Analyze]      = 0.0;
    
    Surface_MassFlow_Total[iMarker_Analyze]          = 0.0;
    Surface_Mach_Total[iMarker_Analyze]              = 0.0;
    Surface_Temperature_Total[iMarker_Analyze]       = 0.0;
    Surface_Density_Total[iMarker_Analyze]           = 0.0;
    Surface_Enthalpy_Total[iMarker_Analyze]          = 0.0;
    Surface_NormalVelocity_Total[iMarker_Analyze]    = 0.0;
    Surface_StreamVelocity2_Total[iMarker_Analyze]   = 0.0;
    Surface_TransvVelocity2_Total[iMarker_Analyze]   = 0.0;
    Surface_Pressure_Total[iMarker_Analyze]          = 0.0;
    Surface_TotalTemperature_Total[iMarker_Analyze]  = 0.0;
    Surface_TotalPressure_Total[iMarker_Analyze]     = 0.0;
    Surface_Area_Total[iMarker_Analyze]              = 0.0;
    Surface_MassFlow_Abs_Total[iMarker_Analyze]      = 0.0;

    Surface_MomentumDistortion_Total[iMarker_Analyze] = 0.0;

  }
  
  /*--- Compute the numerical fan face Mach number, mach number, temperature and the total area ---*/
  
  for (iMarker = 0; iMarker < config->GetnMarker_All(); iMarker++) {
    
    if (config->GetMarker_All_Analyze(iMarker) == YES)  {
      
      for (iMarker_Analyze= 0; iMarker_Analyze < nMarker_Analyze; iMarker_Analyze++) {
        
        /*--- Add the Surface_MassFlow, and Surface_Area to the particular boundary ---*/
        
        if (config->GetMarker_All_TagBound(iMarker) == config->GetMarker_Analyze_TagBound(iMarker_Analyze)) {
          Surface_MassFlow_Local[iMarker_Analyze]          += Surface_MassFlow[iMarker];
          Surface_Mach_Local[iMarker_Analyze]              += Surface_Mach[iMarker];
          Surface_Temperature_Local[iMarker_Analyze]       += Surface_Temperature[iMarker];
          Surface_Density_Local[iMarker_Analyze]           += Surface_Density[iMarker];
          Surface_Enthalpy_Local[iMarker_Analyze]          += Surface_Enthalpy[iMarker];
          Surface_NormalVelocity_Local[iMarker_Analyze]    += Surface_NormalVelocity[iMarker];
          Surface_StreamVelocity2_Local[iMarker_Analyze]   += Surface_StreamVelocity2[iMarker];
          Surface_TransvVelocity2_Local[iMarker_Analyze]   += Surface_TransvVelocity2[iMarker];
          Surface_Pressure_Local[iMarker_Analyze]          += Surface_Pressure[iMarker];
          Surface_TotalTemperature_Local[iMarker_Analyze]  += Surface_TotalTemperature[iMarker];
          Surface_TotalPressure_Local[iMarker_Analyze]     += Surface_TotalPressure[iMarker];
          Surface_Area_Local[iMarker_Analyze]              += Surface_Area[iMarker];
          Surface_MassFlow_Abs_Local[iMarker_Analyze]      += Surface_MassFlow_Abs[iMarker];
        }
        
      }
      
    }
    
  }
  
#ifdef HAVE_MPI
  
  SU2_MPI::Allreduce(Surface_MassFlow_Local, Surface_MassFlow_Total, nMarker_Analyze, MPI_DOUBLE, MPI_SUM, MPI_COMM_WORLD);
  SU2_MPI::Allreduce(Surface_Mach_Local, Surface_Mach_Total, nMarker_Analyze, MPI_DOUBLE, MPI_SUM, MPI_COMM_WORLD);
  SU2_MPI::Allreduce(Surface_Temperature_Local, Surface_Temperature_Total, nMarker_Analyze, MPI_DOUBLE, MPI_SUM, MPI_COMM_WORLD);
  SU2_MPI::Allreduce(Surface_Density_Local, Surface_Density_Total, nMarker_Analyze, MPI_DOUBLE, MPI_SUM, MPI_COMM_WORLD);
  SU2_MPI::Allreduce(Surface_Enthalpy_Local, Surface_Enthalpy_Total, nMarker_Analyze, MPI_DOUBLE, MPI_SUM, MPI_COMM_WORLD);
  SU2_MPI::Allreduce(Surface_NormalVelocity_Local, Surface_NormalVelocity_Total, nMarker_Analyze, MPI_DOUBLE, MPI_SUM, MPI_COMM_WORLD);
  SU2_MPI::Allreduce(Surface_StreamVelocity2_Local, Surface_StreamVelocity2_Total, nMarker_Analyze, MPI_DOUBLE, MPI_SUM, MPI_COMM_WORLD);
  SU2_MPI::Allreduce(Surface_TransvVelocity2_Local, Surface_TransvVelocity2_Total, nMarker_Analyze, MPI_DOUBLE, MPI_SUM, MPI_COMM_WORLD);
  SU2_MPI::Allreduce(Surface_Pressure_Local, Surface_Pressure_Total, nMarker_Analyze, MPI_DOUBLE, MPI_SUM, MPI_COMM_WORLD);
  SU2_MPI::Allreduce(Surface_TotalTemperature_Local, Surface_TotalTemperature_Total, nMarker_Analyze, MPI_DOUBLE, MPI_SUM, MPI_COMM_WORLD);
  SU2_MPI::Allreduce(Surface_TotalPressure_Local, Surface_TotalPressure_Total, nMarker_Analyze, MPI_DOUBLE, MPI_SUM, MPI_COMM_WORLD);
  SU2_MPI::Allreduce(Surface_Area_Local, Surface_Area_Total, nMarker_Analyze, MPI_DOUBLE, MPI_SUM, MPI_COMM_WORLD);
  SU2_MPI::Allreduce(Surface_MassFlow_Abs_Local, Surface_MassFlow_Abs_Total, nMarker_Analyze, MPI_DOUBLE, MPI_SUM, MPI_COMM_WORLD);

#else
  
  for (iMarker_Analyze = 0; iMarker_Analyze < nMarker_Analyze; iMarker_Analyze++) {
    Surface_MassFlow_Total[iMarker_Analyze]          = Surface_MassFlow_Local[iMarker_Analyze];
    Surface_Mach_Total[iMarker_Analyze]              = Surface_Mach_Local[iMarker_Analyze];
    Surface_Temperature_Total[iMarker_Analyze]       = Surface_Temperature_Local[iMarker_Analyze];
    Surface_Density_Total[iMarker_Analyze]           = Surface_Density_Local[iMarker_Analyze];
    Surface_Enthalpy_Total[iMarker_Analyze]          = Surface_Enthalpy_Local[iMarker_Analyze];
    Surface_NormalVelocity_Total[iMarker_Analyze]    = Surface_NormalVelocity_Local[iMarker_Analyze];
    Surface_StreamVelocity2_Total[iMarker_Analyze]   = Surface_StreamVelocity2_Local[iMarker_Analyze];
    Surface_TransvVelocity2_Total[iMarker_Analyze]   = Surface_TransvVelocity2_Local[iMarker_Analyze];
    Surface_Pressure_Total[iMarker_Analyze]          = Surface_Pressure_Local[iMarker_Analyze];
    Surface_TotalTemperature_Total[iMarker_Analyze]  = Surface_TotalTemperature_Local[iMarker_Analyze];
    Surface_TotalPressure_Total[iMarker_Analyze]     = Surface_TotalPressure_Local[iMarker_Analyze];
    Surface_Area_Total[iMarker_Analyze]              = Surface_Area_Local[iMarker_Analyze];
    Surface_MassFlow_Abs_Total[iMarker_Analyze]      = Surface_MassFlow_Abs_Local[iMarker_Analyze];
  }
  
#endif
  
  /*--- Compute the value of Surface_Area_Total, and Surface_Pressure_Total, and
   set the value in the config structure for future use ---*/
  
  for (iMarker_Analyze = 0; iMarker_Analyze < nMarker_Analyze; iMarker_Analyze++) {
    
    if (Kind_Average == AVERAGE_MASSFLUX) Weight = Surface_MassFlow_Abs_Total[iMarker_Analyze];
    else if (Kind_Average == AVERAGE_AREA) Weight = abs(Surface_Area_Total[iMarker_Analyze]);
    else Weight = 1.0;

    if (Weight != 0.0) {
      Surface_Mach_Total[iMarker_Analyze]             /= Weight;
      Surface_Temperature_Total[iMarker_Analyze]      /= Weight;
      Surface_Density_Total[iMarker_Analyze]          /= Weight;
      Surface_Enthalpy_Total[iMarker_Analyze]         /= Weight;
      Surface_NormalVelocity_Total[iMarker_Analyze]   /= Weight;
      Surface_Pressure_Total[iMarker_Analyze]         /= Weight;
      Surface_TotalTemperature_Total[iMarker_Analyze] /= Weight;
      Surface_TotalPressure_Total[iMarker_Analyze]    /= Weight;
    }
    else {
      Surface_Mach_Total[iMarker_Analyze]             = 0.0;
      Surface_Temperature_Total[iMarker_Analyze]      = 0.0;
      Surface_Density_Total[iMarker_Analyze]          = 0.0;
      Surface_Enthalpy_Total[iMarker_Analyze]         = 0.0;
      Surface_NormalVelocity_Total[iMarker_Analyze]   = 0.0;
      Surface_Pressure_Total[iMarker_Analyze]         = 0.0;
      Surface_TotalTemperature_Total[iMarker_Analyze] = 0.0;
      Surface_TotalPressure_Total[iMarker_Analyze]    = 0.0;
    }

    /*--- Compute flow uniformity parameters separately (always area for now). ---*/

    Area = fabs(Surface_Area_Total[iMarker_Analyze]);

    if (Area != 0.0) {
      Surface_MomentumDistortion_Total[iMarker_Analyze] = Surface_StreamVelocity2_Total[iMarker_Analyze]/(Surface_NormalVelocity_Total[iMarker_Analyze]*Surface_NormalVelocity_Total[iMarker_Analyze]*Area) - 1.0;
      Surface_StreamVelocity2_Total[iMarker_Analyze] /= Area;
      Surface_TransvVelocity2_Total[iMarker_Analyze] /= Area;
    }
    else {
      Surface_MomentumDistortion_Total[iMarker_Analyze] = 0.0;
      Surface_StreamVelocity2_Total[iMarker_Analyze]    = 0.0;
      Surface_TransvVelocity2_Total[iMarker_Analyze]    = 0.0;
    }

  }
  
  for (iMarker_Analyze = 0; iMarker_Analyze < nMarker_Analyze; iMarker_Analyze++) {
        
    su2double MassFlow = Surface_MassFlow_Total[iMarker_Analyze] * config->GetDensity_Ref() * config->GetVelocity_Ref();
    if (config->GetSystemMeasurements() == US) MassFlow *= 32.174;
    SetHistoryOutputPerSurfaceValue("AVG_MASSFLOW", MassFlow, iMarker_Analyze);
    Tot_Surface_MassFlow += MassFlow;
    
    su2double Mach = Surface_Mach_Total[iMarker_Analyze];
    SetHistoryOutputPerSurfaceValue("AVG_MACH", Mach, iMarker_Analyze);
    Tot_Surface_Mach += Mach;
    
    su2double Temperature = Surface_Temperature_Total[iMarker_Analyze] * config->GetTemperature_Ref();
    SetHistoryOutputPerSurfaceValue("AVG_TEMP", Temperature, iMarker_Analyze);
    Tot_Surface_Temperature += Temperature;
    
    su2double Pressure = Surface_Pressure_Total[iMarker_Analyze] * config->GetPressure_Ref();
    SetHistoryOutputPerSurfaceValue("AVG_PRESS", Pressure, iMarker_Analyze);
    Tot_Surface_Pressure += Pressure;
    
    su2double Density = Surface_Density_Total[iMarker_Analyze] * config->GetDensity_Ref();
    SetHistoryOutputPerSurfaceValue("AVG_DENSITY", Density, iMarker_Analyze);
    Tot_Surface_Density += Density;
    
    su2double Enthalpy = Surface_Enthalpy_Total[iMarker_Analyze];
    SetHistoryOutputPerSurfaceValue("AVG_ENTHALPY", Enthalpy, iMarker_Analyze);
    Tot_Surface_Enthalpy += Enthalpy;
    
    su2double NormalVelocity = Surface_NormalVelocity_Total[iMarker_Analyze] * config->GetVelocity_Ref();
    SetHistoryOutputPerSurfaceValue("AVG_NORMALVEL", NormalVelocity, iMarker_Analyze);
    Tot_Surface_NormalVelocity += NormalVelocity;
    
    su2double Uniformity = sqrt(Surface_StreamVelocity2_Total[iMarker_Analyze]) * config->GetVelocity_Ref();
    SetHistoryOutputPerSurfaceValue("UNIFORMITY", Uniformity, iMarker_Analyze);
    Tot_Surface_StreamVelocity2 += Uniformity;
    
    su2double SecondaryStrength = sqrt(Surface_TransvVelocity2_Total[iMarker_Analyze]) * config->GetVelocity_Ref();
    SetHistoryOutputPerSurfaceValue("SECONDARY_STRENGTH", SecondaryStrength, iMarker_Analyze);
    Tot_Surface_TransvVelocity2 += SecondaryStrength;
    
    su2double MomentumDistortion = Surface_MomentumDistortion_Total[iMarker_Analyze];
    SetHistoryOutputPerSurfaceValue("MOMENTUM_DISTORTION", MomentumDistortion, iMarker_Analyze);
    Tot_Momentum_Distortion += MomentumDistortion;
    
    su2double SecondOverUniform = SecondaryStrength/Uniformity;
    SetHistoryOutputPerSurfaceValue("SECONDARY_OVER_UNIFORMITY", SecondOverUniform, iMarker_Analyze);
    Tot_SecondOverUniformity += SecondOverUniform;
    
    su2double TotalTemperature = Surface_TotalTemperature_Total[iMarker_Analyze] * config->GetTemperature_Ref();
    SetHistoryOutputPerSurfaceValue("AVG_TOTALTEMP", TotalTemperature, iMarker_Analyze);
    Tot_Surface_TotalTemperature += TotalTemperature;
    
    su2double TotalPressure = Surface_TotalPressure_Total[iMarker_Analyze] * config->GetPressure_Ref();
    SetHistoryOutputPerSurfaceValue("AVG_TOTALPRESS", TotalPressure, iMarker_Analyze);
    Tot_Surface_TotalPressure += TotalPressure;
    
  }

  /*--- Compute the average static pressure drop between two surfaces. Note
   that this assumes we have two surfaces being analyzed and that the outlet
   is first followed by the inlet. This is because we may also want to choose
   outlet values (temperature, uniformity, etc.) for our design problems,
   which require the outlet to be listed first. This is a simple first version
   that could be generalized to a different orders/lists/etc. ---*/

  for (iMarker_Analyze = 0; iMarker_Analyze < nMarker_Analyze; iMarker_Analyze++) {
    su2double Pressure_Drop = 0.0;
    if (nMarker_Analyze == 2) {
      Pressure_Drop = (Surface_Pressure_Total[1]-Surface_Pressure_Total[0]) * config->GetPressure_Ref();
      config->SetSurface_PressureDrop(iMarker_Analyze, Pressure_Drop);
    } 
    SetHistoryOutputPerSurfaceValue("PRESSURE_DROP",  Pressure_Drop, iMarker_Analyze);
    Tot_Surface_PressureDrop += Pressure_Drop;
  }
  
  SetHistoryOutputValue("AVG_MASSFLOW", Tot_Surface_MassFlow);
  SetHistoryOutputValue("AVG_MACH", Tot_Surface_Mach);
  SetHistoryOutputValue("AVG_TEMP", Tot_Surface_Temperature);  
  SetHistoryOutputValue("AVG_PRESS", Tot_Surface_Pressure);
  SetHistoryOutputValue("AVG_DENSITY", Tot_Surface_Density);
  SetHistoryOutputValue("AVG_ENTHALPY", Tot_Surface_Enthalpy);
  SetHistoryOutputValue("AVG_NORMALVEL", Tot_Surface_Enthalpy);
  SetHistoryOutputValue("UNIFORMITY", Tot_Surface_StreamVelocity2);
  SetHistoryOutputValue("SECONDARY_STRENGTH", Tot_Surface_TransvVelocity2);
  SetHistoryOutputValue("MOMENTUM_DISTORTION", Tot_Momentum_Distortion);
  SetHistoryOutputValue("SECONDARY_OVER_UNIFORMITY", Tot_SecondOverUniformity);
  SetHistoryOutputValue("AVG_TOTALTEMP", Tot_Surface_TotalTemperature);
  SetHistoryOutputValue("AVG_TOTALPRESS", Tot_Surface_TotalPressure);
  SetHistoryOutputValue("PRESSURE_DROP",  Tot_Surface_PressureDrop);

  if ((rank == MASTER_NODE) && !config->GetDiscrete_Adjoint() && output) {
    
    cout.precision(6);
    cout.setf(ios::scientific, ios::floatfield);
    cout << endl << "Computing surface mean values." << endl << endl;
    
    for (iMarker_Analyze = 0; iMarker_Analyze < nMarker_Analyze; iMarker_Analyze++) {
      cout << "Surface "<< config->GetMarker_Analyze_TagBound(iMarker_Analyze) << ":" << endl;
      
      if (nDim == 3) { if (config->GetSystemMeasurements() == SI) cout << setw(20) << "Area (m^2): "; else cout << setw(20) << "Area (ft^2): "; }
      else { if (config->GetSystemMeasurements() == SI) cout << setw(20) << "Area (m): "; else cout << setw(20) << "Area (ft): "; }
      
      if (config->GetSystemMeasurements() == SI)      cout << setw(15) << fabs(Surface_Area_Total[iMarker_Analyze]);
      else if (config->GetSystemMeasurements() == US) cout << setw(15) << fabs(Surface_Area_Total[iMarker_Analyze])*12.0*12.0;
      
      cout << endl;

      su2double MassFlow = config->GetSurface_MassFlow(iMarker_Analyze);
      if (config->GetSystemMeasurements() == SI)      cout << setw(20) << "Mf (kg/s): " << setw(15) << MassFlow;
      else if (config->GetSystemMeasurements() == US) cout << setw(20) << "Mf (lbs/s): " << setw(15) << MassFlow;
      
      su2double NormalVelocity = config->GetSurface_NormalVelocity(iMarker_Analyze);
      if (config->GetSystemMeasurements() == SI)      cout << setw(20) << "Vn (m/s): " << setw(15) << NormalVelocity;
      else if (config->GetSystemMeasurements() == US) cout << setw(20) << "Vn (ft/s): " << setw(15) << NormalVelocity;
      
      cout << endl;

      su2double Uniformity = config->GetSurface_Uniformity(iMarker_Analyze);
      if (config->GetSystemMeasurements() == SI)      cout << setw(20) << "Uniformity (m/s): " << setw(15) << Uniformity;
      else if (config->GetSystemMeasurements() == US) cout << setw(20) << "Uniformity (ft/s): " << setw(15) << Uniformity;

      su2double SecondaryStrength = config->GetSurface_SecondaryStrength(iMarker_Analyze);
      if (config->GetSystemMeasurements() == SI)      cout << setw(20) << "Secondary (m/s): " << setw(15) << SecondaryStrength;
      else if (config->GetSystemMeasurements() == US) cout << setw(20) << "Secondary (ft/s): " << setw(15) << SecondaryStrength;

      cout << endl;

      su2double MomentumDistortion = config->GetSurface_MomentumDistortion(iMarker_Analyze);
      cout << setw(20) << "Mom. Distortion: " << setw(15) << MomentumDistortion;

      su2double SecondOverUniform = config->GetSurface_SecondOverUniform(iMarker_Analyze);
      cout << setw(20) << "Second/Uniform: " << setw(15) << SecondOverUniform;

      cout << endl;

      su2double Pressure = config->GetSurface_Pressure(iMarker_Analyze);
      if (config->GetSystemMeasurements() == SI)      cout << setw(20) << "P (Pa): " << setw(15) << Pressure;
      else if (config->GetSystemMeasurements() == US) cout << setw(20) << "P (psf): " << setw(15) << Pressure;
      
      su2double TotalPressure = config->GetSurface_TotalPressure(iMarker_Analyze);
      if (config->GetSystemMeasurements() == SI)      cout << setw(20) << "PT (Pa): " << setw(15) <<TotalPressure;
      else if (config->GetSystemMeasurements() == US) cout << setw(20) << "PT (psf): " << setw(15) <<TotalPressure;

      cout << endl;

      su2double Mach = config->GetSurface_Mach(iMarker_Analyze);
      cout << setw(20) << "Mach: " << setw(15) << Mach;

      su2double Density = config->GetSurface_Density(iMarker_Analyze);
      if (config->GetSystemMeasurements() == SI)      cout << setw(20) << "Rho (kg/m^3): " << setw(15) << Density;
      else if (config->GetSystemMeasurements() == US) cout << setw(20) << "Rho (lb/ft^3): " << setw(15) << Density*32.174;

      cout << endl;

      if (compressible || energy) {
        su2double Temperature = config->GetSurface_Temperature(iMarker_Analyze);
        if (config->GetSystemMeasurements() == SI)      cout << setw(20) << "T (K): " << setw(15) << Temperature;
        else if (config->GetSystemMeasurements() == US) cout << setw(20) << "T (R): " << setw(15) << Temperature;

        su2double TotalTemperature = config->GetSurface_TotalTemperature(iMarker_Analyze);
        if (config->GetSystemMeasurements() == SI)      cout << setw(20) << "TT (K): " << setw(15) << TotalTemperature;
        else if (config->GetSystemMeasurements() == US) cout << setw(20) << "TT (R): " << setw(15) << TotalTemperature;

        cout << endl;
      }

    }
    cout.unsetf(ios_base::floatfield);
    
  }
  
  delete [] Surface_MassFlow_Local;
  delete [] Surface_Mach_Local;
  delete [] Surface_Temperature_Local;
  delete [] Surface_Density_Local;
  delete [] Surface_Enthalpy_Local;
  delete [] Surface_NormalVelocity_Local;
  delete [] Surface_StreamVelocity2_Local;
  delete [] Surface_TransvVelocity2_Local;
  delete [] Surface_Pressure_Local;
  delete [] Surface_TotalTemperature_Local;
  delete [] Surface_TotalPressure_Local;
  delete [] Surface_Area_Local;
  delete [] Surface_MassFlow_Abs_Local;
  
  delete [] Surface_MassFlow_Total;
  delete [] Surface_Mach_Total;
  delete [] Surface_Temperature_Total;
  delete [] Surface_Density_Total;
  delete [] Surface_Enthalpy_Total;
  delete [] Surface_NormalVelocity_Total;
  delete [] Surface_StreamVelocity2_Total;
  delete [] Surface_TransvVelocity2_Total;
  delete [] Surface_Pressure_Total;
  delete [] Surface_TotalTemperature_Total;
  delete [] Surface_TotalPressure_Total;
  delete [] Surface_Area_Total;
  delete [] Surface_MassFlow_Abs_Total;
  delete [] Surface_MomentumDistortion_Total;

  delete [] Surface_MassFlow;
  delete [] Surface_Mach;
  delete [] Surface_Temperature;
  delete [] Surface_Density;
  delete [] Surface_Enthalpy;
  delete [] Surface_NormalVelocity;
  delete [] Surface_StreamVelocity2;
  delete [] Surface_TransvVelocity2;
  delete [] Surface_Pressure;
  delete [] Surface_TotalTemperature;
  delete [] Surface_TotalPressure;
  delete [] Surface_Area;
  delete [] Vector;
  delete [] Surface_VelocityIdeal;
  delete [] Surface_MassFlow_Abs;
  
  std::cout << std::resetiosflags(std::cout.flags());
}

void CFlowOutput::AddAerodynamicCoefficients(CConfig *config){
  
  /// BEGIN_GROUP: AERO_COEFF, DESCRIPTION: Sum of the aerodynamic coefficients and forces on all surfaces (markers) set with MARKER_MONITORING.
  /// DESCRIPTION: Drag coefficient 
  AddHistoryOutput("DRAG",       "CD",   FORMAT_FIXED, "AERO_COEFF", "Total drag coefficient on all surfaces set with MARKER_MONITORING", TYPE_COEFFICIENT);
  /// DESCRIPTION: Lift coefficient 
  AddHistoryOutput("LIFT",       "CL",   FORMAT_FIXED, "AERO_COEFF", "Total lift coefficient on all surfaces set with MARKER_MONITORING", TYPE_COEFFICIENT);
  /// DESCRIPTION: Sideforce coefficient   
  AddHistoryOutput("SIDEFORCE",  "CSF",  FORMAT_FIXED, "AERO_COEFF", "Total sideforce coefficient on all surfaces set with MARKER_MONITORING", TYPE_COEFFICIENT);
  /// DESCRIPTION: Moment around the x-axis    
  AddHistoryOutput("MOMENT-X",   "CMx",  FORMAT_FIXED, "AERO_COEFF", "Total momentum x-component on all surfaces set with MARKER_MONITORING", TYPE_COEFFICIENT);
  /// DESCRIPTION: Moment around the y-axis    
  AddHistoryOutput("MOMENT-Y",   "CMy",  FORMAT_FIXED, "AERO_COEFF", "Total momentum y-component on all surfaces set with MARKER_MONITORING", TYPE_COEFFICIENT);
  /// DESCRIPTION: Moment around the z-axis      
  AddHistoryOutput("MOMENT-Z",   "CMz",  FORMAT_FIXED, "AERO_COEFF", "Total momentum z-component on all surfaces set with MARKER_MONITORING", TYPE_COEFFICIENT);
  /// DESCRIPTION: Force in x direction    
  AddHistoryOutput("FORCE-X",    "CFx",  FORMAT_FIXED, "AERO_COEFF", "Total force x-component on all surfaces set with MARKER_MONITORING", TYPE_COEFFICIENT);
  /// DESCRIPTION: Force in y direction    
  AddHistoryOutput("FORCE-Y",    "CFy",  FORMAT_FIXED, "AERO_COEFF", "Total force y-component on all surfaces set with MARKER_MONITORING", TYPE_COEFFICIENT);
  /// DESCRIPTION: Force in z direction      
  AddHistoryOutput("FORCE-Z",    "CFz",  FORMAT_FIXED, "AERO_COEFF", "Total force z-component on all surfaces set with MARKER_MONITORING", TYPE_COEFFICIENT);
  /// DESCRIPTION: Lift-to-drag ratio
  AddHistoryOutput("EFFICIENCY", "CEff", FORMAT_FIXED, "AERO_COEFF", "Total lift-to-drag ratio on all surfaces set with MARKER_MONITORING", TYPE_COEFFICIENT);
  /// END_GROUP  
  
  /// BEGIN_GROUP: AERO_COEFF_SURF, DESCRIPTION: Aerodynamic coefficients and forces per surface.
  vector<string> Marker_Monitoring;
  for (unsigned short iMarker_Monitoring = 0; iMarker_Monitoring < config->GetnMarker_Monitoring(); iMarker_Monitoring++){
    Marker_Monitoring.push_back(config->GetMarker_Monitoring_TagBound(iMarker_Monitoring));
  }  
  /// DESCRIPTION: Drag coefficient   
  AddHistoryOutputPerSurface("DRAG_ON_SURFACE",       "CD",   FORMAT_FIXED, "AERO_COEFF_SURF", Marker_Monitoring, TYPE_COEFFICIENT);
  /// DESCRIPTION: Lift coefficient   
  AddHistoryOutputPerSurface("LIFT_ON_SURFACE",       "CL",   FORMAT_FIXED, "AERO_COEFF_SURF", Marker_Monitoring, TYPE_COEFFICIENT);
  /// DESCRIPTION: Sideforce coefficient     
  AddHistoryOutputPerSurface("SIDEFORCE_ON_SURFACE",  "CSF",  FORMAT_FIXED, "AERO_COEFF_SURF", Marker_Monitoring, TYPE_COEFFICIENT);
  /// DESCRIPTION: Moment around the x-axis      
  AddHistoryOutputPerSurface("MOMENT-X_ON_SURFACE",   "CMx",  FORMAT_FIXED, "AERO_COEFF_SURF", Marker_Monitoring, TYPE_COEFFICIENT);
  /// DESCRIPTION: Moment around the y-axis      
  AddHistoryOutputPerSurface("MOMENT-Y_ON_SURFACE",   "CMy",  FORMAT_FIXED, "AERO_COEFF_SURF", Marker_Monitoring, TYPE_COEFFICIENT);
  /// DESCRIPTION: Moment around the z-axis        
  AddHistoryOutputPerSurface("MOMENT-Z_ON_SURFACE",   "CMz",  FORMAT_FIXED, "AERO_COEFF_SURF", Marker_Monitoring, TYPE_COEFFICIENT);
  /// DESCRIPTION: Force in x direction      
  AddHistoryOutputPerSurface("FORCE-X_ON_SURFACE",    "CFx",  FORMAT_FIXED, "AERO_COEFF_SURF", Marker_Monitoring, TYPE_COEFFICIENT);
  /// DESCRIPTION: Force in y direction      
  AddHistoryOutputPerSurface("FORCE-Y_ON_SURFACE",    "CFy",  FORMAT_FIXED, "AERO_COEFF_SURF", Marker_Monitoring, TYPE_COEFFICIENT);
  /// DESCRIPTION: Force in z direction        
  AddHistoryOutputPerSurface("FORCE-Z_ON_SURFACE",    "CFz",  FORMAT_FIXED, "AERO_COEFF_SURF", Marker_Monitoring, TYPE_COEFFICIENT);
  /// DESCRIPTION: Lift-to-drag ratio  
  AddHistoryOutputPerSurface("EFFICIENCY_ON_SURFACE", "CEff", FORMAT_FIXED, "AERO_COEFF_SURF", Marker_Monitoring, TYPE_COEFFICIENT);
  /// END_GROUP 

  /// DESCRIPTION: Angle of attack  
  AddHistoryOutput("AOA", "AoA", FORMAT_SCIENTIFIC, "AOA", "Angle of attack");
}

void CFlowOutput::SetAerodynamicCoefficients(CConfig *config, CSolver *flow_solver){
  
  SetHistoryOutputValue("DRAG", flow_solver->GetTotal_CD());
  SetHistoryOutputValue("LIFT", flow_solver->GetTotal_CL());
  if (nDim == 3)
    SetHistoryOutputValue("SIDEFORCE", flow_solver->GetTotal_CSF());
  if (nDim == 3){
    SetHistoryOutputValue("MOMENT-X", flow_solver->GetTotal_CMx());
    SetHistoryOutputValue("MOMENT-Y", flow_solver->GetTotal_CMy());
  }
  SetHistoryOutputValue("MOMENT-Z", flow_solver->GetTotal_CMz());
  SetHistoryOutputValue("FORCE-X", flow_solver->GetTotal_CFx());
  SetHistoryOutputValue("FORCE-Y", flow_solver->GetTotal_CFy());
  if (nDim == 3)
    SetHistoryOutputValue("FORCE-Z", flow_solver->GetTotal_CFz());
  SetHistoryOutputValue("EFFICIENCY", flow_solver->GetTotal_CEff());
  
  for (unsigned short iMarker_Monitoring = 0; iMarker_Monitoring < config->GetnMarker_Monitoring(); iMarker_Monitoring++) {
    SetHistoryOutputPerSurfaceValue("DRAG_ON_SURFACE", flow_solver->GetSurface_CD(iMarker_Monitoring), iMarker_Monitoring);
    SetHistoryOutputPerSurfaceValue("LIFT_ON_SURFACE", flow_solver->GetSurface_CL(iMarker_Monitoring), iMarker_Monitoring);
    if (nDim == 3)
      SetHistoryOutputPerSurfaceValue("SIDEFORCE_ON_SURFACE", flow_solver->GetSurface_CSF(iMarker_Monitoring), iMarker_Monitoring);
    if (nDim == 3){
      SetHistoryOutputPerSurfaceValue("MOMENT-X_ON_SURFACE", flow_solver->GetSurface_CMx(iMarker_Monitoring), iMarker_Monitoring);
      SetHistoryOutputPerSurfaceValue("MOMENT-Y_ON_SURFACE", flow_solver->GetSurface_CMy(iMarker_Monitoring), iMarker_Monitoring);
    }
    SetHistoryOutputPerSurfaceValue("MOMENT-Z_ON_SURFACE", flow_solver->GetSurface_CMz(iMarker_Monitoring), iMarker_Monitoring);
    SetHistoryOutputPerSurfaceValue("FORCE-X_ON_SURFACE", flow_solver->GetSurface_CFx(iMarker_Monitoring), iMarker_Monitoring);
    SetHistoryOutputPerSurfaceValue("FORCE-Y_ON_SURFACE", flow_solver->GetSurface_CFy(iMarker_Monitoring), iMarker_Monitoring);
    if (nDim == 3)
      SetHistoryOutputPerSurfaceValue("FORCE-Z_ON_SURFACE", flow_solver->GetSurface_CFz(iMarker_Monitoring), iMarker_Monitoring);   
    
    SetHistoryOutputPerSurfaceValue("EFFICIENCY_ON_SURFACE", flow_solver->GetSurface_CEff(iMarker_Monitoring), iMarker_Monitoring);
    if (config->GetAeroelastic_Simulation()){
      SetHistoryOutputPerSurfaceValue("PITCH", config->GetAeroelastic_pitch(iMarker_Monitoring), iMarker_Monitoring);
      SetHistoryOutputPerSurfaceValue("PLUNGE", config->GetAeroelastic_plunge(iMarker_Monitoring), iMarker_Monitoring);
    }
  }
  
  SetHistoryOutputValue("AOA", config->GetAoA());
}


void CFlowOutput::Add_CpInverseDesignOutput(CConfig *config){
  
  AddHistoryOutput("CP_DIFF", "Cp_Diff", FORMAT_FIXED, "CP_DIFF", "Cp difference for inverse design");
  
}

void CFlowOutput::Set_CpInverseDesign(CSolver *solver, CGeometry *geometry, CConfig *config){
  
  unsigned short iMarker, icommas, Boundary, iDim;
  unsigned long iVertex, iPoint, (*Point2Vertex)[2], nPointLocal = 0, nPointGlobal = 0;
  su2double XCoord, YCoord, ZCoord, Pressure, PressureCoeff = 0, Cp, CpTarget, *Normal = NULL, Area, PressDiff = 0.0;
  bool *PointInDomain;
  string text_line, surfCp_filename;
  ifstream Surface_file;
  char cstr[200];
  
  /*--- Prepare to read the surface pressure files (CSV) ---*/
  
  surfCp_filename = "TargetCp";
  
  surfCp_filename = config->GetUnsteady_FileName(surfCp_filename, (int)curTimeIter, ".dat");
  
  strcpy (cstr, surfCp_filename.c_str());
    
  /*--- Read the surface pressure file ---*/
  
  string::size_type position;
  
  Surface_file.open(cstr, ios::in);
  
  if (!(Surface_file.fail())) {
    
    nPointLocal = geometry->GetnPoint();
#ifdef HAVE_MPI
    SU2_MPI::Allreduce(&nPointLocal, &nPointGlobal, 1, MPI_UNSIGNED_LONG, MPI_SUM, MPI_COMM_WORLD);
#else
    nPointGlobal = nPointLocal;
#endif
    
    Point2Vertex = new unsigned long[nPointGlobal][2];
    PointInDomain = new bool[nPointGlobal];
    
    for (iPoint = 0; iPoint < nPointGlobal; iPoint ++)
      PointInDomain[iPoint] = false;
    
    for (iMarker = 0; iMarker < config->GetnMarker_All(); iMarker++) {
      Boundary   = config->GetMarker_All_KindBC(iMarker);
      
      if ((Boundary == EULER_WALL             ) ||
          (Boundary == HEAT_FLUX              ) ||
          (Boundary == ISOTHERMAL             ) ||
          (Boundary == NEARFIELD_BOUNDARY)) {
        for (iVertex = 0; iVertex < geometry->GetnVertex(iMarker); iVertex++) {
          
          /*--- The Pressure file uses the global numbering ---*/
          
          iPoint = geometry->node[geometry->vertex[iMarker][iVertex]->GetNode()]->GetGlobalIndex();
          
          if (geometry->vertex[iMarker][iVertex]->GetNode() < geometry->GetnPointDomain()) {
            Point2Vertex[iPoint][0] = iMarker;
            Point2Vertex[iPoint][1] = iVertex;
            PointInDomain[iPoint] = true;
            solver->SetCPressureTarget(iMarker, iVertex, 0.0);
          }
          
        }
      }
    }
    
    getline(Surface_file, text_line);
    
    while (getline(Surface_file, text_line)) {
      for (icommas = 0; icommas < 50; icommas++) {
        position = text_line.find( ",", 0 );
        if (position!=string::npos) text_line.erase (position,1);
      }
      stringstream  point_line(text_line);
      
      if (geometry->GetnDim() == 2) point_line >> iPoint >> XCoord >> YCoord >> Pressure >> PressureCoeff;
      if (geometry->GetnDim() == 3) point_line >> iPoint >> XCoord >> YCoord >> ZCoord >> Pressure >> PressureCoeff;
      
      if (PointInDomain[iPoint]) {
        
        /*--- Find the vertex for the Point and Marker ---*/
        
        iMarker = Point2Vertex[iPoint][0];
        iVertex = Point2Vertex[iPoint][1];
        
        solver->SetCPressureTarget(iMarker, iVertex, PressureCoeff);
        
      }
      
    }
    
    Surface_file.close();
    
    delete [] Point2Vertex;
    delete [] PointInDomain;
    
    /*--- Compute the pressure difference ---*/
    
    PressDiff = 0.0;
    for (iMarker = 0; iMarker < config->GetnMarker_All(); iMarker++) {
      Boundary   = config->GetMarker_All_KindBC(iMarker);
      
      if ((Boundary == EULER_WALL             ) ||
          (Boundary == HEAT_FLUX              ) ||
          (Boundary == ISOTHERMAL             ) ||
          (Boundary == NEARFIELD_BOUNDARY)) {
        for (iVertex = 0; iVertex < geometry->GetnVertex(iMarker); iVertex++) {
          
          Normal = geometry->vertex[iMarker][iVertex]->GetNormal();
          
          Cp = solver->GetCPressure(iMarker, iVertex);
          CpTarget = solver->GetCPressureTarget(iMarker, iVertex);
          
          Area = 0.0;
          for (iDim = 0; iDim < geometry->GetnDim(); iDim++)
            Area += Normal[iDim]*Normal[iDim];
          Area = sqrt(Area);
          
          PressDiff += Area * (CpTarget - Cp) * (CpTarget - Cp);
        }
        
      }
    }
    
#ifdef HAVE_MPI
    su2double MyPressDiff = PressDiff;    
    SU2_MPI::Allreduce(&MyPressDiff, &PressDiff, 1, MPI_DOUBLE, MPI_SUM, MPI_COMM_WORLD);
#endif
    
  }
  
  /*--- Update the total Cp difference coeffient ---*/
  
  solver->SetTotal_CpDiff(PressDiff);
  
  SetHistoryOutputValue("CP_DIFF", PressDiff);

}

<<<<<<< HEAD
su2double CFlowOutput::GetQ_Criterion(su2double** VelocityGradient) const {

  /*--- Make a 3D copy of the gradient so we do not have worry about nDim ---*/

  su2double Grad_Vel[3][3] = {{0.0, 0.0, 0.0},{0.0, 0.0, 0.0},{0.0, 0.0, 0.0}};

  for (unsigned short iDim = 0; iDim < nDim; iDim++)
    for (unsigned short jDim = 0 ; jDim < nDim; jDim++)
      Grad_Vel[iDim][jDim] = VelocityGradient[iDim][jDim];

  /*--- Q Criterion Eq 1.2 of HALLER, G. (2005). An objective definition of a vortex.
   Journal of Fluid Mechanics, 525, 1-26. doi:10.1017/S0022112004002526 ---*/

  /*--- Components of the strain rate tensor (symmetric) ---*/
  su2double s11 = Grad_Vel[0][0];
  su2double s12 = 0.5 * (Grad_Vel[0][1] + Grad_Vel[1][0]);
  su2double s13 = 0.5 * (Grad_Vel[0][2] + Grad_Vel[2][0]);
  su2double s22 = Grad_Vel[1][1];
  su2double s23 = 0.5 * (Grad_Vel[1][2] + Grad_Vel[2][1]);
  su2double s33 = Grad_Vel[2][2];

  /*--- Components of the spin tensor (skew-symmetric) ---*/
  su2double omega12 = 0.5 * (Grad_Vel[0][1] - Grad_Vel[1][0]);
  su2double omega13 = 0.5 * (Grad_Vel[0][2] - Grad_Vel[2][0]);
  su2double omega23 = 0.5 * (Grad_Vel[1][2] - Grad_Vel[2][1]);

  /*--- Q = ||Omega|| - ||Strain|| ---*/
  su2double Q = 2*(pow(omega12,2) + pow(omega13,2) + pow(omega23,2)) - 
    (pow(s11,2) + pow(s22,2) + pow(s33,2) + 2*(pow(s12,2) + pow(s13,2) + pow(s23,2)));

  return Q;
}

void CFlowOutput::WriteMetaData(CConfig *config, CGeometry *geometry, CSolver **solver){
=======
void CFlowOutput::WriteAdditionalFiles(CConfig *config, CGeometry *geometry, CSolver **solver_container){
  
  if (config->GetFixed_CL_Mode() || config->GetFixed_CM_Mode()){
    WriteMetaData(config, geometry);
  }
  
  if (config->GetWrt_ForcesBreakdown()){
    WriteForcesBreakdown(config, geometry, solver_container);
  }
  
}

void CFlowOutput::WriteMetaData(CConfig *config, CGeometry *geometry){
>>>>>>> 825fb0de
    
  ofstream meta_file;
  
  string filename = "flow";
  
  filename = config->GetFilename(filename, "meta", curTimeIter);
  
  /*--- All processors open the file. ---*/

  if (rank == MASTER_NODE) {
    meta_file.open(filename.c_str(), ios::out);
    meta_file.precision(15);
    
    if (config->GetTime_Marching() == DT_STEPPING_1ST || config->GetTime_Marching() == DT_STEPPING_2ND)
      meta_file <<"ITER= " << curTimeIter + 1 << endl;
    else
      meta_file <<"ITER= " << curInnerIter + config->GetExtIter_OffSet() + 1 << endl;
    meta_file <<"AOA= " << config->GetAoA() - config->GetAoA_Offset() << endl;
    meta_file <<"SIDESLIP_ANGLE= " << config->GetAoS() - config->GetAoS_Offset() << endl;
    meta_file <<"INITIAL_BCTHRUST= " << config->GetInitial_BCThrust() << endl;
    meta_file <<"DCD_DCL_VALUE= " << config->GetdCD_dCL() << endl;
    meta_file <<"DCMX_DCL_VALUE= " << config->GetdCMx_dCL() << endl;
    meta_file <<"DCMY_DCL_VALUE= " << config->GetdCMy_dCL() << endl;
    meta_file <<"DCMZ_DCL_VALUE= " << config->GetdCMz_dCL() << endl;
    
    if (( config->GetKind_Solver() == DISC_ADJ_EULER ||
          config->GetKind_Solver() == DISC_ADJ_NAVIER_STOKES ||
          config->GetKind_Solver() == DISC_ADJ_RANS )) {
      meta_file << "SENS_AOA=" << GetHistoryFieldValue("SENS_AOA") * PI_NUMBER / 180.0 << endl;
    }
  }
  
  meta_file.close();
<<<<<<< HEAD
=======
  
}

void CFlowOutput::WriteForcesBreakdown(CConfig *config, CGeometry *geometry, CSolver **solver_container){
  
  char cstr[200];
  unsigned short iDim, iMarker_Monitoring;
  ofstream Breakdown_file;
  
  bool compressible       = (config->GetKind_Regime() == COMPRESSIBLE);
  bool incompressible     = (config->GetKind_Regime() == INCOMPRESSIBLE);
  bool unsteady           = (config->GetTime_Marching() != NO);
  bool viscous            = config->GetViscous();
  bool dynamic_grid       = config->GetDynamic_Grid();
  bool gravity            = config->GetGravityForce();
  bool turbulent          = config->GetKind_Solver() == RANS;
  bool fixed_cl           = config->GetFixed_CL_Mode();
  unsigned short Kind_Solver = config->GetKind_Solver();
  unsigned short Kind_Turb_Model = config->GetKind_Turb_Model();
  unsigned short Ref_NonDim = config->GetRef_NonDim();

  unsigned short nDim =  geometry->GetnDim();
  
  /*--- Output the mean flow solution using only the master node ---*/
  
  if ( rank == MASTER_NODE) {
    
    cout << endl << "Writing the forces breakdown file ("<< config->GetBreakdown_FileName() << ")." << endl;
    
    /*--- Initialize variables to store information from all domains (direct solution) ---*/
    
    su2double Total_CL = 0.0, Total_CD = 0.0, Total_CSF = 0.0,
    Total_CMx = 0.0, Total_CMy = 0.0, Total_CMz = 0.0, Total_CEff = 0.0,
    Total_CoPx = 0.0, Total_CoPy = 0.0, Total_CoPz = 0.0,
    Total_CFx = 0.0, Total_CFy = 0.0, Total_CFz = 0.0, Inv_CL = 0.0,
    Inv_CD = 0.0, Inv_CSF = 0.0, Inv_CMx = 0.0, Inv_CMy = 0.0,
    Inv_CMz = 0.0, Inv_CEff = 0.0, Inv_CFx = 0.0, Inv_CFy = 0.0, Inv_CFz =
    0.0,      Mnt_CL = 0.0,
    Mnt_CD = 0.0, Mnt_CSF = 0.0, Mnt_CMx = 0.0, Mnt_CMy = 0.0,
    Mnt_CMz = 0.0, Mnt_CEff = 0.0, Mnt_CFx = 0.0, Mnt_CFy = 0.0, Mnt_CFz =
    0.0, Visc_CL = 0.0,
    Visc_CD = 0.0, Visc_CSF = 0.0, Visc_CMx = 0.0, Visc_CMy = 0.0,
    Visc_CMz = 0.0, Visc_CEff = 0.0, Visc_CFx = 0.0, Visc_CFy = 0.0, Visc_CFz =
    0.0, *Surface_CL = NULL, *Surface_CD = NULL,
    *Surface_CSF = NULL, *Surface_CEff = NULL, *Surface_CFx = NULL,
    *Surface_CFy = NULL, *Surface_CFz = NULL,
    *Surface_CMx = NULL, *Surface_CMy = NULL, *Surface_CMz = NULL,
    *Surface_CL_Inv = NULL,
    *Surface_CD_Inv = NULL, *Surface_CSF_Inv = NULL,
    *Surface_CEff_Inv = NULL, *Surface_CFx_Inv = NULL, *Surface_CFy_Inv =
    NULL, *Surface_CFz_Inv = NULL, *Surface_CMx_Inv = NULL,
    *Surface_CMy_Inv = NULL, *Surface_CMz_Inv = NULL,
    *Surface_CL_Visc = NULL,
    *Surface_CD_Visc = NULL, *Surface_CSF_Visc = NULL,
    *Surface_CEff_Visc = NULL, *Surface_CFx_Visc = NULL, *Surface_CFy_Visc =
    NULL, *Surface_CFz_Visc = NULL, *Surface_CMx_Visc = NULL,
    *Surface_CMy_Visc = NULL, *Surface_CMz_Visc = NULL,
    *Surface_CL_Mnt = NULL,
    *Surface_CD_Mnt = NULL, *Surface_CSF_Mnt = NULL,
    *Surface_CEff_Mnt = NULL, *Surface_CFx_Mnt = NULL, *Surface_CFy_Mnt =
    NULL, *Surface_CFz_Mnt = NULL, *Surface_CMx_Mnt = NULL,
    *Surface_CMy_Mnt = NULL, *Surface_CMz_Mnt = NULL;
    
    /*--- WARNING: when compiling on Windows, ctime() is not available. Comment out
     the two lines below that use the dt variable. ---*/
    //time_t now = time(0);
    //string dt = ctime(&now); dt[24] = '.';
    
    /*--- Allocate memory for the coefficients being monitored ---*/
    
    Surface_CL      = new su2double[config->GetnMarker_Monitoring()];
    Surface_CD      = new su2double[config->GetnMarker_Monitoring()];
    Surface_CSF = new su2double[config->GetnMarker_Monitoring()];
    Surface_CEff       = new su2double[config->GetnMarker_Monitoring()];
    Surface_CFx        = new su2double[config->GetnMarker_Monitoring()];
    Surface_CFy        = new su2double[config->GetnMarker_Monitoring()];
    Surface_CFz        = new su2double[config->GetnMarker_Monitoring()];
    Surface_CMx        = new su2double[config->GetnMarker_Monitoring()];
    Surface_CMy        = new su2double[config->GetnMarker_Monitoring()];
    Surface_CMz        = new su2double[config->GetnMarker_Monitoring()];
    
    Surface_CL_Inv      = new su2double[config->GetnMarker_Monitoring()];
    Surface_CD_Inv      = new su2double[config->GetnMarker_Monitoring()];
    Surface_CSF_Inv = new su2double[config->GetnMarker_Monitoring()];
    Surface_CEff_Inv       = new su2double[config->GetnMarker_Monitoring()];
    Surface_CFx_Inv        = new su2double[config->GetnMarker_Monitoring()];
    Surface_CFy_Inv        = new su2double[config->GetnMarker_Monitoring()];
    Surface_CFz_Inv        = new su2double[config->GetnMarker_Monitoring()];
    Surface_CMx_Inv        = new su2double[config->GetnMarker_Monitoring()];
    Surface_CMy_Inv        = new su2double[config->GetnMarker_Monitoring()];
    Surface_CMz_Inv        = new su2double[config->GetnMarker_Monitoring()];
    
    Surface_CL_Visc = new su2double[config->GetnMarker_Monitoring()];
    Surface_CD_Visc = new su2double[config->GetnMarker_Monitoring()];
    Surface_CSF_Visc =
    new su2double[config->GetnMarker_Monitoring()];
    Surface_CEff_Visc = new su2double[config->GetnMarker_Monitoring()];
    Surface_CFx_Visc = new su2double[config->GetnMarker_Monitoring()];
    Surface_CFy_Visc = new su2double[config->GetnMarker_Monitoring()];
    Surface_CFz_Visc = new su2double[config->GetnMarker_Monitoring()];
    Surface_CMx_Visc = new su2double[config->GetnMarker_Monitoring()];
    Surface_CMy_Visc = new su2double[config->GetnMarker_Monitoring()];
    Surface_CMz_Visc = new su2double[config->GetnMarker_Monitoring()];
    
    
    Surface_CL_Mnt = new su2double[config->GetnMarker_Monitoring()];
    Surface_CD_Mnt = new su2double[config->GetnMarker_Monitoring()];
    Surface_CSF_Mnt =
    new su2double[config->GetnMarker_Monitoring()];
    Surface_CEff_Mnt = new su2double[config->GetnMarker_Monitoring()];
    Surface_CFx_Mnt = new su2double[config->GetnMarker_Monitoring()];
    Surface_CFy_Mnt = new su2double[config->GetnMarker_Monitoring()];
    Surface_CFz_Mnt = new su2double[config->GetnMarker_Monitoring()];
    Surface_CMx_Mnt = new su2double[config->GetnMarker_Monitoring()];
    Surface_CMy_Mnt = new su2double[config->GetnMarker_Monitoring()];
    Surface_CMz_Mnt = new su2double[config->GetnMarker_Monitoring()];

    /*--- Flow solution coefficients ---*/
    
    Total_CL       = solver_container[FLOW_SOL]->GetTotal_CL();
    Total_CD       = solver_container[FLOW_SOL]->GetTotal_CD();
    Total_CSF      = solver_container[FLOW_SOL]->GetTotal_CSF();
    Total_CEff        = solver_container[FLOW_SOL]->GetTotal_CEff();
    Total_CMx         = solver_container[FLOW_SOL]->GetTotal_CMx();
    Total_CMy         = solver_container[FLOW_SOL]->GetTotal_CMy();
    Total_CMz         = solver_container[FLOW_SOL]->GetTotal_CMz();
    Total_CFx         = solver_container[FLOW_SOL]->GetTotal_CFx();
    Total_CFy         = solver_container[FLOW_SOL]->GetTotal_CFy();
    Total_CFz         = solver_container[FLOW_SOL]->GetTotal_CFz();
    
    if (nDim == 2) {
      Total_CoPx = solver_container[FLOW_SOL]->GetTotal_CoPx() / solver_container[FLOW_SOL]->GetTotal_CFy();
      Total_CoPy = solver_container[FLOW_SOL]->GetTotal_CoPy() / solver_container[FLOW_SOL]->GetTotal_CFx();
      Total_CoPz = 0.0;
    }
    if (nDim == 3) {
      Total_CoPx = solver_container[FLOW_SOL]->GetTotal_CoPx() / solver_container[FLOW_SOL]->GetTotal_CFz();
      Total_CoPy = 0.0;
      Total_CoPz = solver_container[FLOW_SOL]->GetTotal_CoPz() / solver_container[FLOW_SOL]->GetTotal_CFx();
    }
    
    if (config->GetSystemMeasurements() == US) { Total_CoPx *= 12.0; Total_CoPy *= 12.0; Total_CoPz *= 12.0; }
    
    /*--- Flow inviscid solution coefficients ---*/
    
    Inv_CL =
    solver_container[FLOW_SOL]->GetAllBound_CL_Inv();
    Inv_CD =
    solver_container[FLOW_SOL]->GetAllBound_CD_Inv();
    Inv_CSF =
    solver_container[FLOW_SOL]->GetAllBound_CSF_Inv();
    Inv_CEff =
    solver_container[FLOW_SOL]->GetAllBound_CEff_Inv();
    Inv_CMx =
    solver_container[FLOW_SOL]->GetAllBound_CMx_Inv();
    Inv_CMy =
    solver_container[FLOW_SOL]->GetAllBound_CMy_Inv();
    Inv_CMz =
    solver_container[FLOW_SOL]->GetAllBound_CMz_Inv();
    Inv_CFx =
    solver_container[FLOW_SOL]->GetAllBound_CFx_Inv();
    Inv_CFy =
    solver_container[FLOW_SOL]->GetAllBound_CFy_Inv();
    Inv_CFz =
    solver_container[FLOW_SOL]->GetAllBound_CFz_Inv();
    
    /*--- Flow viscous solution coefficients ---*/
    
    Visc_CL =
    solver_container[FLOW_SOL]->GetAllBound_CL_Visc();
    Visc_CD =
    solver_container[FLOW_SOL]->GetAllBound_CD_Visc();
    Visc_CSF =
    solver_container[FLOW_SOL]->GetAllBound_CSF_Visc();
    Visc_CEff =
    solver_container[FLOW_SOL]->GetAllBound_CEff_Visc();
    Visc_CMx =
    solver_container[FLOW_SOL]->GetAllBound_CMx_Visc();
    Visc_CMy =
    solver_container[FLOW_SOL]->GetAllBound_CMy_Visc();
    Visc_CMz =
    solver_container[FLOW_SOL]->GetAllBound_CMz_Visc();
    Visc_CFx =
    solver_container[FLOW_SOL]->GetAllBound_CFx_Visc();
    Visc_CFy =
    solver_container[FLOW_SOL]->GetAllBound_CFy_Visc();
    Visc_CFz =
    solver_container[FLOW_SOL]->GetAllBound_CFz_Visc();
    
    /*--- Flow momentum solution coefficients ---*/
    
    Mnt_CL =
    solver_container[FLOW_SOL]->GetAllBound_CL_Mnt();
    Mnt_CD =
    solver_container[FLOW_SOL]->GetAllBound_CD_Mnt();
    Mnt_CSF =
    solver_container[FLOW_SOL]->GetAllBound_CSF_Mnt();
    Mnt_CEff =
    solver_container[FLOW_SOL]->GetAllBound_CEff_Mnt();
    Mnt_CMx =
    solver_container[FLOW_SOL]->GetAllBound_CMx_Mnt();
    Mnt_CMy =
    solver_container[FLOW_SOL]->GetAllBound_CMy_Mnt();
    Mnt_CMz =
    solver_container[FLOW_SOL]->GetAllBound_CMz_Mnt();
    Mnt_CFx =
    solver_container[FLOW_SOL]->GetAllBound_CFx_Mnt();
    Mnt_CFy =
    solver_container[FLOW_SOL]->GetAllBound_CFy_Mnt();
    Mnt_CFz =
    solver_container[FLOW_SOL]->GetAllBound_CFz_Mnt();
    
    
    /*--- Look over the markers being monitored and get the desired values ---*/
    
    for (iMarker_Monitoring = 0;
         iMarker_Monitoring < config->GetnMarker_Monitoring();
         iMarker_Monitoring++) {
      Surface_CL[iMarker_Monitoring] =
      solver_container[FLOW_SOL]->GetSurface_CL(
                                                             iMarker_Monitoring);
      Surface_CD[iMarker_Monitoring] =
      solver_container[FLOW_SOL]->GetSurface_CD(
                                                             iMarker_Monitoring);
      Surface_CSF[iMarker_Monitoring] =
      solver_container[FLOW_SOL]->GetSurface_CSF(
                                                              iMarker_Monitoring);
      Surface_CEff[iMarker_Monitoring] =
      solver_container[FLOW_SOL]->GetSurface_CEff(
                                                               iMarker_Monitoring);
      Surface_CMx[iMarker_Monitoring] =
      solver_container[FLOW_SOL]->GetSurface_CMx(
                                                              iMarker_Monitoring);
      Surface_CMy[iMarker_Monitoring] =
      solver_container[FLOW_SOL]->GetSurface_CMy(
                                                              iMarker_Monitoring);
      Surface_CMz[iMarker_Monitoring] =
      solver_container[FLOW_SOL]->GetSurface_CMz(
                                                              iMarker_Monitoring);
      Surface_CFx[iMarker_Monitoring] =
      solver_container[FLOW_SOL]->GetSurface_CFx(
                                                              iMarker_Monitoring);
      Surface_CFy[iMarker_Monitoring] =
      solver_container[FLOW_SOL]->GetSurface_CFy(
                                                              iMarker_Monitoring);
      Surface_CFz[iMarker_Monitoring] =
      solver_container[FLOW_SOL]->GetSurface_CFz(
                                                              iMarker_Monitoring);
      
      Surface_CL_Inv[iMarker_Monitoring] =
      solver_container[FLOW_SOL]->GetSurface_CL_Inv(
                                                                 iMarker_Monitoring);
      Surface_CD_Inv[iMarker_Monitoring] =
      solver_container[FLOW_SOL]->GetSurface_CD_Inv(
                                                                 iMarker_Monitoring);
      Surface_CSF_Inv[iMarker_Monitoring] =
      solver_container[FLOW_SOL]->GetSurface_CSF_Inv(
                                                                  iMarker_Monitoring);
      Surface_CEff_Inv[iMarker_Monitoring] =
      solver_container[FLOW_SOL]->GetSurface_CEff_Inv(
                                                                   iMarker_Monitoring);
      Surface_CMx_Inv[iMarker_Monitoring] =
      solver_container[FLOW_SOL]->GetSurface_CMx_Inv(
                                                                  iMarker_Monitoring);
      Surface_CMy_Inv[iMarker_Monitoring] =
      solver_container[FLOW_SOL]->GetSurface_CMy_Inv(
                                                                  iMarker_Monitoring);
      Surface_CMz_Inv[iMarker_Monitoring] =
      solver_container[FLOW_SOL]->GetSurface_CMz_Inv(
                                                                  iMarker_Monitoring);
      Surface_CFx_Inv[iMarker_Monitoring] =
      solver_container[FLOW_SOL]->GetSurface_CFx_Inv(
                                                                  iMarker_Monitoring);
      Surface_CFy_Inv[iMarker_Monitoring] =
      solver_container[FLOW_SOL]->GetSurface_CFy_Inv(
                                                                  iMarker_Monitoring);
      Surface_CFz_Inv[iMarker_Monitoring] =
      solver_container[FLOW_SOL]->GetSurface_CFz_Inv(
                                                                  iMarker_Monitoring);
      Surface_CL_Visc[iMarker_Monitoring] =
      solver_container[FLOW_SOL]->GetSurface_CL_Visc(
                                                                  iMarker_Monitoring);
      Surface_CD_Visc[iMarker_Monitoring] =
      solver_container[FLOW_SOL]->GetSurface_CD_Visc(
                                                                  iMarker_Monitoring);
      Surface_CSF_Visc[iMarker_Monitoring] =
      solver_container[FLOW_SOL]->GetSurface_CSF_Visc(
                                                                   iMarker_Monitoring);
      Surface_CEff_Visc[iMarker_Monitoring] =
      solver_container[FLOW_SOL]->GetSurface_CEff_Visc(
                                                                    iMarker_Monitoring);
      Surface_CMx_Visc[iMarker_Monitoring] =
      solver_container[FLOW_SOL]->GetSurface_CMx_Visc(
                                                                   iMarker_Monitoring);
      Surface_CMy_Visc[iMarker_Monitoring] =
      solver_container[FLOW_SOL]->GetSurface_CMy_Visc(
                                                                   iMarker_Monitoring);
      Surface_CMz_Visc[iMarker_Monitoring] =
      solver_container[FLOW_SOL]->GetSurface_CMz_Visc(
                                                                   iMarker_Monitoring);
      Surface_CFx_Visc[iMarker_Monitoring] =
      solver_container[FLOW_SOL]->GetSurface_CFx_Visc(
                                                                   iMarker_Monitoring);
      Surface_CFy_Visc[iMarker_Monitoring] =
      solver_container[FLOW_SOL]->GetSurface_CFy_Visc(
                                                                   iMarker_Monitoring);
      Surface_CFz_Visc[iMarker_Monitoring] =
      solver_container[FLOW_SOL]->GetSurface_CFz_Visc(
                                                                   iMarker_Monitoring);
      
      Surface_CL_Mnt[iMarker_Monitoring] =
      solver_container[FLOW_SOL]->GetSurface_CL_Mnt(
                                                                 iMarker_Monitoring);
      Surface_CD_Mnt[iMarker_Monitoring] =
      solver_container[FLOW_SOL]->GetSurface_CD_Mnt(
                                                                 iMarker_Monitoring);
      Surface_CSF_Mnt[iMarker_Monitoring] =
      solver_container[FLOW_SOL]->GetSurface_CSF_Mnt(
                                                                  iMarker_Monitoring);
      Surface_CEff_Mnt[iMarker_Monitoring] =
      solver_container[FLOW_SOL]->GetSurface_CEff_Mnt(
                                                                   iMarker_Monitoring);
      Surface_CMx_Mnt[iMarker_Monitoring] =
      solver_container[FLOW_SOL]->GetSurface_CMx_Mnt(
                                                                  iMarker_Monitoring);
      Surface_CMy_Mnt[iMarker_Monitoring] =
      solver_container[FLOW_SOL]->GetSurface_CMy_Mnt(
                                                                  iMarker_Monitoring);
      Surface_CMz_Mnt[iMarker_Monitoring] =
      solver_container[FLOW_SOL]->GetSurface_CMz_Mnt(
                                                                  iMarker_Monitoring);
      Surface_CFx_Mnt[iMarker_Monitoring] =
      solver_container[FLOW_SOL]->GetSurface_CFx_Mnt(
                                                                  iMarker_Monitoring);
      Surface_CFy_Mnt[iMarker_Monitoring] =
      solver_container[FLOW_SOL]->GetSurface_CFy_Mnt(
                                                                  iMarker_Monitoring);
      Surface_CFz_Mnt[iMarker_Monitoring] =
      solver_container[FLOW_SOL]->GetSurface_CFz_Mnt(
                                                                  iMarker_Monitoring);
      
    }
    
    
    /*--- Write file name with extension ---*/
    
    string filename = config->GetBreakdown_FileName();
    strcpy (cstr, filename.data());
    
    Breakdown_file.open(cstr, ios::out);
    
    Breakdown_file << "\n" <<"-------------------------------------------------------------------------" << "\n";
    Breakdown_file <<"|    ___ _   _ ___                                                      |" << "\n";
    Breakdown_file <<"|   / __| | | |_  )   Release 6.1.0  \"Falcon\"                           |" << "\n";
    Breakdown_file <<"|   \\__ \\ |_| |/ /                                                      |" << "\n";
    Breakdown_file <<"|   |___/\\___//___|   Suite (Computational Fluid Dynamics Code)         |" << "\n";
    Breakdown_file << "|                                                                       |" << "\n";
    //Breakdown_file << "|   Local date and time: " << dt << "                      |" << "\n";
    Breakdown_file <<"-------------------------------------------------------------------------" << "\n";
    Breakdown_file << "| The current SU2 release has been coordinated by the                   |" << "\n";
    Breakdown_file << "| SU2 International Developers Society <www.su2devsociety.org>          |" << "\n";
    Breakdown_file << "| with selected contributions from the open-source community            |" << "\n";
    Breakdown_file <<"-------------------------------------------------------------------------" << "\n";
    Breakdown_file << "| The main research teams contributing to the current release are:      |" << "\n";
    Breakdown_file << "| - Prof. Juan J. Alonso's group at Stanford University.                |" << "\n";
    Breakdown_file << "| - Prof. Piero Colonna's group at Delft University of Technology.      |" << "\n";
    Breakdown_file << "| - Prof. Nicolas R. Gauger's group at Kaiserslautern U. of Technology. |" << "\n";
    Breakdown_file << "| - Prof. Alberto Guardone's group at Polytechnic University of Milan.  |" << "\n";
    Breakdown_file << "| - Prof. Rafael Palacios' group at Imperial College London.            |" << "\n";
    Breakdown_file << "| - Prof. Vincent Terrapon's group at the University of Liege.          |" << "\n";
    Breakdown_file << "| - Prof. Edwin van der Weide's group at the University of Twente.      |" << "\n";
    Breakdown_file << "| - Lab. of New Concepts in Aeronautics at Tech. Inst. of Aeronautics.  |" << "\n";
    Breakdown_file <<"-------------------------------------------------------------------------" << "\n";
    Breakdown_file << "| Copyright 2012-2018, Francisco D. Palacios, Thomas D. Economon,       |" << "\n";
    Breakdown_file << "|                      Tim Albring, and the SU2 contributors.           |" << "\n";
    Breakdown_file << "|                                                                       |" << "\n";
    Breakdown_file << "| SU2 is free software; you can redistribute it and/or                  |" << "\n";
    Breakdown_file << "| modify it under the terms of the GNU Lesser General Public            |" << "\n";
    Breakdown_file << "| License as published by the Free Software Foundation; either          |" << "\n";
    Breakdown_file << "| version 2.1 of the License, or (at your option) any later version.    |" << "\n";
    Breakdown_file << "|                                                                       |" << "\n";
    Breakdown_file << "| SU2 is distributed in the hope that it will be useful,                |" << "\n";
    Breakdown_file << "| but WITHOUT ANY WARRANTY; without even the implied warranty of        |" << "\n";
    Breakdown_file << "| MERCHANTABILITY or FITNESS FOR A PARTICULAR PURPOSE. See the GNU      |" << "\n";
    Breakdown_file << "| Lesser General Public License for more details.                       |" << "\n";
    Breakdown_file << "|                                                                       |" << "\n";
    Breakdown_file << "| You should have received a copy of the GNU Lesser General Public      |" << "\n";
    Breakdown_file << "| License along with SU2. If not, see <http://www.gnu.org/licenses/>.   |" << "\n";
    Breakdown_file <<"-------------------------------------------------------------------------" << "\n";
    
    Breakdown_file.precision(6);

    Breakdown_file << "\n" << "\n" << "Problem definition:" << "\n" << "\n";
    
    switch (Kind_Solver) {
      case EULER: case INC_EULER:
        if (compressible) Breakdown_file << "Compressible Euler equations." << "\n";
        if (incompressible) Breakdown_file << "Incompressible Euler equations." << "\n";
        break;
      case NAVIER_STOKES: case INC_NAVIER_STOKES:
        if (compressible) Breakdown_file << "Compressible Laminar Navier-Stokes' equations." << "\n";
        if (incompressible) Breakdown_file << "Incompressible Laminar Navier-Stokes' equations." << "\n";
        break;
      case RANS: case INC_RANS:
        if (compressible) Breakdown_file << "Compressible RANS equations." << "\n";
        if (incompressible) Breakdown_file << "Incompressible RANS equations." << "\n";
        Breakdown_file << "Turbulence model: ";
        switch (Kind_Turb_Model) {
          case SA:        Breakdown_file << "Spalart Allmaras" << "\n"; break;
          case SA_NEG:    Breakdown_file << "Negative Spalart Allmaras" << "\n"; break;
          case SA_E:      Breakdown_file << "Edwards Spalart Allmaras" << "\n"; break;
          case SA_COMP:   Breakdown_file << "Compressibility Correction Spalart Allmaras" << "\n"; break;
          case SA_E_COMP: Breakdown_file << "Compressibility Correction Edwards Spalart Allmaras" << "\n"; break;
          case SST:       Breakdown_file << "Menter's SST"     << "\n"; break;
          case SST_SUST:  Breakdown_file << "Menter's SST with sustaining terms" << "\n"; break;
        }
        break;
    }


    /*--- Compressible version of console output ---*/

    if (compressible) {


    if (compressible) {
      Breakdown_file << "Mach number: " << config->GetMach() <<"."<< "\n";
      Breakdown_file << "Angle of attack (AoA): " << config->GetAoA() <<" deg, and angle of sideslip (AoS): " << config->GetAoS() <<" deg."<< "\n";
      if ((Kind_Solver == NAVIER_STOKES) || (Kind_Solver == INC_NAVIER_STOKES) ||
          (Kind_Solver == RANS) || (Kind_Solver == INC_RANS))
        Breakdown_file << "Reynolds number: " << config->GetReynolds() <<"."<< "\n";
    }
    
    if (fixed_cl) {
      Breakdown_file << "Simulation at a cte. CL: " << config->GetTarget_CL() << ".\n";
      Breakdown_file << "Approx. Delta CL / Delta AoA: " << config->GetdCL_dAlpha() << " (1/deg).\n";
      Breakdown_file << "Approx. Delta CD / Delta CL: " << config->GetdCD_dCL() << ".\n";
      if (nDim == 3 ) {
        Breakdown_file << "Approx. Delta CMx / Delta CL: " << config->GetdCMx_dCL() << ".\n";
        Breakdown_file << "Approx. Delta CMy / Delta CL: " << config->GetdCMy_dCL() << ".\n";
      }
      Breakdown_file << "Approx. Delta CMz / Delta CL: " << config->GetdCMz_dCL() << ".\n";
    }
    
    if (Ref_NonDim == DIMENSIONAL) { Breakdown_file << "Dimensional simulation." << "\n"; }
    else if (Ref_NonDim == FREESTREAM_PRESS_EQ_ONE) { Breakdown_file << "Non-Dimensional simulation (P=1.0, Rho=1.0, T=1.0 at the farfield)." << "\n"; }
    else if (Ref_NonDim == FREESTREAM_VEL_EQ_MACH) { Breakdown_file << "Non-Dimensional simulation (V=Mach, Rho=1.0, T=1.0 at the farfield)." << "\n"; }
    else if (Ref_NonDim == FREESTREAM_VEL_EQ_ONE) { Breakdown_file << "Non-Dimensional simulation (V=1.0, Rho=1.0, T=1.0 at the farfield)." << "\n"; }
    
    if (config->GetSystemMeasurements() == SI) {
      Breakdown_file << "The reference area is " << config->GetRefArea() << " m^2." << "\n";
      Breakdown_file << "The reference length is " << config->GetRefLength() << " m." << "\n";
    }
    
    if (config->GetSystemMeasurements() == US) {
      Breakdown_file << "The reference area is " << config->GetRefArea()*12.0*12.0 << " in^2." << "\n";
      Breakdown_file << "The reference length is " << config->GetRefLength()*12.0 << " in." << "\n";
    }
    Breakdown_file << "\n" << "\n" <<"Problem definition:" << "\n" << "\n";
    if (compressible) {
      if (viscous) {
        Breakdown_file << "Viscous flow: Computing pressure using the ideal gas law" << "\n";
        Breakdown_file << "based on the free-stream temperature and a density computed" << "\n";
        Breakdown_file << "from the Reynolds number." << "\n";
      } else {
        Breakdown_file << "Inviscid flow: Computing density based on free-stream" << "\n";
        Breakdown_file << "temperature and pressure using the ideal gas law." << "\n";
      }
    }
    
    if (dynamic_grid) Breakdown_file << "Force coefficients computed using MACH_MOTION." << "\n";
    else Breakdown_file << "Force coefficients computed using free-stream values." << "\n";
    
    if (incompressible) {
      Breakdown_file << "Viscous and Inviscid flow: rho_ref, and vel_ref" << "\n";
      Breakdown_file << "are based on the free-stream values, p_ref = rho_ref*vel_ref^2." << "\n";
      Breakdown_file << "The free-stream value of the pressure is 0." << "\n";
      Breakdown_file << "Mach number: "<< config->GetMach() << ", computed using the Bulk modulus." << "\n";
      Breakdown_file << "Angle of attack (deg): "<< config->GetAoA() << ", computed using the the free-stream velocity." << "\n";
      Breakdown_file << "Side slip angle (deg): "<< config->GetAoS() << ", computed using the the free-stream velocity." << "\n";
      if (viscous) Breakdown_file << "Reynolds number: " << config->GetReynolds() << ", computed using free-stream values."<< "\n";
      Breakdown_file << "Only dimensional computation, the grid should be dimensional." << "\n";
    }
    
    Breakdown_file <<"-- Input conditions:"<< "\n";
    
    if (compressible) {
      switch (config->GetKind_FluidModel()) {
          
        case STANDARD_AIR:
          Breakdown_file << "Fluid Model: STANDARD_AIR "<< "\n";
          Breakdown_file << "Specific gas constant: " << config->GetGas_Constant();
          if (config->GetSystemMeasurements() == SI) Breakdown_file << " N.m/kg.K." << "\n";
          else if (config->GetSystemMeasurements() == US) Breakdown_file << " lbf.ft/slug.R." << "\n";
          Breakdown_file << "Specific gas constant (non-dim): " << config->GetGas_ConstantND()<< "\n";
          Breakdown_file << "Specific Heat Ratio: 1.4000 "<< "\n";
          break;
          
        case IDEAL_GAS:
          Breakdown_file << "Fluid Model: IDEAL_GAS "<< "\n";
          Breakdown_file << "Specific gas constant: " << config->GetGas_Constant() << " N.m/kg.K." << "\n";
          Breakdown_file << "Specific gas constant (non-dim): " << config->GetGas_ConstantND()<< "\n";
          Breakdown_file << "Specific Heat Ratio: "<< config->GetGamma() << "\n";
          break;
          
        case VW_GAS:
          Breakdown_file << "Fluid Model: Van der Waals "<< "\n";
          Breakdown_file << "Specific gas constant: " << config->GetGas_Constant() << " N.m/kg.K." << "\n";
          Breakdown_file << "Specific gas constant (non-dim): " << config->GetGas_ConstantND()<< "\n";
          Breakdown_file << "Specific Heat Ratio: "<< config->GetGamma() << "\n";
          Breakdown_file << "Critical Pressure:   " << config->GetPressure_Critical()  << " Pa." << "\n";
          Breakdown_file << "Critical Temperature:  " << config->GetTemperature_Critical() << " K." << "\n";
          Breakdown_file << "Critical Pressure (non-dim):   " << config->GetPressure_Critical() /config->GetPressure_Ref() << "\n";
          Breakdown_file << "Critical Temperature (non-dim) :  " << config->GetTemperature_Critical() /config->GetTemperature_Ref() << "\n";
          break;
          
        case PR_GAS:
          Breakdown_file << "Fluid Model: Peng-Robinson "<< "\n";
          Breakdown_file << "Specific gas constant: " << config->GetGas_Constant() << " N.m/kg.K." << "\n";
          Breakdown_file << "Specific gas constant(non-dim): " << config->GetGas_ConstantND()<< "\n";
          Breakdown_file << "Specific Heat Ratio: "<< config->GetGamma() << "\n";
          Breakdown_file << "Critical Pressure:   " << config->GetPressure_Critical()  << " Pa." << "\n";
          Breakdown_file << "Critical Temperature:  " << config->GetTemperature_Critical() << " K." << "\n";
          Breakdown_file << "Critical Pressure (non-dim):   " << config->GetPressure_Critical() /config->GetPressure_Ref() << "\n";
          Breakdown_file << "Critical Temperature (non-dim) :  " << config->GetTemperature_Critical() /config->GetTemperature_Ref() << "\n";
          break;
      }
      
      if (viscous) {
        
        switch (config->GetKind_ViscosityModel()) {
            
          case CONSTANT_VISCOSITY:
            Breakdown_file << "Viscosity Model: CONSTANT_VISCOSITY  "<< "\n";
            Breakdown_file << "Laminar Viscosity: " << config->GetMu_Constant();
            if (config->GetSystemMeasurements() == SI) Breakdown_file << " N.s/m^2." << "\n";
            else if (config->GetSystemMeasurements() == US) Breakdown_file << " lbf.s/ft^2." << "\n";
            Breakdown_file << "Laminar Viscosity (non-dim): " << config->GetMu_ConstantND()<< "\n";
            break;
            
          case SUTHERLAND:
            Breakdown_file << "Viscosity Model: SUTHERLAND "<< "\n";
            Breakdown_file << "Ref. Laminar Viscosity: " << config->GetMu_Ref();
            if (config->GetSystemMeasurements() == SI) Breakdown_file << " N.s/m^2." << "\n";
            else if (config->GetSystemMeasurements() == US) Breakdown_file << " lbf.s/ft^2." << "\n";
            Breakdown_file << "Ref. Temperature: " << config->GetMu_Temperature_Ref();
            if (config->GetSystemMeasurements() == SI) Breakdown_file << " K." << "\n";
            else if (config->GetSystemMeasurements() == US) Breakdown_file << " R." << "\n";
            Breakdown_file << "Sutherland Constant: "<< config->GetMu_S();
            if (config->GetSystemMeasurements() == SI) Breakdown_file << " K." << "\n";
            else if (config->GetSystemMeasurements() == US) Breakdown_file << " R." << "\n";
            Breakdown_file << "Laminar Viscosity (non-dim): " << config->GetMu_ConstantND()<< "\n";
            Breakdown_file << "Ref. Temperature (non-dim): " << config->GetMu_Temperature_RefND()<< "\n";
            Breakdown_file << "Sutherland constant (non-dim): "<< config->GetMu_SND()<< "\n";
            break;
            
        }
        switch (config->GetKind_ConductivityModel()) {
            
          case CONSTANT_PRANDTL:
            Breakdown_file << "Conductivity Model: CONSTANT_PRANDTL  "<< "\n";
            Breakdown_file << "Prandtl: " << config->GetPrandtl_Lam()<< "\n";
            break;
            
          case CONSTANT_CONDUCTIVITY:
            Breakdown_file << "Conductivity Model: CONSTANT_CONDUCTIVITY "<< "\n";
            Breakdown_file << "Molecular Conductivity: " << config->GetKt_Constant()<< " W/m^2.K." << "\n";
            Breakdown_file << "Molecular Conductivity (non-dim): " << config->GetKt_ConstantND()<< "\n";
            break;
            
        }
        
        if ((Kind_Solver == RANS) || (Kind_Solver == INC_RANS)) {
          switch (config->GetKind_ConductivityModel_Turb()) {
            case CONSTANT_PRANDTL_TURB:
              Breakdown_file << "Turbulent Conductivity Model: CONSTANT_PRANDTL_TURB  "<< "\n";
              Breakdown_file << "Turbulent Prandtl: " << config->GetPrandtl_Turb()<< "\n";
              break;
            case NO_CONDUCTIVITY_TURB:
              Breakdown_file << "Turbulent Conductivity Model: NO_CONDUCTIVITY_TURB "<< "\n";
              Breakdown_file << "No turbulent component in effective thermal conductivity." << "\n";
              break;
          }
        }
        
      }
    }
    
    if (incompressible) {
      Breakdown_file << "Bulk modulus: " << config->GetBulk_Modulus();
      if (config->GetSystemMeasurements() == SI) Breakdown_file << " Pa." << "\n";
      else if (config->GetSystemMeasurements() == US) Breakdown_file << " psf." << "\n";
      Breakdown_file << "Epsilon^2 multiplier of Beta for incompressible preconditioner: " << config->GetBeta_Factor();
      if (config->GetSystemMeasurements() == SI) Breakdown_file << " Pa." << "\n";
      else if (config->GetSystemMeasurements() == US) Breakdown_file << " psf." << "\n";
    }
    
    Breakdown_file << "Free-stream static pressure: " << config->GetPressure_FreeStream();
    if (config->GetSystemMeasurements() == SI) Breakdown_file << " Pa." << "\n";
    else if (config->GetSystemMeasurements() == US) Breakdown_file << " psf." << "\n";
    
    Breakdown_file << "Free-stream total pressure: " << config->GetPressure_FreeStream() * pow( 1.0+config->GetMach()*config->GetMach()*0.5*(config->GetGamma()-1.0), config->GetGamma()/(config->GetGamma()-1.0) );
    if (config->GetSystemMeasurements() == SI) Breakdown_file << " Pa." << "\n";
    else if (config->GetSystemMeasurements() == US) Breakdown_file << " psf." << "\n";
    
    if (compressible) {
      Breakdown_file << "Free-stream temperature: " << config->GetTemperature_FreeStream();
      if (config->GetSystemMeasurements() == SI) Breakdown_file << " K." << "\n";
      else if (config->GetSystemMeasurements() == US) Breakdown_file << " R." << "\n";
      
      Breakdown_file << "Free-stream total temperature: " << config->GetTemperature_FreeStream() * (1.0 + config->GetMach() * config->GetMach() * 0.5 * (config->GetGamma() - 1.0));
      if (config->GetSystemMeasurements() == SI) Breakdown_file << " K." << "\n";
      else if (config->GetSystemMeasurements() == US) Breakdown_file << " R." << "\n";
    }
    
    Breakdown_file << "Free-stream density: " << config->GetDensity_FreeStream();
    if (config->GetSystemMeasurements() == SI) Breakdown_file << " kg/m^3." << "\n";
    else if (config->GetSystemMeasurements() == US) Breakdown_file << " slug/ft^3." << "\n";
    
    if (nDim == 2) {
      Breakdown_file << "Free-stream velocity: (" << config->GetVelocity_FreeStream()[0] << ", ";
      Breakdown_file << config->GetVelocity_FreeStream()[1] << ")";
    }
    if (nDim == 3) {
      Breakdown_file << "Free-stream velocity: (" << config->GetVelocity_FreeStream()[0] << ", ";
      Breakdown_file << config->GetVelocity_FreeStream()[1] << ", " << config->GetVelocity_FreeStream()[2] << ")";
    }
    if (config->GetSystemMeasurements() == SI) Breakdown_file << " m/s. ";
    else if (config->GetSystemMeasurements() == US) Breakdown_file << " ft/s. ";
    
    Breakdown_file << "Magnitude: "  << config->GetModVel_FreeStream();
    if (config->GetSystemMeasurements() == SI) Breakdown_file << " m/s." << "\n";
    else if (config->GetSystemMeasurements() == US) Breakdown_file << " ft/s." << "\n";
    
    if (compressible) {
      Breakdown_file << "Free-stream total energy per unit mass: " << config->GetEnergy_FreeStream();
      if (config->GetSystemMeasurements() == SI) Breakdown_file << " m^2/s^2." << "\n";
      else if (config->GetSystemMeasurements() == US) Breakdown_file << " ft^2/s^2." << "\n";
    }
    
    if (viscous) {
      Breakdown_file << "Free-stream viscosity: " << config->GetViscosity_FreeStream();
      if (config->GetSystemMeasurements() == SI) Breakdown_file << " N.s/m^2." << "\n";
      else if (config->GetSystemMeasurements() == US) Breakdown_file << " lbf.s/ft^2." << "\n";
      if (turbulent) {
        Breakdown_file << "Free-stream turb. kinetic energy per unit mass: " << config->GetTke_FreeStream();
        if (config->GetSystemMeasurements() == SI) Breakdown_file << " m^2/s^2." << "\n";
        else if (config->GetSystemMeasurements() == US) Breakdown_file << " ft^2/s^2." << "\n";
        Breakdown_file << "Free-stream specific dissipation: " << config->GetOmega_FreeStream();
        if (config->GetSystemMeasurements() == SI) Breakdown_file << " 1/s." << "\n";
        else if (config->GetSystemMeasurements() == US) Breakdown_file << " 1/s." << "\n";
      }
    }
    
    if (unsteady) { Breakdown_file << "Total time: " << config->GetTotal_UnstTime() << " s. Time step: " << config->GetDelta_UnstTime() << " s." << "\n"; }
    
    /*--- Print out reference values. ---*/
    
    Breakdown_file <<"-- Reference values:"<< "\n";
    
    if (compressible) {
      Breakdown_file << "Reference specific gas constant: " << config->GetGas_Constant_Ref();
      if (config->GetSystemMeasurements() == SI) Breakdown_file << " N.m/kg.K." << "\n";
      else if (config->GetSystemMeasurements() == US) Breakdown_file << " lbf.ft/slug.R." << "\n";
    }
    
    Breakdown_file << "Reference pressure: " << config->GetPressure_Ref();
    if (config->GetSystemMeasurements() == SI) Breakdown_file << " Pa." << "\n";
    else if (config->GetSystemMeasurements() == US) Breakdown_file << " psf." << "\n";
    
    if (compressible) {
      Breakdown_file << "Reference temperature: " << config->GetTemperature_Ref();
      if (config->GetSystemMeasurements() == SI) Breakdown_file << " K." << "\n";
      else if (config->GetSystemMeasurements() == US) Breakdown_file << " R." << "\n";
    }
    
    Breakdown_file << "Reference density: " << config->GetDensity_Ref();
    if (config->GetSystemMeasurements() == SI) Breakdown_file << " kg/m^3." << "\n";
    else if (config->GetSystemMeasurements() == US) Breakdown_file << " slug/ft^3." << "\n";
    
    Breakdown_file << "Reference velocity: " << config->GetVelocity_Ref();
    if (config->GetSystemMeasurements() == SI) Breakdown_file << " m/s." << "\n";
    else if (config->GetSystemMeasurements() == US) Breakdown_file << " ft/s." << "\n";
    
    if (compressible) {
      Breakdown_file << "Reference energy per unit mass: " << config->GetEnergy_Ref();
      if (config->GetSystemMeasurements() == SI) Breakdown_file << " m^2/s^2." << "\n";
      else if (config->GetSystemMeasurements() == US) Breakdown_file << " ft^2/s^2." << "\n";
    }
    
    if (incompressible) {
      Breakdown_file << "Reference length: " << config->GetLength_Ref();
      if (config->GetSystemMeasurements() == SI) Breakdown_file << " m." << "\n";
      else if (config->GetSystemMeasurements() == US) Breakdown_file << " in." << "\n";
    }
    
    if (viscous) {
      Breakdown_file << "Reference viscosity: " << config->GetViscosity_Ref();
      if (config->GetSystemMeasurements() == SI) Breakdown_file << " N.s/m^2." << "\n";
      else if (config->GetSystemMeasurements() == US) Breakdown_file << " lbf.s/ft^2." << "\n";
      if (compressible){
        Breakdown_file << "Reference conductivity: " << config->GetConductivity_Ref();
        if (config->GetSystemMeasurements() == SI) Breakdown_file << " W/m^2.K." << "\n";
        else if (config->GetSystemMeasurements() == US) Breakdown_file << " lbf/ft.s.R." << "\n";
      }
    }
    
    
    if (unsteady) Breakdown_file << "Reference time: " << config->GetTime_Ref() <<" s." << "\n";
    
    /*--- Print out resulting non-dim values here. ---*/
    
    Breakdown_file << "-- Resulting non-dimensional state:" << "\n";
    Breakdown_file << "Mach number (non-dim): " << config->GetMach() << "\n";
    if (viscous) {
      Breakdown_file << "Reynolds number (non-dim): " << config->GetReynolds() <<". Re length: " << config->GetLength_Reynolds();
      if (config->GetSystemMeasurements() == SI) Breakdown_file << " m." << "\n";
      else if (config->GetSystemMeasurements() == US) Breakdown_file << " ft." << "\n";
    }
    if (gravity) {
      Breakdown_file << "Froude number (non-dim): " << config->GetFroude() << "\n";
      Breakdown_file << "Lenght of the baseline wave (non-dim): " << 2.0*PI_NUMBER*config->GetFroude()*config->GetFroude() << "\n";
    }
    
    if (compressible) {
      Breakdown_file << "Specific gas constant (non-dim): " << config->GetGas_ConstantND() << "\n";
      Breakdown_file << "Free-stream temperature (non-dim): " << config->GetTemperature_FreeStreamND() << "\n";
    }
    
    Breakdown_file << "Free-stream pressure (non-dim): " << config->GetPressure_FreeStreamND() << "\n";
    
    Breakdown_file << "Free-stream density (non-dim): " << config->GetDensity_FreeStreamND() << "\n";
    
    if (nDim == 2) {
      Breakdown_file << "Free-stream velocity (non-dim): (" << config->GetVelocity_FreeStreamND()[0] << ", ";
      Breakdown_file << config->GetVelocity_FreeStreamND()[1] << "). ";
    } else {
      Breakdown_file << "Free-stream velocity (non-dim): (" << config->GetVelocity_FreeStreamND()[0] << ", ";
      Breakdown_file << config->GetVelocity_FreeStreamND()[1] << ", " << config->GetVelocity_FreeStreamND()[2] << "). ";
    }
    Breakdown_file << "Magnitude: "   << config->GetModVel_FreeStreamND() << "\n";
    
    if (compressible)
      Breakdown_file << "Free-stream total energy per unit mass (non-dim): " << config->GetEnergy_FreeStreamND() << "\n";
    
    if (viscous) {
      Breakdown_file << "Free-stream viscosity (non-dim): " << config->GetViscosity_FreeStreamND() << "\n";
      if (turbulent) {
        Breakdown_file << "Free-stream turb. kinetic energy (non-dim): " << config->GetTke_FreeStreamND() << "\n";
        Breakdown_file << "Free-stream specific dissipation (non-dim): " << config->GetOmega_FreeStreamND() << "\n";
      }
    }
    
    if (unsteady) {
      Breakdown_file << "Total time (non-dim): " << config->GetTotal_UnstTimeND() << "\n";
      Breakdown_file << "Time step (non-dim): " << config->GetDelta_UnstTimeND() << "\n";
    }

    } else {

    /*--- Incompressible version of the console output ---*/

      bool energy     = config->GetEnergy_Equation();
      bool boussinesq = (config->GetKind_DensityModel() == BOUSSINESQ);

      if (config->GetRef_Inc_NonDim() == DIMENSIONAL) {
        Breakdown_file << "Viscous and Inviscid flow: rho_ref, vel_ref, temp_ref, p_ref" << "\n";
        Breakdown_file << "are set to 1.0 in order to perform a dimensional calculation." << "\n";
        if (dynamic_grid) Breakdown_file << "Force coefficients computed using MACH_MOTION." << "\n";
        else Breakdown_file << "Force coefficients computed using initial values." << "\n";
      }
      else if (config->GetRef_Inc_NonDim() == INITIAL_VALUES) {
        Breakdown_file << "Viscous and Inviscid flow: rho_ref, vel_ref, and temp_ref" << "\n";
        Breakdown_file << "are based on the initial values, p_ref = rho_ref*vel_ref^2." << "\n";
        if (dynamic_grid) Breakdown_file << "Force coefficients computed using MACH_MOTION." << "\n";
        else Breakdown_file << "Force coefficients computed using initial values." << "\n";
      }
      else if (config->GetRef_Inc_NonDim() == REFERENCE_VALUES) {
        Breakdown_file << "Viscous and Inviscid flow: rho_ref, vel_ref, and temp_ref" << "\n";
        Breakdown_file << "are user-provided reference values, p_ref = rho_ref*vel_ref^2." << "\n";
        if (dynamic_grid) Breakdown_file << "Force coefficients computed using MACH_MOTION." << "\n";
        else Breakdown_file << "Force coefficients computed using reference values." << "\n";
      }
      Breakdown_file << "The reference area for force coeffs. is " << config->GetRefArea() << " m^2." << "\n";
      Breakdown_file << "The reference length for force coeffs. is " << config->GetRefLength() << " m." << "\n";

      Breakdown_file << "The pressure is decomposed into thermodynamic and dynamic components." << "\n";
      Breakdown_file << "The initial value of the dynamic pressure is 0." << "\n";

      Breakdown_file << "Mach number: "<< config->GetMach();
      if (config->GetKind_FluidModel() == CONSTANT_DENSITY) {
        Breakdown_file << ", computed using the Bulk modulus." << "\n";
      } else {
        Breakdown_file << ", computed using fluid speed of sound." << "\n";
      }

      Breakdown_file << "For external flows, the initial state is imposed at the far-field." << "\n";
      Breakdown_file << "Angle of attack (deg): "<< config->GetAoA() << ", computed using the initial velocity." << "\n";
      Breakdown_file << "Side slip angle (deg): "<< config->GetAoS() << ", computed using the initial velocity." << "\n";

      if (viscous) {
        Breakdown_file << "Reynolds number per meter: " << config->GetReynolds() << ", computed using initial values."<< "\n";
        Breakdown_file << "Reynolds number is a byproduct of inputs only (not used internally)." << "\n";
      }
      Breakdown_file << "SI units only. The grid should be dimensional (meters)." << "\n";

      switch (config->GetKind_DensityModel()) {

        case CONSTANT:
          if (energy) Breakdown_file << "Energy equation is active and decoupled." << "\n";
          else Breakdown_file << "No energy equation." << "\n";
          break;

        case BOUSSINESQ:
          if (energy) Breakdown_file << "Energy equation is active and coupled through Boussinesq approx." << "\n";
          break;

        case VARIABLE:
          if (energy) Breakdown_file << "Energy equation is active and coupled for variable density." << "\n";
          break;

      }

      Breakdown_file <<"-- Input conditions:"<< "\n";

      switch (config->GetKind_FluidModel()) {

        case CONSTANT_DENSITY:
          Breakdown_file << "Fluid Model: CONSTANT_DENSITY "<< "\n";
          if (energy) {
            Breakdown_file << "Specific heat at constant pressure (Cp): " << config->GetSpecific_Heat_Cp() << " N.m/kg.K." << "\n";
          }
          if (boussinesq) Breakdown_file << "Thermal expansion coefficient: " << config->GetThermal_Expansion_Coeff() << " K^-1." << "\n";
          Breakdown_file << "Thermodynamic pressure not required." << "\n";
          break;

        case INC_IDEAL_GAS:
          Breakdown_file << "Fluid Model: INC_IDEAL_GAS "<< endl;
          Breakdown_file << "Variable density incompressible flow using ideal gas law." << endl;
          Breakdown_file << "Density is a function of temperature (constant thermodynamic pressure)." << endl;
          Breakdown_file << "Specific heat at constant pressure (Cp): " << config->GetSpecific_Heat_Cp() << " N.m/kg.K." << endl;
          Breakdown_file << "Molecular weight : "<< config->GetMolecular_Weight() << " g/mol" << endl;
          Breakdown_file << "Specific gas constant: " << config->GetGas_Constant() << " N.m/kg.K." << endl;
          Breakdown_file << "Thermodynamic pressure: " << config->GetPressure_Thermodynamic();
          if (config->GetSystemMeasurements() == SI) Breakdown_file << " Pa." << endl;
          else if (config->GetSystemMeasurements() == US) Breakdown_file << " psf." << endl;
          break;
          
        case INC_IDEAL_GAS_POLY:
          Breakdown_file << "Fluid Model: INC_IDEAL_GAS_POLY "<< endl;
          Breakdown_file << "Variable density incompressible flow using ideal gas law." << endl;
          Breakdown_file << "Density is a function of temperature (constant thermodynamic pressure)." << endl;
          Breakdown_file << "Molecular weight: " << config->GetMolecular_Weight() << " g/mol." << endl;
          Breakdown_file << "Specific gas constant: " << config->GetGas_Constant() << " N.m/kg.K." << endl;
          Breakdown_file << "Specific gas constant (non-dim): " << config->GetGas_ConstantND() << endl;
          Breakdown_file << "Thermodynamic pressure: " << config->GetPressure_Thermodynamic();
          if (config->GetSystemMeasurements() == SI) Breakdown_file << " Pa." << endl;
          else if (config->GetSystemMeasurements() == US) Breakdown_file << " psf." << endl;
          Breakdown_file << "Cp(T) polynomial coefficients: \n  (";
          for (unsigned short iVar = 0; iVar < config->GetnPolyCoeffs(); iVar++) {
            Breakdown_file << config->GetCp_PolyCoeff(iVar);
            if (iVar < config->GetnPolyCoeffs()-1) Breakdown_file << ", ";
          }
          Breakdown_file << ")." << endl;
          Breakdown_file << "Cp(T) polynomial coefficients (non-dim.): \n  (";
          for (unsigned short iVar = 0; iVar < config->GetnPolyCoeffs(); iVar++) {
            Breakdown_file << config->GetCp_PolyCoeffND(iVar);
            if (iVar < config->GetnPolyCoeffs()-1) Breakdown_file << ", ";
          }
          Breakdown_file << ")." << endl;
          break;

      }
      if (viscous) {
        switch (config->GetKind_ViscosityModel()) {

          case CONSTANT_VISCOSITY:
            Breakdown_file << "Viscosity Model: CONSTANT_VISCOSITY  "<< "\n";
            Breakdown_file << "Constant Laminar Viscosity: " << config->GetMu_Constant();
            if (config->GetSystemMeasurements() == SI) Breakdown_file << " N.s/m^2." << "\n";
            else if (config->GetSystemMeasurements() == US) Breakdown_file << " lbf.s/ft^2." << "\n";
            Breakdown_file << "Laminar Viscosity (non-dim): " << config->GetMu_ConstantND()<< "\n";
            break;

          case SUTHERLAND:
            Breakdown_file << "Viscosity Model: SUTHERLAND "<< "\n";
            Breakdown_file << "Ref. Laminar Viscosity: " << config->GetMu_Ref();
            if (config->GetSystemMeasurements() == SI) Breakdown_file << " N.s/m^2." << "\n";
            else if (config->GetSystemMeasurements() == US) Breakdown_file << " lbf.s/ft^2." << "\n";
            Breakdown_file << "Ref. Temperature: " << config->GetMu_Temperature_Ref();
            if (config->GetSystemMeasurements() == SI) Breakdown_file << " K." << "\n";
            else if (config->GetSystemMeasurements() == US) Breakdown_file << " R." << "\n";
            Breakdown_file << "Sutherland Constant: "<< config->GetMu_S();
            if (config->GetSystemMeasurements() == SI) Breakdown_file << " K." << "\n";
            else if (config->GetSystemMeasurements() == US) Breakdown_file << " R." << "\n";
            Breakdown_file << "Laminar Viscosity (non-dim): " << config->GetMu_ConstantND()<< "\n";
            Breakdown_file << "Ref. Temperature (non-dim): " << config->GetMu_Temperature_RefND()<< "\n";
            Breakdown_file << "Sutherland constant (non-dim): "<< config->GetMu_SND()<< "\n";
            break;
            
          case POLYNOMIAL_VISCOSITY:
            Breakdown_file << "Viscosity Model: POLYNOMIAL_VISCOSITY  "<< endl;
            Breakdown_file << "Mu(T) polynomial coefficients: \n  (";
            for (unsigned short iVar = 0; iVar < config->GetnPolyCoeffs(); iVar++) {
              Breakdown_file << config->GetMu_PolyCoeff(iVar);
              if (iVar < config->GetnPolyCoeffs()-1) Breakdown_file << ", ";
            }
            Breakdown_file << ")." << endl;
            Breakdown_file << "Mu(T) polynomial coefficients (non-dim.): \n  (";
            for (unsigned short iVar = 0; iVar < config->GetnPolyCoeffs(); iVar++) {
              Breakdown_file << config->GetMu_PolyCoeffND(iVar);
              if (iVar < config->GetnPolyCoeffs()-1) Breakdown_file << ", ";
            }
            Breakdown_file << ")." << endl;
            break;

        }

        if (energy) {
          switch (config->GetKind_ConductivityModel()) {

            case CONSTANT_PRANDTL:
              Breakdown_file << "Conductivity Model: CONSTANT_PRANDTL  "<< "\n";
              Breakdown_file << "Prandtl (Laminar): " << config->GetPrandtl_Lam()<< "\n";
              break;

            case CONSTANT_CONDUCTIVITY:
              Breakdown_file << "Conductivity Model: CONSTANT_CONDUCTIVITY "<< "\n";
              Breakdown_file << "Molecular Conductivity: " << config->GetKt_Constant()<< " W/m^2.K." << "\n";
              Breakdown_file << "Molecular Conductivity (non-dim): " << config->GetKt_ConstantND()<< "\n";
              break;

            case POLYNOMIAL_CONDUCTIVITY:
              Breakdown_file << "Viscosity Model: POLYNOMIAL_CONDUCTIVITY "<< endl;
              Breakdown_file << "Kt(T) polynomial coefficients: \n  (";
              for (unsigned short iVar = 0; iVar < config->GetnPolyCoeffs(); iVar++) {
                Breakdown_file << config->GetKt_PolyCoeff(iVar);
                if (iVar < config->GetnPolyCoeffs()-1) Breakdown_file << ", ";
              }
              Breakdown_file << ")." << endl;
              Breakdown_file << "Kt(T) polynomial coefficients (non-dim.): \n  (";
              for (unsigned short iVar = 0; iVar < config->GetnPolyCoeffs(); iVar++) {
                Breakdown_file << config->GetKt_PolyCoeffND(iVar);
                if (iVar < config->GetnPolyCoeffs()-1) Breakdown_file << ", ";
              }
              Breakdown_file << ")." << endl;
              break;
              
          }
          
          if ((Kind_Solver == RANS) || (Kind_Solver == ADJ_RANS) || (Kind_Solver == DISC_ADJ_RANS)) {
            switch (config->GetKind_ConductivityModel_Turb()) {
              case CONSTANT_PRANDTL_TURB:
                Breakdown_file << "Turbulent Conductivity Model: CONSTANT_PRANDTL_TURB  "<< "\n";
                Breakdown_file << "Turbulent Prandtl: " << config->GetPrandtl_Turb()<< "\n";
                break;
              case NO_CONDUCTIVITY_TURB:
                Breakdown_file << "Turbulent Conductivity Model: NO_CONDUCTIVITY_TURB "<< "\n";
                Breakdown_file << "No turbulent component in effective thermal conductivity." << "\n";
                break;
            }
          }
          
        }

      }

      if (config->GetKind_FluidModel() == CONSTANT_DENSITY) {
        Breakdown_file << "Bulk modulus: " << config->GetBulk_Modulus();
        if (config->GetSystemMeasurements() == SI) Breakdown_file << " Pa." << "\n";
        else if (config->GetSystemMeasurements() == US) Breakdown_file << " psf." << "\n";
      }

      Breakdown_file << "Initial dynamic pressure: " << config->GetPressure_FreeStream();
      if (config->GetSystemMeasurements() == SI) Breakdown_file << " Pa." << "\n";
      else if (config->GetSystemMeasurements() == US) Breakdown_file << " psf." << "\n";

      Breakdown_file << "Initial total pressure: " << config->GetPressure_FreeStream() + 0.5*config->GetDensity_FreeStream()*config->GetModVel_FreeStream()*config->GetModVel_FreeStream();
      if (config->GetSystemMeasurements() == SI) Breakdown_file << " Pa." << "\n";
      else if (config->GetSystemMeasurements() == US) Breakdown_file << " psf." << "\n";

      if (energy) {
        Breakdown_file << "Initial temperature: " << config->GetTemperature_FreeStream();
        if (config->GetSystemMeasurements() == SI) Breakdown_file << " K." << "\n";
        else if (config->GetSystemMeasurements() == US) Breakdown_file << " R." << "\n";
      }

      Breakdown_file << "Initial density: " << config->GetDensity_FreeStream();
      if (config->GetSystemMeasurements() == SI) Breakdown_file << " kg/m^3." << "\n";
      else if (config->GetSystemMeasurements() == US) Breakdown_file << " slug/ft^3." << "\n";

      if (nDim == 2) {
        Breakdown_file << "Initial velocity: (" << config->GetVelocity_FreeStream()[0] << ", ";
        Breakdown_file << config->GetVelocity_FreeStream()[1] << ")";
      }
      if (nDim == 3) {
        Breakdown_file << "Initial velocity: (" << config->GetVelocity_FreeStream()[0] << ", ";
        Breakdown_file << config->GetVelocity_FreeStream()[1] << ", " << config->GetVelocity_FreeStream()[2] << ")";
      }
      if (config->GetSystemMeasurements() == SI) Breakdown_file << " m/s. ";
      else if (config->GetSystemMeasurements() == US) Breakdown_file << " ft/s. ";

      Breakdown_file << "Magnitude: "  << config->GetModVel_FreeStream();
      if (config->GetSystemMeasurements() == SI) Breakdown_file << " m/s." << "\n";
      else if (config->GetSystemMeasurements() == US) Breakdown_file << " ft/s." << "\n";

      if (viscous) {
        Breakdown_file << "Initial laminar viscosity: " << config->GetViscosity_FreeStream();
        if (config->GetSystemMeasurements() == SI) Breakdown_file << " N.s/m^2." << "\n";
        else if (config->GetSystemMeasurements() == US) Breakdown_file << " lbf.s/ft^2." << "\n";
        if (turbulent) {
          Breakdown_file << "Initial turb. kinetic energy per unit mass: " << config->GetTke_FreeStream();
          if (config->GetSystemMeasurements() == SI) Breakdown_file << " m^2/s^2." << "\n";
          else if (config->GetSystemMeasurements() == US) Breakdown_file << " ft^2/s^2." << "\n";
          Breakdown_file << "Initial specific dissipation: " << config->GetOmega_FreeStream();
          if (config->GetSystemMeasurements() == SI) Breakdown_file << " 1/s." << "\n";
          else if (config->GetSystemMeasurements() == US) Breakdown_file << " 1/s." << "\n";
        }
      }

      if (unsteady) { Breakdown_file << "Total time: " << config->GetTotal_UnstTime() << " s. Time step: " << config->GetDelta_UnstTime() << " s." << "\n"; }

      /*--- Print out reference values. ---*/

      Breakdown_file <<"-- Reference values:"<< "\n";

      if (config->GetKind_FluidModel() != CONSTANT_DENSITY) {
        Breakdown_file << "Reference specific gas constant: " << config->GetGas_Constant_Ref();
        if (config->GetSystemMeasurements() == SI) Breakdown_file << " N.m/kg.K." << "\n";
        else if (config->GetSystemMeasurements() == US) Breakdown_file << " lbf.ft/slug.R." << "\n";
      } else {
        if (energy) {
          Breakdown_file << "Reference specific heat: " << config->GetGas_Constant_Ref();
          if (config->GetSystemMeasurements() == SI) Breakdown_file << " N.m/kg.K." << "\n";
          else if (config->GetSystemMeasurements() == US) Breakdown_file << " lbf.ft/slug.R." << "\n";
        }
      }

      Breakdown_file << "Reference pressure: " << config->GetPressure_Ref();
      if (config->GetSystemMeasurements() == SI) Breakdown_file << " Pa." << "\n";
      else if (config->GetSystemMeasurements() == US) Breakdown_file << " psf." << "\n";

      if (energy) {
        Breakdown_file << "Reference temperature: " << config->GetTemperature_Ref();
        if (config->GetSystemMeasurements() == SI) Breakdown_file << " K." << "\n";
        else if (config->GetSystemMeasurements() == US) Breakdown_file << " R." << "\n";
      }

      Breakdown_file << "Reference density: " << config->GetDensity_Ref();
      if (config->GetSystemMeasurements() == SI) Breakdown_file << " kg/m^3." << "\n";
      else if (config->GetSystemMeasurements() == US) Breakdown_file << " slug/ft^3." << "\n";

      Breakdown_file << "Reference velocity: " << config->GetVelocity_Ref();
      if (config->GetSystemMeasurements() == SI) Breakdown_file << " m/s." << "\n";
      else if (config->GetSystemMeasurements() == US) Breakdown_file << " ft/s." << "\n";

      Breakdown_file << "Reference length: " << config->GetLength_Ref();
      if (config->GetSystemMeasurements() == SI) Breakdown_file << " m." << "\n";
      else if (config->GetSystemMeasurements() == US) Breakdown_file << " in." << "\n";

      if (viscous) {
        Breakdown_file << "Reference viscosity: " << config->GetViscosity_Ref();
        if (config->GetSystemMeasurements() == SI) Breakdown_file << " N.s/m^2." << "\n";
        else if (config->GetSystemMeasurements() == US) Breakdown_file << " lbf.s/ft^2." << "\n";
      }

      if (unsteady) Breakdown_file << "Reference time: " << config->GetTime_Ref() <<" s." << "\n";

      /*--- Print out resulting non-dim values here. ---*/

      Breakdown_file << "-- Resulting non-dimensional state:" << "\n";
      Breakdown_file << "Mach number (non-dim): " << config->GetMach() << "\n";
      if (viscous) {
        Breakdown_file << "Reynolds number (per m): " << config->GetReynolds() << "\n";
      }

      if (config->GetKind_FluidModel() != CONSTANT_DENSITY) {
        Breakdown_file << "Specific gas constant (non-dim): " << config->GetGas_ConstantND() << "\n";
        Breakdown_file << "Initial thermodynamic pressure (non-dim): " << config->GetPressure_ThermodynamicND() << "\n";
      } else {
        if (energy) {
          Breakdown_file << "Specific heat at constant pressure (non-dim): " << config->GetSpecific_Heat_CpND() << "\n";
          if (boussinesq) Breakdown_file << "Thermal expansion coefficient (non-dim.): " << config->GetThermal_Expansion_CoeffND() << " K^-1." << "\n";
        }
      }

      if (energy) Breakdown_file << "Initial temperature (non-dim): " << config->GetTemperature_FreeStreamND() << "\n";
      Breakdown_file << "Initial pressure (non-dim): " << config->GetPressure_FreeStreamND() << "\n";
      Breakdown_file << "Initial density (non-dim): " << config->GetDensity_FreeStreamND() << "\n";

      if (nDim == 2) {
        Breakdown_file << "Initial velocity (non-dim): (" << config->GetVelocity_FreeStreamND()[0] << ", ";
        Breakdown_file << config->GetVelocity_FreeStreamND()[1] << "). ";
      } else {
        Breakdown_file << "Initial velocity (non-dim): (" << config->GetVelocity_FreeStreamND()[0] << ", ";
        Breakdown_file << config->GetVelocity_FreeStreamND()[1] << ", " << config->GetVelocity_FreeStreamND()[2] << "). ";
      }
      Breakdown_file << "Magnitude: "   << config->GetModVel_FreeStreamND() << "\n";
      
      if (viscous) {
        Breakdown_file << "Initial viscosity (non-dim): " << config->GetViscosity_FreeStreamND() << "\n";
        if (turbulent) {
          Breakdown_file << "Initial turb. kinetic energy (non-dim): " << config->GetTke_FreeStreamND() << "\n";
          Breakdown_file << "Initial specific dissipation (non-dim): " << config->GetOmega_FreeStreamND() << "\n";
        }
      }
      
      if (unsteady) {
        Breakdown_file << "Total time (non-dim): " << config->GetTotal_UnstTimeND() << "\n";
        Breakdown_file << "Time step (non-dim): " << config->GetDelta_UnstTimeND() << "\n";
      }

    }

    /*--- Begin forces breakdown info. ---*/
    
    Breakdown_file << fixed;
    Breakdown_file << "\n" << "\n" <<"Forces breakdown:" << "\n" << "\n";

    if (nDim == 3) {
      su2double m = solver_container[FLOW_SOL]->GetTotal_CFz()/solver_container[FLOW_SOL]->GetTotal_CFx();
      su2double term = (Total_CoPz/m)-Total_CoPx;
      
      if (term > 0) Breakdown_file << "Center of Pressure: X="  << 1/m <<"Z-"<< term << "." << "\n\n";
      else Breakdown_file << "Center of Pressure: X="  << 1/m <<"Z+"<< fabs(term);
      if (config->GetSystemMeasurements() == SI) Breakdown_file << " m." << "\n\n";
      else Breakdown_file << " in." << "\n\n";
    }
    else {
      su2double m = solver_container[FLOW_SOL]->GetTotal_CFy()/solver_container[FLOW_SOL]->GetTotal_CFx();
      su2double term = (Total_CoPy/m)-Total_CoPx;
      if (term > 0) Breakdown_file << "Center of Pressure: X="  << 1/m <<"Y-"<< term << "." << "\n\n";
      else Breakdown_file << "Center of Pressure: X="  << 1/m <<"Y+"<< fabs(term);
      if (config->GetSystemMeasurements() == SI) Breakdown_file << " m." << "\n\n";
      else Breakdown_file << " in." << "\n\n";
    }

    /*--- Reference area and force factors. ---*/

    su2double RefDensity, RefArea, RefVel, Factor, Ref;
    RefArea     = config->GetRefArea();
    if (compressible) {
      RefDensity  = solver_container[FLOW_SOL]->GetDensity_Inf();
      RefVel = solver_container[FLOW_SOL]->GetModVelocity_Inf();
    } else {
      if ((config->GetRef_Inc_NonDim() == DIMENSIONAL) ||
          (config->GetRef_Inc_NonDim() == INITIAL_VALUES)) {
        RefDensity  = solver_container[FLOW_SOL]->GetDensity_Inf();
        RefVel = 0.0;
        for (iDim = 0; iDim < nDim; iDim++)
          RefVel  += solver_container[FLOW_SOL]->GetVelocity_Inf(iDim)*solver_container[FLOW_SOL]->GetVelocity_Inf(iDim);
        RefVel = sqrt(RefVel);
      } else {
        RefDensity = config->GetInc_Density_Ref();
        RefVel    = config->GetInc_Velocity_Ref();
      }
    }
    Factor = (0.5*RefDensity*RefArea*RefVel*RefVel);
    Ref = config->GetDensity_Ref() * config->GetVelocity_Ref() * config->GetVelocity_Ref() * 1.0 * 1.0;

    Breakdown_file << "NOTE: Multiply forces by the non-dimensional factor: " << Factor << ", and the reference factor: " << Ref  << "\n";
    Breakdown_file << "to obtain the dimensional force."  << "\n" << "\n";

    Breakdown_file << "Total CL:    ";
    Breakdown_file.width(11);
    Breakdown_file << Total_CL;
    Breakdown_file << " | Pressure (";
    Breakdown_file.width(5);
    Breakdown_file << SU2_TYPE::Int((Inv_CL * 100.0) / (Total_CL + EPS));
    Breakdown_file << "%): ";
    Breakdown_file.width(11);
    Breakdown_file << Inv_CL;
    Breakdown_file << " | Friction (";
    Breakdown_file.width(5);
    Breakdown_file << SU2_TYPE::Int((Visc_CL * 100.0) / (Total_CL + EPS));
    Breakdown_file << "%): ";
    Breakdown_file.width(11);
    Breakdown_file << Visc_CL;
    Breakdown_file << " | Momentum (";
    Breakdown_file.width(5);
    Breakdown_file << SU2_TYPE::Int((Mnt_CL * 100.0) / (Total_CL + EPS));
    Breakdown_file << "%): ";
    Breakdown_file.width(11);
    Breakdown_file << Mnt_CL << "\n";
    
    Breakdown_file << "Total CD:    ";
    Breakdown_file.width(11);
    Breakdown_file << Total_CD;
    Breakdown_file << " | Pressure (";
    Breakdown_file.width(5);
    Breakdown_file << SU2_TYPE::Int((Inv_CD * 100.0) / (Total_CD + EPS)) << "%): ";
    Breakdown_file.width(11);
    Breakdown_file << Inv_CD;
    Breakdown_file << " | Friction (";
    Breakdown_file.width(5);
    Breakdown_file << SU2_TYPE::Int((Visc_CD * 100.0) / (Total_CD + EPS)) << "%): ";
    Breakdown_file.width(11);
    Breakdown_file << Visc_CD;
    Breakdown_file << " | Momentum (";
    Breakdown_file.width(5);
    Breakdown_file << SU2_TYPE::Int((Mnt_CD * 100.0) / (Total_CD + EPS)) << "%): ";
    Breakdown_file.width(11);
    Breakdown_file << Mnt_CD << "\n";
    
    if (nDim == 3) {
      Breakdown_file << "Total CSF:   ";
      Breakdown_file.width(11);
      Breakdown_file << Total_CSF;
      Breakdown_file << " | Pressure (";
      Breakdown_file.width(5);
      Breakdown_file << SU2_TYPE::Int((Inv_CSF * 100.0) / (Total_CSF + EPS));
      Breakdown_file << "%): ";
      Breakdown_file.width(11);
      Breakdown_file << Inv_CSF;
      Breakdown_file << " | Friction (";
      Breakdown_file.width(5);
      Breakdown_file <<  SU2_TYPE::Int((Visc_CSF * 100.0) / (Total_CSF + EPS));
      Breakdown_file << "%): ";
      Breakdown_file.width(11);
      Breakdown_file << Visc_CSF;
      Breakdown_file << " | Momentum (";
      Breakdown_file.width(5);
      Breakdown_file << SU2_TYPE::Int((Mnt_CSF * 100.0) / (Total_CSF + EPS));
      Breakdown_file << "%): ";
      Breakdown_file.width(11);
      Breakdown_file << Mnt_CSF << "\n";
    }
    
    Breakdown_file << "Total CL/CD: ";
    Breakdown_file.width(11);
    Breakdown_file << Total_CEff;
    Breakdown_file << " | Pressure (";
    Breakdown_file.width(5);
    Breakdown_file << SU2_TYPE::Int((Inv_CEff * 100.0) / (Total_CEff + EPS));
    Breakdown_file << "%): ";
    Breakdown_file.width(11);
    Breakdown_file << Inv_CEff;
    Breakdown_file << " | Friction (";
    Breakdown_file.width(5);
    Breakdown_file <<  SU2_TYPE::Int((Visc_CEff * 100.0) / (Total_CEff + EPS));
    Breakdown_file << "%): ";
    Breakdown_file.width(11);
    Breakdown_file << Visc_CEff;
    Breakdown_file << " | Momentum (";
    Breakdown_file.width(5);
    Breakdown_file << SU2_TYPE::Int((Mnt_CEff * 100.0) / (Total_CEff + EPS));
    Breakdown_file << "%): ";
    Breakdown_file.width(11);
    Breakdown_file << Mnt_CEff << "\n";
    
    if (nDim == 3) {
      Breakdown_file << "Total CMx:   ";
      Breakdown_file.width(11);
      Breakdown_file << Total_CMx;
      Breakdown_file << " | Pressure (";
      Breakdown_file.width(5);
      Breakdown_file << SU2_TYPE::Int((Inv_CMx * 100.0) / (Total_CMx + EPS));
      Breakdown_file << "%): ";
      Breakdown_file.width(11);
      Breakdown_file << Inv_CMx;
      Breakdown_file << " | Friction (";
      Breakdown_file.width(5);
      Breakdown_file << SU2_TYPE::Int((Visc_CMx * 100.0) / (Total_CMx + EPS));
      Breakdown_file << "%): ";
      Breakdown_file.width(11);
      Breakdown_file << Visc_CMx;
      Breakdown_file << " | Momentum (";
      Breakdown_file.width(5);
      Breakdown_file << SU2_TYPE::Int((Mnt_CMx * 100.0) / (Total_CMx + EPS));
      Breakdown_file << "%): ";
      Breakdown_file.width(11);
      Breakdown_file << Mnt_CMx << "\n";
      
      Breakdown_file << "Total CMy:   ";
      Breakdown_file.width(11);
      Breakdown_file << Total_CMy;
      Breakdown_file << " | Pressure (";
      Breakdown_file.width(5);
      Breakdown_file << SU2_TYPE::Int((Inv_CMy * 100.0) / (Total_CMy + EPS));
      Breakdown_file << "%): ";
      Breakdown_file.width(11);
      Breakdown_file << Inv_CMy;
      Breakdown_file << " | Friction (";
      Breakdown_file.width(5);
      Breakdown_file << SU2_TYPE::Int((Visc_CMy * 100.0) / (Total_CMy + EPS));
      Breakdown_file << "%): ";
      Breakdown_file.width(11);
      Breakdown_file << Visc_CMy;
      Breakdown_file << " | Momentum (";
      Breakdown_file.width(5);
      Breakdown_file << SU2_TYPE::Int((Mnt_CMz * 100.0) / (Total_CMz + EPS));
      Breakdown_file << "%): ";
      Breakdown_file.width(11);
      Breakdown_file << Mnt_CMy << "\n";
    }
    
    Breakdown_file << "Total CMz:   ";
    Breakdown_file.width(11);
    Breakdown_file << Total_CMz;
    Breakdown_file << " | Pressure (";
    Breakdown_file.width(5);
    Breakdown_file << SU2_TYPE::Int((Inv_CMz * 100.0) / (Total_CMz + EPS));
    Breakdown_file << "%): ";
    Breakdown_file.width(11);
    Breakdown_file << Inv_CMz;
    Breakdown_file << " | Friction (";
    Breakdown_file.width(5);
    Breakdown_file << SU2_TYPE::Int((Visc_CMz * 100.0) / (Total_CMz + EPS));
    Breakdown_file << "%): ";
    Breakdown_file.width(11);
    Breakdown_file << Visc_CMz;
    Breakdown_file << " | Momentum (";
    Breakdown_file.width(5);
    Breakdown_file << SU2_TYPE::Int((Mnt_CMz * 100.0) / (Total_CMz + EPS));
    Breakdown_file << "%): ";
    Breakdown_file.width(11);
    Breakdown_file << Mnt_CMz << "\n";
    
    Breakdown_file << "Total CFx:   ";
    Breakdown_file.width(11);
    Breakdown_file << Total_CFx;
    Breakdown_file << " | Pressure (";
    Breakdown_file.width(5);
    Breakdown_file << SU2_TYPE::Int((Inv_CFx * 100.0) / (Total_CFx + EPS));
    Breakdown_file << "%): ";
    Breakdown_file.width(11);
    Breakdown_file << Inv_CFx;
    Breakdown_file << " | Friction (";
    Breakdown_file.width(5);
    Breakdown_file << SU2_TYPE::Int((Visc_CFx * 100.0) / (Total_CFx + EPS));
    Breakdown_file << "%): ";
    Breakdown_file.width(11);
    Breakdown_file << Visc_CFx;
    Breakdown_file << " | Momentum (";
    Breakdown_file.width(5);
    Breakdown_file << SU2_TYPE::Int((Mnt_CFx * 100.0) / (Total_CFx + EPS));
    Breakdown_file << "%): ";
    Breakdown_file.width(11);
    Breakdown_file << Mnt_CFx << "\n";
    
    Breakdown_file << "Total CFy:   ";
    Breakdown_file.width(11);
    Breakdown_file << Total_CFy;
    Breakdown_file << " | Pressure (";
    Breakdown_file.width(5);
    Breakdown_file << SU2_TYPE::Int((Inv_CFy * 100.0) / (Total_CFy + EPS));
    Breakdown_file << "%): ";
    Breakdown_file.width(11);
    Breakdown_file << Inv_CFy;
    Breakdown_file << " | Friction (";
    Breakdown_file.width(5);
    Breakdown_file << SU2_TYPE::Int((Visc_CFy * 100.0) / (Total_CFy + EPS));
    Breakdown_file << "%): ";
    Breakdown_file.width(11);
    Breakdown_file << Visc_CFy;
    Breakdown_file << " | Momentum (";
    Breakdown_file.width(5);
    Breakdown_file << SU2_TYPE::Int((Mnt_CFy * 100.0) / (Total_CFy + EPS));
    Breakdown_file << "%): ";
    Breakdown_file.width(11);
    Breakdown_file << Mnt_CFy << "\n";
    
    if (nDim == 3) {
      Breakdown_file << "Total CFz:   ";
      Breakdown_file.width(11);
      Breakdown_file << Total_CFz;
      Breakdown_file << " | Pressure (";
      Breakdown_file.width(5);
      Breakdown_file << SU2_TYPE::Int((Inv_CFz * 100.0) / (Total_CFz + EPS));
      Breakdown_file << "%): ";
      Breakdown_file.width(11);
      Breakdown_file << Inv_CFz;
      Breakdown_file << " | Friction (";
      Breakdown_file.width(5);
      Breakdown_file << SU2_TYPE::Int((Visc_CFz * 100.0) / (Total_CFz + EPS));
      Breakdown_file << "%): ";
      Breakdown_file.width(11);
      Breakdown_file << Visc_CFz;
      Breakdown_file << " | Momentum (";
      Breakdown_file.width(5);
      Breakdown_file << SU2_TYPE::Int((Mnt_CFz * 100.0) / (Total_CFz + EPS));
      Breakdown_file << "%): ";
      Breakdown_file.width(11);
      Breakdown_file << Mnt_CFz << "\n";
    }
    
    Breakdown_file << "\n" << "\n";
    
    for (iMarker_Monitoring = 0;
         iMarker_Monitoring < config->GetnMarker_Monitoring();
         iMarker_Monitoring++) {
      
      Breakdown_file << "Surface name: "
      << config->GetMarker_Monitoring_TagBound(
                                                          iMarker_Monitoring) << "\n" << "\n";
      
      Breakdown_file << "Total CL    (";
      Breakdown_file.width(5);
      Breakdown_file
      << SU2_TYPE::Int(
                       (Surface_CL[iMarker_Monitoring] * 100.0)
                       / (Total_CL + EPS));
      Breakdown_file << "%): ";
      Breakdown_file.width(11);
      Breakdown_file << Surface_CL[iMarker_Monitoring];
      Breakdown_file << " | Pressure (";
      Breakdown_file.width(5);
      Breakdown_file
      << SU2_TYPE::Int(
                       (Surface_CL_Inv[iMarker_Monitoring] * 100.0)
                       / (Surface_CL[iMarker_Monitoring] + EPS));
      Breakdown_file << "%): ";
      Breakdown_file.width(11);
      Breakdown_file << Surface_CL_Inv[iMarker_Monitoring];
      Breakdown_file << " | Friction (";
      Breakdown_file.width(5);
      Breakdown_file
      << SU2_TYPE::Int(
                       (Surface_CL_Visc[iMarker_Monitoring] * 100.0)
                       / (Surface_CL[iMarker_Monitoring] + EPS));
      Breakdown_file << "%): ";
      Breakdown_file.width(11);
      Breakdown_file << Surface_CL_Visc[iMarker_Monitoring];
      Breakdown_file << " | Momentum (";
      Breakdown_file.width(5);
      Breakdown_file
      << SU2_TYPE::Int(
                       (Surface_CL_Mnt[iMarker_Monitoring] * 100.0)
                       / (Surface_CL[iMarker_Monitoring] + EPS));
      Breakdown_file << "%): ";
      Breakdown_file.width(11);
      Breakdown_file << Surface_CL_Mnt[iMarker_Monitoring] << "\n";
      
      Breakdown_file << "Total CD    (";
      Breakdown_file.width(5);
      Breakdown_file
      << SU2_TYPE::Int(
                       (Surface_CD[iMarker_Monitoring] * 100.0)
                       / (Total_CD + EPS));
      Breakdown_file << "%): ";
      Breakdown_file.width(11);
      Breakdown_file << Surface_CD[iMarker_Monitoring];
      Breakdown_file << " | Pressure (";
      Breakdown_file.width(5);
      Breakdown_file
      << SU2_TYPE::Int(
                       (Surface_CD_Inv[iMarker_Monitoring] * 100.0)
                       / (Surface_CD[iMarker_Monitoring] + EPS));
      Breakdown_file << "%): ";
      Breakdown_file.width(11);
      Breakdown_file << Surface_CD_Inv[iMarker_Monitoring];
      Breakdown_file << " | Friction (";
      Breakdown_file.width(5);
      Breakdown_file
      << SU2_TYPE::Int(
                       (Surface_CD_Visc[iMarker_Monitoring] * 100.0)
                       / (Surface_CD[iMarker_Monitoring] + EPS));
      Breakdown_file << "%): ";
      Breakdown_file.width(11);
      Breakdown_file << Surface_CD_Visc[iMarker_Monitoring];
      Breakdown_file << " | Momentum (";
      Breakdown_file.width(5);
      Breakdown_file
      << SU2_TYPE::Int(
                       (Surface_CD_Mnt[iMarker_Monitoring] * 100.0)
                       / (Surface_CD[iMarker_Monitoring] + EPS));
      Breakdown_file << "%): ";
      Breakdown_file.width(11);
      Breakdown_file << Surface_CD_Mnt[iMarker_Monitoring] << "\n";
      
      if (nDim == 3) {
        Breakdown_file << "Total CSF   (";
        Breakdown_file.width(5);
        Breakdown_file
        << SU2_TYPE::Int(
                         (Surface_CSF[iMarker_Monitoring] * 100.0)
                         / (Total_CSF + EPS));
        Breakdown_file << "%): ";
        Breakdown_file.width(11);
        Breakdown_file << Surface_CSF[iMarker_Monitoring];
        Breakdown_file << " | Pressure (";
        Breakdown_file.width(5);
        Breakdown_file
        << SU2_TYPE::Int(
                         (Surface_CSF_Inv[iMarker_Monitoring] * 100.0)
                         / (Surface_CSF[iMarker_Monitoring] + EPS));
        Breakdown_file << "%): ";
        Breakdown_file.width(11);
        Breakdown_file << Surface_CSF_Inv[iMarker_Monitoring];
        Breakdown_file << " | Friction (";
        Breakdown_file.width(5);
        Breakdown_file
        << SU2_TYPE::Int(
                         (Surface_CSF_Visc[iMarker_Monitoring] * 100.0)
                         / (Surface_CSF[iMarker_Monitoring] + EPS));
        Breakdown_file << "%): ";
        Breakdown_file.width(11);
        Breakdown_file
        << Surface_CSF_Visc[iMarker_Monitoring];
        Breakdown_file << " | Momentum (";
        Breakdown_file.width(5);
        Breakdown_file
        << SU2_TYPE::Int(
                         (Surface_CSF_Mnt[iMarker_Monitoring] * 100.0)
                         / (Surface_CSF[iMarker_Monitoring] + EPS));
        Breakdown_file << "%): ";
        Breakdown_file.width(11);
        Breakdown_file
        << Surface_CSF_Mnt[iMarker_Monitoring] << "\n";
      }
      
      Breakdown_file << "Total CL/CD (";
      Breakdown_file.width(5);
      Breakdown_file
      << SU2_TYPE::Int(
                       (Surface_CEff[iMarker_Monitoring] * 100.0) / (Total_CEff + EPS));
      Breakdown_file << "%): ";
      Breakdown_file.width(11);
      Breakdown_file << Surface_CEff[iMarker_Monitoring];
      Breakdown_file << " | Pressure (";
      Breakdown_file.width(5);
      Breakdown_file
      << SU2_TYPE::Int(
                       (Surface_CEff_Inv[iMarker_Monitoring] * 100.0)
                       / (Surface_CEff[iMarker_Monitoring] + EPS));
      Breakdown_file << "%): ";
      Breakdown_file.width(11);
      Breakdown_file << Surface_CEff_Inv[iMarker_Monitoring];
      Breakdown_file << " | Friction (";
      Breakdown_file.width(5);
      Breakdown_file
      << SU2_TYPE::Int(
                       (Surface_CEff_Visc[iMarker_Monitoring] * 100.0)
                       / (Surface_CEff[iMarker_Monitoring] + EPS));
      Breakdown_file << "%): ";
      Breakdown_file.width(11);
      Breakdown_file
      << Surface_CEff_Visc[iMarker_Monitoring];
      Breakdown_file << " | Momentum (";
      Breakdown_file.width(5);
      Breakdown_file
      << SU2_TYPE::Int(
                       (Surface_CEff_Mnt[iMarker_Monitoring] * 100.0)
                       / (Surface_CEff[iMarker_Monitoring] + EPS));
      Breakdown_file << "%): ";
      Breakdown_file.width(11);
      Breakdown_file
      << Surface_CEff_Mnt[iMarker_Monitoring] << "\n";
      
      if (nDim == 3) {
        
        Breakdown_file << "Total CMx   (";
        Breakdown_file.width(5);
        Breakdown_file
        << SU2_TYPE::Int(
                         (Surface_CMx[iMarker_Monitoring] * 100.0) / (Total_CMx + EPS));
        Breakdown_file << "%): ";
        Breakdown_file.width(11);
        Breakdown_file << Surface_CMx[iMarker_Monitoring];
        Breakdown_file << " | Pressure (";
        Breakdown_file.width(5);
        Breakdown_file
        << SU2_TYPE::Int(
                         (Surface_CMx_Inv[iMarker_Monitoring] * 100.0)
                         / (Surface_CMx[iMarker_Monitoring] + EPS));
        Breakdown_file << "%): ";
        Breakdown_file.width(11);
        Breakdown_file << Surface_CMx_Inv[iMarker_Monitoring];
        Breakdown_file << " | Friction (";
        Breakdown_file.width(5);
        Breakdown_file
        << SU2_TYPE::Int(
                         (Surface_CMx_Visc[iMarker_Monitoring] * 100.0)
                         / (Surface_CMx[iMarker_Monitoring] + EPS));
        Breakdown_file << "%): ";
        Breakdown_file.width(11);
        Breakdown_file
        << Surface_CMx_Visc[iMarker_Monitoring];
        Breakdown_file << " | Momentum (";
        Breakdown_file.width(5);
        Breakdown_file
        << SU2_TYPE::Int(
                         (Surface_CMx_Mnt[iMarker_Monitoring] * 100.0)
                         / (Surface_CMx[iMarker_Monitoring] + EPS));
        Breakdown_file << "%): ";
        Breakdown_file.width(11);
        Breakdown_file
        << Surface_CMx_Mnt[iMarker_Monitoring] << "\n";
        
        Breakdown_file << "Total CMy   (";
        Breakdown_file.width(5);
        Breakdown_file
        << SU2_TYPE::Int(
                         (Surface_CMy[iMarker_Monitoring] * 100.0) / (Total_CMy + EPS));
        Breakdown_file << "%): ";
        Breakdown_file.width(11);
        Breakdown_file << Surface_CMy[iMarker_Monitoring];
        Breakdown_file << " | Pressure (";
        Breakdown_file.width(5);
        Breakdown_file
        << SU2_TYPE::Int(
                         (Surface_CMy_Inv[iMarker_Monitoring] * 100.0)
                         / (Surface_CMy[iMarker_Monitoring] + EPS));
        Breakdown_file << "%): ";
        Breakdown_file.width(11);
        Breakdown_file << Surface_CMy_Inv[iMarker_Monitoring];
        Breakdown_file << " | Friction (";
        Breakdown_file.width(5);
        Breakdown_file
        << SU2_TYPE::Int(
                         (Surface_CMy_Visc[iMarker_Monitoring] * 100.0)
                         / (Surface_CMy[iMarker_Monitoring] + EPS));
        Breakdown_file << "%): ";
        Breakdown_file.width(11);
        Breakdown_file
        << Surface_CMy_Visc[iMarker_Monitoring];
        Breakdown_file << " | Momentum (";
        Breakdown_file.width(5);
        Breakdown_file
        << SU2_TYPE::Int(
                         (Surface_CMy_Mnt[iMarker_Monitoring] * 100.0)
                         / (Surface_CMy[iMarker_Monitoring] + EPS));
        Breakdown_file << "%): ";
        Breakdown_file.width(11);
        Breakdown_file
        << Surface_CMy_Mnt[iMarker_Monitoring] << "\n";
      }
      
      Breakdown_file << "Total CMz   (";
      Breakdown_file.width(5);
      Breakdown_file
      << SU2_TYPE::Int((Surface_CMz[iMarker_Monitoring] * 100.0) / (Total_CMz + EPS));
      Breakdown_file << "%): ";
      Breakdown_file.width(11);
      Breakdown_file << Surface_CMz[iMarker_Monitoring];
      Breakdown_file << " | Pressure (";
      Breakdown_file.width(5);
      Breakdown_file
      << SU2_TYPE::Int(
                       (Surface_CMz_Inv[iMarker_Monitoring] * 100.0)
                       / (Surface_CMz[iMarker_Monitoring] + EPS));
      Breakdown_file << "%): ";
      Breakdown_file.width(11);
      Breakdown_file << Surface_CMz_Inv[iMarker_Monitoring];
      Breakdown_file << " | Friction (";
      Breakdown_file.width(5);
      Breakdown_file
      << SU2_TYPE::Int(
                       (Surface_CMz_Visc[iMarker_Monitoring] * 100.0)
                       / (Surface_CMz[iMarker_Monitoring] + EPS));
      Breakdown_file << "%): ";
      Breakdown_file.width(11);
      Breakdown_file
      << Surface_CMz_Visc[iMarker_Monitoring];
      Breakdown_file << " | Momentum (";
      Breakdown_file.width(5);
      Breakdown_file
      << SU2_TYPE::Int(
                       (Surface_CMz_Mnt[iMarker_Monitoring] * 100.0)
                       / (Surface_CMz[iMarker_Monitoring] + EPS));
      Breakdown_file << "%): ";
      Breakdown_file.width(11);
      Breakdown_file
      << Surface_CMz_Mnt[iMarker_Monitoring] << "\n";
      
      Breakdown_file << "Total CFx   (";
      Breakdown_file.width(5);
      Breakdown_file
      << SU2_TYPE::Int((Surface_CFx[iMarker_Monitoring] * 100.0) / (Total_CFx + EPS));
      Breakdown_file << "%): ";
      Breakdown_file.width(11);
      Breakdown_file << Surface_CFx[iMarker_Monitoring];
      Breakdown_file << " | Pressure (";
      Breakdown_file.width(5);
      Breakdown_file
      << SU2_TYPE::Int(
                       (Surface_CFx_Inv[iMarker_Monitoring] * 100.0)
                       / (Surface_CFx[iMarker_Monitoring] + EPS));
      Breakdown_file << "%): ";
      Breakdown_file.width(11);
      Breakdown_file << Surface_CFx_Inv[iMarker_Monitoring];
      Breakdown_file << " | Friction (";
      Breakdown_file.width(5);
      Breakdown_file
      << SU2_TYPE::Int(
                       (Surface_CFx_Visc[iMarker_Monitoring] * 100.0)
                       / (Surface_CFx[iMarker_Monitoring] + EPS));
      Breakdown_file << "%): ";
      Breakdown_file.width(11);
      Breakdown_file
      << Surface_CFx_Visc[iMarker_Monitoring];
      Breakdown_file << " | Momentum (";
      Breakdown_file.width(5);
      Breakdown_file
      << SU2_TYPE::Int(
                       (Surface_CFx_Mnt[iMarker_Monitoring] * 100.0)
                       / (Surface_CFx[iMarker_Monitoring] + EPS));
      Breakdown_file << "%): ";
      Breakdown_file.width(11);
      Breakdown_file
      << Surface_CFx_Mnt[iMarker_Monitoring] << "\n";
      
      Breakdown_file << "Total CFy   (";
      Breakdown_file.width(5);
      Breakdown_file
      << SU2_TYPE::Int((Surface_CFy[iMarker_Monitoring] * 100.0) / (Total_CFy + EPS));
      Breakdown_file << "%): ";
      Breakdown_file.width(11);
      Breakdown_file << Surface_CFy[iMarker_Monitoring];
      Breakdown_file << " | Pressure (";
      Breakdown_file.width(5);
      Breakdown_file
      << SU2_TYPE::Int(
                       (Surface_CFy_Inv[iMarker_Monitoring] * 100.0)
                       / (Surface_CFy[iMarker_Monitoring] + EPS));
      Breakdown_file << "%): ";
      Breakdown_file.width(11);
      Breakdown_file << Surface_CFy_Inv[iMarker_Monitoring];
      Breakdown_file << " | Friction (";
      Breakdown_file.width(5);
      Breakdown_file
      << SU2_TYPE::Int(
                       (Surface_CFy_Visc[iMarker_Monitoring] * 100.0)
                       / (Surface_CFy[iMarker_Monitoring] + EPS));
      Breakdown_file << "%): ";
      Breakdown_file.width(11);
      Breakdown_file
      << Surface_CFy_Visc[iMarker_Monitoring];
      Breakdown_file << " | Momentum (";
      Breakdown_file.width(5);
      Breakdown_file
      << SU2_TYPE::Int(
                       (Surface_CFy_Mnt[iMarker_Monitoring] * 100.0)
                       / (Surface_CFy[iMarker_Monitoring] + EPS));
      Breakdown_file << "%): ";
      Breakdown_file.width(11);
      Breakdown_file
      << Surface_CFy_Mnt[iMarker_Monitoring] << "\n";
      
      if (nDim == 3) {
        Breakdown_file << "Total CFz   (";
        Breakdown_file.width(5);
        Breakdown_file
        << SU2_TYPE::Int(
                         (Surface_CFz[iMarker_Monitoring] * 100.0) / (Total_CFz + EPS));
        Breakdown_file << "%): ";
        Breakdown_file.width(11);
        Breakdown_file << Surface_CFz[iMarker_Monitoring];
        Breakdown_file << " | Pressure (";
        Breakdown_file.width(5);
        Breakdown_file
        << SU2_TYPE::Int(
                         (Surface_CFz_Inv[iMarker_Monitoring] * 100.0)
                         / (Surface_CFz[iMarker_Monitoring] + EPS));
        Breakdown_file << "%): ";
        Breakdown_file.width(11);
        Breakdown_file << Surface_CFz_Inv[iMarker_Monitoring];
        Breakdown_file << " | Friction (";
        Breakdown_file.width(5);
        Breakdown_file
        << SU2_TYPE::Int(
                         (Surface_CFz_Visc[iMarker_Monitoring] * 100.0)
                         / (Surface_CFz[iMarker_Monitoring] + EPS));
        Breakdown_file << "%): ";
        Breakdown_file.width(11);
        Breakdown_file
        << Surface_CFz_Visc[iMarker_Monitoring];
        Breakdown_file << " | Momentum (";
        Breakdown_file.width(5);
        Breakdown_file
        << SU2_TYPE::Int(
                         (Surface_CFz_Mnt[iMarker_Monitoring] * 100.0)
                         / (Surface_CFz[iMarker_Monitoring] + EPS));
        Breakdown_file << "%): ";
        Breakdown_file.width(11);
        Breakdown_file
        << Surface_CFz_Mnt[iMarker_Monitoring] << "\n";
        
      }
      
      Breakdown_file << "\n";
      
      
    }
    
    delete [] Surface_CL;
    delete [] Surface_CD;
    delete [] Surface_CSF;
    delete [] Surface_CEff;
    delete [] Surface_CFx;
    delete [] Surface_CFy;
    delete [] Surface_CFz;
    delete [] Surface_CMx;
    delete [] Surface_CMy;
    delete [] Surface_CMz;
    
    delete [] Surface_CL_Inv;
    delete [] Surface_CD_Inv;
    delete [] Surface_CSF_Inv;
    delete [] Surface_CEff_Inv;
    delete [] Surface_CFx_Inv;
    delete [] Surface_CFy_Inv;
    delete [] Surface_CFz_Inv;
    delete [] Surface_CMx_Inv;
    delete [] Surface_CMy_Inv;
    delete [] Surface_CMz_Inv;
    
    delete [] Surface_CL_Visc;
    delete [] Surface_CD_Visc;
    delete [] Surface_CSF_Visc;
    delete [] Surface_CEff_Visc;
    delete [] Surface_CFx_Visc;
    delete [] Surface_CFy_Visc;
    delete [] Surface_CFz_Visc;
    delete [] Surface_CMx_Visc;
    delete [] Surface_CMy_Visc;
    delete [] Surface_CMz_Visc;

    delete [] Surface_CL_Mnt;
    delete [] Surface_CD_Mnt;
    delete [] Surface_CSF_Mnt;
    delete [] Surface_CEff_Mnt;
    delete [] Surface_CFx_Mnt;
    delete [] Surface_CFy_Mnt;
    delete [] Surface_CFz_Mnt;
    delete [] Surface_CMx_Mnt;
    delete [] Surface_CMy_Mnt;
    delete [] Surface_CMz_Mnt;

    Breakdown_file.close();
    
  }
  
}


bool CFlowOutput::WriteVolume_Output(CConfig *config, unsigned long Iter){
  
  if (config->GetTime_Domain()){
    if (((config->GetTime_Marching() == DT_STEPPING_1ST) ||
         (config->GetTime_Marching() == TIME_STEPPING)) &&
        ((Iter == 0) || (Iter % config->GetVolume_Wrt_Freq() == 0))){
      return true;
    }
    
    if ((config->GetTime_Marching() == DT_STEPPING_2ND) &&
        ((Iter == 0) || (Iter    % config->GetVolume_Wrt_Freq() == 0) ||
         ((Iter-1) % config->GetVolume_Wrt_Freq() == 0) )){
      return true;
    }
  } else {
    return ((Iter > 0) && Iter % config->GetVolume_Wrt_Freq() == 0);
  }
  
  return false;
>>>>>>> 825fb0de
}<|MERGE_RESOLUTION|>--- conflicted
+++ resolved
@@ -922,7 +922,6 @@
 
 }
 
-<<<<<<< HEAD
 su2double CFlowOutput::GetQ_Criterion(su2double** VelocityGradient) const {
 
   /*--- Make a 3D copy of the gradient so we do not have worry about nDim ---*/
@@ -956,8 +955,6 @@
   return Q;
 }
 
-void CFlowOutput::WriteMetaData(CConfig *config, CGeometry *geometry, CSolver **solver){
-=======
 void CFlowOutput::WriteAdditionalFiles(CConfig *config, CGeometry *geometry, CSolver **solver_container){
   
   if (config->GetFixed_CL_Mode() || config->GetFixed_CM_Mode()){
@@ -971,7 +968,6 @@
 }
 
 void CFlowOutput::WriteMetaData(CConfig *config, CGeometry *geometry){
->>>>>>> 825fb0de
     
   ofstream meta_file;
   
@@ -1005,9 +1001,6 @@
   }
   
   meta_file.close();
-<<<<<<< HEAD
-=======
-  
 }
 
 void CFlowOutput::WriteForcesBreakdown(CConfig *config, CGeometry *geometry, CSolver **solver_container){
@@ -2862,5 +2855,4 @@
   }
   
   return false;
->>>>>>> 825fb0de
 }