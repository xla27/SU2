/*!
 * \file output_adjoint_mean.cpp
 * \brief Main subroutines for flow continuous adjoint output
 * \author R. Sanchez
 * \version 6.0.1 "Falcon"
 *
 * The current SU2 release has been coordinated by the
 * SU2 International Developers Society <www.su2devsociety.org>
 * with selected contributions from the open-source community.
 *
 * The main research teams contributing to the current release are:
 *  - Prof. Juan J. Alonso's group at Stanford University.
 *  - Prof. Piero Colonna's group at Delft University of Technology.
 *  - Prof. Nicolas R. Gauger's group at Kaiserslautern University of Technology.
 *  - Prof. Alberto Guardone's group at Polytechnic University of Milan.
 *  - Prof. Rafael Palacios' group at Imperial College London.
 *  - Prof. Vincent Terrapon's group at the University of Liege.
 *  - Prof. Edwin van der Weide's group at the University of Twente.
 *  - Lab. of New Concepts in Aeronautics at Tech. Institute of Aeronautics.
 *
 * Copyright 2012-2018, Francisco D. Palacios, Thomas D. Economon,
 *                      Tim Albring, and the SU2 contributors.
 *
 * SU2 is free software; you can redistribute it and/or
 * modify it under the terms of the GNU Lesser General Public
 * License as published by the Free Software Foundation; either
 * version 2.1 of the License, or (at your option) any later version.
 *
 * SU2 is distributed in the hope that it will be useful,
 * but WITHOUT ANY WARRANTY; without even the implied warranty of
 * MERCHANTABILITY or FITNESS FOR A PARTICULAR PURPOSE. See the GNU
 * Lesser General Public License for more details.
 *
 * You should have received a copy of the GNU Lesser General Public
 * License along with SU2. If not, see <http://www.gnu.org/licenses/>.
 */

#include "../include/output_structure.hpp"

CAdjFlowOutput::CAdjFlowOutput(CConfig *config, CGeometry *geometry, unsigned short val_iZone) : COutput(config) {

  nDim = geometry->GetnDim();
  
  turb_model = config->GetKind_Turb_Model();
  
  if (nRequestedHistoryFields == 0){
    RequestedHistoryFields.push_back("ITER");
    RequestedHistoryFields.push_back("RMS_RES");
    RequestedHistoryFields.push_back("SENSITIVITY");
    nRequestedHistoryFields = RequestedHistoryFields.size();
  }

  if (nRequestedScreenFields == 0){
    if (multizone) RequestedScreenFields.push_back("OUTER_ITER");
    RequestedScreenFields.push_back("INNER_ITER");
    RequestedScreenFields.push_back("RMS_ADJ_DENSITY");
    RequestedScreenFields.push_back("RMS_ADJ_MOMENTUM-X");
    RequestedScreenFields.push_back("SENS_GEO");
    RequestedScreenFields.push_back("SENS_AOA");
    nRequestedScreenFields = RequestedScreenFields.size();
  }
  
  if (nRequestedVolumeFields == 0){
    RequestedVolumeFields.push_back("COORDINATES");
    RequestedVolumeFields.push_back("SOLUTION");    
    RequestedVolumeFields.push_back("SENSITIVITY");
    nRequestedVolumeFields = RequestedVolumeFields.size();
  }
  
  stringstream ss;
  ss << "Zone " << config->GetiZone() << " (Adj. Comp. Fluid)";
  MultiZoneHeaderString = ss.str();
}

CAdjFlowOutput::~CAdjFlowOutput(void) {

  if (rank == MASTER_NODE){
    HistFile.close();
  }

}

<<<<<<< HEAD
=======

>>>>>>> bc6b1c00
void CAdjFlowOutput::SetHistoryOutputFields(CConfig *config){

  /// BEGIN_GROUP: ITERATION, DESCRIPTION: Iteration identifier.
  /// DESCRIPTION: The time iteration index.
  AddHistoryOutput("TIME_ITER",     "Time_Iter",  FORMAT_INTEGER, "ITER"); 
  /// DESCRIPTION: The internal iteration index.
  AddHistoryOutput("OUTER_ITER",   "Outer_Iter",  FORMAT_INTEGER, "ITER"); 
  /// DESCRIPTION: The external iteration index.
  AddHistoryOutput("INNER_ITER",   "Inner_Iter", FORMAT_INTEGER,  "ITER"); 
  /// END_GROUP
  
  /// BEGIN_GROUP: RMS_RES, DESCRIPTION: The root-mean-square residuals of the SOLUTION variables. 
  /// DESCRIPTION: Root-mean square residual of the adjoint density.
  AddHistoryOutput("RMS_ADJ_DENSITY",    "rms[A_Rho]",  FORMAT_FIXED, "RMS_RES", TYPE_RESIDUAL); 
  /// DESCRIPTION: Root-mean square residual of the adjoint momentum x-component.
  AddHistoryOutput("RMS_ADJ_MOMENTUM-X", "rms[A_RhoU]", FORMAT_FIXED, "RMS_RES", TYPE_RESIDUAL);
  /// DESCRIPTION: Root-mean square residual of the adjoint momentum y-component.
  AddHistoryOutput("RMS_ADJ_MOMENTUM-Y", "rms[A_RhoV]", FORMAT_FIXED, "RMS_RES", TYPE_RESIDUAL);
  /// DESCRIPTION: Root-mean square residual of the adjoint momentum z-component.
  AddHistoryOutput("RMS_ADJ_MOMENTUM-Z", "rms[A_RhoW]", FORMAT_FIXED, "RMS_RES", TYPE_RESIDUAL);
  /// DESCRIPTION: Root-mean square residual of the adjoint energy.
  AddHistoryOutput("RMS_ADJ_ENERGY",     "rms[A_E]",    FORMAT_FIXED, "RMS_RES", TYPE_RESIDUAL); 
  if (!config->GetFrozen_Visc_Cont()){
    switch(turb_model){
    case SA: case SA_NEG: case SA_E: case SA_COMP: case SA_E_COMP:
      /// DESCRIPTION: Root-mean square residual of the adjoint nu tilde.
      AddHistoryOutput("RMS_ADJ_NU_TILDE", "rms[A_nu]", FORMAT_FIXED, "RMS_RES", TYPE_RESIDUAL);      
      break;  
    case SST:
      /// DESCRIPTION: Root-mean square residual of the adjoint kinetic energy.
      AddHistoryOutput("RMS_ADJ_KINETIC_ENERGY", "rms[A_k]", FORMAT_FIXED, "RMS_RES", TYPE_RESIDUAL); 
      /// DESCRIPTION: Root-mean square residual of the adjoint dissipation.
      AddHistoryOutput("RMS_ADJ_DISSIPATION",    "rms[A_w]", FORMAT_FIXED, "RMS_RES", TYPE_RESIDUAL);   
      break;
    default: break;
    }
  }
  /// END_GROUP
  
  /// BEGIN_GROUP: MAX_RES, DESCRIPTION: The maximum residuals of the SOLUTION variables. 
  /// DESCRIPTION: Maximum residual of the adjoint density.
  AddHistoryOutput("MAX_ADJ_DENSITY",    "max[A_Rho]",  FORMAT_FIXED, "MAX_RES", TYPE_RESIDUAL);
  /// DESCRIPTION: Maximum residual of the adjoint momentum x-component
  AddHistoryOutput("MAX_ADJ_MOMENTUM-X", "max[A_RhoU]", FORMAT_FIXED, "MAX_RES", TYPE_RESIDUAL); 
  /// DESCRIPTION: Maximum residual of the adjoint momentum y-component
  AddHistoryOutput("MAX_ADJ_MOMENTUM-Y", "max[A_RhoV]", FORMAT_FIXED, "MAX_RES", TYPE_RESIDUAL); 
  /// DESCRIPTION: Maximum residual of the adjoint momentum z-component
  AddHistoryOutput("MAX_ADJ_MOMENTUM-Z", "max[A_RhoW]", FORMAT_FIXED, "MAX_RES", TYPE_RESIDUAL); 
  /// DESCRIPTION: Maximum residual of the adjoint energy.
  AddHistoryOutput("MAX_ADJ_ENERGY",     "max[A_E]",    FORMAT_FIXED, "MAX_RES", TYPE_RESIDUAL); 
  if (!config->GetFrozen_Visc_Cont()){  
    switch(turb_model){
    case SA: case SA_NEG: case SA_E: case SA_COMP: case SA_E_COMP:
      /// DESCRIPTION: Maximum residual of the adjoint nu tilde.
      AddHistoryOutput("MAX_ADJ_NU_TILDE", "max[A_nu]", FORMAT_FIXED, "MAX_RES", TYPE_RESIDUAL);      
      break;  
    case SST:
      /// DESCRIPTION: Maximum residual of the adjoint kinetic energy.
      AddHistoryOutput("MAX_ADJ_KINETIC_ENERGY", "max[A_k]", FORMAT_FIXED, "MAX_RES", TYPE_RESIDUAL);   
      /// DESCRIPTION: Maximum residual of the adjoint dissipation.
      AddHistoryOutput("MAX_ADJ_DISSIPATION",    "max[A_w]", FORMAT_FIXED, "MAX_RES", TYPE_RESIDUAL); 
      break;
    default: break;
    }
  }
  /// END_GROUP
  
  /// BEGIN_GROUP: SENSITIVITY, DESCRIPTION: Sensitivities of different geometrical or boundary values.   
  /// DESCRIPTION: Sum of the geometrical sensitivities on all markers set in MARKER_MONITORING.
  AddHistoryOutput("SENS_GEO",   "Sens_Geo",   FORMAT_SCIENTIFIC, "SENSITIVITY", TYPE_COEFFICIENT); 
  /// DESCRIPTION: Sensitivity of the objective function with respect to the angle of attack (only for compressible solver).
  AddHistoryOutput("SENS_AOA",   "Sens_AoA",   FORMAT_SCIENTIFIC, "SENSITIVITY", TYPE_COEFFICIENT); 
  /// DESCRIPTION: Sensitivity of the objective function with respect to the Mach number (only of compressible solver).
  AddHistoryOutput("SENS_MACH",  "Sens_Mach",  FORMAT_SCIENTIFIC, "SENSITIVITY", TYPE_COEFFICIENT); 
  /// DESCRIPTION: Sensitivity of the objective function with respect to the far-field pressure.
  AddHistoryOutput("SENS_PRESS", "Sens_Press", FORMAT_SCIENTIFIC, "SENSITIVITY", TYPE_COEFFICIENT); 
  /// DESCRIPTION: Sensitivity of the objective function with respect to the far-field temperature.
  AddHistoryOutput("SENS_TEMP",  "Sens_Temp",  FORMAT_SCIENTIFIC, "SENSITIVITY", TYPE_COEFFICIENT); 
  /// END_GROUP
  
  /// DESCRIPTION: Currently used wall-clock time.
  AddHistoryOutput("PHYS_TIME",   "Time(min)", FORMAT_SCIENTIFIC, "PHYS_TIME"); 

}

inline void CAdjFlowOutput::LoadHistoryData(CGeometry ****geometry, CSolver *****solver_container, CConfig **config,
      CIntegration ****integration, bool DualTime, su2double timeused, unsigned short val_iZone, unsigned short val_iInst) { 

  CSolver* adjflow_solver = solver_container[val_iZone][val_iInst][MESH_0][ADJFLOW_SOL];
  CSolver* adjturb_solver = solver_container[val_iZone][val_iInst][MESH_0][ADJTURB_SOL];  

  SetHistoryOutputValue("TIME_ITER", config[val_iZone]->GetTimeIter());  
  SetHistoryOutputValue("INNER_ITER", config[val_iZone]->GetInnerIter());
  SetHistoryOutputValue("OUTER_ITER", config[val_iZone]->GetOuterIter());  
  
  SetHistoryOutputValue("RMS_ADJ_DENSITY", log10(adjflow_solver->GetRes_RMS(0)));
  SetHistoryOutputValue("RMS_ADJ_MOMENTUM-X", log10(adjflow_solver->GetRes_RMS(1)));
  SetHistoryOutputValue("RMS_ADJ_MOMENTUM-Y", log10(adjflow_solver->GetRes_RMS(2)));
  if (geometry[val_iZone][val_iInst][MESH_0]->GetnDim() == 3) {
    SetHistoryOutputValue("RMS_ADJ_MOMENTUM-Z", log10(adjflow_solver->GetRes_RMS(3)));
    SetHistoryOutputValue("RMS_ADJ_ENERGY", log10(adjflow_solver->GetRes_RMS(4)));
  } else {
    SetHistoryOutputValue("RMS_ADJ_ENERGY", log10(adjflow_solver->GetRes_RMS(3)));    
  }
  if (!config[val_iZone]->GetFrozen_Visc_Cont()){  
    switch(turb_model){
    case SA: case SA_NEG: case SA_E: case SA_COMP: case SA_E_COMP:
      SetHistoryOutputValue("RMS_ADJ_NU_TILDE", log10(adjturb_solver->GetRes_RMS(0)));
      break;  
    case SST:
      SetHistoryOutputValue("RMS_ADJ_KINETIC_ENERGY", log10(adjturb_solver->GetRes_RMS(0)));
      SetHistoryOutputValue("RMS_ADJ_DISSIPATION",    log10(adjturb_solver->GetRes_RMS(1)));
      break;
    default: break;
    }
  }
  SetHistoryOutputValue("MAX_ADJ_DENSITY", log10(adjflow_solver->GetRes_Max(0)));
  SetHistoryOutputValue("MAX_ADJ_MOMENTUM-X", log10(adjflow_solver->GetRes_Max(1)));
  SetHistoryOutputValue("MAX_ADJ_MOMENTUM-Y", log10(adjflow_solver->GetRes_Max(2)));
  if (geometry[val_iZone][val_iInst][MESH_0]->GetnDim() == 3) {
    SetHistoryOutputValue("MAX_ADJ_MOMENTUM-Z", log10(adjflow_solver->GetRes_Max(3)));
    SetHistoryOutputValue("MAX_ADJ_ENERGY", log10(adjflow_solver->GetRes_Max(4)));
  } else {
    SetHistoryOutputValue("MAX_ADJ_ENERGY", log10(adjflow_solver->GetRes_Max(3)));    
  }
  if (!config[val_iZone]->GetFrozen_Visc_Cont()){  
    switch(turb_model){
    case SA: case SA_NEG: case SA_E: case SA_COMP: case SA_E_COMP:
      SetHistoryOutputValue("MAX_ADJ_NU_TILDE", log10(adjturb_solver->GetRes_Max(0)));
      break;  
    case SST:
      SetHistoryOutputValue("MAX_ADJ_KINETIC_ENERGY", log10(adjturb_solver->GetRes_Max(0)));
      SetHistoryOutputValue("MAX_ADJOINT_DISSIPATION",    log10(adjturb_solver->GetRes_Max(1)));
      break;
    default: break;
    }
  }
  SetHistoryOutputValue("SENS_GEO", adjflow_solver->GetTotal_Sens_Geo());
  SetHistoryOutputValue("SENS_AOA", adjflow_solver->GetTotal_Sens_AoA() * PI_NUMBER / 180.0);
  SetHistoryOutputValue("SENS_MACH", adjflow_solver->GetTotal_Sens_Mach());
  SetHistoryOutputValue("SENS_PRESS", adjflow_solver->GetTotal_Sens_Press());
  SetHistoryOutputValue("SENS_TEMP", adjflow_solver->GetTotal_Sens_Temp());
  SetHistoryOutputValue("PHYS_TIME", timeused);
}

void CAdjFlowOutput::SetVolumeOutputFields(CConfig *config){
  /// BEGIN_GROUP: COORDINATES, DESCRIPTION: Coordinates of the mesh nodes.
  /// DESCRIPTION: x coordinates of the mesh nodes.
  AddVolumeOutput("COORD-X", "x", "COORDINATES"); 
  /// DESCRIPTION: y coordinates of the mesh nodes.
  AddVolumeOutput("COORD-Y", "y", "COORDINATES");
  if (nDim == 3)
    /// DESCRIPTION: z coordinates of the mesh nodes.
    AddVolumeOutput("COORD-Z", "z", "COORDINATES");
  /// END_GROUP
  
  /// BEGIN_GROUP: SOLUTION, DESCRIPTION: The SOLUTION variables of the adjoint solver.
  /// DESCRIPTION: Adjoint density.
  AddVolumeOutput("ADJ_DENSITY",    "Adjoint_Density",    "SOLUTION"); 
  /// DESCRIPTION: Adjoint momentum x-component.
  AddVolumeOutput("ADJ_MOMENTUM-X", "Adjoint_Momentum_x", "SOLUTION"); 
  /// DESCRIPTION: Adjoint momentum y-component.
  AddVolumeOutput("ADJ_MOMENTUM-Y", "Adjoint_Momentum_y", "SOLUTION"); 
  if (nDim == 3)
    /// DESCRIPTION: Adjoint momentum z-component.
    AddVolumeOutput("ADJ_MOMENTUM-Z", "Adjoint_Momentum_z", "SOLUTION"); 
  /// DESCRIPTION: Adjoint energy.
  AddVolumeOutput("ADJ_ENERGY", "Adjoint_Energy", "SOLUTION");       
  if (!config->GetFrozen_Visc_Cont()){    
    switch(turb_model){
    case SA: case SA_NEG: case SA_E: case SA_COMP: case SA_E_COMP:
      /// DESCRIPTION: Adjoint nu tilde.
      AddVolumeOutput("ADJ_NU_TILDE", "Adjoint_Nu_Tilde", "SOLUTION"); 
      break;  
    case SST:
      /// DESCRIPTION: Adjoint kinetic energy.
      AddVolumeOutput("ADJ_KINETIC_ENERGY", "Adjoint_TKE", "SOLUTION"); 
      /// DESCRIPTION: Adjoint dissipation.
      AddVolumeOutput("ADJ_DISSIPATION", "Adjoint_Omega", "SOLUTION");  
      break;
    default: break;
    }
  }
  /// END_GROUP
  
  /// BEGIN_GROUP: GRID_VELOCITY, DESCRIPTION: The grid velocity in case of a moving grid.  
  if (config->GetGrid_Movement()){
    /// DESCRIPTION: Grid velocity x-component.
    AddVolumeOutput("GRID_VELOCITY-X", "Grid_Velocity_x", "GRID_VELOCITY"); 
    /// DESCRIPTION: Grid velocity y-component.
    AddVolumeOutput("GRID_VELOCITY-Y", "Grid_Velocity_y", "GRID_VELOCITY"); 
    if (nDim == 3)    
      /// DESCRIPTION: Grid velocity z-component.
      AddVolumeOutput("GRID_VELOCITY-Z", "Grid_Velocity_z", "GRID_VELOCITY"); 
  }
  /// END_GROUP
  
  /// BEGIN_GROUP: RESIDUAL, DESCRIPTION: Residuals of the SOLUTION variables. 
  /// DESCRIPTION: Residual of the adjoint density.
  AddVolumeOutput("RES_ADJ_DENSITY",    "Residual_Adjoint_Density",    "RESIDUAL");  
  /// DESCRIPTION: Residual of the adjoint momentum x-component.
  AddVolumeOutput("RES_ADJ_MOMENTUM-X", "Residual_Adjoint_Momentum_x", "RESIDUAL");  
  /// DESCRIPTION: Residual of the adjoint momentum y-component.
  AddVolumeOutput("RES_ADJ_MOMENTUM-Y", "Residual_Adjoint_Momentum_y", "RESIDUAL");  
  if (nDim == 3)
    /// DESCRIPTION: Residual of the adjoint momentum z-component.
    AddVolumeOutput("RES_ADJ_MOMENTUM-Z", "Residual_Adjoint_Momentum_z", "RESIDUAL"); 
  /// DESCRIPTION: Residual of the adjoint energy. 
  AddVolumeOutput("RES_ADJ_ENERGY", "Residual_Adjoint_Energy", "RESIDUAL"); 
  if (!config->GetFrozen_Visc_Cont()){      
    switch(turb_model){
    case SA: case SA_NEG: case SA_E: case SA_COMP: case SA_E_COMP:
      /// DESCRIPTION: Residual of the nu tilde. 
      AddVolumeOutput("RES_ADJ_NU_TILDE", "Residual_Adjoint_Nu_Tilde", "RESIDUAL"); 
      break;  
    case SST:
      /// DESCRIPTION: Residual of the adjoint kinetic energy. 
      AddVolumeOutput("RES_ADJ_TKE", "Residual_Adjoint_TKE", "RESIDUAL");    
      /// DESCRIPTION: Residual of the adjoint dissipation.
      AddVolumeOutput("RES_ADJ_NU_TILDE", "Residual_Adjoint_Omega", "RESIDUAL");    
      break;
    default: break;
    }
  }
  /// END_GROUP
  
  /// BEGIN_GROUP: SENSITIVITY, DESCRIPTION: Geometrical sensitivities of the current objective function.  
  /// DESCRIPTION: Sensitivity in normal direction.
  AddVolumeOutput("SENSITIVITY", "Surface_Sensitivity", "SENSITIVITY"); 
  /// END_GROUP
}

void CAdjFlowOutput::LoadVolumeData(CConfig *config, CGeometry *geometry, CSolver **solver, unsigned long iPoint){
  
  CVariable* Node_AdjFlow = solver[ADJFLOW_SOL]->node[iPoint]; 
  CVariable* Node_AdjTurb = NULL;
  CPoint*    Node_Geo     = geometry->node[iPoint];
  
  if (config->GetKind_Turb_Model() != NONE && !config->GetFrozen_Visc_Cont()){
    Node_AdjTurb = solver[ADJTURB_SOL]->node[iPoint]; 
  }
  
  SetVolumeOutputValue("COORD-X", iPoint,  Node_Geo->GetCoord(0));  
  SetVolumeOutputValue("COORD-Y", iPoint,  Node_Geo->GetCoord(1));
  if (nDim == 3)
    SetVolumeOutputValue("COORD-Z", iPoint, Node_Geo->GetCoord(2));
  
  SetVolumeOutputValue("ADJ_DENSITY",    iPoint, Node_AdjFlow->GetSolution(0));
  SetVolumeOutputValue("ADJ_MOMENTUM-X", iPoint, Node_AdjFlow->GetSolution(1));
  SetVolumeOutputValue("ADJ_MOMENTUM-Y", iPoint, Node_AdjFlow->GetSolution(2));
  if (nDim == 3){
    SetVolumeOutputValue("ADJ_MOMENTUM-Z", iPoint, Node_AdjFlow->GetSolution(3));
    SetVolumeOutputValue("ADJ_ENERGY",     iPoint, Node_AdjFlow->GetSolution(4));
  } else {
    SetVolumeOutputValue("ADJ_ENERGY",     iPoint, Node_AdjFlow->GetSolution(3));    
  }
  
  // Turbulent 
  if (!config->GetFrozen_Visc_Cont()){         
    switch(turb_model){
    case SST:
      SetVolumeOutputValue("ADJ_KINETIC_ENERGY", iPoint, Node_AdjTurb->GetSolution(0));
      SetVolumeOutputValue("ADJ_DISSIPATION", iPoint, Node_AdjTurb->GetSolution(1));
      break;
    case SA: case SA_COMP: case SA_E: 
    case SA_E_COMP: case SA_NEG: 
      SetVolumeOutputValue("ADJ_NU_TILDE", iPoint, Node_AdjTurb->GetSolution(0));
      break;
    case NONE:
      break;
    }
  }
  
  // Residuals
  SetVolumeOutputValue("RES_ADJ_DENSITY", iPoint, Node_AdjFlow->GetSolution(0) - Node_AdjFlow->GetSolution_Old(0));
  SetVolumeOutputValue("RES_ADJ_MOMENTUM-X", iPoint, Node_AdjFlow->GetSolution(1) - Node_AdjFlow->GetSolution_Old(1));
  SetVolumeOutputValue("RES_ADJ_MOMENTUM-Y", iPoint, Node_AdjFlow->GetSolution(2) - Node_AdjFlow->GetSolution_Old(2));
  if (nDim == 3){
    SetVolumeOutputValue("RES_ADJ_MOMENTUM-Z", iPoint, Node_AdjFlow->GetSolution(3) - Node_AdjFlow->GetSolution_Old(3));
    SetVolumeOutputValue("RES_ADJ_ENERGY", iPoint, Node_AdjFlow->GetSolution(4) - Node_AdjFlow->GetSolution_Old(4));
  } else {
    SetVolumeOutputValue("RES_ADJ_ENERGY", iPoint, Node_AdjFlow->GetSolution(3) - Node_AdjFlow->GetSolution_Old(3));   
  }
  
  if (!config->GetFrozen_Visc_Cont()){            
    switch(config->GetKind_Turb_Model()){
    case SST:
      SetVolumeOutputValue("RES_ADJ_KINETIC_ENERGY", iPoint, Node_AdjTurb->GetSolution(0) - Node_AdjTurb->GetSolution_Old(0));
      SetVolumeOutputValue("RES_ADJ_DISSIPATION", iPoint, Node_AdjTurb->GetSolution(1) - Node_AdjTurb->GetSolution_Old(1));
      break;
    case SA: case SA_COMP: case SA_E: 
    case SA_E_COMP: case SA_NEG: 
      SetVolumeOutputValue("RES_ADJ_NU_TILDE", iPoint, Node_AdjTurb->GetSolution(0) - Node_AdjTurb->GetSolution_Old(0));
      break;
    case NONE:
      break;
    }
  }

}

void CAdjFlowOutput::LoadSurfaceData(CConfig *config, CGeometry *geometry, CSolver **solver, unsigned long iPoint, unsigned short iMarker, unsigned long iVertex){
  
  SetVolumeOutputValue("SENSITIVITY", iPoint, solver[ADJFLOW_SOL]->GetCSensitivity(iMarker, iVertex));
  
}

bool CAdjFlowOutput::SetInit_Residuals(CConfig *config){
  
  return (config->GetUnsteady_Simulation() != STEADY && (config->GetIntIter() == 0))|| 
        (config->GetUnsteady_Simulation() == STEADY && (config->GetExtIter() < 2)); 
  
}

bool CAdjFlowOutput::SetUpdate_Averages(CConfig *config, bool dualtime){
  
  return (config->GetUnsteady_Simulation() != STEADY && !dualtime);
      
}

<|MERGE_RESOLUTION|>--- conflicted
+++ resolved
@@ -80,10 +80,6 @@
 
 }
 
-<<<<<<< HEAD
-=======
-
->>>>>>> bc6b1c00
 void CAdjFlowOutput::SetHistoryOutputFields(CConfig *config){
 
   /// BEGIN_GROUP: ITERATION, DESCRIPTION: Iteration identifier.
