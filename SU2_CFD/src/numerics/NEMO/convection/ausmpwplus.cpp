/*!
 * \file ausmpwplus.cpp
 * \brief Implementations of the AUSM-family of schemes - AUSMPWPLUS.
<<<<<<< HEAD
 * \author F. Palacios, W.Maier, C. Garbacz
=======
 * \author F. Palacios, W. Maier, C. Garbacz
>>>>>>> 4e44e395
 * \version 7.0.8 "Blackbird"
 *
 * SU2 Project Website: https://su2code.github.io
 *
 * The SU2 Project is maintained by the SU2 Foundation
 * (http://su2foundation.org)
 *
 * Copyright 2012-2020, SU2 Contributors (cf. AUTHORS.md)
 *
 * SU2 is free software; you can redistribute it and/or
 * modify it under the terms of the GNU Lesser General Public
 * License as published by the Free Software Foundation; either
 * version 2.1 of the License, or (at your option) any later version.
 *
 * SU2 is distributed in the hope that it will be useful,
 * but WITHOUT ANY WARRANTY; without even the implied warranty of
 * MERCHANTABILITY or FITNESS FOR A PARTICULAR PURPOSE. See the GNU
 * Lesser General Public License for more details.
 *
 * You should have received a copy of the GNU Lesser General Public
 * License along with SU2. If not, see <http://www.gnu.org/licenses/>.
 */

#include "../../../../include/numerics/NEMO/convection/ausmpwplus.hpp"
#include "../../../../../Common/include/toolboxes/geometry_toolbox.hpp"

CUpwAUSMPWplus_NEMO::CUpwAUSMPWplus_NEMO(unsigned short val_nDim,
                                         unsigned short val_nVar,
                                         unsigned short val_nPrimVar,
                                         unsigned short val_nPrimVarGrad,
                                         CConfig *config) : CNEMONumerics(val_nDim, val_nVar,
                                                                          val_nPrimVar, val_nPrimVarGrad,
                                                                          config) {

  FcL     = new su2double [nVar];
  FcR     = new su2double [nVar];
  rhos_i  = new su2double [nSpecies];
  rhos_j  = new su2double [nSpecies];
  u_i     = new su2double [nDim];
  u_j     = new su2double [nDim];

  Flux   = new su2double[nVar];

}

CUpwAUSMPWplus_NEMO::~CUpwAUSMPWplus_NEMO(void) {

  delete [] FcL;
  delete [] FcR;
  delete [] rhos_i;
  delete [] rhos_j;
  delete [] u_i;
  delete [] u_j;
  delete [] Flux;
}

CNumerics::ResidualType<> CUpwAUSMPWplus_NEMO::ComputeResidual(const CConfig *config) {

  // NOTE: OSCILLATOR DAMPER "f" NOT IMPLEMENTED!!!

  unsigned short iDim, iVar, iSpecies;
  su2double rho_i, rho_j, rhoEve_i, rhoEve_j;
  su2double aij, atl, gtl_i, gtl_j, sqVi, sqVj, Hnorm;
  su2double w, fL, fR, alpha;
  su2double mL, mR, mLP, mRM, mF, mbLP, mbRM, pLP, pRM, ps;
  su2double gam;

  alpha = 3.0/16.0;

  /*---- Initialize the residual vector ---*/
  for (iVar = 0; iVar < nVar; iVar++)
    Flux[iVar] = 0.0;

  /*--- Calculate geometric quantities ---*/
  Area = GeometryToolbox::Norm(nDim, Normal);

  for (iDim = 0; iDim < nDim; iDim++)
    UnitNormal[iDim] = Normal[iDim]/Area;

  /*--- Pull stored primitive variables ---*/
  // Primitives: [rho1,...,rhoNs, T, Tve, u, v, w, P, rho, h, c]
  for (iSpecies = 0; iSpecies < nSpecies; iSpecies++) {
    rhos_i[iSpecies] = V_i[RHOS_INDEX+iSpecies];
    rhos_j[iSpecies] = V_j[RHOS_INDEX+iSpecies];
  }
  for (iDim = 0; iDim < nDim; iDim++) {
    u_i[iDim] = V_i[VEL_INDEX+iDim];
    u_j[iDim] = V_j[VEL_INDEX+iDim];
  }
<<<<<<< HEAD
  P_i       = 0.0; // V_i[P_INDEX];
  P_j       = 0.0; // V_j[P_INDEX];
  h_i       = V_i[H_INDEX];
  h_j       = V_j[H_INDEX];
  rho_i     = V_i[RHO_INDEX];
  rho_j     = V_j[RHO_INDEX];
  rhoEve_i  = U_i[nSpecies+nDim+1];
  rhoEve_j  = U_j[nSpecies+nDim+1];
  rhoCvtr_i = V_i[RHOCVTR_INDEX];
  rhoCvtr_j = V_j[RHOCVTR_INDEX];
  rhoCvve_i = V_i[RHOCVVE_INDEX];
  rhoCvve_j = V_j[RHOCVVE_INDEX];

  vector<su2double> Ms = fluidmodel->GetSpeciesMolarMass();
=======
  P_i   = V_i[P_INDEX];   P_j   = V_j[P_INDEX];
  h_i   = V_i[H_INDEX];   h_j   = V_j[H_INDEX];
  rho_i = V_i[RHO_INDEX]; rho_j = V_j[RHO_INDEX];
>>>>>>> 4e44e395
  
  rhoCvtr_i = V_i[RHOCVTR_INDEX]; rhoCvtr_j = V_j[RHOCVTR_INDEX];
  rhoCvve_i = V_i[RHOCVVE_INDEX]; rhoCvve_j = V_j[RHOCVVE_INDEX];
  
  rhoEve_i = 0.0; rhoEve_j = 0.0; 
  for (iSpecies = 0; iSpecies < nSpecies; iSpecies++) {
    rhoEve_i += (V_i[RHOS_INDEX+iSpecies]*eve_i[iSpecies]);
    rhoEve_j += (V_j[RHOS_INDEX+iSpecies]*eve_j[iSpecies]);
  }
 
  /*--- Projected velocities ---*/
  ProjVel_i = 0.0; ProjVel_j = 0.0;
  for (iDim = 0; iDim < nDim; iDim++) {
    ProjVel_i += u_i[iDim]*UnitNormal[iDim];
    ProjVel_j += u_j[iDim]*UnitNormal[iDim];
  }
  sqVi = 0.0;   sqVj = 0.0;
  for (iDim = 0; iDim < nDim; iDim++) {
    sqVi += (u_i[iDim]-ProjVel_i*UnitNormal[iDim]) *
            (u_i[iDim]-ProjVel_i*UnitNormal[iDim]);
    sqVj += (u_j[iDim]-ProjVel_j*UnitNormal[iDim]) *
            (u_j[iDim]-ProjVel_j*UnitNormal[iDim]);
  }

  /*--- Calculate interface numerical gammas and speed of sound ---*/
  Hnorm = 0.5*(h_i-0.5*sqVi + h_j-0.5*sqVj);
  gtl_i = Gamma_i;
  gtl_j = Gamma_j;
  gam   = 0.5*(gtl_i+gtl_j);
  if (fabs(rho_i-rho_j)/(0.5*(rho_i+rho_j)) < 1E-3)
    atl = sqrt(2.0*Hnorm*(gam-1.0)/(gam+1.0));
  else {
    atl = sqrt(2.0*Hnorm * (((gtl_i-1.0)/(gtl_i*rho_i) - (gtl_j-1.0)/(gtl_j*rho_j))/
                            ((gtl_j+1.0)/(gtl_j*rho_i) - (gtl_i+1.0)/(gtl_i*rho_j))));
  }

  if (0.5*(ProjVel_i+ProjVel_j) >= 0.0) aij = atl*atl/max(fabs(ProjVel_i),atl);
  else                                  aij = atl*atl/max(fabs(ProjVel_j),atl);

  /*--- Calculate L/R Mach & Pressure functions ---*/
  mL  = ProjVel_i/aij;
  mR  = ProjVel_j/aij;
  if (fabs(mL) <= 1.0) {
    mLP = 0.25*(mL+1.0)*(mL+1.0);
    pLP = P_i*(0.25*(mL+1.0)*(mL+1.0)*(2.0-mL)+alpha*mL*(mL*mL-1.0)*(mL*mL-1.0));
  } else {
    mLP = 0.5*(mL+fabs(mL));
    pLP = P_i*0.5*(mL+fabs(mL))/mL;
  }
  if (fabs(mR) <= 1.0) {
    mRM = -0.25*(mR-1.0)*(mR-1.0);
    pRM = P_j*(0.25*(mR-1.0)*(mR-1.0)*(2.0+mR)-alpha*mR*(mR*mR-1.0)*(mR*mR-1.0));
  } else {
    mRM = 0.5*(mR-fabs(mR));
    pRM = 0.5*P_j*(mR-fabs(mR))/mR;
  }

  /*--- Calculate supporting w & f functions ---*/
  w  = 1.0 - pow(min(P_i/P_j, P_j/P_i), 3.0);
  ps = pLP + pRM;

  // simplified f function (Literature requires information from cells
  // above and below  (TODO)
  if (fabs(mL) < 1.0) fL = P_i/ps - 1.0;
  else fL = 0.0;
  if (fabs(mR) < 1.0) fR = P_j/ps - 1.0;
  else fR = 0.0;

  /*--- Calculate modified M functions ---*/
  mF = mLP + mRM;
  if (mF >= 0.0) {
    mbLP = mLP + mRM*((1.0-w)*(1.0+fR) - fL);
    mbRM = mRM*w*(1.0+fR);
  } else {
    mbLP = mLP*w*(1+fL);
    mbRM = mRM + mLP*((1.0-w)*(1.0+fL) + fL -fR);
  }

  /*--- Assign left & right convective vectors ---*/
  for (iSpecies = 0; iSpecies < nSpecies; iSpecies++) {
    FcL[iSpecies] = rhos_i[iSpecies];
    FcR[iSpecies] = rhos_j[iSpecies];
  }
  for (iDim = 0; iDim < nDim; iDim++) {
    FcL[nSpecies+iDim] = rho_i*u_i[iDim];
    FcR[nSpecies+iDim] = rho_j*u_j[iDim];
  }
  FcL[nSpecies+nDim]   = rho_i*h_i;
  FcR[nSpecies+nDim]   = rho_j*h_j;
  FcL[nSpecies+nDim+1] = rhoEve_i;
  FcR[nSpecies+nDim+1] = rhoEve_j;

  /*--- Calculate the numerical flux ---*/
  for (iVar = 0; iVar < nVar; iVar++)
    Flux[iVar] = (mbLP*aij*FcL[iVar] + mbRM*aij*FcR[iVar])*Area;
  for (iDim = 0; iDim < nDim; iDim++)
    Flux[nSpecies+iDim] += (pLP*UnitNormal[iDim] + pRM*UnitNormal[iDim])*Area;

//  if (implicit) //{
//
//    /*--- Initialize the Jacobians ---*/
//    for (iVar = 0; iVar < nVar; iVar++) {
//      for (jVar = 0; jVar < nVar; jVar++) {
//        val_Jacobian_i[iVar][jVar] = 0.0;
//        val_Jacobian_j[iVar][jVar] = 0.0;
//      }
//    }
//
//    /*--- Derivatives of the interface speed of sound, aij ---*/
//    // Derivatives of Hnorm
//    //fact = 0.5*sqrt(2*(gam-1.0)/((gam+1.0)*Hnorm));
//    //for (iSpecies = 0; iSpecies < nHeavy; iSpecies++) {
//    //  dHnL[iSpecies] = 0.5*(dPdU_i[iSpecies] /*+ sqVi/rho_i*/);
//    //  dHnR[iSpecies] = 0.5*(dPdU_j[iSpecies] /*+ sqVj/rho_j*/);
//    //}
//    //for (iDim = 0; iDim < nDim; iDim++) {
//    //  dV2L = 0.0;
//    //  dV2R = 0.0;
//    //  for (jDim = 0; jDim < nDim; jDim++) {
//    //    dV2L += 2.0/rho_i*(u_i[jDim]-ProjVel_i*UnitNormal[jDim]*(-UnitNormal[iDim]*UnitNormal[jDim]));
//    //    dV2R += 2.0/rho_j*(u_j[jDim]-ProjVel_j*UnitNormal[jDim]*(-UnitNormal[iDim]*UnitNormal[jDim]));
//    //  }
//    //  dV2L += 2.0/rho_i*(u_i[iDim]-ProjVel_i*UnitNormal[iDim] - sqVi);
//    //  dV2R += 2.0/rho_j*(u_j[iDim]-ProjVel_j*UnitNormal[iDim] - sqVj);
//    //  dHnL[nSpecies+iDim] = 0.5*(dPdU_i[nSpecies+iDim] /*- 0.5*(dV2L)*/);
//    //  dHnR[nSpecies+iDim] = 0.5*(dPdU_j[nSpecies+iDim] /*- 0.5*(dV2R)*/);
//    //}
//    //dHnL[nSpecies+nDim]   = 0.5*(1.0+dPdU_i[nSpecies+nDim]);
//    //dHnR[nSpecies+nDim]   = 0.5*(1.0+dPdU_j[nSpecies+nDim]);
//    //dHnL[nSpecies+nDim+1] = 0.5*dPdU_i[nSpecies+nDim+1];
//    //dHnR[nSpecies+nDim+1] = 0.5*dPdU_j[nSpecies+nDim+1];
//
//    //    //////////////////
//    //    //debug:
//    //    cout << "sqVi before: " << sqVi << endl;
//    //    //check sqV routine w/ conserved:
//    //    double rVi, delta;
//    //    rVi = 0.0;
//    //    for (iDim = 0; iDim < nDim; iDim++) {
//    //      rVi += rho_i*u_i[iDim]*UnitNormal[iDim];
//    //    }
//    //    sqVi = 0.0;
//    //    for (iDim = 0; iDim < nDim; iDim++) {
//    //      sqVi += (rho_i*u_i[iDim]-rVi*UnitNormal[iDim])
//    //            * (rho_i*u_i[iDim]-rVi*UnitNormal[iDim])/(rho_i*rho_i);
//    //    }
//    //    cout << "sqVi after: " << sqVi << endl;
//    //
//    //      //perturb:
//    //    delta = V_i[0];
//    //    rho_i = V_i[0]+V_i[1]+delta;
//    //    rVi = 0.0;
//    //    for (iDim = 0; iDim < nDim; iDim++) {
//    //      rVi += rho_i*u_i[iDim]*UnitNormal[iDim];
//    //    }
//    //    sqVj = 0.0;
//    //    for (iDim = 0; iDim < nDim; iDim++) {
//    //      sqVj += (rho_i*u_i[iDim]-rVi*UnitNormal[iDim])
//    //            * (rho_i*u_i[iDim]-rVi*UnitNormal[iDim])/(rho_i*rho_i);
//    //    }
//    //    cout << "FD: " << (sqVj-sqVi)/delta << endl;
//    //    cout << "analytic: " << -2*sqVi/(rho_i-delta) << endl;
//    //    cout << "V0: " << V_i[0] << endl;
//    //    cout << "V1: " << V_i[1] << endl;
//    //    cout << "rho_i: " << rho_i << endl;
//    //    cout << "delta: " << delta << endl;
//    //    cout << "diff: " << sqVj-sqVi << endl;
//    //    cin.get();
//
//
//
//
//    // Derivatives of aij
//    //if (0.5*(ProjVel_i+ProjVel_j) >= 0.0) {
//    //  if (atl >= fabs(ProjVel_i)) {
//    //    for (iVar = 0; iVar < nVar; iVar++) {
//    //      daL[iVar] = fact*dHnL[iVar];
//    //      daR[iVar] = fact*dHnR[iVar];
//    //    }
//    //  } else {
//    //    for (iSpecies = 0; iSpecies < nSpecies; iSpecies++) {
//    //      daL[iSpecies] = atl*atl/(rho_i*fabs(ProjVel_i))
//    //                    + 2*atl/fabs(ProjVel_i)*fact*dHnL[iSpecies];
//    //      daR[iSpecies] = 2*atl/fabs(ProjVel_i)*fact*dHnR[iSpecies];
//    //    }
//    //    for (iDim = 0; iDim < nDim; iDim++) {
//    //      daL[nSpecies+iDim] = -UnitNormal[iDim]*atl*atl/(fabs(ProjVel_i)*ProjVel_i)
//    //                          + 2*atl/fabs(ProjVel_i)*fact*dHnL[nSpecies+iDim];
//    //       daR[nSpecies+iDim] = 2*atl/fabs(ProjVel_i)*fact*dHnR[nSpecies+iDim];
//    //    }
//    //    daL[nSpecies+nDim]   = 2*atl/fabs(ProjVel_i)*fact*dHnL[nSpecies+nDim];
//    //    daR[nSpecies+nDim]   = 2*atl/fabs(ProjVel_i)*fact*dHnR[nSpecies+nDim];
//    //    daL[nSpecies+nDim+1] = 2*atl/fabs(ProjVel_i)*fact*dHnL[nSpecies+nDim+1];
//    //    daR[nSpecies+nDim+1] = 2*atl/fabs(ProjVel_i)*fact*dHnR[nSpecies+nDim+1];
//    //  }
//    //} else {
//    //  if (atl >= fabs(ProjVel_j)) {
//    //    for (iVar = 0; iVar < nVar; iVar++) {
//    //      daL[iVar] = fact*dHnL[iVar];
//    //      daR[iVar] = fact*dHnR[iVar];
//    //    }
//    //  } else {
//    //    for (iSpecies = 0; iSpecies < nSpecies; iSpecies++) {
//    //      daR[iSpecies] = atl*atl/(rho_j*fabs(ProjVel_j))
//    //                    + 2*atl/fabs(ProjVel_j)*fact*dHnR[iSpecies];
//    //     daL[iSpecies] = 2*atl/fabs(ProjVel_j)*fact*dHnL[iSpecies];
//    //    }
//    //    for (iDim = 0; iDim < nDim; iDim++) {
//    //      daR[nSpecies+iDim] = -UnitNormal[iDim]*atl*atl/(fabs(ProjVel_j)*ProjVel_j)
//    //                         + 2*atl/fabs(ProjVel_j)*fact*dHnR[nSpecies+iDim];
//    //      daL[nSpecies+iDim] = 2*atl/fabs(ProjVel_j)*fact*dHnL[nSpecies+iDim];
//    //    }
//    //    daR[nSpecies+nDim]   = 2*atl/fabs(ProjVel_j)*fact*dHnR[nSpecies+nDim];
//    //    daL[nSpecies+nDim]   = 2*atl/fabs(ProjVel_j)*fact*dHnL[nSpecies+nDim];
//    //    daR[nSpecies+nDim+1] = 2*atl/fabs(ProjVel_j)*fact*dHnR[nSpecies+nDim+1];
//    //    daL[nSpecies+nDim+1] = 2*atl/fabs(ProjVel_j)*fact*dHnL[nSpecies+nDim+1];
//    //  }
//    // }
//
//    //    cout << "atl: " << atl << endl;
//    //    cout << "ProjVel_i: " << ProjVel_i << endl;
//    //    cout << "term1: " << atl*atl/(rho_i*fabs(ProjVel_i)) << endl;
//    //    cout << "term2: " << endl;
//    //    for (iVar = 0; iVar < nVar; iVar++)
//    //      cout << 2*atl/fabs(ProjVel_i)*fact*dHnL[iVar] << endl;
//    //    cout << "area: " << Area << endl;
//    //    cout << "daL: " << endl;
//    //    for (iVar = 0; iVar < nVar; iVar++) {
//    //      cout << daL[iVar] << endl;
//    //    }
//    //    cin.get();
//
//    /*--- Derivatives of advection speed, mL & mR ---*/
//    for (iSpecies = 0; iSpecies < nSpecies; iSpecies++) {
//      dmLdL[iSpecies] = -ProjVel_i/(rho_i*aij) - ProjVel_i/(aij*aij)*daL[iSpecies];
//      dmRdR[iSpecies] = -ProjVel_j/(rho_j*aij) - ProjVel_j/(aij*aij)*daR[iSpecies];
//    }
//    for (iDim = 0; iDim < nDim; iDim++) {
//      dmLdL[nSpecies+iDim] = UnitNormal[iDim]/(rho_i*aij) - ProjVel_i/(aij*aij)*daL[nSpecies+iDim];
//      dmRdR[nSpecies+iDim] = UnitNormal[iDim]/(rho_j*aij) - ProjVel_j/(aij*aij)*daR[nSpecies+iDim];
//    }
//    dmLdL[nSpecies+nDim]   = -ProjVel_i/(aij*aij)*daL[nSpecies+nDim];
//    dmRdR[nSpecies+nDim]   = -ProjVel_j/(aij*aij)*daR[nSpecies+nDim];
//    dmLdL[nSpecies+nDim+1] = -ProjVel_i/(aij*aij)*daL[nSpecies+nDim+1];
//    dmRdR[nSpecies+nDim+1] = -ProjVel_j/(aij*aij)*daR[nSpecies+nDim+1];
//    for (iVar = 0; iVar < nVar; iVar++) {
//      dmLdR[iVar] = -ProjVel_i/(aij*aij)*daR[iVar];
//      dmRdL[iVar] = -ProjVel_j/(aij*aij)*daL[iVar];
//    }
//
//    /*--- Derivatives of numerical advection, mLP & mRM ---*/
//    if (fabs(mL) <= 1.0) {
//      for (iVar = 0; iVar < nVar; iVar++) {
//        dmLPdL[iVar] = 0.5*(mL+1)*dmLdL[iVar];
//        dmLPdR[iVar] = 0.5*(mL+1)*dmLdR[iVar];
//      }
//    } else {
//      for (iVar = 0; iVar < nVar; iVar++) {
//        dmLPdL[iVar] = 0.5*(dmLdL[iVar] + mL/fabs(mL)*dmLdL[iVar]);
//        dmLPdR[iVar] = 0.5*(dmLdR[iVar] + mL/fabs(mL)*dmLdR[iVar]);
//      }
//    }
//    if (fabs(mR) <= 1.0) {
//      for (iVar = 0; iVar < nVar; iVar++) {
//        dmRMdR[iVar] = -0.5*(mR-1)*dmRdR[iVar];
//        dmRMdL[iVar] = -0.5*(mR-1)*dmRdL[iVar];
//      }
//    } else {
//      for (iVar = 0; iVar < nVar; iVar++) {
//        dmRMdR[iVar] = 0.5*(dmRdR[iVar] - mR/fabs(mR)*dmRdR[iVar]);
//        dmRMdL[iVar] = 0.5*(dmRdL[iVar] - mR/fabs(mR)*dmRdL[iVar]);
//      }
//    }
//
//    /*--- Derivatives of numerical advection, mbLP & mbRM ---*/
//    if (mF >= 0) {
//      dmbLPdL[iVar] = dmLPdL[iVar] + dmRMdL[iVar]*((1-w)*(1+fR)-fL);
//      dmbLPdR[iVar] = dmLPdR[iVar] + dmRMdR[iVar]*((1-w)*(1+fR)-fL);
//      dmbRMdR[iVar] = dmRMdR[iVar]*w*(1+fR);
//      dmbRMdL[iVar] = dmRMdL[iVar]*w*(1+fR);
//    } else {
//      dmbLPdL[iVar] = dmLPdL[iVar]*w*(1+fL);
//      dmbLPdR[iVar] = dmLPdR[iVar]*w*(1+fL);
//      dmbRMdR[iVar] = dmRMdR[iVar] + dmLPdR[iVar]*((1-w)*(1+fL)+fL-fR);
//      dmbRMdL[iVar] = dmRMdL[iVar] + dmLPdL[iVar]*((1-w)*(1+fL)+fL-fR);
//    }
//
//    /*--- Derivatives of pressure function ---*/
//    if (fabs(mL) <= 1.0) {
//      fact = 0.5*(mL+1)*(2-mL) - 0.25*(mL+1)*(mL+1)
//          + alpha*(mL*mL-1)*(mL*mL-1) + 4*alpha*mL*mL*(mL*mL-1);
//      for (iVar = 0; iVar < nVar; iVar++) {
//        dpLPdL[iVar] = dPdU_i[iVar]*pLP/P_i + P_i*fact*dmLdL[iVar];
//        dpLPdR[iVar] = P_i*fact*dmLdR[iVar];
//      }
//    } else {
//      for (iVar = 0; iVar < nVar; iVar++) {
//        dpLPdL[iVar] = dPdU_i[iVar] * 0.5*(mL+fabs(mL))/mL;
//        dpLPdR[iVar] = 0.0;
//      }
//    }
//    if (fabs(mR) <= 1.0) {
//      fact = 0.5*(mR-1)*(2+mR) + 0.25*(mR-1)*(mR-1)
//          - alpha*(mR*mR-1)*(mR*mR-1) - 4*alpha*mR*mR*(mR*mR-1);
//      for (iVar = 0; iVar < nVar; iVar++) {
//        dpRMdR[iVar] = dPdU_j[iVar]*pRM/P_j + P_j*fact*dmRdR[iVar];
//        dpRMdL[iVar] = P_j*fact*dmRdL[iVar];
//      }
//    } else {
//      for (iVar = 0; iVar < nVar; iVar++) {
//        dpRMdR[iVar] = dPdU_j[iVar] * 0.5*(mR+fabs(mR))/mR;
//        dpRMdL[iVar] = 0.0;
//      }
//    }
//
//    /*--- L Jacobian ---*/
//    for (iVar = 0; iVar < nVar; iVar++) {
//      for (jVar = 0; jVar < nVar; jVar++) {
//        val_Jacobian_i[iVar][jVar] += (dmbLPdL[jVar]*FcL[iVar] + dmbRMdL[jVar]*FcR[iVar])*aij*Area;
//        val_Jacobian_i[iVar][jVar] += (mbLP*FcL[iVar] + mbRM*FcR[iVar])*daL[jVar]*Area;
//      }
//      val_Jacobian_i[iVar][iVar] += mbLP*aij*Area;
//      val_Jacobian_i[nSpecies+nDim][iVar] += mbLP*aij*dPdU_i[iVar]*Area;
//
//      // pressure terms
//      for (iDim = 0; iDim < nDim; iDim++) {
//        val_Jacobian_i[nSpecies+iDim][iVar] += dpLPdL[iVar]*UnitNormal[iDim]*Area;
//        val_Jacobian_i[nSpecies+iDim][iVar] += dpRMdL[iVar]*UnitNormal[iDim]*Area;
//      }
//    }
//    /*--- R Jacobian ---*/
//    for (iVar = 0; iVar < nVar; iVar++) {
//      for (jVar = 0; jVar < nVar; jVar++) {
//        val_Jacobian_j[iVar][jVar] += (dmbLPdR[jVar]*FcL[iVar] + dmbRMdR[jVar]*FcR[iVar])*aij*Area;
//        val_Jacobian_j[iVar][jVar] += (mbLP*FcL[iVar] + mbRM*FcR[iVar])*daR[jVar]*Area;
//      }
//      val_Jacobian_j[iVar][iVar] += mbRM*aij*Area;
//      val_Jacobian_j[nSpecies+nDim][iVar] += mbRM*aij*dPdU_j[iVar]*Area;
//
//      // pressure terms
//      for (iDim = 0; iDim < nDim; iDim++) {
//        val_Jacobian_j[nSpecies+iDim][iVar] += dpLPdR[iVar]*UnitNormal[iDim]*Area;
//        val_Jacobian_j[nSpecies+iDim][iVar] += dpRMdR[iVar]*UnitNormal[iDim]*Area;
//      }
//    }
//  }

  return ResidualType<>(Flux, nullptr, nullptr);
}<|MERGE_RESOLUTION|>--- conflicted
+++ resolved
@@ -1,11 +1,7 @@
 /*!
  * \file ausmpwplus.cpp
  * \brief Implementations of the AUSM-family of schemes - AUSMPWPLUS.
-<<<<<<< HEAD
- * \author F. Palacios, W.Maier, C. Garbacz
-=======
  * \author F. Palacios, W. Maier, C. Garbacz
->>>>>>> 4e44e395
  * \version 7.0.8 "Blackbird"
  *
  * SU2 Project Website: https://su2code.github.io
@@ -95,26 +91,9 @@
     u_i[iDim] = V_i[VEL_INDEX+iDim];
     u_j[iDim] = V_j[VEL_INDEX+iDim];
   }
-<<<<<<< HEAD
-  P_i       = 0.0; // V_i[P_INDEX];
-  P_j       = 0.0; // V_j[P_INDEX];
-  h_i       = V_i[H_INDEX];
-  h_j       = V_j[H_INDEX];
-  rho_i     = V_i[RHO_INDEX];
-  rho_j     = V_j[RHO_INDEX];
-  rhoEve_i  = U_i[nSpecies+nDim+1];
-  rhoEve_j  = U_j[nSpecies+nDim+1];
-  rhoCvtr_i = V_i[RHOCVTR_INDEX];
-  rhoCvtr_j = V_j[RHOCVTR_INDEX];
-  rhoCvve_i = V_i[RHOCVVE_INDEX];
-  rhoCvve_j = V_j[RHOCVVE_INDEX];
-
-  vector<su2double> Ms = fluidmodel->GetSpeciesMolarMass();
-=======
   P_i   = V_i[P_INDEX];   P_j   = V_j[P_INDEX];
   h_i   = V_i[H_INDEX];   h_j   = V_j[H_INDEX];
   rho_i = V_i[RHO_INDEX]; rho_j = V_j[RHO_INDEX];
->>>>>>> 4e44e395
   
   rhoCvtr_i = V_i[RHOCVTR_INDEX]; rhoCvtr_j = V_j[RHOCVTR_INDEX];
   rhoCvve_i = V_i[RHOCVVE_INDEX]; rhoCvve_j = V_j[RHOCVVE_INDEX];
