#!/usr/bin/env python

## \file gradients.py
#  \brief python package for gradients
#  \author T. Lukaczyk, F. Palacios
#  \version 4.2.0 "Cardinal"
#
# SU2 Lead Developers: Dr. Francisco Palacios (Francisco.D.Palacios@boeing.com).
#                      Dr. Thomas D. Economon (economon@stanford.edu).
#
# SU2 Developers: Prof. Juan J. Alonso's group at Stanford University.
#                 Prof. Piero Colonna's group at Delft University of Technology.
#                 Prof. Nicolas R. Gauger's group at Kaiserslautern University of Technology.
#                 Prof. Alberto Guardone's group at Polytechnic University of Milan.
#                 Prof. Rafael Palacios' group at Imperial College London.
#
# Copyright (C) 2012-2016 SU2, the open-source CFD code.
#
# SU2 is free software; you can redistribute it and/or
# modify it under the terms of the GNU Lesser General Public
# License as published by the Free Software Foundation; either
# version 2.1 of the License, or (at your option) any later version.
#
# SU2 is distributed in the hope that it will be useful,
# but WITHOUT ANY WARRANTY; without even the implied warranty of
# MERCHANTABILITY or FITNESS FOR A PARTICULAR PURPOSE. See the GNU
# Lesser General Public License for more details.
#
# You should have received a copy of the GNU Lesser General Public
# License along with SU2. If not, see <http://www.gnu.org/licenses/>.

# ----------------------------------------------------------------------
#  Imports
# ----------------------------------------------------------------------

import os, sys, shutil, copy
from .. import run  as su2run
from .. import io   as su2io
from .. import util as su2util
from .functions import function, update_mesh
from ..io import redirect_folder, redirect_output
import functions

# ----------------------------------------------------------------------
#  Main Gradient Interface
# ----------------------------------------------------------------------

def gradient( func_name, method, config, state=None ):    
    """ val = SU2.eval.grad(func_name,method,config,state=None)

        Evaluates the aerodynamic gradients.

        Wraps:
            SU2.eval.adjoint()
            SU2.eval.findiff()

        Assumptions:
            Config is already setup for deformation.
            Mesh need not be deformed.
            Updates config and state by reference.
            Redundancy if state.GRADIENTS has the key func_name.

        Executes in:
            ./ADJOINT_* or ./FINDIFF

        Inputs:
            func_name - SU2 objective function name
            method    - 'CONTINUOUS_ADJOINT' or 'FINDIFF' or 'DISCRETE_ADJOINT'
            config    - an SU2 config
            state     - optional, an SU2 state

        Outputs:
            A list of floats of gradient values
    """

    # Initialize
    grads = {}
    state = su2io.State(state)
    if func_name == 'ALL':
        raise Exception , "func_name = 'ALL' not yet supported"
    if (config.OPT_COMBINE_OBJECTIVE == "YES" and any([method == 'DISCRETE_ADJOINT'])):
        raise Exception, " Combined objectives and discrete adjoint not currently compatible. Please set OPT_COMBINE_OBJECTIVE=NO."
    func_name_string = func_name
    if (type(func_name)==list):
        if (config.OPT_COMBINE_OBJECTIVE=="YES" and not any([method == 'DISCRETE_ADJOINT'])):
            config.OBJECTIVE_FUNCTION = ', '.join(func_name)
            func_name_string = 'COMBO'
        else:
            func_name = func_name[0]
            config.OBJECTIVE_FUNCTION = func_name
    else:
        config.OPT_COMBINE_OBJECTIVE="NO"
        config.OBJECTIVE_FUNCTION = func_name
        config.OBJECTIVE_WEIGHT = "1.0"
    # redundancy check
    if not state['GRADIENTS'].has_key(func_name_string):

        # Adjoint Gradients
        if any([method == 'CONTINUOUS_ADJOINT', method == 'DISCRETE_ADJOINT']):

            # If using chain rule
            if 'OUTFLOW_GENERALIZED' in config.OBJECTIVE_FUNCTION:
                import downstream_function
                chaingrad = downstream_function.downstream_gradient(config,state)
                # Set coefficients for gradients
                config.OBJ_CHAIN_RULE_COEFF = str(chaingrad[0:5])
                
            # Aerodynamics
<<<<<<< HEAD
            if func_name in su2io.optnames_aero + su2io.optnames_turbo:
=======
            if func_name_string in su2io.optnames_aero:
>>>>>>> 3af2ef4b
                grads = adjoint( func_name, config, state )

            elif func_name[0] in su2io.optnames_aero:
                grads = adjoint( func_name, config, state )
                
            # Stability
            elif func_name_string in su2io.optnames_stab:
                grads = stability( func_name, config, state )

            # Geometry (actually a finite difference)
            elif func_name_string in su2io.optnames_geo:
                grads = geometry( func_name, config, state )

            else:
                raise Exception, 'unknown function name: %s' % func_name_string

        # Finite Difference Gradients
        elif method == 'FINDIFF':
            grads = findiff( config, state )

        elif method == 'DIRECTDIFF':
            grad = directdiff (config , state )

        else:
            raise Exception , 'unrecognized gradient method'
        
        if ('CUSTOM' in config.DV_KIND and 'OUTFLOW_GENERALIZED' in config.OBJECTIVE_FUNCTION ):
            import downstream_function
            chaingrad = downstream_function.downstream_gradient(config,state)
            n_dv = len(grads[func_name_string])
            custom_dv=1
            for idv in range(n_dv):
                if (config.DV_KIND[idv] == 'CUSTOM'):
                    grads[func_name_string][idv] = chaingrad[4+custom_dv]
                    custom_dv = custom_dv+1
        # store
        state['GRADIENTS'].update(grads)

    # if not redundant

    # prepare output
    grads_out = state['GRADIENTS'][func_name_string]

    return copy.deepcopy(grads_out)

#: def gradient()


# ----------------------------------------------------------------------
#  Adjoint Gradients
# ----------------------------------------------------------------------

def adjoint( func_name, config, state=None ):
    """ vals = SU2.eval.adjoint(func_name,config,state=None)

        Evaluates the aerodynamics gradients using the 
        adjoint methodology with:
            SU2.eval.func()
            SU2.run.deform()
            SU2.run.direct()
            SU2.run.adjoint()

        Assumptions:
            Config is already setup for deformation.
            Mesh may or may not be deformed.
            Updates config and state by reference.
            Adjoint Redundancy if state.GRADIENTS has key func_name.
            Direct Redundancy if state.FUNCTIONS has key func_name.

        Executes in:
            ./ADJOINT_<func_name>

        Inputs:
            func_name - SU2 objective function name
            config    - an SU2 config
            state     - optional, an SU2 state

        Outputs:
            A Bunch() with keys of objective function names
            and values of list of floats of gradient values
    """

    # ----------------------------------------------------
    #  Initialize    
    # ----------------------------------------------------
    multi_objective = (type(func_name)==list)
    # initialize
    state = su2io.State(state)
    special_cases = su2io.get_specialCases(config)
    multi_objective = ((config.OPT_COMBINE_OBJECTIVE=="YES") and (type(func_name)==list))
    func_name_string = func_name
    if (multi_objective):
        func_name_string = 'COMBO'

    ADJ_NAME = 'ADJOINT_'+func_name_string

    # console output
    if config.get('CONSOLE','VERBOSE') in ['QUIET','CONCISE']:
        log_adjoint = 'log_Adjoint.out'
    else:
        log_adjoint = None   

    # ----------------------------------------------------
    #  Redundancy Check
    # ----------------------------------------------------    

    # master redundancy check
    if state['GRADIENTS'].has_key(func_name_string):
        grads = state['GRADIENTS']
        return copy.deepcopy(grads)

    # ----------------------------------------------------
    #  Direct Solution    
    # ----------------------------------------------------        

    # run (includes redundancy checks)
    function( func_name, config, state )   

    # ----------------------------------------------------    
    #  Adaptation (not implemented)
    # ----------------------------------------------------

    #if not state.['ADAPTED_ADJOINT']:
    #    config = su2run.adaptation(config)
    #    state['ADAPTED_FUNC'] = True

    # ----------------------------------------------------    
    #  Adjoint Solution
    # ----------------------------------------------------        

    # files to pull
    files = state['FILES']
    pull = []; link = []    

    # files: mesh
    name = files['MESH']
    name = su2io.expand_part(name,config)
    link.extend(name)

    # files: direct solution
    name = files['DIRECT']
    name = su2io.expand_zones(name,config)
    name = su2io.expand_time(name,config)
    link.extend(name)

    # files: adjoint solution
    if files.has_key( ADJ_NAME ):
        name = files[ADJ_NAME]
        name = su2io.expand_zones(name,config)
        name = su2io.expand_time(name,config)
        link.extend(name)       
    else:
        config['RESTART_SOL'] = 'NO'

    # files: target equivarea adjoint weights
    if 'EQUIV_AREA' in special_cases:
        pull.append(files['WEIGHT_NF'])   
        pull.append(files['TARGET_EA'])

    # files: target pressure coefficient
    if 'INV_DESIGN_CP' in special_cases:
        pull.append(files['TARGET_CP'])

    # files: target heat flux coefficient
    if 'INV_DESIGN_HEATFLUX' in special_cases:
        pull.append(files['TARGET_HEATFLUX'])

    # output redirection
    with redirect_folder( ADJ_NAME, pull, link ) as push:
        with redirect_output(log_adjoint):        

            # setup config
            if multi_objective:
                config['OBJECTIVE_FUNCTION'] = ", ".join(func_name)
            else:
                config['OBJECTIVE_FUNCTION'] = func_name

            # # RUN ADJOINT SOLUTION # #
            info = su2run.adjoint(config)
            su2io.restart2solution(config,info)
            state.update(info)

            # Gradient Projection
            info = su2run.projection(config,state)
            state.update(info)

            # solution files to push
            name = state.FILES[ADJ_NAME]
            name = su2io.expand_zones(name,config)
            name = su2io.expand_time(name,config)
            push.extend(name)

    #: with output redirection

    # return output 
    grads = su2util.ordered_bunch()
    grads[func_name_string] = state['GRADIENTS'][func_name_string]
    return grads

#: def adjoint()



# ----------------------------------------------------------------------
#  Stability Functions
# ----------------------------------------------------------------------

def stability( func_name, config, state=None, step=1e-2 ):


    folder = 'STABILITY' # os.path.join('STABILITY',func_name) #STABILITY/D_MOMENT_Y_D_ALPHA/

    # ----------------------------------------------------
    #  Initialize    
    # ----------------------------------------------------

    # initialize
    state = su2io.State(state)
    if not state.FILES.has_key('MESH'):
        state.FILES.MESH = config['MESH_FILENAME']
    special_cases = su2io.get_specialCases(config)

    # find base func name
    matches = [ k for k in su2io.optnames_aero if k in func_name ]
    if not len(matches) == 1: raise Exception, 'could not find stability function name'
    base_name = matches[0]    

    ADJ_NAME = 'ADJOINT_'+base_name

    # console output
    if config.get('CONSOLE','VERBOSE') in ['QUIET','CONCISE']:
        log_direct = 'log_Direct.out'
    else:
        log_direct = None

    # ----------------------------------------------------    
    #  Update Mesh
    # ----------------------------------------------------

    # does decomposition and deformation
    info = update_mesh(config,state) 

    # ----------------------------------------------------    
    #  CENTRAL POINT
    # ----------------------------------------------------    

    # will run in ADJOINT/
    grads_0 = gradient(base_name,'CONTINUOUS_ADJOINT',config,state)


    # ----------------------------------------------------    
    #  Run Forward Point
    # ----------------------------------------------------   

    # files to pull
    files = state.FILES
    pull = []; link = []

    # files: mesh
    name = files['MESH']
    name = su2io.expand_part(name,config)
    link.extend(name)

    # files: direct solution
    ## DO NOT PULL DIRECT SOLUTION, use the one in STABILITY/ 

    # files: adjoint solution
    if files.has_key( ADJ_NAME ):
        name = files[ADJ_NAME]
        name = su2io.expand_time(name,config)
        link.extend(name)       
    else:
        config['RESTART_SOL'] = 'NO'        

    # files: target equivarea adjoint weights
    ## DO NOT PULL EQUIVAREA WEIGHTS, use the one in STABILITY/


    # pull needed files, start folder
    with redirect_folder( folder, pull, link ) as push:
        with redirect_output(log_direct):     

            konfig = copy.deepcopy(config)
            ztate  = copy.deepcopy(state)

            # TODO: GENERALIZE
            konfig.AoA = konfig.AoA + step

            # let's start somethin somthin
            del ztate.GRADIENTS[base_name]
            #ztate.find_files(konfig)

            # the gradient
            grads_1 = gradient(base_name,'CONTINUOUS_ADJOINT',konfig,ztate)

            ## direct files to store
            #name = ztate.FILES[ADJ_NAME]
            #if not state.FILES.has_key('STABILITY'):
                #state.FILES.STABILITY = su2io.ordered_bunch()
            #state.FILES.STABILITY[ADJ_NAME] = name


    # ----------------------------------------------------    
    #  DIFFERENCING
    # ----------------------------------------------------

    grads = [ ( g_1 - g_0 ) / step 
              for g_1,g_0 in zip(grads_1,grads_0) ]

    state.GRADIENTS[func_name] = grads
    grads_out = su2util.ordered_bunch()
    grads_out[func_name] = grads

    return grads_out



# ----------------------------------------------------------------------
#  Finite Difference Gradients
# ----------------------------------------------------------------------

def findiff( config, state=None, step=1e-4 ):
    """ vals = SU2.eval.findiff(config,state=None,step=1e-4)

        Evaluates the aerodynamics gradients using 
        finite differencing with:
            SU2.eval.func()
            SU2.run.deform()
            SU2.run.direct()

        Assumptions:
            Config is already setup for deformation.
            Mesh may or may not be deformed.
            Updates config and state by reference.
            Gradient Redundancy if state.GRADIENTS has the key func_name.
            Direct Redundancy if state.FUNCTIONS has key func_name.

        Executes in:
            ./FINDIFF

        Inputs:
            config - an SU2 config
            state  - optional, an SU2 state
            step   - finite difference step size, as a float or
                     list of floats of length n_DV

        Outputs:
            A Bunch() with keys of objective function names
            and values of list of floats of gradient values
    """    

    # ----------------------------------------------------
    #  Initialize    
    # ----------------------------------------------------

    # initialize
    state = su2io.State(state)
    special_cases = su2io.get_specialCases(config)
    Definition_DV = config['DEFINITION_DV']

    # console output
    if config.get('CONSOLE','VERBOSE') in ['QUIET','CONCISE']:
        log_findiff = 'log_FinDiff.out'
    else:
        log_findiff = None

    # ----------------------------------------------------
    #  Redundancy Check
    # ----------------------------------------------------    

    # master redundancy check
    opt_names = su2io.optnames_aero + su2io.optnames_geo 
    findiff_todo = all( [ state.GRADIENTS.has_key(key) for key in opt_names ] )
    if findiff_todo:
        grads = state['GRADIENTS']
        return copy.deepcopy(grads)

    # ----------------------------------------------------
    #  Zero Step  
    # ----------------------------------------------------   

    # run
    func_base = function( 'ALL', config, state )      

    # ----------------------------------------------------
    #  Plot Setup
    # ----------------------------------------------------          

    grad_filename  = config['GRAD_OBJFUNC_FILENAME']
    grad_filename  = os.path.splitext( grad_filename )[0]
    output_format  = config['OUTPUT_FORMAT']
    plot_extension = su2io.get_extension(output_format)    
    grad_filename  = grad_filename + '_findiff' + plot_extension

    # ----------------------------------------------------
    #  Finite Difference Steps
    # ----------------------------------------------------  

    # local config
    konfig = copy.deepcopy(config)

    # check deformation setup
    n_dv = sum(Definition_DV['SIZE'])
    deform_set = konfig['DV_KIND'] == Definition_DV['KIND']
    if not deform_set: 
        dvs_base = [0.0] * n_dv
        konfig.unpack_dvs(dvs_base,dvs_base)    
    else:
        dvs_base = konfig['DV_VALUE_NEW']

    # initialize gradients
    func_keys = func_base.keys()
    func_keys = ['VARIABLE'] + func_keys + ['FINDIFF_STEP']
    grads = su2util.ordered_bunch.fromkeys(func_keys)
    for key in grads.keys(): grads[key] = []

    # step vector
    if isinstance(step,list):
        assert n_dv == len(step) , 'unexpected step vector length'
    else:
        step = [step] * n_dv

    # files to pull
    files = state['FILES']
    pull = []; link = []    
    # files: mesh
    name = files['MESH']
    name = su2io.expand_part(name,konfig)
    link.extend(name)
    # files: direct solution
    if files.has_key('DIRECT'):
        name = files['DIRECT']
        name = su2io.expand_time(name,config)
        link.extend(name)

    # files: target equivarea distribution
    if 'EQUIV_AREA' in special_cases and 'TARGET_EA' in files:
        pull.append(files['TARGET_EA'])

    # files: target pressure distribution
    if 'INV_DESIGN_CP' in special_cases and 'TARGET_CP' in files:
        pull.append(files['TARGET_CP'])

    # files: target heat flux distribution
    if 'INV_DESIGN_HEATFLUX' in special_cases and 'TARGET_HEATFLUX' in files:
        pull.append(files['TARGET_HEATFLUX'])

    # Use custom variable
    if ('CUSTOM' in konfig.DV_KIND and 'OUTFLOW_GENERALIZED' in grads.keys()):
        import downstream_function
        chaingrad = downstream_function.downstream_gradient(config,state)
        custom_dv=1
        
    # output redirection
    with redirect_folder('FINDIFF',pull,link) as push:
        with redirect_output(log_findiff):

            # iterate each dv    
            for i_dv in range(n_dv):

                this_step = step[i_dv]
                temp_config_name = 'config_FINDIFF_%i.cfg' % i_dv 

                this_dvs    = copy.deepcopy(dvs_base)
                this_konfig = copy.deepcopy(konfig)
                this_dvs[i_dv] = this_dvs[i_dv] + this_step

                this_state = su2io.State()
                this_state.FILES = copy.deepcopy( state.FILES )
                this_konfig.unpack_dvs(this_dvs,dvs_base)

                this_konfig.dump(temp_config_name)

                # Direct Solution, findiff step
                func_step = function( 'ALL', this_konfig, this_state )

                # remove deform step files
                meshfiles = this_state.FILES.MESH
                meshfiles = su2io.expand_part(meshfiles,this_konfig)
                for name in meshfiles: os.remove(name)

                # calc finite difference and store
                for key in grads.keys():
                    if key == 'VARIABLE': 
                        grads[key].append(i_dv)
                    elif key == 'FINDIFF_STEP': 
                        grads[key].append(this_step)
                    else:
                        this_grad = ( func_step[key] - func_base[key] ) / this_step
                        grads[key].append(this_grad)
                        
                # Use custom DV
                if (konfig.DV_KIND[i_dv] == 'CUSTOM' and 'OUTFLOW_GENERALIZED' in grads.keys()):
                    grads['OUTFLOW_GENERALIZED'][i_dv] = chaingrad[4+custom_dv]
                    custom_dv +=1
                    
                #: for each grad name
                    
                su2util.write_plot(grad_filename,output_format,grads)
                os.remove(temp_config_name)

            #: for each dv

    #: with output redirection

    # remove plot items
    del grads['VARIABLE']
    del grads['FINDIFF_STEP']
    state.GRADIENTS.update(grads)

    # return results
    grads = copy.deepcopy(grads)
    return grads

#: def findiff()


# ----------------------------------------------------------------------
#  Geometric Gradients
# ----------------------------------------------------------------------

def geometry( func_name, config, state=None ):
    """ val = SU2.eval.geometry(config,state=None)

        Evaluates geometry with the following:
            SU2.run.deform()
            SU2.run.geometry()

        Assumptions:
            Config is already setup for deformation.
            Mesh may or may not be deformed.
            Updates config and state by reference.
            Redundancy if state.FUNCTIONS does not have func_name.

        Executes in:
            ./GEOMETRY

        Inputs:
            config    - an SU2 config
            state     - optional, an SU2 state

        Outputs:
            Bunch() of functions with keys of objective function names
            and values of objective function floats.
    """

    # ----------------------------------------------------
    #  Initialize    
    # ----------------------------------------------------

    # initialize
    state = su2io.State(state)
    if not state.FILES.has_key('MESH'):
        state.FILES.MESH = config['MESH_FILENAME']
    special_cases = su2io.get_specialCases(config)

    # console output
    if config.get('CONSOLE','VERBOSE') in ['QUIET','CONCISE']:
        log_geom = 'log_Geometry.out'
    else:
        log_geom = None

    # ----------------------------------------------------    
    #  Update Mesh (check with Trent)
    # ----------------------------------------------------

    # does decomposition and deformation
    # info = update_mesh(config,state)


    # ----------------------------------------------------
    #  Geometry Solution
    # ----------------------------------------------------    

    # redundancy check
    geometry_done = state.GRADIENTS.has_key(func_name)
    #geometry_done = all( [ state.FUNCTIONS.has_key(key) for key in su2io.optnames_geo ] )
    if not geometry_done:    

        # files to pull
        files = state.FILES
        pull = []; link = []

        # files: mesh
        name = files['MESH']
        name = su2io.expand_part(name,config)
        link.extend(name)

        # update function name
        ## TODO

        # output redirection
        with redirect_folder( 'GEOMETRY', pull, link ) as push:
            with redirect_output(log_geom):     

                # setup config
                config.GEO_PARAM = func_name
                config.GEO_MODE  = 'GRADIENT'

                # # RUN GEOMETRY SOLUTION # #
                info = su2run.geometry(config)
                state.update(info)

                # no files to push

        #: with output redirection

    #: if not redundant 


    # return output 
    grads = su2util.ordered_bunch()
    for key in su2io.optnames_geo:
        if state['GRADIENTS'].has_key(key):
            grads[key] = state['GRADIENTS'][key]
    return grads    

#: def geometry()


# ----------------------------------------------------------------------
#  Direct Differentiation Gradients
# ----------------------------------------------------------------------

def directdiff( config, state=None ):
    """ vals = SU2.eval.directdiff(config,state=None)

        Evaluates the aerodynamics gradients using
        direct differentiation with:
            SU2.eval.func()
            SU2.run.deform()
            SU2.run.direct()

        Assumptions:
            Config is already setup for deformation.
            Mesh may or may not be deformed.
            Updates config and state by reference.
            Gradient Redundancy if state.GRADIENTS has the key func_name.
            Direct Redundancy if state.FUNCTIONS has key func_name.

        Executes in:
            ./DIRECTDIFF

        Inputs:
            config - an SU2 config
            state  - optional, an SU2 state
            step   - finite difference step size, as a float or
                     list of floats of length n_DV

        Outputs:
            A Bunch() with keys of objective function names
            and values of list of floats of gradient values
    """

    # ----------------------------------------------------
    #  Initialize
    # ----------------------------------------------------

    # initialize
    state = su2io.State(state)
    special_cases = su2io.get_specialCases(config)
    Definition_DV = config['DEFINITION_DV']

    # console output
    if config.get('CONSOLE','VERBOSE') in ['QUIET','CONCISE']:
        log_directdiff = 'log_DirectDiff.out'
    else:
        log_directdiff = None

    # ----------------------------------------------------
    #  Redundancy Check
    # ----------------------------------------------------

    # master redundancy check
    opt_names = su2io.optnames_aero + su2io.optnames_geo
    directdiff_todo = all( [ state.GRADIENTS.has_key(key) for key in opt_names ] )
    if directdiff_todo:
        grads = state['GRADIENTS']
        return copy.deepcopy(grads)

    # ----------------------------------------------------
    #  Plot Setup
    # ----------------------------------------------------

    grad_filename  = config['GRAD_OBJFUNC_FILENAME']
    grad_filename  = os.path.splitext( grad_filename )[0]
    output_format  = config['OUTPUT_FORMAT']
    plot_extension = su2io.get_extension(output_format)
    grad_filename  = grad_filename + '_directdiff' + plot_extension

    # ----------------------------------------------------
    # Direct Differentiation Evaluation
    # ----------------------------------------------------

    # local config
    konfig = copy.deepcopy(config)

    n_dv = sum(Definition_DV['SIZE'])

    # initialize gradients
    func_keys = su2io.grad_names_map.keys()
    func_keys = ['VARIABLE'] + func_keys
    grads = su2util.ordered_bunch.fromkeys(func_keys)
    for key in grads.keys(): grads[key] = []

    # files to pull
    files = state['FILES']
    pull = []; link = []
    # files: mesh
    name = files['MESH']
    name = su2io.expand_part(name,konfig)
    link.extend(name)
    # files: direct solution
    if files.has_key('DIRECT'):
        name = files['DIRECT']
        name = su2io.expand_time(name,config)
        link.extend(name)

    # files: target equivarea distribution
    if 'EQUIV_AREA' in special_cases and 'TARGET_EA' in files:
        pull.append(files['TARGET_EA'])

    # files: target pressure distribution
    if 'INV_DESIGN_CP' in special_cases and 'TARGET_CP' in files:
        pull.append(files['TARGET_CP'])

    # files: target heat flux distribution
    if 'INV_DESIGN_HEATFLUX' in special_cases and 'TARGET_HEATFLUX' in files:
        pull.append(files['TARGET_HEATFLUX'])

    # output redirection
    with redirect_folder('DIRECTDIFF',pull,link) as push:
        with redirect_output(log_directdiff):

            # iterate each dv
            for i_dv in range(n_dv):

                temp_config_name = 'config_DIRECTDIFF_%i.cfg' % i_dv

                this_konfig = copy.deepcopy(konfig)

                this_dvs = [0.0]*n_dv
                this_dvs[i_dv] = 1.0
                this_dvs_old = [0.0]*n_dv
                this_dvs_old[i_dv] = 1.0
                this_state = su2io.State()
                this_state.FILES = copy.deepcopy( state.FILES )
                this_konfig.unpack_dvs(this_dvs, this_dvs_old)

                this_konfig.dump(temp_config_name)

                # Direct Solution
                func_step = function( 'ALL', this_konfig, this_state )

                # store
                for key in grads.keys():
                    if key == 'VARIABLE':
                        grads[key].append(i_dv)
                    else:
                        this_grad = func_step[su2io.grad_names_map[key]]
                        grads[key].append(this_grad)
                #: for each grad name

                su2util.write_plot(grad_filename,output_format,grads)
                os.remove(temp_config_name)

            #: for each dv

    #: with output redirection

    # remove plot items
    del grads['VARIABLE']
    state.GRADIENTS.update(grads)
    state.update(this_state)

    # return results
    grads = copy.deepcopy(grads)
    return grads

#: def directdiff()
<|MERGE_RESOLUTION|>--- conflicted
+++ resolved
@@ -106,14 +106,10 @@
                 config.OBJ_CHAIN_RULE_COEFF = str(chaingrad[0:5])
                 
             # Aerodynamics
-<<<<<<< HEAD
-            if func_name in su2io.optnames_aero + su2io.optnames_turbo:
-=======
-            if func_name_string in su2io.optnames_aero:
->>>>>>> 3af2ef4b
+            if func_name_string in su2io.optnames_aero + su2io.optnames_turbo:
                 grads = adjoint( func_name, config, state )
 
-            elif func_name[0] in su2io.optnames_aero:
+            elif func_name[0] in su2io.optnames_aero + su2io.optnames_turbo:
                 grads = adjoint( func_name, config, state )
                 
             # Stability
