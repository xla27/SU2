--- conflicted
+++ resolved
@@ -5,14 +5,8 @@
 #  \author Aerospace Design Laboratory (Stanford University) <http://su2.stanford.edu>.
 #  \version 2.0.7
 #
-<<<<<<< HEAD
-# Stanford University Unstructured (SU2),
-# copyright (C) 2012-2013 Aerospace Design Laboratory (ADL), is
-# distributed under the GNU Lesser General Public License (GNU LGPL).
-=======
 # Stanford University Unstructured (SU2).
 # Copyright (C) 2012-2013 Aerospace Design Laboratory (ADL).
->>>>>>> 3384cf29
 #
 # SU2 is free software; you can redistribute it and/or
 # modify it under the terms of the GNU Lesser General Public
@@ -25,11 +19,7 @@
 # Lesser General Public License for more details.
 #
 # You should have received a copy of the GNU Lesser General Public
-<<<<<<< HEAD
-# License along with this library.  If not, see <http://www.gnu.org/licenses/>.
-=======
 # License along with SU2. If not, see <http://www.gnu.org/licenses/>.
->>>>>>> 3384cf29
 
 
 import os, time, numpy, sys
