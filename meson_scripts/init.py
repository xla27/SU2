--- conflicted
+++ resolved
@@ -48,12 +48,8 @@
     own_mpp=True,
     own_cool=True,
     own_mel=True,
-<<<<<<< HEAD
-    own_mlpcpp=True
-=======
     own_fado=True,
     own_mlpcpp=True,
->>>>>>> a0ab3da9
 ):
 
     cur_dir = sys.path[0]
